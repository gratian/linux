// SPDX-License-Identifier: GPL-2.0-only
/*
 *  linux/arch/arm/vfp/vfpmodule.c
 *
 *  Copyright (C) 2004 ARM Limited.
 *  Written by Deep Blue Solutions Limited.
 */
#include <linux/types.h>
#include <linux/cpu.h>
#include <linux/cpu_pm.h>
#include <linux/hardirq.h>
#include <linux/kernel.h>
#include <linux/notifier.h>
#include <linux/signal.h>
#include <linux/sched/signal.h>
#include <linux/smp.h>
#include <linux/init.h>
#include <linux/uaccess.h>
#include <linux/user.h>
#include <linux/export.h>
#include <linux/perf_event.h>

#include <asm/cp15.h>
#include <asm/cputype.h>
#include <asm/system_info.h>
#include <asm/thread_notify.h>
#include <asm/traps.h>
#include <asm/vfp.h>
#include <asm/neon.h>

#include "vfpinstr.h"
#include "vfp.h"

static bool have_vfp __ro_after_init;

/*
 * Dual-use variable.
 * Used in startup: set to non-zero if VFP checks fail
 * After startup, holds VFP architecture
 */
static unsigned int VFP_arch;

#ifdef CONFIG_CPU_FEROCEON
extern unsigned int VFP_arch_feroceon __alias(VFP_arch);
#endif

/*
 * The pointer to the vfpstate structure of the thread which currently
 * owns the context held in the VFP hardware, or NULL if the hardware
 * context is invalid.
 *
 * For UP, this is sufficient to tell which thread owns the VFP context.
 * However, for SMP, we also need to check the CPU number stored in the
 * saved state too to catch migrations.
 */
union vfp_state *vfp_current_hw_state[NR_CPUS];

/*
 * Claim ownership of the VFP unit.
 *
 * The caller may change VFP registers until vfp_unlock() is called.
 *
 * local_bh_disable() is used to disable preemption and to disable VFP
 * processing in softirq context. On PREEMPT_RT kernels local_bh_disable() is
 * not sufficient because it only serializes soft interrupt related sections
 * via a local lock, but stays preemptible. Disabling preemption is the right
 * choice here as bottom half processing is always in thread context on RT
 * kernels so it implicitly prevents bottom half processing as well.
 */
static void vfp_lock(void)
{
	if (!IS_ENABLED(CONFIG_PREEMPT_RT))
		local_bh_disable();
	else
		preempt_disable();
}

static void vfp_unlock(void)
{
	if (!IS_ENABLED(CONFIG_PREEMPT_RT))
		local_bh_enable();
	else
		preempt_enable();
}

/*
 * Is 'thread's most up to date state stored in this CPUs hardware?
 * Must be called from non-preemptible context.
 */
static bool vfp_state_in_hw(unsigned int cpu, struct thread_info *thread)
{
#ifdef CONFIG_SMP
	if (thread->vfpstate.hard.cpu != cpu)
		return false;
#endif
	return vfp_current_hw_state[cpu] == &thread->vfpstate;
}

/*
 * Force a reload of the VFP context from the thread structure.  We do
 * this by ensuring that access to the VFP hardware is disabled, and
 * clear vfp_current_hw_state.  Must be called from non-preemptible context.
 */
static void vfp_force_reload(unsigned int cpu, struct thread_info *thread)
{
	if (vfp_state_in_hw(cpu, thread)) {
		fmxr(FPEXC, fmrx(FPEXC) & ~FPEXC_EN);
		vfp_current_hw_state[cpu] = NULL;
	}
#ifdef CONFIG_SMP
	thread->vfpstate.hard.cpu = NR_CPUS;
#endif
}

/*
 * Per-thread VFP initialization.
 */
static void vfp_thread_flush(struct thread_info *thread)
{
	union vfp_state *vfp = &thread->vfpstate;
	unsigned int cpu;

	/*
	 * Disable VFP to ensure we initialize it first.  We must ensure
	 * that the modification of vfp_current_hw_state[] and hardware
	 * disable are done for the same CPU and without preemption.
	 *
	 * Do this first to ensure that preemption won't overwrite our
	 * state saving should access to the VFP be enabled at this point.
	 */
	cpu = get_cpu();
	if (vfp_current_hw_state[cpu] == vfp)
		vfp_current_hw_state[cpu] = NULL;
	fmxr(FPEXC, fmrx(FPEXC) & ~FPEXC_EN);
	put_cpu();

	memset(vfp, 0, sizeof(union vfp_state));

	vfp->hard.fpexc = FPEXC_EN;
	vfp->hard.fpscr = FPSCR_ROUND_NEAREST;
#ifdef CONFIG_SMP
	vfp->hard.cpu = NR_CPUS;
#endif
}

static void vfp_thread_exit(struct thread_info *thread)
{
	/* release case: Per-thread VFP cleanup. */
	union vfp_state *vfp = &thread->vfpstate;
	unsigned int cpu = get_cpu();

	if (vfp_current_hw_state[cpu] == vfp)
		vfp_current_hw_state[cpu] = NULL;
	put_cpu();
}

static void vfp_thread_copy(struct thread_info *thread)
{
	struct thread_info *parent = current_thread_info();

	vfp_sync_hwstate(parent);
	thread->vfpstate = parent->vfpstate;
#ifdef CONFIG_SMP
	thread->vfpstate.hard.cpu = NR_CPUS;
#endif
}

/*
 * When this function is called with the following 'cmd's, the following
 * is true while this function is being run:
 *  THREAD_NOFTIFY_SWTICH:
 *   - the previously running thread will not be scheduled onto another CPU.
 *   - the next thread to be run (v) will not be running on another CPU.
 *   - thread->cpu is the local CPU number
 *   - not preemptible as we're called in the middle of a thread switch
 *  THREAD_NOTIFY_FLUSH:
 *   - the thread (v) will be running on the local CPU, so
 *	v === current_thread_info()
 *   - thread->cpu is the local CPU number at the time it is accessed,
 *	but may change at any time.
 *   - we could be preempted if tree preempt rcu is enabled, so
 *	it is unsafe to use thread->cpu.
 *  THREAD_NOTIFY_EXIT
 *   - we could be preempted if tree preempt rcu is enabled, so
 *	it is unsafe to use thread->cpu.
 */
static int vfp_notifier(struct notifier_block *self, unsigned long cmd, void *v)
{
	struct thread_info *thread = v;
	u32 fpexc;
#ifdef CONFIG_SMP
	unsigned int cpu;
#endif

	switch (cmd) {
	case THREAD_NOTIFY_SWITCH:
		fpexc = fmrx(FPEXC);

#ifdef CONFIG_SMP
		cpu = thread->cpu;

		/*
		 * On SMP, if VFP is enabled, save the old state in
		 * case the thread migrates to a different CPU. The
		 * restoring is done lazily.
		 */
		if ((fpexc & FPEXC_EN) && vfp_current_hw_state[cpu])
			vfp_save_state(vfp_current_hw_state[cpu], fpexc);
#endif

		/*
		 * Always disable VFP so we can lazily save/restore the
		 * old state.
		 */
		fmxr(FPEXC, fpexc & ~FPEXC_EN);
		break;

	case THREAD_NOTIFY_FLUSH:
		vfp_thread_flush(thread);
		break;

	case THREAD_NOTIFY_EXIT:
		vfp_thread_exit(thread);
		break;

	case THREAD_NOTIFY_COPY:
		vfp_thread_copy(thread);
		break;
	}

	return NOTIFY_DONE;
}

static struct notifier_block vfp_notifier_block = {
	.notifier_call	= vfp_notifier,
};

/*
 * Raise a SIGFPE for the current process.
 * sicode describes the signal being raised.
 */
static void vfp_raise_sigfpe(unsigned int sicode, struct pt_regs *regs)
{
	/*
	 * This is the same as NWFPE, because it's not clear what
	 * this is used for
	 */
	current->thread.error_code = 0;
	current->thread.trap_no = 6;

	send_sig_fault(SIGFPE, sicode,
		       (void __user *)(instruction_pointer(regs) - 4),
		       current);
}

static void vfp_panic(char *reason, u32 inst)
{
	int i;

	pr_err("VFP: Error: %s\n", reason);
	pr_err("VFP: EXC 0x%08x SCR 0x%08x INST 0x%08x\n",
		fmrx(FPEXC), fmrx(FPSCR), inst);
	for (i = 0; i < 32; i += 2)
		pr_err("VFP: s%2u: 0x%08x s%2u: 0x%08x\n",
		       i, vfp_get_float(i), i+1, vfp_get_float(i+1));
}

/*
 * Process bitmask of exception conditions.
 */
static int vfp_raise_exceptions(u32 exceptions, u32 inst, u32 fpscr)
{
	int si_code = 0;

	pr_debug("VFP: raising exceptions %08x\n", exceptions);

	if (exceptions == VFP_EXCEPTION_ERROR) {
		vfp_panic("unhandled bounce", inst);
		return FPE_FLTINV;
	}

	/*
	 * If any of the status flags are set, update the FPSCR.
	 * Comparison instructions always return at least one of
	 * these flags set.
	 */
	if (exceptions & (FPSCR_N|FPSCR_Z|FPSCR_C|FPSCR_V))
		fpscr &= ~(FPSCR_N|FPSCR_Z|FPSCR_C|FPSCR_V);

	fpscr |= exceptions;

	fmxr(FPSCR, fpscr);

#define RAISE(stat,en,sig)				\
	if (exceptions & stat && fpscr & en)		\
		si_code = sig;

	/*
	 * These are arranged in priority order, least to highest.
	 */
	RAISE(FPSCR_DZC, FPSCR_DZE, FPE_FLTDIV);
	RAISE(FPSCR_IXC, FPSCR_IXE, FPE_FLTRES);
	RAISE(FPSCR_UFC, FPSCR_UFE, FPE_FLTUND);
	RAISE(FPSCR_OFC, FPSCR_OFE, FPE_FLTOVF);
	RAISE(FPSCR_IOC, FPSCR_IOE, FPE_FLTINV);

	return si_code;
}

/*
 * Emulate a VFP instruction.
 */
static u32 vfp_emulate_instruction(u32 inst, u32 fpscr, struct pt_regs *regs)
{
	u32 exceptions = VFP_EXCEPTION_ERROR;

	pr_debug("VFP: emulate: INST=0x%08x SCR=0x%08x\n", inst, fpscr);

	if (INST_CPRTDO(inst)) {
		if (!INST_CPRT(inst)) {
			/*
			 * CPDO
			 */
			if (vfp_single(inst)) {
				exceptions = vfp_single_cpdo(inst, fpscr);
			} else {
				exceptions = vfp_double_cpdo(inst, fpscr);
			}
		} else {
			/*
			 * A CPRT instruction can not appear in FPINST2, nor
			 * can it cause an exception.  Therefore, we do not
			 * have to emulate it.
			 */
		}
	} else {
		/*
		 * A CPDT instruction can not appear in FPINST2, nor can
		 * it cause an exception.  Therefore, we do not have to
		 * emulate it.
		 */
	}
	perf_sw_event(PERF_COUNT_SW_EMULATION_FAULTS, 1, regs, regs->ARM_pc);
	return exceptions & ~VFP_NAN_FLAG;
}

/*
 * Package up a bounce condition.
 */
static void VFP_bounce(u32 trigger, u32 fpexc, struct pt_regs *regs)
{
	u32 fpscr, orig_fpscr, fpsid, exceptions;
	int si_code2 = 0;
	int si_code = 0;

	pr_debug("VFP: bounce: trigger %08x fpexc %08x\n", trigger, fpexc);

	/*
	 * At this point, FPEXC can have the following configuration:
	 *
	 *  EX DEX IXE
	 *  0   1   x   - synchronous exception
	 *  1   x   0   - asynchronous exception
	 *  1   x   1   - sychronous on VFP subarch 1 and asynchronous on later
	 *  0   0   1   - synchronous on VFP9 (non-standard subarch 1
	 *                implementation), undefined otherwise
	 *
	 * Clear various bits and enable access to the VFP so we can
	 * handle the bounce.
	 */
	fmxr(FPEXC, fpexc & ~(FPEXC_EX|FPEXC_DEX|FPEXC_FP2V|FPEXC_VV|FPEXC_TRAP_MASK));

	fpsid = fmrx(FPSID);
	orig_fpscr = fpscr = fmrx(FPSCR);

	/*
	 * Check for the special VFP subarch 1 and FPSCR.IXE bit case
	 */
	if ((fpsid & FPSID_ARCH_MASK) == (1 << FPSID_ARCH_BIT)
	    && (fpscr & FPSCR_IXE)) {
		/*
		 * Synchronous exception, emulate the trigger instruction
		 */
		goto emulate;
	}

	if (fpexc & FPEXC_EX) {
		/*
		 * Asynchronous exception. The instruction is read from FPINST
		 * and the interrupted instruction has to be restarted.
		 */
		trigger = fmrx(FPINST);
		regs->ARM_pc -= 4;
	} else if (!(fpexc & FPEXC_DEX)) {
		/*
		 * Illegal combination of bits. It can be caused by an
		 * unallocated VFP instruction but with FPSCR.IXE set and not
		 * on VFP subarch 1.
		 */
<<<<<<< HEAD
		si_code = vfp_raise_exceptions(VFP_EXCEPTION_ERROR, trigger, fpscr);
		goto exit;
=======
		 vfp_raise_exceptions(VFP_EXCEPTION_ERROR, trigger, fpscr, regs);
		return;
>>>>>>> 9b4a8eac
	}

	/*
	 * Modify fpscr to indicate the number of iterations remaining.
	 * If FPEXC.EX is 0, FPEXC.DEX is 1 and the FPEXC.VV bit indicates
	 * whether FPEXC.VECITR or FPSCR.LEN is used.
	 */
	if (fpexc & (FPEXC_EX | FPEXC_VV)) {
		u32 len;

		len = fpexc + (1 << FPEXC_LENGTH_BIT);

		fpscr &= ~FPSCR_LENGTH_MASK;
		fpscr |= (len & FPEXC_LENGTH_MASK) << (FPSCR_LENGTH_BIT - FPEXC_LENGTH_BIT);
	}

	/*
	 * Handle the first FP instruction.  We used to take note of the
	 * FPEXC bounce reason, but this appears to be unreliable.
	 * Emulate the bounced instruction instead.
	 */
	exceptions = vfp_emulate_instruction(trigger, fpscr, regs);
	if (exceptions)
		si_code2 = vfp_raise_exceptions(exceptions, trigger, orig_fpscr);

	/*
	 * If there isn't a second FP instruction, exit now. Note that
	 * the FPEXC.FP2V bit is valid only if FPEXC.EX is 1.
	 */
	if ((fpexc & (FPEXC_EX | FPEXC_FP2V)) != (FPEXC_EX | FPEXC_FP2V))
		return;

	/*
	 * The barrier() here prevents fpinst2 being read
	 * before the condition above.
	 */
	barrier();
	trigger = fmrx(FPINST2);

 emulate:
	exceptions = vfp_emulate_instruction(trigger, orig_fpscr, regs);
	if (exceptions)
<<<<<<< HEAD
		si_code = vfp_raise_exceptions(exceptions, trigger, orig_fpscr);

 exit:
	vfp_unlock();
	if (si_code2)
		vfp_raise_sigfpe(si_code2, regs);
	if (si_code)
		vfp_raise_sigfpe(si_code, regs);
=======
		vfp_raise_exceptions(exceptions, trigger, orig_fpscr, regs);
>>>>>>> 9b4a8eac
}

static void vfp_enable(void *unused)
{
	u32 access;

	BUG_ON(preemptible());
	access = get_copro_access();

	/*
	 * Enable full access to VFP (cp10 and cp11)
	 */
	set_copro_access(access | CPACC_FULL(10) | CPACC_FULL(11));
}

/* Called by platforms on which we want to disable VFP because it may not be
 * present on all CPUs within a SMP complex. Needs to be called prior to
 * vfp_init().
 */
void __init vfp_disable(void)
{
	if (VFP_arch) {
		pr_debug("%s: should be called prior to vfp_init\n", __func__);
		return;
	}
	VFP_arch = 1;
}

#ifdef CONFIG_CPU_PM
static int vfp_pm_suspend(void)
{
	struct thread_info *ti = current_thread_info();
	u32 fpexc = fmrx(FPEXC);

	/* if vfp is on, then save state for resumption */
	if (fpexc & FPEXC_EN) {
		pr_debug("%s: saving vfp state\n", __func__);
		vfp_save_state(&ti->vfpstate, fpexc);

		/* disable, just in case */
		fmxr(FPEXC, fmrx(FPEXC) & ~FPEXC_EN);
	} else if (vfp_current_hw_state[ti->cpu]) {
#ifndef CONFIG_SMP
		fmxr(FPEXC, fpexc | FPEXC_EN);
		vfp_save_state(vfp_current_hw_state[ti->cpu], fpexc);
		fmxr(FPEXC, fpexc);
#endif
	}

	/* clear any information we had about last context state */
	vfp_current_hw_state[ti->cpu] = NULL;

	return 0;
}

static void vfp_pm_resume(void)
{
	/* ensure we have access to the vfp */
	vfp_enable(NULL);

	/* and disable it to ensure the next usage restores the state */
	fmxr(FPEXC, fmrx(FPEXC) & ~FPEXC_EN);
}

static int vfp_cpu_pm_notifier(struct notifier_block *self, unsigned long cmd,
	void *v)
{
	switch (cmd) {
	case CPU_PM_ENTER:
		vfp_pm_suspend();
		break;
	case CPU_PM_ENTER_FAILED:
	case CPU_PM_EXIT:
		vfp_pm_resume();
		break;
	}
	return NOTIFY_OK;
}

static struct notifier_block vfp_cpu_pm_notifier_block = {
	.notifier_call = vfp_cpu_pm_notifier,
};

static void vfp_pm_init(void)
{
	cpu_pm_register_notifier(&vfp_cpu_pm_notifier_block);
}

#else
static inline void vfp_pm_init(void) { }
#endif /* CONFIG_CPU_PM */

/*
 * Ensure that the VFP state stored in 'thread->vfpstate' is up to date
 * with the hardware state.
 */
void vfp_sync_hwstate(struct thread_info *thread)
{
	vfp_lock();

	if (vfp_state_in_hw(raw_smp_processor_id(), thread)) {
		u32 fpexc = fmrx(FPEXC);

		/*
		 * Save the last VFP state on this CPU.
		 */
		fmxr(FPEXC, fpexc | FPEXC_EN);
		vfp_save_state(&thread->vfpstate, fpexc | FPEXC_EN);
		fmxr(FPEXC, fpexc);
	}

	vfp_unlock();
}

/* Ensure that the thread reloads the hardware VFP state on the next use. */
void vfp_flush_hwstate(struct thread_info *thread)
{
	unsigned int cpu = get_cpu();

	vfp_force_reload(cpu, thread);

	put_cpu();
}

/*
 * Save the current VFP state into the provided structures and prepare
 * for entry into a new function (signal handler).
 */
int vfp_preserve_user_clear_hwstate(struct user_vfp *ufp,
				    struct user_vfp_exc *ufp_exc)
{
	struct thread_info *thread = current_thread_info();
	struct vfp_hard_struct *hwstate = &thread->vfpstate.hard;

	/* Ensure that the saved hwstate is up-to-date. */
	vfp_sync_hwstate(thread);

	/*
	 * Copy the floating point registers. There can be unused
	 * registers see asm/hwcap.h for details.
	 */
	memcpy(&ufp->fpregs, &hwstate->fpregs, sizeof(hwstate->fpregs));

	/*
	 * Copy the status and control register.
	 */
	ufp->fpscr = hwstate->fpscr;

	/*
	 * Copy the exception registers.
	 */
	ufp_exc->fpexc = hwstate->fpexc;
	ufp_exc->fpinst = hwstate->fpinst;
	ufp_exc->fpinst2 = hwstate->fpinst2;

	/* Ensure that VFP is disabled. */
	vfp_flush_hwstate(thread);

	/*
	 * As per the PCS, clear the length and stride bits for function
	 * entry.
	 */
	hwstate->fpscr &= ~(FPSCR_LENGTH_MASK | FPSCR_STRIDE_MASK);
	return 0;
}

/* Sanitise and restore the current VFP state from the provided structures. */
int vfp_restore_user_hwstate(struct user_vfp *ufp, struct user_vfp_exc *ufp_exc)
{
	struct thread_info *thread = current_thread_info();
	struct vfp_hard_struct *hwstate = &thread->vfpstate.hard;
	unsigned long fpexc;

	/* Disable VFP to avoid corrupting the new thread state. */
	vfp_flush_hwstate(thread);

	/*
	 * Copy the floating point registers. There can be unused
	 * registers see asm/hwcap.h for details.
	 */
	memcpy(&hwstate->fpregs, &ufp->fpregs, sizeof(hwstate->fpregs));
	/*
	 * Copy the status and control register.
	 */
	hwstate->fpscr = ufp->fpscr;

	/*
	 * Sanitise and restore the exception registers.
	 */
	fpexc = ufp_exc->fpexc;

	/* Ensure the VFP is enabled. */
	fpexc |= FPEXC_EN;

	/* Ensure FPINST2 is invalid and the exception flag is cleared. */
	fpexc &= ~(FPEXC_EX | FPEXC_FP2V);
	hwstate->fpexc = fpexc;

	hwstate->fpinst = ufp_exc->fpinst;
	hwstate->fpinst2 = ufp_exc->fpinst2;

	return 0;
}

/*
 * VFP hardware can lose all context when a CPU goes offline.
 * As we will be running in SMP mode with CPU hotplug, we will save the
 * hardware state at every thread switch.  We clear our held state when
 * a CPU has been killed, indicating that the VFP hardware doesn't contain
 * a threads VFP state.  When a CPU starts up, we re-enable access to the
 * VFP hardware. The callbacks below are called on the CPU which
 * is being offlined/onlined.
 */
static int vfp_dying_cpu(unsigned int cpu)
{
	vfp_current_hw_state[cpu] = NULL;
	return 0;
}

static int vfp_starting_cpu(unsigned int unused)
{
	vfp_enable(NULL);
	return 0;
}

<<<<<<< HEAD
/*
 * Entered with:
 *
 *  r0  = instruction opcode (32-bit ARM or two 16-bit Thumb)
 *  r1  = thread_info pointer
 *  r2  = PC value to resume execution after successful emulation
 *  r3  = normal "successful" return address
 *  lr  = unrecognised instruction return address
 */
asmlinkage void vfp_entry(u32 trigger, struct thread_info *ti, u32 resume_pc,
			  u32 resume_return_address)
{
	if (unlikely(!have_vfp))
		return;

	vfp_lock();
	vfp_support_entry(trigger, ti, resume_pc, resume_return_address);
}

asmlinkage void vfp_exit(void)
{
	vfp_unlock();
}

#ifdef CONFIG_KERNEL_MODE_NEON

=======
>>>>>>> 9b4a8eac
static int vfp_kmode_exception(struct pt_regs *regs, unsigned int instr)
{
	/*
	 * If we reach this point, a floating point exception has been raised
	 * while running in kernel mode. If the NEON/VFP unit was enabled at the
	 * time, it means a VFP instruction has been issued that requires
	 * software assistance to complete, something which is not currently
	 * supported in kernel mode.
	 * If the NEON/VFP unit was disabled, and the location pointed to below
	 * is properly preceded by a call to kernel_neon_begin(), something has
	 * caused the task to be scheduled out and back in again. In this case,
	 * rebuilding and running with CONFIG_DEBUG_ATOMIC_SLEEP enabled should
	 * be helpful in localizing the problem.
	 */
	if (fmrx(FPEXC) & FPEXC_EN)
		pr_crit("BUG: unsupported FP instruction in kernel mode\n");
	else
		pr_crit("BUG: FP instruction issued in kernel mode with FP unit disabled\n");
	pr_crit("FPEXC == 0x%08x\n", fmrx(FPEXC));
	return 1;
}

/*
 * vfp_support_entry - Handle VFP exception
 *
 * @regs:	pt_regs structure holding the register state at exception entry
 * @trigger:	The opcode of the instruction that triggered the exception
 *
 * Returns 0 if the exception was handled, or an error code otherwise.
 */
static int vfp_support_entry(struct pt_regs *regs, u32 trigger)
{
	struct thread_info *ti = current_thread_info();
	u32 fpexc;

	if (unlikely(!have_vfp))
		return -ENODEV;

	if (!user_mode(regs))
		return vfp_kmode_exception(regs, trigger);

	local_bh_disable();
	fpexc = fmrx(FPEXC);

	/*
	 * If the VFP unit was not enabled yet, we have to check whether the
	 * VFP state in the CPU's registers is the most recent VFP state
	 * associated with the process. On UP systems, we don't save the VFP
	 * state eagerly on a context switch, so we may need to save the
	 * VFP state to memory first, as it may belong to another process.
	 */
	if (!(fpexc & FPEXC_EN)) {
		/*
		 * Enable the VFP unit but mask the FP exception flag for the
		 * time being, so we can access all the registers.
		 */
		fpexc |= FPEXC_EN;
		fmxr(FPEXC, fpexc & ~FPEXC_EX);

		/*
		 * Check whether or not the VFP state in the CPU's registers is
		 * the most recent VFP state associated with this task. On SMP,
		 * migration may result in multiple CPUs holding VFP states
		 * that belong to the same task, but only the most recent one
		 * is valid.
		 */
		if (!vfp_state_in_hw(ti->cpu, ti)) {
			if (!IS_ENABLED(CONFIG_SMP) &&
			    vfp_current_hw_state[ti->cpu] != NULL) {
				/*
				 * This CPU is currently holding the most
				 * recent VFP state associated with another
				 * task, and we must save that to memory first.
				 */
				vfp_save_state(vfp_current_hw_state[ti->cpu],
					       fpexc);
			}

			/*
			 * We can now proceed with loading the task's VFP state
			 * from memory into the CPU registers.
			 */
			fpexc = vfp_load_state(&ti->vfpstate);
			vfp_current_hw_state[ti->cpu] = &ti->vfpstate;
#ifdef CONFIG_SMP
			/*
			 * Record that this CPU is now the one holding the most
			 * recent VFP state of the task.
			 */
			ti->vfpstate.hard.cpu = ti->cpu;
#endif
		}

		if (fpexc & FPEXC_EX)
			/*
			 * Might as well handle the pending exception before
			 * retrying branch out before setting an FPEXC that
			 * stops us reading stuff.
			 */
			goto bounce;

		/*
		 * No FP exception is pending: just enable the VFP and
		 * replay the instruction that trapped.
		 */
		fmxr(FPEXC, fpexc);
	} else {
		/* Check for synchronous or asynchronous exceptions */
		if (!(fpexc & (FPEXC_EX | FPEXC_DEX))) {
			u32 fpscr = fmrx(FPSCR);

			/*
			 * On some implementations of the VFP subarch 1,
			 * setting FPSCR.IXE causes all the CDP instructions to
			 * be bounced synchronously without setting the
			 * FPEXC.EX bit
			 */
			if (!(fpscr & FPSCR_IXE)) {
				if (!(fpscr & FPSCR_LENGTH_MASK)) {
					pr_debug("not VFP\n");
					local_bh_enable();
					return -ENOEXEC;
				}
				fpexc |= FPEXC_DEX;
			}
		}
bounce:		regs->ARM_pc += 4;
		VFP_bounce(trigger, fpexc, regs);
	}

	local_bh_enable();
	return 0;
}

static struct undef_hook neon_support_hook[] = {{
	.instr_mask	= 0xfe000000,
	.instr_val	= 0xf2000000,
	.cpsr_mask	= PSR_T_BIT,
	.cpsr_val	= 0,
	.fn		= vfp_support_entry,
}, {
	.instr_mask	= 0xff100000,
	.instr_val	= 0xf4000000,
	.cpsr_mask	= PSR_T_BIT,
	.cpsr_val	= 0,
	.fn		= vfp_support_entry,
}, {
	.instr_mask	= 0xef000000,
	.instr_val	= 0xef000000,
	.cpsr_mask	= PSR_T_BIT,
	.cpsr_val	= PSR_T_BIT,
	.fn		= vfp_support_entry,
}, {
	.instr_mask	= 0xff100000,
	.instr_val	= 0xf9000000,
	.cpsr_mask	= PSR_T_BIT,
	.cpsr_val	= PSR_T_BIT,
	.fn		= vfp_support_entry,
}};

static struct undef_hook vfp_support_hook = {
	.instr_mask	= 0x0c000e00,
	.instr_val	= 0x0c000a00,
	.fn		= vfp_support_entry,
};

#ifdef CONFIG_KERNEL_MODE_NEON

/*
 * Kernel-side NEON support functions
 */
void kernel_neon_begin(void)
{
	struct thread_info *thread = current_thread_info();
	unsigned int cpu;
	u32 fpexc;

	vfp_lock();

	/*
	 * Kernel mode NEON is only allowed outside of hardirq context with
	 * preemption and softirq processing disabled. This will make sure that
	 * the kernel mode NEON register contents never need to be preserved.
	 */
	BUG_ON(in_hardirq());
	cpu = __smp_processor_id();

	fpexc = fmrx(FPEXC) | FPEXC_EN;
	fmxr(FPEXC, fpexc);

	/*
	 * Save the userland NEON/VFP state. Under UP,
	 * the owner could be a task other than 'current'
	 */
	if (vfp_state_in_hw(cpu, thread))
		vfp_save_state(&thread->vfpstate, fpexc);
#ifndef CONFIG_SMP
	else if (vfp_current_hw_state[cpu] != NULL)
		vfp_save_state(vfp_current_hw_state[cpu], fpexc);
#endif
	vfp_current_hw_state[cpu] = NULL;
}
EXPORT_SYMBOL(kernel_neon_begin);

void kernel_neon_end(void)
{
	/* Disable the NEON/VFP unit. */
	fmxr(FPEXC, fmrx(FPEXC) & ~FPEXC_EN);
	vfp_unlock();
}
EXPORT_SYMBOL(kernel_neon_end);

#endif /* CONFIG_KERNEL_MODE_NEON */

static int __init vfp_detect(struct pt_regs *regs, unsigned int instr)
{
	VFP_arch = UINT_MAX;	/* mark as not present */
	regs->ARM_pc += 4;
	return 0;
}

static struct undef_hook vfp_detect_hook __initdata = {
	.instr_mask	= 0x0c000e00,
	.instr_val	= 0x0c000a00,
	.cpsr_mask	= MODE_MASK,
	.cpsr_val	= SVC_MODE,
	.fn		= vfp_detect,
};

/*
 * VFP support code initialisation.
 */
static int __init vfp_init(void)
{
	unsigned int vfpsid;
	unsigned int cpu_arch = cpu_architecture();
	unsigned int isar6;

	/*
	 * Enable the access to the VFP on all online CPUs so the
	 * following test on FPSID will succeed.
	 */
	if (cpu_arch >= CPU_ARCH_ARMv6)
		on_each_cpu(vfp_enable, NULL, 1);

	/*
	 * First check that there is a VFP that we can use.
	 * The handler is already setup to just log calls, so
	 * we just need to read the VFPSID register.
	 */
	register_undef_hook(&vfp_detect_hook);
	barrier();
	vfpsid = fmrx(FPSID);
	barrier();
	unregister_undef_hook(&vfp_detect_hook);

	pr_info("VFP support v0.3: ");
	if (VFP_arch) {
		pr_cont("not present\n");
		return 0;
	/* Extract the architecture on CPUID scheme */
	} else if ((read_cpuid_id() & 0x000f0000) == 0x000f0000) {
		VFP_arch = vfpsid & FPSID_CPUID_ARCH_MASK;
		VFP_arch >>= FPSID_ARCH_BIT;
		/*
		 * Check for the presence of the Advanced SIMD
		 * load/store instructions, integer and single
		 * precision floating point operations. Only check
		 * for NEON if the hardware has the MVFR registers.
		 */
		if (IS_ENABLED(CONFIG_NEON) &&
		    (fmrx(MVFR1) & 0x000fff00) == 0x00011100) {
			elf_hwcap |= HWCAP_NEON;
			for (int i = 0; i < ARRAY_SIZE(neon_support_hook); i++)
				register_undef_hook(&neon_support_hook[i]);
		}

		if (IS_ENABLED(CONFIG_VFPv3)) {
			u32 mvfr0 = fmrx(MVFR0);
			if (((mvfr0 & MVFR0_DP_MASK) >> MVFR0_DP_BIT) == 0x2 ||
			    ((mvfr0 & MVFR0_SP_MASK) >> MVFR0_SP_BIT) == 0x2) {
				elf_hwcap |= HWCAP_VFPv3;
				/*
				 * Check for VFPv3 D16 and VFPv4 D16.  CPUs in
				 * this configuration only have 16 x 64bit
				 * registers.
				 */
				if ((mvfr0 & MVFR0_A_SIMD_MASK) == 1)
					/* also v4-D16 */
					elf_hwcap |= HWCAP_VFPv3D16;
				else
					elf_hwcap |= HWCAP_VFPD32;
			}

			if ((fmrx(MVFR1) & 0xf0000000) == 0x10000000)
				elf_hwcap |= HWCAP_VFPv4;
			if (((fmrx(MVFR1) & MVFR1_ASIMDHP_MASK) >> MVFR1_ASIMDHP_BIT) == 0x2)
				elf_hwcap |= HWCAP_ASIMDHP;
			if (((fmrx(MVFR1) & MVFR1_FPHP_MASK) >> MVFR1_FPHP_BIT) == 0x3)
				elf_hwcap |= HWCAP_FPHP;
		}

		/*
		 * Check for the presence of Advanced SIMD Dot Product
		 * instructions.
		 */
		isar6 = read_cpuid_ext(CPUID_EXT_ISAR6);
		if (cpuid_feature_extract_field(isar6, 4) == 0x1)
			elf_hwcap |= HWCAP_ASIMDDP;
		/*
		 * Check for the presence of Advanced SIMD Floating point
		 * half-precision multiplication instructions.
		 */
		if (cpuid_feature_extract_field(isar6, 8) == 0x1)
			elf_hwcap |= HWCAP_ASIMDFHM;
		/*
		 * Check for the presence of Advanced SIMD Bfloat16
		 * floating point instructions.
		 */
		if (cpuid_feature_extract_field(isar6, 20) == 0x1)
			elf_hwcap |= HWCAP_ASIMDBF16;
		/*
		 * Check for the presence of Advanced SIMD and floating point
		 * Int8 matrix multiplication instructions instructions.
		 */
		if (cpuid_feature_extract_field(isar6, 24) == 0x1)
			elf_hwcap |= HWCAP_I8MM;

	/* Extract the architecture version on pre-cpuid scheme */
	} else {
		if (vfpsid & FPSID_NODOUBLE) {
			pr_cont("no double precision support\n");
			return 0;
		}

		VFP_arch = (vfpsid & FPSID_ARCH_MASK) >> FPSID_ARCH_BIT;
	}

	cpuhp_setup_state_nocalls(CPUHP_AP_ARM_VFP_STARTING,
				  "arm/vfp:starting", vfp_starting_cpu,
				  vfp_dying_cpu);

	have_vfp = true;

	register_undef_hook(&vfp_support_hook);
	thread_register_notifier(&vfp_notifier_block);
	vfp_pm_init();

	/*
	 * We detected VFP, and the support code is
	 * in place; report VFP support to userspace.
	 */
	elf_hwcap |= HWCAP_VFP;

	pr_cont("implementor %02x architecture %d part %02x variant %x rev %x\n",
		(vfpsid & FPSID_IMPLEMENTER_MASK) >> FPSID_IMPLEMENTER_BIT,
		VFP_arch,
		(vfpsid & FPSID_PART_MASK) >> FPSID_PART_BIT,
		(vfpsid & FPSID_VARIANT_MASK) >> FPSID_VARIANT_BIT,
		(vfpsid & FPSID_REV_MASK) >> FPSID_REV_BIT);

	return 0;
}

core_initcall(vfp_init);<|MERGE_RESOLUTION|>--- conflicted
+++ resolved
@@ -397,13 +397,8 @@
 		 * unallocated VFP instruction but with FPSCR.IXE set and not
 		 * on VFP subarch 1.
 		 */
-<<<<<<< HEAD
 		si_code = vfp_raise_exceptions(VFP_EXCEPTION_ERROR, trigger, fpscr);
 		goto exit;
-=======
-		 vfp_raise_exceptions(VFP_EXCEPTION_ERROR, trigger, fpscr, regs);
-		return;
->>>>>>> 9b4a8eac
 	}
 
 	/*
@@ -446,7 +441,6 @@
  emulate:
 	exceptions = vfp_emulate_instruction(trigger, orig_fpscr, regs);
 	if (exceptions)
-<<<<<<< HEAD
 		si_code = vfp_raise_exceptions(exceptions, trigger, orig_fpscr);
 
  exit:
@@ -455,9 +449,6 @@
 		vfp_raise_sigfpe(si_code2, regs);
 	if (si_code)
 		vfp_raise_sigfpe(si_code, regs);
-=======
-		vfp_raise_exceptions(exceptions, trigger, orig_fpscr, regs);
->>>>>>> 9b4a8eac
 }
 
 static void vfp_enable(void *unused)
@@ -683,35 +674,6 @@
 	return 0;
 }
 
-<<<<<<< HEAD
-/*
- * Entered with:
- *
- *  r0  = instruction opcode (32-bit ARM or two 16-bit Thumb)
- *  r1  = thread_info pointer
- *  r2  = PC value to resume execution after successful emulation
- *  r3  = normal "successful" return address
- *  lr  = unrecognised instruction return address
- */
-asmlinkage void vfp_entry(u32 trigger, struct thread_info *ti, u32 resume_pc,
-			  u32 resume_return_address)
-{
-	if (unlikely(!have_vfp))
-		return;
-
-	vfp_lock();
-	vfp_support_entry(trigger, ti, resume_pc, resume_return_address);
-}
-
-asmlinkage void vfp_exit(void)
-{
-	vfp_unlock();
-}
-
-#ifdef CONFIG_KERNEL_MODE_NEON
-
-=======
->>>>>>> 9b4a8eac
 static int vfp_kmode_exception(struct pt_regs *regs, unsigned int instr)
 {
 	/*
