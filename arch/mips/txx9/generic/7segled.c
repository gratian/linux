--- conflicted
+++ resolved
@@ -102,11 +102,7 @@
 			break;
 		}
 		dev->id = i;
-<<<<<<< HEAD
-		dev->dev = &tx_7segled_subsys;
-=======
 		dev->bus = &tx_7segled_subsys;
->>>>>>> c16fa4f2
 		error = device_register(dev);
 		if (!error) {
 			device_create_file(dev, &dev_attr_ascii);
