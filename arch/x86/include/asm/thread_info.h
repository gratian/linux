/* SPDX-License-Identifier: GPL-2.0 */
/* thread_info.h: low-level thread information
 *
 * Copyright (C) 2002  David Howells (dhowells@redhat.com)
 * - Incorporating suggestions made by Linus Torvalds and Dave Miller
 */

#ifndef _ASM_X86_THREAD_INFO_H
#define _ASM_X86_THREAD_INFO_H

#include <linux/compiler.h>
#include <asm/page.h>
#include <asm/percpu.h>
#include <asm/types.h>

/*
 * TOP_OF_KERNEL_STACK_PADDING is a number of unused bytes that we
 * reserve at the top of the kernel stack.  We do it because of a nasty
 * 32-bit corner case.  On x86_32, the hardware stack frame is
 * variable-length.  Except for vm86 mode, struct pt_regs assumes a
 * maximum-length frame.  If we enter from CPL 0, the top 8 bytes of
 * pt_regs don't actually exist.  Ordinarily this doesn't matter, but it
 * does in at least one case:
 *
 * If we take an NMI early enough in SYSENTER, then we can end up with
 * pt_regs that extends above sp0.  On the way out, in the espfix code,
 * we can read the saved SS value, but that value will be above sp0.
 * Without this offset, that can result in a page fault.  (We are
 * careful that, in this case, the value we read doesn't matter.)
 *
 * In vm86 mode, the hardware frame is much longer still, so add 16
 * bytes to make room for the real-mode segments.
 *
 * x86_64 has a fixed-length stack frame.
 */
#ifdef CONFIG_X86_32
# ifdef CONFIG_VM86
#  define TOP_OF_KERNEL_STACK_PADDING 16
# else
#  define TOP_OF_KERNEL_STACK_PADDING 8
# endif
#else
# define TOP_OF_KERNEL_STACK_PADDING 0
#endif

/*
 * low level task data that entry.S needs immediate access to
 * - this struct should fit entirely inside of one cache line
 * - this struct shares the supervisor stack pages
 */
#ifndef __ASSEMBLY__
struct task_struct;
#include <asm/cpufeature.h>
#include <linux/atomic.h>

struct thread_info {
	unsigned long		flags;		/* low level flags */
	unsigned long		syscall_work;	/* SYSCALL_WORK_ flags */
	u32			status;		/* thread synchronous flags */
<<<<<<< HEAD
	int			preempt_lazy_count;	/* 0 => lazy preemptable
							   <0 => BUG */
=======
#ifdef CONFIG_SMP
	u32			cpu;		/* current CPU */
#endif
>>>>>>> 5fd3e07f
};

#define INIT_THREAD_INFO(tsk)			\
{						\
	.flags		= 0,			\
	.preempt_lazy_count	= 0,		\
}

#else /* !__ASSEMBLY__ */

#include <asm/asm-offsets.h>

#endif

/*
 * thread information flags
 * - these are process state flags that various assembly files
 *   may need to access
 */
#define TIF_NOTIFY_RESUME	1	/* callback before returning to user */
#define TIF_SIGPENDING		2	/* signal pending */
#define TIF_NEED_RESCHED	3	/* rescheduling necessary */
#define TIF_SINGLESTEP		4	/* reenable singlestep on user return*/
#define TIF_SSBD		5	/* Speculative store bypass disable */
#define TIF_SPEC_IB		9	/* Indirect branch speculation mitigation */
#define TIF_SPEC_L1D_FLUSH	10	/* Flush L1D on mm switches (processes) */
#define TIF_USER_RETURN_NOTIFY	11	/* notify kernel of userspace return */
#define TIF_UPROBE		12	/* breakpointed or singlestepping */
#define TIF_PATCH_PENDING	13	/* pending live patching update */
#define TIF_NEED_FPU_LOAD	14	/* load FPU on return to userspace */
#define TIF_NOCPUID		15	/* CPUID is not accessible in userland */
#define TIF_NOTSC		16	/* TSC is not accessible in userland */
#define TIF_NOTIFY_SIGNAL	17	/* signal notifications exist */
#define TIF_SLD			18	/* Restore split lock detection on context switch */
#define TIF_NEED_RESCHED_LAZY	19	/* lazy rescheduling necessary */
#define TIF_MEMDIE		20	/* is terminating due to OOM killer */
#define TIF_POLLING_NRFLAG	21	/* idle is polling for TIF_NEED_RESCHED */
#define TIF_IO_BITMAP		22	/* uses I/O bitmap */
#define TIF_SPEC_FORCE_UPDATE	23	/* Force speculation MSR update in context switch */
#define TIF_FORCED_TF		24	/* true if TF in eflags artificially */
#define TIF_BLOCKSTEP		25	/* set when we want DEBUGCTLMSR_BTF */
#define TIF_LAZY_MMU_UPDATES	27	/* task is updating the mmu lazily */
#define TIF_ADDR32		29	/* 32-bit address space on 64 bits */

#define _TIF_NOTIFY_RESUME	(1 << TIF_NOTIFY_RESUME)
#define _TIF_SIGPENDING		(1 << TIF_SIGPENDING)
#define _TIF_NEED_RESCHED	(1 << TIF_NEED_RESCHED)
#define _TIF_SINGLESTEP		(1 << TIF_SINGLESTEP)
#define _TIF_SSBD		(1 << TIF_SSBD)
#define _TIF_SPEC_IB		(1 << TIF_SPEC_IB)
#define _TIF_SPEC_L1D_FLUSH	(1 << TIF_SPEC_L1D_FLUSH)
#define _TIF_USER_RETURN_NOTIFY	(1 << TIF_USER_RETURN_NOTIFY)
#define _TIF_UPROBE		(1 << TIF_UPROBE)
#define _TIF_PATCH_PENDING	(1 << TIF_PATCH_PENDING)
#define _TIF_NEED_FPU_LOAD	(1 << TIF_NEED_FPU_LOAD)
#define _TIF_NOCPUID		(1 << TIF_NOCPUID)
#define _TIF_NOTSC		(1 << TIF_NOTSC)
#define _TIF_NOTIFY_SIGNAL	(1 << TIF_NOTIFY_SIGNAL)
#define _TIF_SLD		(1 << TIF_SLD)
#define _TIF_NEED_RESCHED_LAZY	(1 << TIF_NEED_RESCHED_LAZY)
#define _TIF_POLLING_NRFLAG	(1 << TIF_POLLING_NRFLAG)
#define _TIF_IO_BITMAP		(1 << TIF_IO_BITMAP)
#define _TIF_SPEC_FORCE_UPDATE	(1 << TIF_SPEC_FORCE_UPDATE)
#define _TIF_FORCED_TF		(1 << TIF_FORCED_TF)
#define _TIF_BLOCKSTEP		(1 << TIF_BLOCKSTEP)
#define _TIF_LAZY_MMU_UPDATES	(1 << TIF_LAZY_MMU_UPDATES)
#define _TIF_ADDR32		(1 << TIF_ADDR32)

/* flags to check in __switch_to() */
#define _TIF_WORK_CTXSW_BASE					\
	(_TIF_NOCPUID | _TIF_NOTSC | _TIF_BLOCKSTEP |		\
	 _TIF_SSBD | _TIF_SPEC_FORCE_UPDATE | _TIF_SLD)

/*
 * Avoid calls to __switch_to_xtra() on UP as STIBP is not evaluated.
 */
#ifdef CONFIG_SMP
# define _TIF_WORK_CTXSW	(_TIF_WORK_CTXSW_BASE | _TIF_SPEC_IB)
#else
# define _TIF_WORK_CTXSW	(_TIF_WORK_CTXSW_BASE)
#endif

#ifdef CONFIG_X86_IOPL_IOPERM
# define _TIF_WORK_CTXSW_PREV	(_TIF_WORK_CTXSW| _TIF_USER_RETURN_NOTIFY | \
				 _TIF_IO_BITMAP)
#else
# define _TIF_WORK_CTXSW_PREV	(_TIF_WORK_CTXSW| _TIF_USER_RETURN_NOTIFY)
#endif

#define _TIF_WORK_CTXSW_NEXT	(_TIF_WORK_CTXSW)

#define STACK_WARN		(THREAD_SIZE/8)

/*
 * macros/functions for gaining access to the thread information structure
 *
 * preempt_count needs to be 1 initially, until the scheduler is functional.
 */
#ifndef __ASSEMBLY__

/*
 * Walks up the stack frames to make sure that the specified object is
 * entirely contained by a single stack frame.
 *
 * Returns:
 *	GOOD_FRAME	if within a frame
 *	BAD_STACK	if placed across a frame boundary (or outside stack)
 *	NOT_STACK	unable to determine (no frame pointers, etc)
 */
static inline int arch_within_stack_frames(const void * const stack,
					   const void * const stackend,
					   const void *obj, unsigned long len)
{
#if defined(CONFIG_FRAME_POINTER)
	const void *frame = NULL;
	const void *oldframe;

	oldframe = __builtin_frame_address(1);
	if (oldframe)
		frame = __builtin_frame_address(2);
	/*
	 * low ----------------------------------------------> high
	 * [saved bp][saved ip][args][local vars][saved bp][saved ip]
	 *                     ^----------------^
	 *               allow copies only within here
	 */
	while (stack <= frame && frame < stackend) {
		/*
		 * If obj + len extends past the last frame, this
		 * check won't pass and the next frame will be 0,
		 * causing us to bail out and correctly report
		 * the copy as invalid.
		 */
		if (obj + len <= frame)
			return obj >= oldframe + 2 * sizeof(void *) ?
				GOOD_FRAME : BAD_STACK;
		oldframe = frame;
		frame = *(const void * const *)frame;
	}
	return BAD_STACK;
#else
	return NOT_STACK;
#endif
}

#endif  /* !__ASSEMBLY__ */

/*
 * Thread-synchronous status.
 *
 * This is different from the flags in that nobody else
 * ever touches our thread-synchronous status, so we don't
 * have to worry about atomic accesses.
 */
#define TS_COMPAT		0x0002	/* 32bit syscall active (64BIT)*/

#ifndef __ASSEMBLY__
#ifdef CONFIG_COMPAT
#define TS_I386_REGS_POKED	0x0004	/* regs poked by 32-bit ptracer */

#define arch_set_restart_data(restart)	\
	do { restart->arch_data = current_thread_info()->status; } while (0)

#endif

#ifdef CONFIG_X86_32
#define in_ia32_syscall() true
#else
#define in_ia32_syscall() (IS_ENABLED(CONFIG_IA32_EMULATION) && \
			   current_thread_info()->status & TS_COMPAT)
#endif

extern void arch_task_cache_init(void);
extern int arch_dup_task_struct(struct task_struct *dst, struct task_struct *src);
extern void arch_release_task_struct(struct task_struct *tsk);
extern void arch_setup_new_exec(void);
#define arch_setup_new_exec arch_setup_new_exec
#endif	/* !__ASSEMBLY__ */

#endif /* _ASM_X86_THREAD_INFO_H */<|MERGE_RESOLUTION|>--- conflicted
+++ resolved
@@ -57,14 +57,11 @@
 	unsigned long		flags;		/* low level flags */
 	unsigned long		syscall_work;	/* SYSCALL_WORK_ flags */
 	u32			status;		/* thread synchronous flags */
-<<<<<<< HEAD
 	int			preempt_lazy_count;	/* 0 => lazy preemptable
 							   <0 => BUG */
-=======
 #ifdef CONFIG_SMP
 	u32			cpu;		/* current CPU */
 #endif
->>>>>>> 5fd3e07f
 };
 
 #define INIT_THREAD_INFO(tsk)			\
