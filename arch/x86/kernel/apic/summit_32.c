/*
 * IBM Summit-Specific Code
 *
 * Written By: Matthew Dobson, IBM Corporation
 *
 * Copyright (c) 2003 IBM Corp.
 *
 * All rights reserved.
 *
 * This program is free software; you can redistribute it and/or modify
 * it under the terms of the GNU General Public License as published by
 * the Free Software Foundation; either version 2 of the License, or (at
 * your option) any later version.
 *
 * This program is distributed in the hope that it will be useful, but
 * WITHOUT ANY WARRANTY; without even the implied warranty of
 * MERCHANTABILITY OR FITNESS FOR A PARTICULAR PURPOSE, GOOD TITLE or
 * NON INFRINGEMENT.  See the GNU General Public License for more
 * details.
 *
 * You should have received a copy of the GNU General Public License
 * along with this program; if not, write to the Free Software
 * Foundation, Inc., 675 Mass Ave, Cambridge, MA 02139, USA.
 *
 * Send feedback to <colpatch@us.ibm.com>
 *
 */

#define pr_fmt(fmt) "summit: %s: " fmt, __func__

#include <linux/mm.h>
#include <linux/init.h>
#include <asm/io.h>
#include <asm/bios_ebda.h>

/*
 * APIC driver for the IBM "Summit" chipset.
 */
#include <linux/threads.h>
#include <linux/cpumask.h>
#include <asm/mpspec.h>
#include <asm/apic.h>
#include <asm/smp.h>
#include <asm/fixmap.h>
#include <asm/apicdef.h>
#include <asm/ipi.h>
#include <linux/kernel.h>
#include <linux/string.h>
#include <linux/gfp.h>
#include <linux/smp.h>

static unsigned summit_get_apic_id(unsigned long x)
{
	return (x >> 24) & 0xFF;
}

static inline void summit_send_IPI_mask(const struct cpumask *mask, int vector)
{
	default_send_IPI_mask_sequence_logical(mask, vector);
}

static void summit_send_IPI_allbutself(int vector)
{
	default_send_IPI_mask_allbutself_logical(cpu_online_mask, vector);
}

static void summit_send_IPI_all(int vector)
{
	summit_send_IPI_mask(cpu_online_mask, vector);
}

#include <asm/tsc.h>

extern int use_cyclone;

#ifdef CONFIG_X86_SUMMIT_NUMA
static void setup_summit(void);
#else
static inline void setup_summit(void) {}
#endif

static int summit_mps_oem_check(struct mpc_table *mpc, char *oem,
		char *productid)
{
	if (!strncmp(oem, "IBM ENSW", 8) &&
			(!strncmp(productid, "VIGIL SMP", 9)
			 || !strncmp(productid, "EXA", 3)
			 || !strncmp(productid, "RUTHLESS SMP", 12))){
		mark_tsc_unstable("Summit based system");
		use_cyclone = 1; /*enable cyclone-timer*/
		setup_summit();
		return 1;
	}
	return 0;
}

/* Hook from generic ACPI tables.c */
static int summit_acpi_madt_oem_check(char *oem_id, char *oem_table_id)
{
	if (!strncmp(oem_id, "IBM", 3) &&
	    (!strncmp(oem_table_id, "SERVIGIL", 8)
	     || !strncmp(oem_table_id, "EXA", 3))){
		mark_tsc_unstable("Summit based system");
		use_cyclone = 1; /*enable cyclone-timer*/
		setup_summit();
		return 1;
	}
	return 0;
}

struct rio_table_hdr {
	unsigned char version;      /* Version number of this data structure           */
	                            /* Version 3 adds chassis_num & WP_index           */
	unsigned char num_scal_dev; /* # of Scalability devices (Twisters for Vigil)   */
	unsigned char num_rio_dev;  /* # of RIO I/O devices (Cyclones and Winnipegs)   */
} __attribute__((packed));

struct scal_detail {
	unsigned char node_id;      /* Scalability Node ID                             */
	unsigned long CBAR;         /* Address of 1MB register space                   */
	unsigned char port0node;    /* Node ID port connected to: 0xFF=None            */
	unsigned char port0port;    /* Port num port connected to: 0,1,2, or 0xFF=None */
	unsigned char port1node;    /* Node ID port connected to: 0xFF = None          */
	unsigned char port1port;    /* Port num port connected to: 0,1,2, or 0xFF=None */
	unsigned char port2node;    /* Node ID port connected to: 0xFF = None          */
	unsigned char port2port;    /* Port num port connected to: 0,1,2, or 0xFF=None */
	unsigned char chassis_num;  /* 1 based Chassis number (1 = boot node)          */
} __attribute__((packed));

struct rio_detail {
	unsigned char node_id;      /* RIO Node ID                                     */
	unsigned long BBAR;         /* Address of 1MB register space                   */
	unsigned char type;         /* Type of device                                  */
	unsigned char owner_id;     /* For WPEG: Node ID of Cyclone that owns this WPEG*/
	                            /* For CYC:  Node ID of Twister that owns this CYC */
	unsigned char port0node;    /* Node ID port connected to: 0xFF=None            */
	unsigned char port0port;    /* Port num port connected to: 0,1,2, or 0xFF=None */
	unsigned char port1node;    /* Node ID port connected to: 0xFF=None            */
	unsigned char port1port;    /* Port num port connected to: 0,1,2, or 0xFF=None */
	unsigned char first_slot;   /* For WPEG: Lowest slot number below this WPEG    */
	                            /* For CYC:  0                                     */
	unsigned char status;       /* For WPEG: Bit 0 = 1 : the XAPIC is used         */
	                            /*                 = 0 : the XAPIC is not used, ie:*/
	                            /*                     ints fwded to another XAPIC */
	                            /*           Bits1:7 Reserved                      */
	                            /* For CYC:  Bits0:7 Reserved                      */
	unsigned char WP_index;     /* For WPEG: WPEG instance index - lower ones have */
	                            /*           lower slot numbers/PCI bus numbers    */
	                            /* For CYC:  No meaning                            */
	unsigned char chassis_num;  /* 1 based Chassis number                          */
	                            /* For LookOut WPEGs this field indicates the      */
	                            /* Expansion Chassis #, enumerated from Boot       */
	                            /* Node WPEG external port, then Boot Node CYC     */
	                            /* external port, then Next Vigil chassis WPEG     */
	                            /* external port, etc.                             */
	                            /* Shared Lookouts have only 1 chassis number (the */
	                            /* first one assigned)                             */
} __attribute__((packed));


typedef enum {
	CompatTwister = 0,  /* Compatibility Twister               */
	AltTwister    = 1,  /* Alternate Twister of internal 8-way */
	CompatCyclone = 2,  /* Compatibility Cyclone               */
	AltCyclone    = 3,  /* Alternate Cyclone of internal 8-way */
	CompatWPEG    = 4,  /* Compatibility WPEG                  */
	AltWPEG       = 5,  /* Second Planar WPEG                  */
	LookOutAWPEG  = 6,  /* LookOut WPEG                        */
	LookOutBWPEG  = 7,  /* LookOut WPEG                        */
} node_type;

static inline int is_WPEG(struct rio_detail *rio){
	return (rio->type == CompatWPEG || rio->type == AltWPEG ||
		rio->type == LookOutAWPEG || rio->type == LookOutBWPEG);
}

#define SUMMIT_APIC_DFR_VALUE	(APIC_DFR_CLUSTER)

static const struct cpumask *summit_target_cpus(void)
{
	/* CPU_MASK_ALL (0xff) has undefined behaviour with
	 * dest_LowestPrio mode logical clustered apic interrupt routing
	 * Just start on cpu 0.  IRQ balancing will spread load
	 */
	return cpumask_of(0);
}

static unsigned long summit_check_apicid_used(physid_mask_t *map, int apicid)
{
	return 0;
}

/* we don't use the phys_cpu_present_map to indicate apicid presence */
static unsigned long summit_check_apicid_present(int bit)
{
	return 1;
}

static int summit_early_logical_apicid(int cpu)
{
	int count = 0;
	u8 my_id = early_per_cpu(x86_cpu_to_apicid, cpu);
	u8 my_cluster = APIC_CLUSTER(my_id);
#ifdef CONFIG_SMP
	u8 lid;
	int i;

	/* Create logical APIC IDs by counting CPUs already in cluster. */
	for (count = 0, i = nr_cpu_ids; --i >= 0; ) {
		lid = early_per_cpu(x86_cpu_to_logical_apicid, i);
		if (lid != BAD_APICID && APIC_CLUSTER(lid) == my_cluster)
			++count;
	}
#endif
	/* We only have a 4 wide bitmap in cluster mode.  If a deranged
	 * BIOS puts 5 CPUs in one APIC cluster, we're hosed. */
	BUG_ON(count >= XAPIC_DEST_CPUS_SHIFT);
	return my_cluster | (1UL << count);
}

static void summit_init_apic_ldr(void)
{
	int cpu = smp_processor_id();
	unsigned long id = early_per_cpu(x86_cpu_to_logical_apicid, cpu);
	unsigned long val;

	apic_write(APIC_DFR, SUMMIT_APIC_DFR_VALUE);
	val = apic_read(APIC_LDR) & ~APIC_LDR_MASK;
	val |= SET_APIC_LOGICAL_ID(id);
	apic_write(APIC_LDR, val);
}

static int summit_apic_id_registered(void)
{
	return 1;
}

static void summit_setup_apic_routing(void)
{
	pr_info("Enabling APIC mode:  Summit.  Using %d I/O APICs\n",
		nr_ioapics);
}

static int summit_cpu_present_to_apicid(int mps_cpu)
{
	if (mps_cpu < nr_cpu_ids)
		return (int)per_cpu(x86_bios_cpu_apicid, mps_cpu);
	else
		return BAD_APICID;
}

static void summit_ioapic_phys_id_map(physid_mask_t *phys_id_map, physid_mask_t *retmap)
{
	/* For clustered we don't have a good way to do this yet - hack */
	physids_promote(0x0FL, retmap);
}

static void summit_apicid_to_cpu_present(int apicid, physid_mask_t *retmap)
{
	physid_set_mask_of_physid(0, retmap);
}

static int summit_check_phys_apicid_present(int physical_apicid)
{
	return 1;
}

static inline int
summit_cpu_mask_to_apicid(const struct cpumask *cpumask, unsigned int *dest_id)
{
	unsigned int round = 0;
	unsigned int cpu, apicid = 0;

	/*
	 * The cpus in the mask must all be on the apic cluster.
	 */
	for_each_cpu_and(cpu, cpumask, cpu_online_mask) {
		int new_apicid = early_per_cpu(x86_cpu_to_logical_apicid, cpu);

		if (round && APIC_CLUSTER(apicid) != APIC_CLUSTER(new_apicid)) {
<<<<<<< HEAD
			pr_err("Not a valid mask!\n");
			return BAD_APICID;
=======
			printk("%s: Not a valid mask!\n", __func__);
			return -EINVAL;
>>>>>>> 36d93d88
		}
		apicid |= new_apicid;
		round++;
	}
	if (!round)
		return -EINVAL;
	*dest_id = apicid;
	return 0;
}

static int
summit_cpu_mask_to_apicid_and(const struct cpumask *inmask,
			      const struct cpumask *andmask,
			      unsigned int *apicid)
{
	cpumask_var_t cpumask;
	*apicid = early_per_cpu(x86_cpu_to_logical_apicid, 0);

	if (!alloc_cpumask_var(&cpumask, GFP_ATOMIC))
		return 0;

	cpumask_and(cpumask, inmask, andmask);
	summit_cpu_mask_to_apicid(cpumask, apicid);

	free_cpumask_var(cpumask);

	return 0;
}

/*
 * cpuid returns the value latched in the HW at reset, not the APIC ID
 * register's value.  For any box whose BIOS changes APIC IDs, like
 * clustered APIC systems, we must use hard_smp_processor_id.
 *
 * See Intel's IA-32 SW Dev's Manual Vol2 under CPUID.
 */
static int summit_phys_pkg_id(int cpuid_apic, int index_msb)
{
	return hard_smp_processor_id() >> index_msb;
}

static int probe_summit(void)
{
	/* probed later in mptable/ACPI hooks */
	return 0;
}

#ifdef CONFIG_X86_SUMMIT_NUMA
static struct rio_table_hdr *rio_table_hdr;
static struct scal_detail   *scal_devs[MAX_NUMNODES];
static struct rio_detail    *rio_devs[MAX_NUMNODES*4];

#ifndef CONFIG_X86_NUMAQ
static int mp_bus_id_to_node[MAX_MP_BUSSES];
#endif

static int setup_pci_node_map_for_wpeg(int wpeg_num, int last_bus)
{
	int twister = 0, node = 0;
	int i, bus, num_buses;

	for (i = 0; i < rio_table_hdr->num_rio_dev; i++) {
		if (rio_devs[i]->node_id == rio_devs[wpeg_num]->owner_id) {
			twister = rio_devs[i]->owner_id;
			break;
		}
	}
	if (i == rio_table_hdr->num_rio_dev) {
		pr_err("Couldn't find owner Cyclone for Winnipeg!\n");
		return last_bus;
	}

	for (i = 0; i < rio_table_hdr->num_scal_dev; i++) {
		if (scal_devs[i]->node_id == twister) {
			node = scal_devs[i]->node_id;
			break;
		}
	}
	if (i == rio_table_hdr->num_scal_dev) {
		pr_err("Couldn't find owner Twister for Cyclone!\n");
		return last_bus;
	}

	switch (rio_devs[wpeg_num]->type) {
	case CompatWPEG:
		/*
		 * The Compatibility Winnipeg controls the 2 legacy buses,
		 * the 66MHz PCI bus [2 slots] and the 2 "extra" buses in case
		 * a PCI-PCI bridge card is used in either slot: total 5 buses.
		 */
		num_buses = 5;
		break;
	case AltWPEG:
		/*
		 * The Alternate Winnipeg controls the 2 133MHz buses [1 slot
		 * each], their 2 "extra" buses, the 100MHz bus [2 slots] and
		 * the "extra" buses for each of those slots: total 7 buses.
		 */
		num_buses = 7;
		break;
	case LookOutAWPEG:
	case LookOutBWPEG:
		/*
		 * A Lookout Winnipeg controls 3 100MHz buses [2 slots each]
		 * & the "extra" buses for each of those slots: total 9 buses.
		 */
		num_buses = 9;
		break;
	default:
		pr_info("Unsupported Winnipeg type!\n");
		return last_bus;
	}

	for (bus = last_bus; bus < last_bus + num_buses; bus++)
		mp_bus_id_to_node[bus] = node;
	return bus;
}

static int build_detail_arrays(void)
{
	unsigned long ptr;
	int i, scal_detail_size, rio_detail_size;

	if (rio_table_hdr->num_scal_dev > MAX_NUMNODES) {
		pr_warn("MAX_NUMNODES too low!  Defined as %d, but system has %d nodes\n",
			MAX_NUMNODES, rio_table_hdr->num_scal_dev);
		return 0;
	}

	switch (rio_table_hdr->version) {
	default:
		pr_warn("Invalid Rio Grande Table Version: %d\n",
			rio_table_hdr->version);
		return 0;
	case 2:
		scal_detail_size = 11;
		rio_detail_size = 13;
		break;
	case 3:
		scal_detail_size = 12;
		rio_detail_size = 15;
		break;
	}

	ptr = (unsigned long)rio_table_hdr + 3;
	for (i = 0; i < rio_table_hdr->num_scal_dev; i++, ptr += scal_detail_size)
		scal_devs[i] = (struct scal_detail *)ptr;

	for (i = 0; i < rio_table_hdr->num_rio_dev; i++, ptr += rio_detail_size)
		rio_devs[i] = (struct rio_detail *)ptr;

	return 1;
}

void setup_summit(void)
{
	unsigned long		ptr;
	unsigned short		offset;
	int			i, next_wpeg, next_bus = 0;

	/* The pointer to the EBDA is stored in the word @ phys 0x40E(40:0E) */
	ptr = get_bios_ebda();
	ptr = (unsigned long)phys_to_virt(ptr);

	rio_table_hdr = NULL;
	offset = 0x180;
	while (offset) {
		/* The block id is stored in the 2nd word */
		if (*((unsigned short *)(ptr + offset + 2)) == 0x4752) {
			/* set the pointer past the offset & block id */
			rio_table_hdr = (struct rio_table_hdr *)(ptr + offset + 4);
			break;
		}
		/* The next offset is stored in the 1st word.  0 means no more */
		offset = *((unsigned short *)(ptr + offset));
	}
	if (!rio_table_hdr) {
		pr_err("Unable to locate Rio Grande Table in EBDA - bailing!\n");
		return;
	}

	if (!build_detail_arrays())
		return;

	/* The first Winnipeg we're looking for has an index of 0 */
	next_wpeg = 0;
	do {
		for (i = 0; i < rio_table_hdr->num_rio_dev; i++) {
			if (is_WPEG(rio_devs[i]) && rio_devs[i]->WP_index == next_wpeg) {
				/* It's the Winnipeg we're looking for! */
				next_bus = setup_pci_node_map_for_wpeg(i, next_bus);
				next_wpeg++;
				break;
			}
		}
		/*
		 * If we go through all Rio devices and don't find one with
		 * the next index, it means we've found all the Winnipegs,
		 * and thus all the PCI buses.
		 */
		if (i == rio_table_hdr->num_rio_dev)
			next_wpeg = 0;
	} while (next_wpeg != 0);
}
#endif

static struct apic apic_summit = {

	.name				= "summit",
	.probe				= probe_summit,
	.acpi_madt_oem_check		= summit_acpi_madt_oem_check,
	.apic_id_valid			= default_apic_id_valid,
	.apic_id_registered		= summit_apic_id_registered,

	.irq_delivery_mode		= dest_LowestPrio,
	/* logical delivery broadcast to all CPUs: */
	.irq_dest_mode			= 1,

	.target_cpus			= summit_target_cpus,
	.disable_esr			= 1,
	.dest_logical			= APIC_DEST_LOGICAL,
	.check_apicid_used		= summit_check_apicid_used,
	.check_apicid_present		= summit_check_apicid_present,

	.vector_allocation_domain	= flat_vector_allocation_domain,
	.init_apic_ldr			= summit_init_apic_ldr,

	.ioapic_phys_id_map		= summit_ioapic_phys_id_map,
	.setup_apic_routing		= summit_setup_apic_routing,
	.multi_timer_check		= NULL,
	.cpu_present_to_apicid		= summit_cpu_present_to_apicid,
	.apicid_to_cpu_present		= summit_apicid_to_cpu_present,
	.setup_portio_remap		= NULL,
	.check_phys_apicid_present	= summit_check_phys_apicid_present,
	.enable_apic_mode		= NULL,
	.phys_pkg_id			= summit_phys_pkg_id,
	.mps_oem_check			= summit_mps_oem_check,

	.get_apic_id			= summit_get_apic_id,
	.set_apic_id			= NULL,
	.apic_id_mask			= 0xFF << 24,

	.cpu_mask_to_apicid_and		= summit_cpu_mask_to_apicid_and,

	.send_IPI_mask			= summit_send_IPI_mask,
	.send_IPI_mask_allbutself	= NULL,
	.send_IPI_allbutself		= summit_send_IPI_allbutself,
	.send_IPI_all			= summit_send_IPI_all,
	.send_IPI_self			= default_send_IPI_self,

	.trampoline_phys_low		= DEFAULT_TRAMPOLINE_PHYS_LOW,
	.trampoline_phys_high		= DEFAULT_TRAMPOLINE_PHYS_HIGH,

	.wait_for_init_deassert		= default_wait_for_init_deassert,

	.smp_callin_clear_local_apic	= NULL,
	.inquire_remote_apic		= default_inquire_remote_apic,

	.read				= native_apic_mem_read,
	.write				= native_apic_mem_write,
	.eoi_write			= native_apic_mem_write,
	.icr_read			= native_apic_icr_read,
	.icr_write			= native_apic_icr_write,
	.wait_icr_idle			= native_apic_wait_icr_idle,
	.safe_wait_icr_idle		= native_safe_apic_wait_icr_idle,

	.x86_32_early_logical_apicid	= summit_early_logical_apicid,
};

apic_driver(apic_summit);<|MERGE_RESOLUTION|>--- conflicted
+++ resolved
@@ -278,13 +278,8 @@
 		int new_apicid = early_per_cpu(x86_cpu_to_logical_apicid, cpu);
 
 		if (round && APIC_CLUSTER(apicid) != APIC_CLUSTER(new_apicid)) {
-<<<<<<< HEAD
 			pr_err("Not a valid mask!\n");
-			return BAD_APICID;
-=======
-			printk("%s: Not a valid mask!\n", __func__);
 			return -EINVAL;
->>>>>>> 36d93d88
 		}
 		apicid |= new_apicid;
 		round++;
