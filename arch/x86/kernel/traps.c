--- conflicted
+++ resolved
@@ -237,23 +237,6 @@
 
 #ifdef CONFIG_X86_64
 /* Runs on IST stack */
-<<<<<<< HEAD
-dotraplinkage void do_stack_segment(struct pt_regs *regs, long error_code)
-{
-	enum ctx_state prev_state;
-
-	prev_state = exception_enter();
-	if (notify_die(DIE_TRAP, "stack segment", regs, error_code,
-		       X86_TRAP_SS, SIGBUS) != NOTIFY_STOP) {
-		conditional_sti_ist(regs);
-		do_trap(X86_TRAP_SS, SIGBUS, "stack segment", regs, error_code, NULL);
-		conditional_cli_ist(regs);
-	}
-	exception_exit(prev_state);
-}
-
-=======
->>>>>>> 356a3e1f
 dotraplinkage void do_double_fault(struct pt_regs *regs, long error_code)
 {
 	static const char str[] = "double fault";
