// SPDX-License-Identifier: GPL-2.0
/*
 * Basic worker thread pool for io_uring
 *
 * Copyright (C) 2019 Jens Axboe
 *
 */
#include <linux/kernel.h>
#include <linux/init.h>
#include <linux/errno.h>
#include <linux/sched/signal.h>
#include <linux/mm.h>
#include <linux/sched/mm.h>
#include <linux/percpu.h>
#include <linux/slab.h>
#include <linux/kthread.h>
#include <linux/rculist_nulls.h>
#include <linux/fs_struct.h>
#include <linux/task_work.h>

#include "io-wq.h"

#define WORKER_IDLE_TIMEOUT	(5 * HZ)

enum {
	IO_WORKER_F_UP		= 1,	/* up and active */
	IO_WORKER_F_RUNNING	= 2,	/* account as running */
	IO_WORKER_F_FREE	= 4,	/* worker on free list */
	IO_WORKER_F_EXITING	= 8,	/* worker exiting */
	IO_WORKER_F_FIXED	= 16,	/* static idle worker */
	IO_WORKER_F_BOUND	= 32,	/* is doing bounded work */
};

enum {
	IO_WQ_BIT_EXIT		= 0,	/* wq exiting */
	IO_WQ_BIT_CANCEL	= 1,	/* cancel work on list */
	IO_WQ_BIT_ERROR		= 2,	/* error on setup */
};

enum {
	IO_WQE_FLAG_STALLED	= 1,	/* stalled on hash */
};

/*
 * One for each thread in a wqe pool
 */
struct io_worker {
	refcount_t ref;
	unsigned flags;
	struct hlist_nulls_node nulls_node;
	struct list_head all_list;
	struct task_struct *task;
	struct io_wqe *wqe;

	struct io_wq_work *cur_work;
	spinlock_t lock;

	struct rcu_head rcu;
	struct mm_struct *mm;
	const struct cred *cur_creds;
	const struct cred *saved_creds;
	struct files_struct *restore_files;
	struct fs_struct *restore_fs;
};

#if BITS_PER_LONG == 64
#define IO_WQ_HASH_ORDER	6
#else
#define IO_WQ_HASH_ORDER	5
#endif

#define IO_WQ_NR_HASH_BUCKETS	(1u << IO_WQ_HASH_ORDER)

struct io_wqe_acct {
	unsigned nr_workers;
	unsigned max_workers;
	atomic_t nr_running;
};

enum {
	IO_WQ_ACCT_BOUND,
	IO_WQ_ACCT_UNBOUND,
};

/*
 * Per-node worker thread pool
 */
struct io_wqe {
	struct {
		raw_spinlock_t lock;
		struct io_wq_work_list work_list;
		unsigned long hash_map;
		unsigned flags;
	} ____cacheline_aligned_in_smp;

	int node;
	struct io_wqe_acct acct[2];

	struct hlist_nulls_head free_list;
	struct list_head all_list;

	struct io_wq *wq;
	struct io_wq_work *hash_tail[IO_WQ_NR_HASH_BUCKETS];
};

/*
 * Per io_wq state
  */
struct io_wq {
	struct io_wqe **wqes;
	unsigned long state;

	free_work_fn *free_work;
	io_wq_work_fn *do_work;

	struct task_struct *manager;
	struct user_struct *user;
	refcount_t refs;
	struct completion done;

	refcount_t use_refs;
};

static bool io_worker_get(struct io_worker *worker)
{
	return refcount_inc_not_zero(&worker->ref);
}

static void io_worker_release(struct io_worker *worker)
{
	if (refcount_dec_and_test(&worker->ref))
		wake_up_process(worker->task);
}

/*
 * Note: drops the wqe->lock if returning true! The caller must re-acquire
 * the lock in that case. Some callers need to restart handling if this
 * happens, so we can't just re-acquire the lock on behalf of the caller.
 */
static bool __io_worker_unuse(struct io_wqe *wqe, struct io_worker *worker)
{
	bool dropped_lock = false;

	if (worker->saved_creds) {
		revert_creds(worker->saved_creds);
		worker->cur_creds = worker->saved_creds = NULL;
	}

	if (current->files != worker->restore_files) {
		__acquire(&wqe->lock);
		raw_spin_unlock_irq(&wqe->lock);
		dropped_lock = true;

		task_lock(current);
		current->files = worker->restore_files;
		task_unlock(current);
	}

	if (current->fs != worker->restore_fs)
		current->fs = worker->restore_fs;

	/*
	 * If we have an active mm, we need to drop the wq lock before unusing
	 * it. If we do, return true and let the caller retry the idle loop.
	 */
	if (worker->mm) {
		if (!dropped_lock) {
			__acquire(&wqe->lock);
			raw_spin_unlock_irq(&wqe->lock);
			dropped_lock = true;
		}
		__set_current_state(TASK_RUNNING);
		kthread_unuse_mm(worker->mm);
		mmput(worker->mm);
		worker->mm = NULL;
	}

	return dropped_lock;
}

static inline struct io_wqe_acct *io_work_get_acct(struct io_wqe *wqe,
						   struct io_wq_work *work)
{
	if (work->flags & IO_WQ_WORK_UNBOUND)
		return &wqe->acct[IO_WQ_ACCT_UNBOUND];

	return &wqe->acct[IO_WQ_ACCT_BOUND];
}

static inline struct io_wqe_acct *io_wqe_get_acct(struct io_wqe *wqe,
						  struct io_worker *worker)
{
	if (worker->flags & IO_WORKER_F_BOUND)
		return &wqe->acct[IO_WQ_ACCT_BOUND];

	return &wqe->acct[IO_WQ_ACCT_UNBOUND];
}

static void io_worker_exit(struct io_worker *worker)
{
	struct io_wqe *wqe = worker->wqe;
	struct io_wqe_acct *acct = io_wqe_get_acct(wqe, worker);
	unsigned nr_workers;

	/*
	 * If we're not at zero, someone else is holding a brief reference
	 * to the worker. Wait for that to go away.
	 */
	set_current_state(TASK_INTERRUPTIBLE);
	if (!refcount_dec_and_test(&worker->ref))
		schedule();
	__set_current_state(TASK_RUNNING);

	preempt_disable();
	current->flags &= ~PF_IO_WORKER;
	if (worker->flags & IO_WORKER_F_RUNNING)
		atomic_dec(&acct->nr_running);
	if (!(worker->flags & IO_WORKER_F_BOUND))
		atomic_dec(&wqe->wq->user->processes);
	worker->flags = 0;
	preempt_enable();

	raw_spin_lock_irq(&wqe->lock);
	hlist_nulls_del_rcu(&worker->nulls_node);
	list_del_rcu(&worker->all_list);
	if (__io_worker_unuse(wqe, worker)) {
		__release(&wqe->lock);
		raw_spin_lock_irq(&wqe->lock);
	}
	acct->nr_workers--;
	nr_workers = wqe->acct[IO_WQ_ACCT_BOUND].nr_workers +
			wqe->acct[IO_WQ_ACCT_UNBOUND].nr_workers;
	raw_spin_unlock_irq(&wqe->lock);

	/* all workers gone, wq exit can proceed */
	if (!nr_workers && refcount_dec_and_test(&wqe->wq->refs))
		complete(&wqe->wq->done);

	kfree_rcu(worker, rcu);
}

static inline bool io_wqe_run_queue(struct io_wqe *wqe)
	__must_hold(wqe->lock)
{
	if (!wq_list_empty(&wqe->work_list) &&
	    !(wqe->flags & IO_WQE_FLAG_STALLED))
		return true;
	return false;
}

/*
 * Check head of free list for an available worker. If one isn't available,
 * caller must wake up the wq manager to create one.
 */
static bool io_wqe_activate_free_worker(struct io_wqe *wqe)
	__must_hold(RCU)
{
	struct hlist_nulls_node *n;
	struct io_worker *worker;

	n = rcu_dereference(hlist_nulls_first_rcu(&wqe->free_list));
	if (is_a_nulls(n))
		return false;

	worker = hlist_nulls_entry(n, struct io_worker, nulls_node);
	if (io_worker_get(worker)) {
		wake_up_process(worker->task);
		io_worker_release(worker);
		return true;
	}

	return false;
}

/*
 * We need a worker. If we find a free one, we're good. If not, and we're
 * below the max number of workers, wake up the manager to create one.
 */
static void io_wqe_wake_worker(struct io_wqe *wqe, struct io_wqe_acct *acct)
{
	bool ret;

	/*
	 * Most likely an attempt to queue unbounded work on an io_wq that
	 * wasn't setup with any unbounded workers.
	 */
	WARN_ON_ONCE(!acct->max_workers);

	rcu_read_lock();
	ret = io_wqe_activate_free_worker(wqe);
	rcu_read_unlock();

	if (!ret && acct->nr_workers < acct->max_workers)
		wake_up_process(wqe->wq->manager);
}

static void io_wqe_inc_running(struct io_wqe *wqe, struct io_worker *worker)
{
	struct io_wqe_acct *acct = io_wqe_get_acct(wqe, worker);

	atomic_inc(&acct->nr_running);
}

static void io_wqe_dec_running(struct io_wqe *wqe, struct io_worker *worker)
	__must_hold(wqe->lock)
{
	struct io_wqe_acct *acct = io_wqe_get_acct(wqe, worker);

	if (atomic_dec_and_test(&acct->nr_running) && io_wqe_run_queue(wqe))
		io_wqe_wake_worker(wqe, acct);
}

static void io_worker_start(struct io_wqe *wqe, struct io_worker *worker)
{
	allow_kernel_signal(SIGINT);

	current->flags |= PF_IO_WORKER;

	worker->flags |= (IO_WORKER_F_UP | IO_WORKER_F_RUNNING);
	worker->restore_files = current->files;
	worker->restore_fs = current->fs;
	io_wqe_inc_running(wqe, worker);
}

/*
 * Worker will start processing some work. Move it to the busy list, if
 * it's currently on the freelist
 */
static void __io_worker_busy(struct io_wqe *wqe, struct io_worker *worker,
			     struct io_wq_work *work)
	__must_hold(wqe->lock)
{
	bool worker_bound, work_bound;

	if (worker->flags & IO_WORKER_F_FREE) {
		worker->flags &= ~IO_WORKER_F_FREE;
		hlist_nulls_del_init_rcu(&worker->nulls_node);
	}

	/*
	 * If worker is moving from bound to unbound (or vice versa), then
	 * ensure we update the running accounting.
	 */
	worker_bound = (worker->flags & IO_WORKER_F_BOUND) != 0;
	work_bound = (work->flags & IO_WQ_WORK_UNBOUND) == 0;
	if (worker_bound != work_bound) {
		io_wqe_dec_running(wqe, worker);
		if (work_bound) {
			worker->flags |= IO_WORKER_F_BOUND;
			wqe->acct[IO_WQ_ACCT_UNBOUND].nr_workers--;
			wqe->acct[IO_WQ_ACCT_BOUND].nr_workers++;
			atomic_dec(&wqe->wq->user->processes);
		} else {
			worker->flags &= ~IO_WORKER_F_BOUND;
			wqe->acct[IO_WQ_ACCT_UNBOUND].nr_workers++;
			wqe->acct[IO_WQ_ACCT_BOUND].nr_workers--;
			atomic_inc(&wqe->wq->user->processes);
		}
		io_wqe_inc_running(wqe, worker);
	 }
}

/*
 * No work, worker going to sleep. Move to freelist, and unuse mm if we
 * have one attached. Dropping the mm may potentially sleep, so we drop
 * the lock in that case and return success. Since the caller has to
 * retry the loop in that case (we changed task state), we don't regrab
 * the lock if we return success.
 */
static bool __io_worker_idle(struct io_wqe *wqe, struct io_worker *worker)
	__must_hold(wqe->lock)
{
	if (!(worker->flags & IO_WORKER_F_FREE)) {
		worker->flags |= IO_WORKER_F_FREE;
		hlist_nulls_add_head_rcu(&worker->nulls_node, &wqe->free_list);
	}

	return __io_worker_unuse(wqe, worker);
}

static inline unsigned int io_get_work_hash(struct io_wq_work *work)
{
	return work->flags >> IO_WQ_HASH_SHIFT;
}

static struct io_wq_work *io_get_next_work(struct io_wqe *wqe)
	__must_hold(wqe->lock)
{
	struct io_wq_work_node *node, *prev;
	struct io_wq_work *work, *tail;
	unsigned int hash;

	wq_list_for_each(node, prev, &wqe->work_list) {
		work = container_of(node, struct io_wq_work, list);

		/* not hashed, can run anytime */
		if (!io_wq_is_hashed(work)) {
			wq_list_del(&wqe->work_list, node, prev);
			return work;
		}

		/* hashed, can run if not already running */
		hash = io_get_work_hash(work);
		if (!(wqe->hash_map & BIT(hash))) {
			wqe->hash_map |= BIT(hash);
			/* all items with this hash lie in [work, tail] */
			tail = wqe->hash_tail[hash];
			wqe->hash_tail[hash] = NULL;
			wq_list_cut(&wqe->work_list, &tail->list, prev);
			return work;
		}
	}

	return NULL;
}

static void io_wq_switch_mm(struct io_worker *worker, struct io_wq_work *work)
{
	if (worker->mm) {
		kthread_unuse_mm(worker->mm);
		mmput(worker->mm);
		worker->mm = NULL;
	}
	if (!work->mm)
		return;

	if (mmget_not_zero(work->mm)) {
		kthread_use_mm(work->mm);
		worker->mm = work->mm;
		/* hang on to this mm */
		work->mm = NULL;
		return;
	}

	/* failed grabbing mm, ensure work gets cancelled */
	work->flags |= IO_WQ_WORK_CANCEL;
}

static void io_wq_switch_creds(struct io_worker *worker,
			       struct io_wq_work *work)
{
	const struct cred *old_creds = override_creds(work->creds);

	worker->cur_creds = work->creds;
	if (worker->saved_creds)
		put_cred(old_creds); /* creds set by previous switch */
	else
		worker->saved_creds = old_creds;
}

static void io_impersonate_work(struct io_worker *worker,
				struct io_wq_work *work)
{
	if (work->files && current->files != work->files) {
		task_lock(current);
		current->files = work->files;
		task_unlock(current);
	}
	if (work->fs && current->fs != work->fs)
		current->fs = work->fs;
	if (work->mm != worker->mm)
		io_wq_switch_mm(worker, work);
	if (worker->cur_creds != work->creds)
		io_wq_switch_creds(worker, work);
	current->signal->rlim[RLIMIT_FSIZE].rlim_cur = work->fsize;
}

static void io_assign_current_work(struct io_worker *worker,
				   struct io_wq_work *work)
{
	if (work) {
		/* flush pending signals before assigning new work */
		if (signal_pending(current))
			flush_signals(current);
		cond_resched();
	}

	spin_lock_irq(&worker->lock);
	worker->cur_work = work;
	spin_unlock_irq(&worker->lock);
}

static void io_wqe_enqueue(struct io_wqe *wqe, struct io_wq_work *work);

static void io_worker_handle_work(struct io_worker *worker)
	__releases(wqe->lock)
{
	struct io_wqe *wqe = worker->wqe;
	struct io_wq *wq = wqe->wq;

	do {
		struct io_wq_work *work;
get_next:
		/*
		 * If we got some work, mark us as busy. If we didn't, but
		 * the list isn't empty, it means we stalled on hashed work.
		 * Mark us stalled so we don't keep looking for work when we
		 * can't make progress, any work completion or insertion will
		 * clear the stalled flag.
		 */
		work = io_get_next_work(wqe);
		if (work)
			__io_worker_busy(wqe, worker, work);
		else if (!wq_list_empty(&wqe->work_list))
			wqe->flags |= IO_WQE_FLAG_STALLED;

		raw_spin_unlock_irq(&wqe->lock);
		if (!work)
			break;
		io_assign_current_work(worker, work);

		/* handle a whole dependent link */
		do {
			struct io_wq_work *old_work, *next_hashed, *linked;
			unsigned int hash = io_get_work_hash(work);

			next_hashed = wq_next_work(work);
			io_impersonate_work(worker, work);
			/*
			 * OK to set IO_WQ_WORK_CANCEL even for uncancellable
			 * work, the worker function will do the right thing.
			 */
			if (test_bit(IO_WQ_BIT_CANCEL, &wq->state))
				work->flags |= IO_WQ_WORK_CANCEL;

			old_work = work;
			linked = wq->do_work(work);

			work = next_hashed;
			if (!work && linked && !io_wq_is_hashed(linked)) {
				work = linked;
				linked = NULL;
			}
			io_assign_current_work(worker, work);
			wq->free_work(old_work);

			if (linked)
				io_wqe_enqueue(wqe, linked);

			if (hash != -1U && !next_hashed) {
				raw_spin_lock_irq(&wqe->lock);
				wqe->hash_map &= ~BIT_ULL(hash);
				wqe->flags &= ~IO_WQE_FLAG_STALLED;
				/* skip unnecessary unlock-lock wqe->lock */
				if (!work)
					goto get_next;
				raw_spin_unlock_irq(&wqe->lock);
			}
		} while (work);

		raw_spin_lock_irq(&wqe->lock);
	} while (1);
}

static int io_wqe_worker(void *data)
{
	struct io_worker *worker = data;
	struct io_wqe *wqe = worker->wqe;
	struct io_wq *wq = wqe->wq;

	io_worker_start(wqe, worker);

	while (!test_bit(IO_WQ_BIT_EXIT, &wq->state)) {
		set_current_state(TASK_INTERRUPTIBLE);
loop:
		raw_spin_lock_irq(&wqe->lock);
		if (io_wqe_run_queue(wqe)) {
			__set_current_state(TASK_RUNNING);
			io_worker_handle_work(worker);
			goto loop;
		}
		/* drops the lock on success, retry */
		if (__io_worker_idle(wqe, worker)) {
			__release(&wqe->lock);
			goto loop;
		}
		raw_spin_unlock_irq(&wqe->lock);
		if (signal_pending(current))
			flush_signals(current);
		if (schedule_timeout(WORKER_IDLE_TIMEOUT))
			continue;
		/* timed out, exit unless we're the fixed worker */
		if (test_bit(IO_WQ_BIT_EXIT, &wq->state) ||
		    !(worker->flags & IO_WORKER_F_FIXED))
			break;
	}

	if (test_bit(IO_WQ_BIT_EXIT, &wq->state)) {
		raw_spin_lock_irq(&wqe->lock);
		if (!wq_list_empty(&wqe->work_list))
			io_worker_handle_work(worker);
		else
			raw_spin_unlock_irq(&wqe->lock);
	}

	io_worker_exit(worker);
	return 0;
}

/*
 * Called when a worker is scheduled in. Mark us as currently running.
 */
void io_wq_worker_running(struct task_struct *tsk)
{
	struct io_worker *worker = kthread_data(tsk);
	struct io_wqe *wqe = worker->wqe;

	if (!(worker->flags & IO_WORKER_F_UP))
		return;
	if (worker->flags & IO_WORKER_F_RUNNING)
		return;
	worker->flags |= IO_WORKER_F_RUNNING;
	io_wqe_inc_running(wqe, worker);
}

/*
 * Called when worker is going to sleep. If there are no workers currently
 * running and we have work pending, wake up a free one or have the manager
 * set one up.
 */
void io_wq_worker_sleeping(struct task_struct *tsk)
{
	struct io_worker *worker = kthread_data(tsk);
	struct io_wqe *wqe = worker->wqe;

	if (!(worker->flags & IO_WORKER_F_UP))
		return;
	if (!(worker->flags & IO_WORKER_F_RUNNING))
		return;

	worker->flags &= ~IO_WORKER_F_RUNNING;

	raw_spin_lock_irq(&wqe->lock);
	io_wqe_dec_running(wqe, worker);
	raw_spin_unlock_irq(&wqe->lock);
}

static bool create_io_worker(struct io_wq *wq, struct io_wqe *wqe, int index)
{
	struct io_wqe_acct *acct =&wqe->acct[index];
	struct io_worker *worker;

	worker = kzalloc_node(sizeof(*worker), GFP_KERNEL, wqe->node);
	if (!worker)
		return false;

	refcount_set(&worker->ref, 1);
	worker->nulls_node.pprev = NULL;
	worker->wqe = wqe;
	spin_lock_init(&worker->lock);

	worker->task = kthread_create_on_node(io_wqe_worker, worker, wqe->node,
				"io_wqe_worker-%d/%d", index, wqe->node);
	if (IS_ERR(worker->task)) {
		kfree(worker);
		return false;
	}

	raw_spin_lock_irq(&wqe->lock);
	hlist_nulls_add_head_rcu(&worker->nulls_node, &wqe->free_list);
	list_add_tail_rcu(&worker->all_list, &wqe->all_list);
	worker->flags |= IO_WORKER_F_FREE;
	if (index == IO_WQ_ACCT_BOUND)
		worker->flags |= IO_WORKER_F_BOUND;
	if (!acct->nr_workers && (worker->flags & IO_WORKER_F_BOUND))
		worker->flags |= IO_WORKER_F_FIXED;
	acct->nr_workers++;
	raw_spin_unlock_irq(&wqe->lock);

	if (index == IO_WQ_ACCT_UNBOUND)
		atomic_inc(&wq->user->processes);

	wake_up_process(worker->task);
	return true;
}

static inline bool io_wqe_need_worker(struct io_wqe *wqe, int index)
	__must_hold(wqe->lock)
{
	struct io_wqe_acct *acct = &wqe->acct[index];

	/* if we have available workers or no work, no need */
	if (!hlist_nulls_empty(&wqe->free_list) || !io_wqe_run_queue(wqe))
		return false;
	return acct->nr_workers < acct->max_workers;
}

/*
 * Manager thread. Tasked with creating new workers, if we need them.
 */
static int io_wq_manager(void *data)
{
	struct io_wq *wq = data;
	int workers_to_create = num_possible_nodes();
	int node;

	/* create fixed workers */
	refcount_set(&wq->refs, workers_to_create);
	for_each_node(node) {
		if (!node_online(node))
			continue;
		if (!create_io_worker(wq, wq->wqes[node], IO_WQ_ACCT_BOUND))
			goto err;
		workers_to_create--;
	}

	while (workers_to_create--)
		refcount_dec(&wq->refs);

	complete(&wq->done);

	while (!kthread_should_stop()) {
		if (current->task_works)
			task_work_run();

		for_each_node(node) {
			struct io_wqe *wqe = wq->wqes[node];
			bool fork_worker[2] = { false, false };

			if (!node_online(node))
				continue;

			raw_spin_lock_irq(&wqe->lock);
			if (io_wqe_need_worker(wqe, IO_WQ_ACCT_BOUND))
				fork_worker[IO_WQ_ACCT_BOUND] = true;
			if (io_wqe_need_worker(wqe, IO_WQ_ACCT_UNBOUND))
				fork_worker[IO_WQ_ACCT_UNBOUND] = true;
			raw_spin_unlock_irq(&wqe->lock);
			if (fork_worker[IO_WQ_ACCT_BOUND])
				create_io_worker(wq, wqe, IO_WQ_ACCT_BOUND);
			if (fork_worker[IO_WQ_ACCT_UNBOUND])
				create_io_worker(wq, wqe, IO_WQ_ACCT_UNBOUND);
		}
		set_current_state(TASK_INTERRUPTIBLE);
		schedule_timeout(HZ);
	}

	if (current->task_works)
		task_work_run();

	return 0;
err:
	set_bit(IO_WQ_BIT_ERROR, &wq->state);
	set_bit(IO_WQ_BIT_EXIT, &wq->state);
	if (refcount_sub_and_test(workers_to_create, &wq->refs))
		complete(&wq->done);
	return 0;
}

static bool io_wq_can_queue(struct io_wqe *wqe, struct io_wqe_acct *acct,
			    struct io_wq_work *work)
{
	bool free_worker;

	if (!(work->flags & IO_WQ_WORK_UNBOUND))
		return true;
	if (atomic_read(&acct->nr_running))
		return true;

	rcu_read_lock();
	free_worker = !hlist_nulls_empty(&wqe->free_list);
	rcu_read_unlock();
	if (free_worker)
		return true;

	if (atomic_read(&wqe->wq->user->processes) >= acct->max_workers &&
	    !(capable(CAP_SYS_RESOURCE) || capable(CAP_SYS_ADMIN)))
		return false;

	return true;
}

static void io_run_cancel(struct io_wq_work *work, struct io_wqe *wqe)
{
	struct io_wq *wq = wqe->wq;

	do {
		struct io_wq_work *old_work = work;

		work->flags |= IO_WQ_WORK_CANCEL;
		work = wq->do_work(work);
		wq->free_work(old_work);
	} while (work);
}

static void io_wqe_insert_work(struct io_wqe *wqe, struct io_wq_work *work)
{
	unsigned int hash;
	struct io_wq_work *tail;

	if (!io_wq_is_hashed(work)) {
append:
		wq_list_add_tail(&work->list, &wqe->work_list);
		return;
	}

	hash = io_get_work_hash(work);
	tail = wqe->hash_tail[hash];
	wqe->hash_tail[hash] = work;
	if (!tail)
		goto append;

	wq_list_add_after(&work->list, &tail->list, &wqe->work_list);
}

static void io_wqe_enqueue(struct io_wqe *wqe, struct io_wq_work *work)
{
	struct io_wqe_acct *acct = io_work_get_acct(wqe, work);
	int work_flags;
	unsigned long flags;

	/*
	 * Do early check to see if we need a new unbound worker, and if we do,
	 * if we're allowed to do so. This isn't 100% accurate as there's a
	 * gap between this check and incrementing the value, but that's OK.
	 * It's close enough to not be an issue, fork() has the same delay.
	 */
	if (unlikely(!io_wq_can_queue(wqe, acct, work))) {
		io_run_cancel(work, wqe);
		return;
	}

	work_flags = work->flags;
	raw_spin_lock_irqsave(&wqe->lock, flags);
	io_wqe_insert_work(wqe, work);
	wqe->flags &= ~IO_WQE_FLAG_STALLED;
	raw_spin_unlock_irqrestore(&wqe->lock, flags);

	if ((work_flags & IO_WQ_WORK_CONCURRENT) ||
	    !atomic_read(&acct->nr_running))
		io_wqe_wake_worker(wqe, acct);
}

void io_wq_enqueue(struct io_wq *wq, struct io_wq_work *work)
{
	struct io_wqe *wqe = wq->wqes[numa_node_id()];

	io_wqe_enqueue(wqe, work);
}

/*
 * Work items that hash to the same value will not be done in parallel.
 * Used to limit concurrent writes, generally hashed by inode.
 */
void io_wq_hash_work(struct io_wq_work *work, void *val)
{
	unsigned int bit;

	bit = hash_ptr(val, IO_WQ_HASH_ORDER);
	work->flags |= (IO_WQ_WORK_HASHED | (bit << IO_WQ_HASH_SHIFT));
}

static bool io_wqe_worker_send_sig(struct io_worker *worker, void *data)
{
	send_sig(SIGINT, worker->task, 1);
	return false;
}

/*
 * Iterate the passed in list and call the specific function for each
 * worker that isn't exiting
 */
static bool io_wq_for_each_worker(struct io_wqe *wqe,
				  bool (*func)(struct io_worker *, void *),
				  void *data)
{
	struct io_worker *worker;
	bool ret = false;

	list_for_each_entry_rcu(worker, &wqe->all_list, all_list) {
		if (io_worker_get(worker)) {
			/* no task if node is/was offline */
			if (worker->task)
				ret = func(worker, data);
			io_worker_release(worker);
			if (ret)
				break;
		}
	}

	return ret;
}

void io_wq_cancel_all(struct io_wq *wq)
{
	int node;

	set_bit(IO_WQ_BIT_CANCEL, &wq->state);

	rcu_read_lock();
	for_each_node(node) {
		struct io_wqe *wqe = wq->wqes[node];

		io_wq_for_each_worker(wqe, io_wqe_worker_send_sig, NULL);
	}
	rcu_read_unlock();
}

struct io_cb_cancel_data {
	work_cancel_fn *fn;
	void *data;
	int nr_running;
	int nr_pending;
	bool cancel_all;
};

static bool io_wq_worker_cancel(struct io_worker *worker, void *data)
{
	struct io_cb_cancel_data *match = data;
	unsigned long flags;

	/*
	 * Hold the lock to avoid ->cur_work going out of scope, caller
	 * may dereference the passed in work.
	 */
	spin_lock_irqsave(&worker->lock, flags);
	if (worker->cur_work &&
	    !(worker->cur_work->flags & IO_WQ_WORK_NO_CANCEL) &&
	    match->fn(worker->cur_work, match->data)) {
		send_sig(SIGINT, worker->task, 1);
		match->nr_running++;
	}
	spin_unlock_irqrestore(&worker->lock, flags);

	return match->nr_running && !match->cancel_all;
}

static inline void io_wqe_remove_pending(struct io_wqe *wqe,
					 struct io_wq_work *work,
					 struct io_wq_work_node *prev)
{
	unsigned int hash = io_get_work_hash(work);
	struct io_wq_work *prev_work = NULL;

	if (io_wq_is_hashed(work) && work == wqe->hash_tail[hash]) {
		if (prev)
			prev_work = container_of(prev, struct io_wq_work, list);
		if (prev_work && io_get_work_hash(prev_work) == hash)
			wqe->hash_tail[hash] = prev_work;
		else
			wqe->hash_tail[hash] = NULL;
	}
	wq_list_del(&wqe->work_list, &work->list, prev);
}

static void io_wqe_cancel_pending_work(struct io_wqe *wqe,
				       struct io_cb_cancel_data *match)
{
	struct io_wq_work_node *node, *prev;
	struct io_wq_work *work;
	unsigned long flags;

retry:
	raw_spin_lock_irqsave(&wqe->lock, flags);
	wq_list_for_each(node, prev, &wqe->work_list) {
		work = container_of(node, struct io_wq_work, list);
		if (!match->fn(work, match->data))
			continue;
<<<<<<< HEAD

		wq_list_del(&wqe->work_list, node, prev);
		raw_spin_unlock_irqrestore(&wqe->lock, flags);
=======
		io_wqe_remove_pending(wqe, work, prev);
		spin_unlock_irqrestore(&wqe->lock, flags);
>>>>>>> f75aef39
		io_run_cancel(work, wqe);
		match->nr_pending++;
		if (!match->cancel_all)
			return;

		/* not safe to continue after unlock */
		goto retry;
	}
	raw_spin_unlock_irqrestore(&wqe->lock, flags);
}

static void io_wqe_cancel_running_work(struct io_wqe *wqe,
				       struct io_cb_cancel_data *match)
{
	rcu_read_lock();
	io_wq_for_each_worker(wqe, io_wq_worker_cancel, match);
	rcu_read_unlock();
}

enum io_wq_cancel io_wq_cancel_cb(struct io_wq *wq, work_cancel_fn *cancel,
				  void *data, bool cancel_all)
{
	struct io_cb_cancel_data match = {
		.fn		= cancel,
		.data		= data,
		.cancel_all	= cancel_all,
	};
	int node;

	/*
	 * First check pending list, if we're lucky we can just remove it
	 * from there. CANCEL_OK means that the work is returned as-new,
	 * no completion will be posted for it.
	 */
	for_each_node(node) {
		struct io_wqe *wqe = wq->wqes[node];

		io_wqe_cancel_pending_work(wqe, &match);
		if (match.nr_pending && !match.cancel_all)
			return IO_WQ_CANCEL_OK;
	}

	/*
	 * Now check if a free (going busy) or busy worker has the work
	 * currently running. If we find it there, we'll return CANCEL_RUNNING
	 * as an indication that we attempt to signal cancellation. The
	 * completion will run normally in this case.
	 */
	for_each_node(node) {
		struct io_wqe *wqe = wq->wqes[node];

		io_wqe_cancel_running_work(wqe, &match);
		if (match.nr_running && !match.cancel_all)
			return IO_WQ_CANCEL_RUNNING;
	}

	if (match.nr_running)
		return IO_WQ_CANCEL_RUNNING;
	if (match.nr_pending)
		return IO_WQ_CANCEL_OK;
	return IO_WQ_CANCEL_NOTFOUND;
}

static bool io_wq_io_cb_cancel_data(struct io_wq_work *work, void *data)
{
	return work == data;
}

enum io_wq_cancel io_wq_cancel_work(struct io_wq *wq, struct io_wq_work *cwork)
{
	return io_wq_cancel_cb(wq, io_wq_io_cb_cancel_data, (void *)cwork, false);
}

struct io_wq *io_wq_create(unsigned bounded, struct io_wq_data *data)
{
	int ret = -ENOMEM, node;
	struct io_wq *wq;

	if (WARN_ON_ONCE(!data->free_work || !data->do_work))
		return ERR_PTR(-EINVAL);

	wq = kzalloc(sizeof(*wq), GFP_KERNEL);
	if (!wq)
		return ERR_PTR(-ENOMEM);

	wq->wqes = kcalloc(nr_node_ids, sizeof(struct io_wqe *), GFP_KERNEL);
	if (!wq->wqes) {
		kfree(wq);
		return ERR_PTR(-ENOMEM);
	}

	wq->free_work = data->free_work;
	wq->do_work = data->do_work;

	/* caller must already hold a reference to this */
	wq->user = data->user;

	for_each_node(node) {
		struct io_wqe *wqe;
		int alloc_node = node;

		if (!node_online(alloc_node))
			alloc_node = NUMA_NO_NODE;
		wqe = kzalloc_node(sizeof(struct io_wqe), GFP_KERNEL, alloc_node);
		if (!wqe)
			goto err;
		wq->wqes[node] = wqe;
		wqe->node = alloc_node;
		wqe->acct[IO_WQ_ACCT_BOUND].max_workers = bounded;
		atomic_set(&wqe->acct[IO_WQ_ACCT_BOUND].nr_running, 0);
		if (wq->user) {
			wqe->acct[IO_WQ_ACCT_UNBOUND].max_workers =
					task_rlimit(current, RLIMIT_NPROC);
		}
		atomic_set(&wqe->acct[IO_WQ_ACCT_UNBOUND].nr_running, 0);
		wqe->wq = wq;
		raw_spin_lock_init(&wqe->lock);
		INIT_WQ_LIST(&wqe->work_list);
		INIT_HLIST_NULLS_HEAD(&wqe->free_list, 0);
		INIT_LIST_HEAD(&wqe->all_list);
	}

	init_completion(&wq->done);

	wq->manager = kthread_create(io_wq_manager, wq, "io_wq_manager");
	if (!IS_ERR(wq->manager)) {
		wake_up_process(wq->manager);
		wait_for_completion(&wq->done);
		if (test_bit(IO_WQ_BIT_ERROR, &wq->state)) {
			ret = -ENOMEM;
			goto err;
		}
		refcount_set(&wq->use_refs, 1);
		reinit_completion(&wq->done);
		return wq;
	}

	ret = PTR_ERR(wq->manager);
	complete(&wq->done);
err:
	for_each_node(node)
		kfree(wq->wqes[node]);
	kfree(wq->wqes);
	kfree(wq);
	return ERR_PTR(ret);
}

bool io_wq_get(struct io_wq *wq, struct io_wq_data *data)
{
	if (data->free_work != wq->free_work || data->do_work != wq->do_work)
		return false;

	return refcount_inc_not_zero(&wq->use_refs);
}

static bool io_wq_worker_wake(struct io_worker *worker, void *data)
{
	wake_up_process(worker->task);
	return false;
}

static void __io_wq_destroy(struct io_wq *wq)
{
	int node;

	set_bit(IO_WQ_BIT_EXIT, &wq->state);
	if (wq->manager)
		kthread_stop(wq->manager);

	rcu_read_lock();
	for_each_node(node)
		io_wq_for_each_worker(wq->wqes[node], io_wq_worker_wake, NULL);
	rcu_read_unlock();

	wait_for_completion(&wq->done);

	for_each_node(node)
		kfree(wq->wqes[node]);
	kfree(wq->wqes);
	kfree(wq);
}

void io_wq_destroy(struct io_wq *wq)
{
	if (refcount_dec_and_test(&wq->use_refs))
		__io_wq_destroy(wq);
}

struct task_struct *io_wq_get_task(struct io_wq *wq)
{
	return wq->manager;
}<|MERGE_RESOLUTION|>--- conflicted
+++ resolved
@@ -956,14 +956,8 @@
 		work = container_of(node, struct io_wq_work, list);
 		if (!match->fn(work, match->data))
 			continue;
-<<<<<<< HEAD
-
-		wq_list_del(&wqe->work_list, node, prev);
+		io_wqe_remove_pending(wqe, work, prev);
 		raw_spin_unlock_irqrestore(&wqe->lock, flags);
-=======
-		io_wqe_remove_pending(wqe, work, prev);
-		spin_unlock_irqrestore(&wqe->lock, flags);
->>>>>>> f75aef39
 		io_run_cancel(work, wqe);
 		match->nr_pending++;
 		if (!match->cancel_all)
