// SPDX-License-Identifier: GPL-2.0
/*
 * Copyright (c) 2000-2005 Silicon Graphics, Inc.
 * All Rights Reserved.
 */
#include "xfs.h"
#include "xfs_fs.h"
#include "xfs_shared.h"
#include "xfs_format.h"
#include "xfs_log_format.h"
#include "xfs_trans_resv.h"
#include "xfs_mount.h"
#include "xfs_inode.h"
#include "xfs_trans.h"
#include "xfs_trans_priv.h"
#include "xfs_inode_item.h"
#include "xfs_quota.h"
#include "xfs_trace.h"
#include "xfs_icache.h"
#include "xfs_bmap_util.h"
#include "xfs_dquot_item.h"
#include "xfs_dquot.h"
#include "xfs_reflink.h"
#include "xfs_ialloc.h"
#include "xfs_ag.h"

#include <linux/iversion.h>

/* Radix tree tags for incore inode tree. */

/* inode is to be reclaimed */
#define XFS_ICI_RECLAIM_TAG	0
/* Inode has speculative preallocations (posteof or cow) to clean. */
#define XFS_ICI_BLOCKGC_TAG	1

/*
 * The goal for walking incore inodes.  These can correspond with incore inode
 * radix tree tags when convenient.  Avoid existing XFS_IWALK namespace.
 */
enum xfs_icwalk_goal {
	/* Goals that are not related to tags; these must be < 0. */
	XFS_ICWALK_DQRELE	= -1,

	/* Goals directly associated with tagged inodes. */
	XFS_ICWALK_BLOCKGC	= XFS_ICI_BLOCKGC_TAG,
	XFS_ICWALK_RECLAIM	= XFS_ICI_RECLAIM_TAG,
};

#define XFS_ICWALK_NULL_TAG	(-1U)

/* Compute the inode radix tree tag for this goal. */
static inline unsigned int
xfs_icwalk_tag(enum xfs_icwalk_goal goal)
{
	return goal < 0 ? XFS_ICWALK_NULL_TAG : goal;
}

static int xfs_icwalk(struct xfs_mount *mp,
		enum xfs_icwalk_goal goal, struct xfs_eofblocks *eofb);
static int xfs_icwalk_ag(struct xfs_perag *pag,
		enum xfs_icwalk_goal goal, struct xfs_eofblocks *eofb);

/*
 * Private inode cache walk flags for struct xfs_eofblocks.  Must not coincide
 * with XFS_EOF_FLAGS_*.
 */
#define XFS_ICWALK_FLAG_DROP_UDQUOT	(1U << 31)
#define XFS_ICWALK_FLAG_DROP_GDQUOT	(1U << 30)
#define XFS_ICWALK_FLAG_DROP_PDQUOT	(1U << 29)

/* Stop scanning after icw_scan_limit inodes. */
#define XFS_ICWALK_FLAG_SCAN_LIMIT	(1U << 28)

#define XFS_ICWALK_PRIVATE_FLAGS	(XFS_ICWALK_FLAG_DROP_UDQUOT | \
					 XFS_ICWALK_FLAG_DROP_GDQUOT | \
					 XFS_ICWALK_FLAG_DROP_PDQUOT | \
					 XFS_ICWALK_FLAG_SCAN_LIMIT)

/*
 * Allocate and initialise an xfs_inode.
 */
struct xfs_inode *
xfs_inode_alloc(
	struct xfs_mount	*mp,
	xfs_ino_t		ino)
{
	struct xfs_inode	*ip;

	/*
	 * XXX: If this didn't occur in transactions, we could drop GFP_NOFAIL
	 * and return NULL here on ENOMEM.
	 */
	ip = kmem_cache_alloc(xfs_inode_zone, GFP_KERNEL | __GFP_NOFAIL);

	if (inode_init_always(mp->m_super, VFS_I(ip))) {
		kmem_cache_free(xfs_inode_zone, ip);
		return NULL;
	}

	/* VFS doesn't initialise i_mode! */
	VFS_I(ip)->i_mode = 0;

	XFS_STATS_INC(mp, vn_active);
	ASSERT(atomic_read(&ip->i_pincount) == 0);
	ASSERT(ip->i_ino == 0);

	/* initialise the xfs inode */
	ip->i_ino = ino;
	ip->i_mount = mp;
	memset(&ip->i_imap, 0, sizeof(struct xfs_imap));
	ip->i_afp = NULL;
	ip->i_cowfp = NULL;
	memset(&ip->i_df, 0, sizeof(ip->i_df));
	ip->i_flags = 0;
	ip->i_delayed_blks = 0;
	ip->i_diflags2 = mp->m_ino_geo.new_diflags2;
	ip->i_nblocks = 0;
	ip->i_forkoff = 0;
	ip->i_sick = 0;
	ip->i_checked = 0;
	INIT_WORK(&ip->i_ioend_work, xfs_end_io);
	INIT_LIST_HEAD(&ip->i_ioend_list);
	spin_lock_init(&ip->i_ioend_lock);

	return ip;
}

STATIC void
xfs_inode_free_callback(
	struct rcu_head		*head)
{
	struct inode		*inode = container_of(head, struct inode, i_rcu);
	struct xfs_inode	*ip = XFS_I(inode);

	switch (VFS_I(ip)->i_mode & S_IFMT) {
	case S_IFREG:
	case S_IFDIR:
	case S_IFLNK:
		xfs_idestroy_fork(&ip->i_df);
		break;
	}

	if (ip->i_afp) {
		xfs_idestroy_fork(ip->i_afp);
		kmem_cache_free(xfs_ifork_zone, ip->i_afp);
	}
	if (ip->i_cowfp) {
		xfs_idestroy_fork(ip->i_cowfp);
		kmem_cache_free(xfs_ifork_zone, ip->i_cowfp);
	}
	if (ip->i_itemp) {
		ASSERT(!test_bit(XFS_LI_IN_AIL,
				 &ip->i_itemp->ili_item.li_flags));
		xfs_inode_item_destroy(ip);
		ip->i_itemp = NULL;
	}

	kmem_cache_free(xfs_inode_zone, ip);
}

static void
__xfs_inode_free(
	struct xfs_inode	*ip)
{
	/* asserts to verify all state is correct here */
	ASSERT(atomic_read(&ip->i_pincount) == 0);
	ASSERT(!ip->i_itemp || list_empty(&ip->i_itemp->ili_item.li_bio_list));
	XFS_STATS_DEC(ip->i_mount, vn_active);

	call_rcu(&VFS_I(ip)->i_rcu, xfs_inode_free_callback);
}

void
xfs_inode_free(
	struct xfs_inode	*ip)
{
	ASSERT(!xfs_iflags_test(ip, XFS_IFLUSHING));

	/*
	 * Because we use RCU freeing we need to ensure the inode always
	 * appears to be reclaimed with an invalid inode number when in the
	 * free state. The ip->i_flags_lock provides the barrier against lookup
	 * races.
	 */
	spin_lock(&ip->i_flags_lock);
	ip->i_flags = XFS_IRECLAIM;
	ip->i_ino = 0;
	spin_unlock(&ip->i_flags_lock);

	__xfs_inode_free(ip);
}

/*
 * Queue background inode reclaim work if there are reclaimable inodes and there
 * isn't reclaim work already scheduled or in progress.
 */
static void
xfs_reclaim_work_queue(
	struct xfs_mount        *mp)
{

	rcu_read_lock();
	if (radix_tree_tagged(&mp->m_perag_tree, XFS_ICI_RECLAIM_TAG)) {
		queue_delayed_work(mp->m_reclaim_workqueue, &mp->m_reclaim_work,
			msecs_to_jiffies(xfs_syncd_centisecs / 6 * 10));
	}
	rcu_read_unlock();
}

/*
 * Background scanning to trim preallocated space. This is queued based on the
 * 'speculative_prealloc_lifetime' tunable (5m by default).
 */
static inline void
xfs_blockgc_queue(
	struct xfs_perag	*pag)
{
	rcu_read_lock();
	if (radix_tree_tagged(&pag->pag_ici_root, XFS_ICI_BLOCKGC_TAG))
		queue_delayed_work(pag->pag_mount->m_gc_workqueue,
				   &pag->pag_blockgc_work,
				   msecs_to_jiffies(xfs_blockgc_secs * 1000));
	rcu_read_unlock();
}

/* Set a tag on both the AG incore inode tree and the AG radix tree. */
static void
xfs_perag_set_inode_tag(
	struct xfs_perag	*pag,
	xfs_agino_t		agino,
	unsigned int		tag)
{
	struct xfs_mount	*mp = pag->pag_mount;
	bool			was_tagged;

	lockdep_assert_held(&pag->pag_ici_lock);

	was_tagged = radix_tree_tagged(&pag->pag_ici_root, tag);
	radix_tree_tag_set(&pag->pag_ici_root, agino, tag);

	if (tag == XFS_ICI_RECLAIM_TAG)
		pag->pag_ici_reclaimable++;

	if (was_tagged)
		return;

	/* propagate the tag up into the perag radix tree */
	spin_lock(&mp->m_perag_lock);
	radix_tree_tag_set(&mp->m_perag_tree, pag->pag_agno, tag);
	spin_unlock(&mp->m_perag_lock);

	/* start background work */
	switch (tag) {
	case XFS_ICI_RECLAIM_TAG:
		xfs_reclaim_work_queue(mp);
		break;
	case XFS_ICI_BLOCKGC_TAG:
		xfs_blockgc_queue(pag);
		break;
	}

	trace_xfs_perag_set_inode_tag(mp, pag->pag_agno, tag, _RET_IP_);
}

/* Clear a tag on both the AG incore inode tree and the AG radix tree. */
static void
xfs_perag_clear_inode_tag(
	struct xfs_perag	*pag,
	xfs_agino_t		agino,
	unsigned int		tag)
{
	struct xfs_mount	*mp = pag->pag_mount;

	lockdep_assert_held(&pag->pag_ici_lock);

	/*
	 * Reclaim can signal (with a null agino) that it cleared its own tag
	 * by removing the inode from the radix tree.
	 */
	if (agino != NULLAGINO)
		radix_tree_tag_clear(&pag->pag_ici_root, agino, tag);
	else
		ASSERT(tag == XFS_ICI_RECLAIM_TAG);

	if (tag == XFS_ICI_RECLAIM_TAG)
		pag->pag_ici_reclaimable--;

	if (radix_tree_tagged(&pag->pag_ici_root, tag))
		return;

	/* clear the tag from the perag radix tree */
	spin_lock(&mp->m_perag_lock);
	radix_tree_tag_clear(&mp->m_perag_tree, pag->pag_agno, tag);
	spin_unlock(&mp->m_perag_lock);

	trace_xfs_perag_clear_inode_tag(mp, pag->pag_agno, tag, _RET_IP_);
}

/*
 * We set the inode flag atomically with the radix tree tag.
 * Once we get tag lookups on the radix tree, this inode flag
 * can go away.
 */
void
xfs_inode_mark_reclaimable(
	struct xfs_inode	*ip)
{
	struct xfs_mount	*mp = ip->i_mount;
	struct xfs_perag	*pag;

	pag = xfs_perag_get(mp, XFS_INO_TO_AGNO(mp, ip->i_ino));
	spin_lock(&pag->pag_ici_lock);
	spin_lock(&ip->i_flags_lock);

	xfs_perag_set_inode_tag(pag, XFS_INO_TO_AGINO(mp, ip->i_ino),
			XFS_ICI_RECLAIM_TAG);
	__xfs_iflags_set(ip, XFS_IRECLAIMABLE);

	spin_unlock(&ip->i_flags_lock);
	spin_unlock(&pag->pag_ici_lock);
	xfs_perag_put(pag);
}

static inline void
xfs_inew_wait(
	struct xfs_inode	*ip)
{
	wait_queue_head_t *wq = bit_waitqueue(&ip->i_flags, __XFS_INEW_BIT);
	DEFINE_WAIT_BIT(wait, &ip->i_flags, __XFS_INEW_BIT);

	do {
		prepare_to_wait(wq, &wait.wq_entry, TASK_UNINTERRUPTIBLE);
		if (!xfs_iflags_test(ip, XFS_INEW))
			break;
		schedule();
	} while (true);
	finish_wait(wq, &wait.wq_entry);
}

/*
 * When we recycle a reclaimable inode, we need to re-initialise the VFS inode
 * part of the structure. This is made more complex by the fact we store
 * information about the on-disk values in the VFS inode and so we can't just
 * overwrite the values unconditionally. Hence we save the parameters we
 * need to retain across reinitialisation, and rewrite them into the VFS inode
 * after reinitialisation even if it fails.
 */
static int
xfs_reinit_inode(
	struct xfs_mount	*mp,
	struct inode		*inode)
{
	int		error;
	uint32_t	nlink = inode->i_nlink;
	uint32_t	generation = inode->i_generation;
	uint64_t	version = inode_peek_iversion(inode);
	umode_t		mode = inode->i_mode;
	dev_t		dev = inode->i_rdev;
	kuid_t		uid = inode->i_uid;
	kgid_t		gid = inode->i_gid;

	error = inode_init_always(mp->m_super, inode);

	set_nlink(inode, nlink);
	inode->i_generation = generation;
	inode_set_iversion_queried(inode, version);
	inode->i_mode = mode;
	inode->i_rdev = dev;
	inode->i_uid = uid;
	inode->i_gid = gid;
	return error;
}

/*
 * If we are allocating a new inode, then check what was returned is
 * actually a free, empty inode. If we are not allocating an inode,
 * then check we didn't find a free inode.
 *
 * Returns:
 *	0		if the inode free state matches the lookup context
 *	-ENOENT		if the inode is free and we are not allocating
 *	-EFSCORRUPTED	if there is any state mismatch at all
 */
static int
xfs_iget_check_free_state(
	struct xfs_inode	*ip,
	int			flags)
{
	if (flags & XFS_IGET_CREATE) {
		/* should be a free inode */
		if (VFS_I(ip)->i_mode != 0) {
			xfs_warn(ip->i_mount,
"Corruption detected! Free inode 0x%llx not marked free! (mode 0x%x)",
				ip->i_ino, VFS_I(ip)->i_mode);
			return -EFSCORRUPTED;
		}

		if (ip->i_nblocks != 0) {
			xfs_warn(ip->i_mount,
"Corruption detected! Free inode 0x%llx has blocks allocated!",
				ip->i_ino);
			return -EFSCORRUPTED;
		}
		return 0;
	}

	/* should be an allocated inode */
	if (VFS_I(ip)->i_mode == 0)
		return -ENOENT;

	return 0;
}

/*
 * Check the validity of the inode we just found it the cache
 */
static int
xfs_iget_cache_hit(
	struct xfs_perag	*pag,
	struct xfs_inode	*ip,
	xfs_ino_t		ino,
	int			flags,
	int			lock_flags) __releases(RCU)
{
	struct inode		*inode = VFS_I(ip);
	struct xfs_mount	*mp = ip->i_mount;
	int			error;

	/*
	 * check for re-use of an inode within an RCU grace period due to the
	 * radix tree nodes not being updated yet. We monitor for this by
	 * setting the inode number to zero before freeing the inode structure.
	 * If the inode has been reallocated and set up, then the inode number
	 * will not match, so check for that, too.
	 */
	spin_lock(&ip->i_flags_lock);
	if (ip->i_ino != ino) {
		trace_xfs_iget_skip(ip);
		XFS_STATS_INC(mp, xs_ig_frecycle);
		error = -EAGAIN;
		goto out_error;
	}


	/*
	 * If we are racing with another cache hit that is currently
	 * instantiating this inode or currently recycling it out of
	 * reclaimabe state, wait for the initialisation to complete
	 * before continuing.
	 *
	 * XXX(hch): eventually we should do something equivalent to
	 *	     wait_on_inode to wait for these flags to be cleared
	 *	     instead of polling for it.
	 */
	if (ip->i_flags & (XFS_INEW|XFS_IRECLAIM)) {
		trace_xfs_iget_skip(ip);
		XFS_STATS_INC(mp, xs_ig_frecycle);
		error = -EAGAIN;
		goto out_error;
	}

	/*
	 * Check the inode free state is valid. This also detects lookup
	 * racing with unlinks.
	 */
	error = xfs_iget_check_free_state(ip, flags);
	if (error)
		goto out_error;

	/*
	 * If IRECLAIMABLE is set, we've torn down the VFS inode already.
	 * Need to carefully get it back into useable state.
	 */
	if (ip->i_flags & XFS_IRECLAIMABLE) {
		trace_xfs_iget_reclaim(ip);

		if (flags & XFS_IGET_INCORE) {
			error = -EAGAIN;
			goto out_error;
		}

		/*
		 * We need to set XFS_IRECLAIM to prevent xfs_reclaim_inode
		 * from stomping over us while we recycle the inode.  We can't
		 * clear the radix tree reclaimable tag yet as it requires
		 * pag_ici_lock to be held exclusive.
		 */
		ip->i_flags |= XFS_IRECLAIM;

		spin_unlock(&ip->i_flags_lock);
		rcu_read_unlock();

		ASSERT(!rwsem_is_locked(&inode->i_rwsem));
		error = xfs_reinit_inode(mp, inode);
		if (error) {
			bool wake;
			/*
			 * Re-initializing the inode failed, and we are in deep
			 * trouble.  Try to re-add it to the reclaim list.
			 */
			rcu_read_lock();
			spin_lock(&ip->i_flags_lock);
			wake = !!__xfs_iflags_test(ip, XFS_INEW);
			ip->i_flags &= ~(XFS_INEW | XFS_IRECLAIM);
			if (wake)
				wake_up_bit(&ip->i_flags, __XFS_INEW_BIT);
			ASSERT(ip->i_flags & XFS_IRECLAIMABLE);
			trace_xfs_iget_reclaim_fail(ip);
			goto out_error;
		}

		spin_lock(&pag->pag_ici_lock);
		spin_lock(&ip->i_flags_lock);

		/*
		 * Clear the per-lifetime state in the inode as we are now
		 * effectively a new inode and need to return to the initial
		 * state before reuse occurs.
		 */
		ip->i_flags &= ~XFS_IRECLAIM_RESET_FLAGS;
		ip->i_flags |= XFS_INEW;
		xfs_perag_clear_inode_tag(pag,
				XFS_INO_TO_AGINO(pag->pag_mount, ino),
				XFS_ICI_RECLAIM_TAG);
		inode->i_state = I_NEW;
		ip->i_sick = 0;
		ip->i_checked = 0;

		spin_unlock(&ip->i_flags_lock);
		spin_unlock(&pag->pag_ici_lock);
	} else {
		/* If the VFS inode is being torn down, pause and try again. */
		if (!igrab(inode)) {
			trace_xfs_iget_skip(ip);
			error = -EAGAIN;
			goto out_error;
		}

		/* We've got a live one. */
		spin_unlock(&ip->i_flags_lock);
		rcu_read_unlock();
		trace_xfs_iget_hit(ip);
	}

	if (lock_flags != 0)
		xfs_ilock(ip, lock_flags);

	if (!(flags & XFS_IGET_INCORE))
		xfs_iflags_clear(ip, XFS_ISTALE);
	XFS_STATS_INC(mp, xs_ig_found);

	return 0;

out_error:
	spin_unlock(&ip->i_flags_lock);
	rcu_read_unlock();
	return error;
}


static int
xfs_iget_cache_miss(
	struct xfs_mount	*mp,
	struct xfs_perag	*pag,
	xfs_trans_t		*tp,
	xfs_ino_t		ino,
	struct xfs_inode	**ipp,
	int			flags,
	int			lock_flags)
{
	struct xfs_inode	*ip;
	int			error;
	xfs_agino_t		agino = XFS_INO_TO_AGINO(mp, ino);
	int			iflags;

	ip = xfs_inode_alloc(mp, ino);
	if (!ip)
		return -ENOMEM;

	error = xfs_imap(mp, tp, ip->i_ino, &ip->i_imap, flags);
	if (error)
		goto out_destroy;

	/*
	 * For version 5 superblocks, if we are initialising a new inode and we
	 * are not utilising the XFS_MOUNT_IKEEP inode cluster mode, we can
	 * simply build the new inode core with a random generation number.
	 *
	 * For version 4 (and older) superblocks, log recovery is dependent on
	 * the i_flushiter field being initialised from the current on-disk
	 * value and hence we must also read the inode off disk even when
	 * initializing new inodes.
	 */
	if (xfs_sb_version_has_v3inode(&mp->m_sb) &&
	    (flags & XFS_IGET_CREATE) && !(mp->m_flags & XFS_MOUNT_IKEEP)) {
		VFS_I(ip)->i_generation = prandom_u32();
	} else {
		struct xfs_buf		*bp;

		error = xfs_imap_to_bp(mp, tp, &ip->i_imap, &bp);
		if (error)
			goto out_destroy;

		error = xfs_inode_from_disk(ip,
				xfs_buf_offset(bp, ip->i_imap.im_boffset));
		if (!error)
			xfs_buf_set_ref(bp, XFS_INO_REF);
		xfs_trans_brelse(tp, bp);

		if (error)
			goto out_destroy;
	}

	trace_xfs_iget_miss(ip);

	/*
	 * Check the inode free state is valid. This also detects lookup
	 * racing with unlinks.
	 */
	error = xfs_iget_check_free_state(ip, flags);
	if (error)
		goto out_destroy;

	/*
	 * Preload the radix tree so we can insert safely under the
	 * write spinlock. Note that we cannot sleep inside the preload
	 * region. Since we can be called from transaction context, don't
	 * recurse into the file system.
	 */
	if (radix_tree_preload(GFP_NOFS)) {
		error = -EAGAIN;
		goto out_destroy;
	}

	/*
	 * Because the inode hasn't been added to the radix-tree yet it can't
	 * be found by another thread, so we can do the non-sleeping lock here.
	 */
	if (lock_flags) {
		if (!xfs_ilock_nowait(ip, lock_flags))
			BUG();
	}

	/*
	 * These values must be set before inserting the inode into the radix
	 * tree as the moment it is inserted a concurrent lookup (allowed by the
	 * RCU locking mechanism) can find it and that lookup must see that this
	 * is an inode currently under construction (i.e. that XFS_INEW is set).
	 * The ip->i_flags_lock that protects the XFS_INEW flag forms the
	 * memory barrier that ensures this detection works correctly at lookup
	 * time.
	 */
	iflags = XFS_INEW;
	if (flags & XFS_IGET_DONTCACHE)
		d_mark_dontcache(VFS_I(ip));
	ip->i_udquot = NULL;
	ip->i_gdquot = NULL;
	ip->i_pdquot = NULL;
	xfs_iflags_set(ip, iflags);

	/* insert the new inode */
	spin_lock(&pag->pag_ici_lock);
	error = radix_tree_insert(&pag->pag_ici_root, agino, ip);
	if (unlikely(error)) {
		WARN_ON(error != -EEXIST);
		XFS_STATS_INC(mp, xs_ig_dup);
		error = -EAGAIN;
		goto out_preload_end;
	}
	spin_unlock(&pag->pag_ici_lock);
	radix_tree_preload_end();

	*ipp = ip;
	return 0;

out_preload_end:
	spin_unlock(&pag->pag_ici_lock);
	radix_tree_preload_end();
	if (lock_flags)
		xfs_iunlock(ip, lock_flags);
out_destroy:
	__destroy_inode(VFS_I(ip));
	xfs_inode_free(ip);
	return error;
}

/*
 * Look up an inode by number in the given file system.  The inode is looked up
 * in the cache held in each AG.  If the inode is found in the cache, initialise
 * the vfs inode if necessary.
 *
 * If it is not in core, read it in from the file system's device, add it to the
 * cache and initialise the vfs inode.
 *
 * The inode is locked according to the value of the lock_flags parameter.
 * Inode lookup is only done during metadata operations and not as part of the
 * data IO path. Hence we only allow locking of the XFS_ILOCK during lookup.
 */
int
xfs_iget(
	struct xfs_mount	*mp,
	struct xfs_trans	*tp,
	xfs_ino_t		ino,
	uint			flags,
	uint			lock_flags,
	struct xfs_inode	**ipp)
{
	struct xfs_inode	*ip;
	struct xfs_perag	*pag;
	xfs_agino_t		agino;
	int			error;

	ASSERT((lock_flags & (XFS_IOLOCK_EXCL | XFS_IOLOCK_SHARED)) == 0);

	/* reject inode numbers outside existing AGs */
	if (!ino || XFS_INO_TO_AGNO(mp, ino) >= mp->m_sb.sb_agcount)
		return -EINVAL;

	XFS_STATS_INC(mp, xs_ig_attempts);

	/* get the perag structure and ensure that it's inode capable */
	pag = xfs_perag_get(mp, XFS_INO_TO_AGNO(mp, ino));
	agino = XFS_INO_TO_AGINO(mp, ino);

again:
	error = 0;
	rcu_read_lock();
	ip = radix_tree_lookup(&pag->pag_ici_root, agino);

	if (ip) {
		error = xfs_iget_cache_hit(pag, ip, ino, flags, lock_flags);
		if (error)
			goto out_error_or_again;
	} else {
		rcu_read_unlock();
		if (flags & XFS_IGET_INCORE) {
			error = -ENODATA;
			goto out_error_or_again;
		}
		XFS_STATS_INC(mp, xs_ig_missed);

		error = xfs_iget_cache_miss(mp, pag, tp, ino, &ip,
							flags, lock_flags);
		if (error)
			goto out_error_or_again;
	}
	xfs_perag_put(pag);

	*ipp = ip;

	/*
	 * If we have a real type for an on-disk inode, we can setup the inode
	 * now.	 If it's a new inode being created, xfs_ialloc will handle it.
	 */
	if (xfs_iflags_test(ip, XFS_INEW) && VFS_I(ip)->i_mode != 0)
		xfs_setup_existing_inode(ip);
	return 0;

out_error_or_again:
	if (!(flags & XFS_IGET_INCORE) && error == -EAGAIN) {
		delay(1);
		goto again;
	}
	xfs_perag_put(pag);
	return error;
}

/*
 * "Is this a cached inode that's also allocated?"
 *
 * Look up an inode by number in the given file system.  If the inode is
 * in cache and isn't in purgatory, return 1 if the inode is allocated
 * and 0 if it is not.  For all other cases (not in cache, being torn
 * down, etc.), return a negative error code.
 *
 * The caller has to prevent inode allocation and freeing activity,
 * presumably by locking the AGI buffer.   This is to ensure that an
 * inode cannot transition from allocated to freed until the caller is
 * ready to allow that.  If the inode is in an intermediate state (new,
 * reclaimable, or being reclaimed), -EAGAIN will be returned; if the
 * inode is not in the cache, -ENOENT will be returned.  The caller must
 * deal with these scenarios appropriately.
 *
 * This is a specialized use case for the online scrubber; if you're
 * reading this, you probably want xfs_iget.
 */
int
xfs_icache_inode_is_allocated(
	struct xfs_mount	*mp,
	struct xfs_trans	*tp,
	xfs_ino_t		ino,
	bool			*inuse)
{
	struct xfs_inode	*ip;
	int			error;

	error = xfs_iget(mp, tp, ino, XFS_IGET_INCORE, 0, &ip);
	if (error)
		return error;

	*inuse = !!(VFS_I(ip)->i_mode);
	xfs_irele(ip);
	return 0;
}

#ifdef CONFIG_XFS_QUOTA
/* Decide if we want to grab this inode to drop its dquots. */
static bool
xfs_dqrele_igrab(
	struct xfs_inode	*ip)
{
	bool			ret = false;

	ASSERT(rcu_read_lock_held());

	/* Check for stale RCU freed inode */
	spin_lock(&ip->i_flags_lock);
	if (!ip->i_ino)
		goto out_unlock;

	/*
	 * Skip inodes that are anywhere in the reclaim machinery because we
	 * drop dquots before tagging an inode for reclamation.
	 */
	if (ip->i_flags & (XFS_IRECLAIM | XFS_IRECLAIMABLE))
		goto out_unlock;

	/*
	 * The inode looks alive; try to grab a VFS reference so that it won't
	 * get destroyed.  If we got the reference, return true to say that
	 * we grabbed the inode.
	 *
	 * If we can't get the reference, then we know the inode had its VFS
	 * state torn down and hasn't yet entered the reclaim machinery.  Since
	 * we also know that dquots are detached from an inode before it enters
	 * reclaim, we can skip the inode.
	 */
	ret = igrab(VFS_I(ip)) != NULL;

out_unlock:
	spin_unlock(&ip->i_flags_lock);
	return ret;
}

/* Drop this inode's dquots. */
static void
xfs_dqrele_inode(
	struct xfs_inode	*ip,
	struct xfs_eofblocks	*eofb)
{
	if (xfs_iflags_test(ip, XFS_INEW))
		xfs_inew_wait(ip);

	xfs_ilock(ip, XFS_ILOCK_EXCL);
	if (eofb->eof_flags & XFS_ICWALK_FLAG_DROP_UDQUOT) {
		xfs_qm_dqrele(ip->i_udquot);
		ip->i_udquot = NULL;
	}
	if (eofb->eof_flags & XFS_ICWALK_FLAG_DROP_GDQUOT) {
		xfs_qm_dqrele(ip->i_gdquot);
		ip->i_gdquot = NULL;
	}
	if (eofb->eof_flags & XFS_ICWALK_FLAG_DROP_PDQUOT) {
		xfs_qm_dqrele(ip->i_pdquot);
		ip->i_pdquot = NULL;
	}
	xfs_iunlock(ip, XFS_ILOCK_EXCL);
	xfs_irele(ip);
}

/*
 * Detach all dquots from incore inodes if we can.  The caller must already
 * have dropped the relevant XFS_[UGP]QUOTA_ACTIVE flags so that dquots will
 * not get reattached.
 */
int
xfs_dqrele_all_inodes(
	struct xfs_mount	*mp,
	unsigned int		qflags)
{
	struct xfs_eofblocks	eofb = { .eof_flags = 0 };

	if (qflags & XFS_UQUOTA_ACCT)
		eofb.eof_flags |= XFS_ICWALK_FLAG_DROP_UDQUOT;
	if (qflags & XFS_GQUOTA_ACCT)
		eofb.eof_flags |= XFS_ICWALK_FLAG_DROP_GDQUOT;
	if (qflags & XFS_PQUOTA_ACCT)
		eofb.eof_flags |= XFS_ICWALK_FLAG_DROP_PDQUOT;

	return xfs_icwalk(mp, XFS_ICWALK_DQRELE, &eofb);
}
#else
# define xfs_dqrele_igrab(ip)		(false)
# define xfs_dqrele_inode(ip, priv)	((void)0)
#endif /* CONFIG_XFS_QUOTA */

/*
 * Grab the inode for reclaim exclusively.
 *
 * We have found this inode via a lookup under RCU, so the inode may have
 * already been freed, or it may be in the process of being recycled by
 * xfs_iget(). In both cases, the inode will have XFS_IRECLAIM set. If the inode
 * has been fully recycled by the time we get the i_flags_lock, XFS_IRECLAIMABLE
 * will not be set. Hence we need to check for both these flag conditions to
 * avoid inodes that are no longer reclaim candidates.
 *
 * Note: checking for other state flags here, under the i_flags_lock or not, is
 * racy and should be avoided. Those races should be resolved only after we have
 * ensured that we are able to reclaim this inode and the world can see that we
 * are going to reclaim it.
 *
 * Return true if we grabbed it, false otherwise.
 */
static bool
xfs_reclaim_igrab(
	struct xfs_inode	*ip)
{
	ASSERT(rcu_read_lock_held());

	spin_lock(&ip->i_flags_lock);
	if (!__xfs_iflags_test(ip, XFS_IRECLAIMABLE) ||
	    __xfs_iflags_test(ip, XFS_IRECLAIM)) {
		/* not a reclaim candidate. */
		spin_unlock(&ip->i_flags_lock);
		return false;
	}
	__xfs_iflags_set(ip, XFS_IRECLAIM);
	spin_unlock(&ip->i_flags_lock);
	return true;
}

/*
 * Inode reclaim is non-blocking, so the default action if progress cannot be
 * made is to "requeue" the inode for reclaim by unlocking it and clearing the
 * XFS_IRECLAIM flag.  If we are in a shutdown state, we don't care about
 * blocking anymore and hence we can wait for the inode to be able to reclaim
 * it.
 *
 * We do no IO here - if callers require inodes to be cleaned they must push the
 * AIL first to trigger writeback of dirty inodes.  This enables writeback to be
 * done in the background in a non-blocking manner, and enables memory reclaim
 * to make progress without blocking.
 */
static void
xfs_reclaim_inode(
	struct xfs_inode	*ip,
	struct xfs_perag	*pag)
{
	xfs_ino_t		ino = ip->i_ino; /* for radix_tree_delete */

	if (!xfs_ilock_nowait(ip, XFS_ILOCK_EXCL))
		goto out;
	if (xfs_iflags_test_and_set(ip, XFS_IFLUSHING))
		goto out_iunlock;

	if (XFS_FORCED_SHUTDOWN(ip->i_mount)) {
		xfs_iunpin_wait(ip);
		xfs_iflush_abort(ip);
		goto reclaim;
	}
	if (xfs_ipincount(ip))
		goto out_clear_flush;
	if (!xfs_inode_clean(ip))
		goto out_clear_flush;

	xfs_iflags_clear(ip, XFS_IFLUSHING);
reclaim:

	/*
	 * Because we use RCU freeing we need to ensure the inode always appears
	 * to be reclaimed with an invalid inode number when in the free state.
	 * We do this as early as possible under the ILOCK so that
	 * xfs_iflush_cluster() and xfs_ifree_cluster() can be guaranteed to
	 * detect races with us here. By doing this, we guarantee that once
	 * xfs_iflush_cluster() or xfs_ifree_cluster() has locked XFS_ILOCK that
	 * it will see either a valid inode that will serialise correctly, or it
	 * will see an invalid inode that it can skip.
	 */
	spin_lock(&ip->i_flags_lock);
	ip->i_flags = XFS_IRECLAIM;
	ip->i_ino = 0;
	spin_unlock(&ip->i_flags_lock);

	xfs_iunlock(ip, XFS_ILOCK_EXCL);

	XFS_STATS_INC(ip->i_mount, xs_ig_reclaims);
	/*
	 * Remove the inode from the per-AG radix tree.
	 *
	 * Because radix_tree_delete won't complain even if the item was never
	 * added to the tree assert that it's been there before to catch
	 * problems with the inode life time early on.
	 */
	spin_lock(&pag->pag_ici_lock);
	if (!radix_tree_delete(&pag->pag_ici_root,
				XFS_INO_TO_AGINO(ip->i_mount, ino)))
		ASSERT(0);
	xfs_perag_clear_inode_tag(pag, NULLAGINO, XFS_ICI_RECLAIM_TAG);
	spin_unlock(&pag->pag_ici_lock);

	/*
	 * Here we do an (almost) spurious inode lock in order to coordinate
	 * with inode cache radix tree lookups.  This is because the lookup
	 * can reference the inodes in the cache without taking references.
	 *
	 * We make that OK here by ensuring that we wait until the inode is
	 * unlocked after the lookup before we go ahead and free it.
	 */
	xfs_ilock(ip, XFS_ILOCK_EXCL);
	ASSERT(!ip->i_udquot && !ip->i_gdquot && !ip->i_pdquot);
	xfs_iunlock(ip, XFS_ILOCK_EXCL);
	ASSERT(xfs_inode_clean(ip));

	__xfs_inode_free(ip);
	return;

out_clear_flush:
	xfs_iflags_clear(ip, XFS_IFLUSHING);
out_iunlock:
	xfs_iunlock(ip, XFS_ILOCK_EXCL);
out:
	xfs_iflags_clear(ip, XFS_IRECLAIM);
}

<<<<<<< HEAD
/*
 * Walk the AGs and reclaim the inodes in them. Even if the filesystem is
 * corrupted, we still want to try to reclaim all the inodes. If we don't,
 * then a shut down during filesystem unmount reclaim walk leak all the
 * unreclaimed inodes.
 *
 * Returns non-zero if any AGs or inodes were skipped in the reclaim pass
 * so that callers that want to block until all dirty inodes are written back
 * and reclaimed can sanely loop.
 */
static void
xfs_reclaim_inodes_ag(
	struct xfs_mount	*mp,
	int			*nr_to_scan)
{
	struct xfs_perag	*pag;
	xfs_agnumber_t		agno;

	for_each_perag_tag(mp, agno, pag, XFS_ICI_RECLAIM_TAG) {
		unsigned long	first_index = 0;
		int		done = 0;
		int		nr_found = 0;

		first_index = READ_ONCE(pag->pag_ici_reclaim_cursor);
		do {
			struct xfs_inode *batch[XFS_LOOKUP_BATCH];
			int	i;

			rcu_read_lock();
			nr_found = radix_tree_gang_lookup_tag(
					&pag->pag_ici_root,
					(void **)batch, first_index,
					XFS_LOOKUP_BATCH,
					XFS_ICI_RECLAIM_TAG);
			if (!nr_found) {
				done = 1;
				rcu_read_unlock();
				break;
			}

			/*
			 * Grab the inodes before we drop the lock. if we found
			 * nothing, nr == 0 and the loop will be skipped.
			 */
			for (i = 0; i < nr_found; i++) {
				struct xfs_inode *ip = batch[i];

				if (done || !xfs_reclaim_inode_grab(ip))
					batch[i] = NULL;

				/*
				 * Update the index for the next lookup. Catch
				 * overflows into the next AG range which can
				 * occur if we have inodes in the last block of
				 * the AG and we are currently pointing to the
				 * last inode.
				 *
				 * Because we may see inodes that are from the
				 * wrong AG due to RCU freeing and
				 * reallocation, only update the index if it
				 * lies in this AG. It was a race that lead us
				 * to see this inode, so another lookup from
				 * the same index will not find it again.
				 */
				if (XFS_INO_TO_AGNO(mp, ip->i_ino) !=
								pag->pag_agno)
					continue;
				first_index = XFS_INO_TO_AGINO(mp, ip->i_ino + 1);
				if (first_index < XFS_INO_TO_AGINO(mp, ip->i_ino))
					done = 1;
			}

			/* unlock now we've grabbed the inodes. */
			rcu_read_unlock();

			for (i = 0; i < nr_found; i++) {
				if (batch[i])
					xfs_reclaim_inode(batch[i], pag);
			}

			*nr_to_scan -= XFS_LOOKUP_BATCH;
			cond_resched();
		} while (nr_found && !done && *nr_to_scan > 0);

		if (done)
			first_index = 0;
		WRITE_ONCE(pag->pag_ici_reclaim_cursor, first_index);
	}
}

=======
>>>>>>> c076ae7a
void
xfs_reclaim_inodes(
	struct xfs_mount	*mp)
{
	while (radix_tree_tagged(&mp->m_perag_tree, XFS_ICI_RECLAIM_TAG)) {
		xfs_ail_push_all_sync(mp->m_ail);
		xfs_icwalk(mp, XFS_ICWALK_RECLAIM, NULL);
	}
}

/*
 * The shrinker infrastructure determines how many inodes we should scan for
 * reclaim. We want as many clean inodes ready to reclaim as possible, so we
 * push the AIL here. We also want to proactively free up memory if we can to
 * minimise the amount of work memory reclaim has to do so we kick the
 * background reclaim if it isn't already scheduled.
 */
long
xfs_reclaim_inodes_nr(
	struct xfs_mount	*mp,
	int			nr_to_scan)
{
	struct xfs_eofblocks	eofb = {
		.eof_flags	= XFS_ICWALK_FLAG_SCAN_LIMIT,
		.icw_scan_limit	= nr_to_scan,
	};

	/* kick background reclaimer and push the AIL */
	xfs_reclaim_work_queue(mp);
	xfs_ail_push_all(mp->m_ail);

	xfs_icwalk(mp, XFS_ICWALK_RECLAIM, &eofb);
	return 0;
}

/*
 * Return the number of reclaimable inodes in the filesystem for
 * the shrinker to determine how much to reclaim.
 */
int
xfs_reclaim_inodes_count(
	struct xfs_mount	*mp)
{
	struct xfs_perag	*pag;
	xfs_agnumber_t		ag = 0;
	int			reclaimable = 0;

	while ((pag = xfs_perag_get_tag(mp, ag, XFS_ICI_RECLAIM_TAG))) {
		ag = pag->pag_agno + 1;
		reclaimable += pag->pag_ici_reclaimable;
		xfs_perag_put(pag);
	}
	return reclaimable;
}

STATIC bool
xfs_inode_match_id(
	struct xfs_inode	*ip,
	struct xfs_eofblocks	*eofb)
{
	if ((eofb->eof_flags & XFS_EOF_FLAGS_UID) &&
	    !uid_eq(VFS_I(ip)->i_uid, eofb->eof_uid))
		return false;

	if ((eofb->eof_flags & XFS_EOF_FLAGS_GID) &&
	    !gid_eq(VFS_I(ip)->i_gid, eofb->eof_gid))
		return false;

	if ((eofb->eof_flags & XFS_EOF_FLAGS_PRID) &&
	    ip->i_projid != eofb->eof_prid)
		return false;

	return true;
}

/*
 * A union-based inode filtering algorithm. Process the inode if any of the
 * criteria match. This is for global/internal scans only.
 */
STATIC bool
xfs_inode_match_id_union(
	struct xfs_inode	*ip,
	struct xfs_eofblocks	*eofb)
{
	if ((eofb->eof_flags & XFS_EOF_FLAGS_UID) &&
	    uid_eq(VFS_I(ip)->i_uid, eofb->eof_uid))
		return true;

	if ((eofb->eof_flags & XFS_EOF_FLAGS_GID) &&
	    gid_eq(VFS_I(ip)->i_gid, eofb->eof_gid))
		return true;

	if ((eofb->eof_flags & XFS_EOF_FLAGS_PRID) &&
	    ip->i_projid == eofb->eof_prid)
		return true;

	return false;
}

/*
 * Is this inode @ip eligible for eof/cow block reclamation, given some
 * filtering parameters @eofb?  The inode is eligible if @eofb is null or
 * if the predicate functions match.
 */
static bool
xfs_inode_matches_eofb(
	struct xfs_inode	*ip,
	struct xfs_eofblocks	*eofb)
{
	bool			match;

	if (!eofb)
		return true;

	if (eofb->eof_flags & XFS_EOF_FLAGS_UNION)
		match = xfs_inode_match_id_union(ip, eofb);
	else
		match = xfs_inode_match_id(ip, eofb);
	if (!match)
		return false;

	/* skip the inode if the file size is too small */
	if ((eofb->eof_flags & XFS_EOF_FLAGS_MINFILESIZE) &&
	    XFS_ISIZE(ip) < eofb->eof_min_file_size)
		return false;

	return true;
}

/*
 * This is a fast pass over the inode cache to try to get reclaim moving on as
 * many inodes as possible in a short period of time. It kicks itself every few
 * seconds, as well as being kicked by the inode cache shrinker when memory
 * goes low.
 */
void
xfs_reclaim_worker(
	struct work_struct *work)
{
	struct xfs_mount *mp = container_of(to_delayed_work(work),
					struct xfs_mount, m_reclaim_work);

	xfs_icwalk(mp, XFS_ICWALK_RECLAIM, NULL);
	xfs_reclaim_work_queue(mp);
}

STATIC int
xfs_inode_free_eofblocks(
	struct xfs_inode	*ip,
	struct xfs_eofblocks	*eofb,
	unsigned int		*lockflags)
{
	bool			wait;

	wait = eofb && (eofb->eof_flags & XFS_EOF_FLAGS_SYNC);

	if (!xfs_iflags_test(ip, XFS_IEOFBLOCKS))
		return 0;

	/*
	 * If the mapping is dirty the operation can block and wait for some
	 * time. Unless we are waiting, skip it.
	 */
	if (!wait && mapping_tagged(VFS_I(ip)->i_mapping, PAGECACHE_TAG_DIRTY))
		return 0;

	if (!xfs_inode_matches_eofb(ip, eofb))
		return 0;

	/*
	 * If the caller is waiting, return -EAGAIN to keep the background
	 * scanner moving and revisit the inode in a subsequent pass.
	 */
	if (!xfs_ilock_nowait(ip, XFS_IOLOCK_EXCL)) {
		if (wait)
			return -EAGAIN;
		return 0;
	}
	*lockflags |= XFS_IOLOCK_EXCL;

	if (xfs_can_free_eofblocks(ip, false))
		return xfs_free_eofblocks(ip);

	/* inode could be preallocated or append-only */
	trace_xfs_inode_free_eofblocks_invalid(ip);
	xfs_inode_clear_eofblocks_tag(ip);
	return 0;
}

static void
xfs_blockgc_set_iflag(
	struct xfs_inode	*ip,
	unsigned long		iflag)
{
	struct xfs_mount	*mp = ip->i_mount;
	struct xfs_perag	*pag;

	ASSERT((iflag & ~(XFS_IEOFBLOCKS | XFS_ICOWBLOCKS)) == 0);

	/*
	 * Don't bother locking the AG and looking up in the radix trees
	 * if we already know that we have the tag set.
	 */
	if (ip->i_flags & iflag)
		return;
	spin_lock(&ip->i_flags_lock);
	ip->i_flags |= iflag;
	spin_unlock(&ip->i_flags_lock);

	pag = xfs_perag_get(mp, XFS_INO_TO_AGNO(mp, ip->i_ino));
	spin_lock(&pag->pag_ici_lock);

	xfs_perag_set_inode_tag(pag, XFS_INO_TO_AGINO(mp, ip->i_ino),
			XFS_ICI_BLOCKGC_TAG);

	spin_unlock(&pag->pag_ici_lock);
	xfs_perag_put(pag);
}

void
xfs_inode_set_eofblocks_tag(
	xfs_inode_t	*ip)
{
	trace_xfs_inode_set_eofblocks_tag(ip);
	return xfs_blockgc_set_iflag(ip, XFS_IEOFBLOCKS);
}

static void
xfs_blockgc_clear_iflag(
	struct xfs_inode	*ip,
	unsigned long		iflag)
{
	struct xfs_mount	*mp = ip->i_mount;
	struct xfs_perag	*pag;
	bool			clear_tag;

	ASSERT((iflag & ~(XFS_IEOFBLOCKS | XFS_ICOWBLOCKS)) == 0);

	spin_lock(&ip->i_flags_lock);
	ip->i_flags &= ~iflag;
	clear_tag = (ip->i_flags & (XFS_IEOFBLOCKS | XFS_ICOWBLOCKS)) == 0;
	spin_unlock(&ip->i_flags_lock);

	if (!clear_tag)
		return;

	pag = xfs_perag_get(mp, XFS_INO_TO_AGNO(mp, ip->i_ino));
	spin_lock(&pag->pag_ici_lock);

	xfs_perag_clear_inode_tag(pag, XFS_INO_TO_AGINO(mp, ip->i_ino),
			XFS_ICI_BLOCKGC_TAG);

	spin_unlock(&pag->pag_ici_lock);
	xfs_perag_put(pag);
}

void
xfs_inode_clear_eofblocks_tag(
	xfs_inode_t	*ip)
{
	trace_xfs_inode_clear_eofblocks_tag(ip);
	return xfs_blockgc_clear_iflag(ip, XFS_IEOFBLOCKS);
}

/*
 * Set ourselves up to free CoW blocks from this file.  If it's already clean
 * then we can bail out quickly, but otherwise we must back off if the file
 * is undergoing some kind of write.
 */
static bool
xfs_prep_free_cowblocks(
	struct xfs_inode	*ip)
{
	/*
	 * Just clear the tag if we have an empty cow fork or none at all. It's
	 * possible the inode was fully unshared since it was originally tagged.
	 */
	if (!xfs_inode_has_cow_data(ip)) {
		trace_xfs_inode_free_cowblocks_invalid(ip);
		xfs_inode_clear_cowblocks_tag(ip);
		return false;
	}

	/*
	 * If the mapping is dirty or under writeback we cannot touch the
	 * CoW fork.  Leave it alone if we're in the midst of a directio.
	 */
	if ((VFS_I(ip)->i_state & I_DIRTY_PAGES) ||
	    mapping_tagged(VFS_I(ip)->i_mapping, PAGECACHE_TAG_DIRTY) ||
	    mapping_tagged(VFS_I(ip)->i_mapping, PAGECACHE_TAG_WRITEBACK) ||
	    atomic_read(&VFS_I(ip)->i_dio_count))
		return false;

	return true;
}

/*
 * Automatic CoW Reservation Freeing
 *
 * These functions automatically garbage collect leftover CoW reservations
 * that were made on behalf of a cowextsize hint when we start to run out
 * of quota or when the reservations sit around for too long.  If the file
 * has dirty pages or is undergoing writeback, its CoW reservations will
 * be retained.
 *
 * The actual garbage collection piggybacks off the same code that runs
 * the speculative EOF preallocation garbage collector.
 */
STATIC int
xfs_inode_free_cowblocks(
	struct xfs_inode	*ip,
	struct xfs_eofblocks	*eofb,
	unsigned int		*lockflags)
{
	bool			wait;
	int			ret = 0;

	wait = eofb && (eofb->eof_flags & XFS_EOF_FLAGS_SYNC);

	if (!xfs_iflags_test(ip, XFS_ICOWBLOCKS))
		return 0;

	if (!xfs_prep_free_cowblocks(ip))
		return 0;

	if (!xfs_inode_matches_eofb(ip, eofb))
		return 0;

	/*
	 * If the caller is waiting, return -EAGAIN to keep the background
	 * scanner moving and revisit the inode in a subsequent pass.
	 */
	if (!(*lockflags & XFS_IOLOCK_EXCL) &&
	    !xfs_ilock_nowait(ip, XFS_IOLOCK_EXCL)) {
		if (wait)
			return -EAGAIN;
		return 0;
	}
	*lockflags |= XFS_IOLOCK_EXCL;

	if (!xfs_ilock_nowait(ip, XFS_MMAPLOCK_EXCL)) {
		if (wait)
			return -EAGAIN;
		return 0;
	}
	*lockflags |= XFS_MMAPLOCK_EXCL;

	/*
	 * Check again, nobody else should be able to dirty blocks or change
	 * the reflink iflag now that we have the first two locks held.
	 */
	if (xfs_prep_free_cowblocks(ip))
		ret = xfs_reflink_cancel_cow_range(ip, 0, NULLFILEOFF, false);
	return ret;
}

void
xfs_inode_set_cowblocks_tag(
	xfs_inode_t	*ip)
{
	trace_xfs_inode_set_cowblocks_tag(ip);
	return xfs_blockgc_set_iflag(ip, XFS_ICOWBLOCKS);
}

void
xfs_inode_clear_cowblocks_tag(
	xfs_inode_t	*ip)
{
	trace_xfs_inode_clear_cowblocks_tag(ip);
	return xfs_blockgc_clear_iflag(ip, XFS_ICOWBLOCKS);
}

/* Disable post-EOF and CoW block auto-reclamation. */
void
xfs_blockgc_stop(
	struct xfs_mount	*mp)
{
	struct xfs_perag	*pag;
	xfs_agnumber_t		agno;

	for_each_perag_tag(mp, agno, pag, XFS_ICI_BLOCKGC_TAG)
		cancel_delayed_work_sync(&pag->pag_blockgc_work);
}

/* Enable post-EOF and CoW block auto-reclamation. */
void
xfs_blockgc_start(
	struct xfs_mount	*mp)
{
	struct xfs_perag	*pag;
	xfs_agnumber_t		agno;

	for_each_perag_tag(mp, agno, pag, XFS_ICI_BLOCKGC_TAG)
		xfs_blockgc_queue(pag);
}

/* Don't try to run block gc on an inode that's in any of these states. */
#define XFS_BLOCKGC_NOGRAB_IFLAGS	(XFS_INEW | \
					 XFS_IRECLAIMABLE | \
					 XFS_IRECLAIM)
/*
 * Decide if the given @ip is eligible for garbage collection of speculative
 * preallocations, and grab it if so.  Returns true if it's ready to go or
 * false if we should just ignore it.
 */
static bool
xfs_blockgc_igrab(
	struct xfs_inode	*ip)
{
	struct inode		*inode = VFS_I(ip);

	ASSERT(rcu_read_lock_held());

	/* Check for stale RCU freed inode */
	spin_lock(&ip->i_flags_lock);
	if (!ip->i_ino)
		goto out_unlock_noent;

	if (ip->i_flags & XFS_BLOCKGC_NOGRAB_IFLAGS)
		goto out_unlock_noent;
	spin_unlock(&ip->i_flags_lock);

	/* nothing to sync during shutdown */
	if (XFS_FORCED_SHUTDOWN(ip->i_mount))
		return false;

	/* If we can't grab the inode, it must on it's way to reclaim. */
	if (!igrab(inode))
		return false;

	/* inode is valid */
	return true;

out_unlock_noent:
	spin_unlock(&ip->i_flags_lock);
	return false;
}

/* Scan one incore inode for block preallocations that we can remove. */
static int
xfs_blockgc_scan_inode(
	struct xfs_inode	*ip,
	struct xfs_eofblocks	*eofb)
{
	unsigned int		lockflags = 0;
	int			error;

	error = xfs_inode_free_eofblocks(ip, eofb, &lockflags);
	if (error)
		goto unlock;

	error = xfs_inode_free_cowblocks(ip, eofb, &lockflags);
unlock:
	if (lockflags)
		xfs_iunlock(ip, lockflags);
	xfs_irele(ip);
	return error;
}

/* Background worker that trims preallocated space. */
void
xfs_blockgc_worker(
	struct work_struct	*work)
{
	struct xfs_perag	*pag = container_of(to_delayed_work(work),
					struct xfs_perag, pag_blockgc_work);
	struct xfs_mount	*mp = pag->pag_mount;
	int			error;

	if (!sb_start_write_trylock(mp->m_super))
		return;
	error = xfs_icwalk_ag(pag, XFS_ICWALK_BLOCKGC, NULL);
	if (error)
		xfs_info(mp, "AG %u preallocation gc worker failed, err=%d",
				pag->pag_agno, error);
	sb_end_write(mp->m_super);
	xfs_blockgc_queue(pag);
}

/*
 * Try to free space in the filesystem by purging eofblocks and cowblocks.
 */
int
xfs_blockgc_free_space(
	struct xfs_mount	*mp,
	struct xfs_eofblocks	*eofb)
{
	trace_xfs_blockgc_free_space(mp, eofb, _RET_IP_);

	return xfs_icwalk(mp, XFS_ICWALK_BLOCKGC, eofb);
}

/*
 * Run cow/eofblocks scans on the supplied dquots.  We don't know exactly which
 * quota caused an allocation failure, so we make a best effort by including
 * each quota under low free space conditions (less than 1% free space) in the
 * scan.
 *
 * Callers must not hold any inode's ILOCK.  If requesting a synchronous scan
 * (XFS_EOF_FLAGS_SYNC), the caller also must not hold any inode's IOLOCK or
 * MMAPLOCK.
 */
int
xfs_blockgc_free_dquots(
	struct xfs_mount	*mp,
	struct xfs_dquot	*udqp,
	struct xfs_dquot	*gdqp,
	struct xfs_dquot	*pdqp,
	unsigned int		eof_flags)
{
	struct xfs_eofblocks	eofb = {0};
	bool			do_work = false;

	if (!udqp && !gdqp && !pdqp)
		return 0;

	/*
	 * Run a scan to free blocks using the union filter to cover all
	 * applicable quotas in a single scan.
	 */
	eofb.eof_flags = XFS_EOF_FLAGS_UNION | eof_flags;

	if (XFS_IS_UQUOTA_ENFORCED(mp) && udqp && xfs_dquot_lowsp(udqp)) {
		eofb.eof_uid = make_kuid(mp->m_super->s_user_ns, udqp->q_id);
		eofb.eof_flags |= XFS_EOF_FLAGS_UID;
		do_work = true;
	}

	if (XFS_IS_UQUOTA_ENFORCED(mp) && gdqp && xfs_dquot_lowsp(gdqp)) {
		eofb.eof_gid = make_kgid(mp->m_super->s_user_ns, gdqp->q_id);
		eofb.eof_flags |= XFS_EOF_FLAGS_GID;
		do_work = true;
	}

	if (XFS_IS_PQUOTA_ENFORCED(mp) && pdqp && xfs_dquot_lowsp(pdqp)) {
		eofb.eof_prid = pdqp->q_id;
		eofb.eof_flags |= XFS_EOF_FLAGS_PRID;
		do_work = true;
	}

	if (!do_work)
		return 0;

	return xfs_blockgc_free_space(mp, &eofb);
}

/* Run cow/eofblocks scans on the quotas attached to the inode. */
int
xfs_blockgc_free_quota(
	struct xfs_inode	*ip,
	unsigned int		eof_flags)
{
	return xfs_blockgc_free_dquots(ip->i_mount,
			xfs_inode_dquot(ip, XFS_DQTYPE_USER),
			xfs_inode_dquot(ip, XFS_DQTYPE_GROUP),
			xfs_inode_dquot(ip, XFS_DQTYPE_PROJ), eof_flags);
}

/* XFS Inode Cache Walking Code */

/*
 * The inode lookup is done in batches to keep the amount of lock traffic and
 * radix tree lookups to a minimum. The batch size is a trade off between
 * lookup reduction and stack usage. This is in the reclaim path, so we can't
 * be too greedy.
 */
#define XFS_LOOKUP_BATCH	32


/*
 * Decide if we want to grab this inode in anticipation of doing work towards
 * the goal.
 */
static inline bool
xfs_icwalk_igrab(
	enum xfs_icwalk_goal	goal,
	struct xfs_inode	*ip)
{
	switch (goal) {
	case XFS_ICWALK_DQRELE:
		return xfs_dqrele_igrab(ip);
	case XFS_ICWALK_BLOCKGC:
		return xfs_blockgc_igrab(ip);
	case XFS_ICWALK_RECLAIM:
		return xfs_reclaim_igrab(ip);
	default:
		return false;
	}
}

/*
 * Process an inode.  Each processing function must handle any state changes
 * made by the icwalk igrab function.  Return -EAGAIN to skip an inode.
 */
static inline int
xfs_icwalk_process_inode(
	enum xfs_icwalk_goal	goal,
	struct xfs_inode	*ip,
	struct xfs_perag	*pag,
	struct xfs_eofblocks	*eofb)
{
	int			error = 0;

	switch (goal) {
	case XFS_ICWALK_DQRELE:
		xfs_dqrele_inode(ip, eofb);
		break;
	case XFS_ICWALK_BLOCKGC:
		error = xfs_blockgc_scan_inode(ip, eofb);
		break;
	case XFS_ICWALK_RECLAIM:
		xfs_reclaim_inode(ip, pag);
		break;
	}
	return error;
}

/*
 * For a given per-AG structure @pag and a goal, grab qualifying inodes and
 * process them in some manner.
 */
static int
xfs_icwalk_ag(
	struct xfs_perag	*pag,
	enum xfs_icwalk_goal	goal,
	struct xfs_eofblocks	*eofb)
{
	struct xfs_mount	*mp = pag->pag_mount;
	uint32_t		first_index;
	int			last_error = 0;
	int			skipped;
	bool			done;
	int			nr_found;

restart:
	done = false;
	skipped = 0;
	if (goal == XFS_ICWALK_RECLAIM)
		first_index = READ_ONCE(pag->pag_ici_reclaim_cursor);
	else
		first_index = 0;
	nr_found = 0;
	do {
		struct xfs_inode *batch[XFS_LOOKUP_BATCH];
		unsigned int	tag = xfs_icwalk_tag(goal);
		int		error = 0;
		int		i;

		rcu_read_lock();

		if (tag == XFS_ICWALK_NULL_TAG)
			nr_found = radix_tree_gang_lookup(&pag->pag_ici_root,
					(void **)batch, first_index,
					XFS_LOOKUP_BATCH);
		else
			nr_found = radix_tree_gang_lookup_tag(
					&pag->pag_ici_root,
					(void **) batch, first_index,
					XFS_LOOKUP_BATCH, tag);

		if (!nr_found) {
			done = true;
			rcu_read_unlock();
			break;
		}

		/*
		 * Grab the inodes before we drop the lock. if we found
		 * nothing, nr == 0 and the loop will be skipped.
		 */
		for (i = 0; i < nr_found; i++) {
			struct xfs_inode *ip = batch[i];

			if (done || !xfs_icwalk_igrab(goal, ip))
				batch[i] = NULL;

			/*
			 * Update the index for the next lookup. Catch
			 * overflows into the next AG range which can occur if
			 * we have inodes in the last block of the AG and we
			 * are currently pointing to the last inode.
			 *
			 * Because we may see inodes that are from the wrong AG
			 * due to RCU freeing and reallocation, only update the
			 * index if it lies in this AG. It was a race that lead
			 * us to see this inode, so another lookup from the
			 * same index will not find it again.
			 */
			if (XFS_INO_TO_AGNO(mp, ip->i_ino) != pag->pag_agno)
				continue;
			first_index = XFS_INO_TO_AGINO(mp, ip->i_ino + 1);
			if (first_index < XFS_INO_TO_AGINO(mp, ip->i_ino))
				done = true;
		}

		/* unlock now we've grabbed the inodes. */
		rcu_read_unlock();

		for (i = 0; i < nr_found; i++) {
			if (!batch[i])
				continue;
			error = xfs_icwalk_process_inode(goal, batch[i], pag,
					eofb);
			if (error == -EAGAIN) {
				skipped++;
				continue;
			}
			if (error && last_error != -EFSCORRUPTED)
				last_error = error;
		}

		/* bail out if the filesystem is corrupted.  */
		if (error == -EFSCORRUPTED)
			break;

		cond_resched();

		if (eofb && (eofb->eof_flags & XFS_ICWALK_FLAG_SCAN_LIMIT)) {
			eofb->icw_scan_limit -= XFS_LOOKUP_BATCH;
			if (eofb->icw_scan_limit <= 0)
				break;
		}
	} while (nr_found && !done);

	if (goal == XFS_ICWALK_RECLAIM) {
		if (done)
			first_index = 0;
		WRITE_ONCE(pag->pag_ici_reclaim_cursor, first_index);
	}

	if (skipped) {
		delay(1);
		goto restart;
	}
	return last_error;
}

/* Fetch the next (possibly tagged) per-AG structure. */
static inline struct xfs_perag *
xfs_icwalk_get_perag(
	struct xfs_mount	*mp,
	xfs_agnumber_t		agno,
	enum xfs_icwalk_goal	goal)
{
	unsigned int		tag = xfs_icwalk_tag(goal);

	if (tag == XFS_ICWALK_NULL_TAG)
		return xfs_perag_get(mp, agno);
	return xfs_perag_get_tag(mp, agno, tag);
}

/* Walk all incore inodes to achieve a given goal. */
static int
xfs_icwalk(
	struct xfs_mount	*mp,
	enum xfs_icwalk_goal	goal,
	struct xfs_eofblocks	*eofb)
{
	struct xfs_perag	*pag;
	int			error = 0;
	int			last_error = 0;
	xfs_agnumber_t		agno = 0;

	while ((pag = xfs_icwalk_get_perag(mp, agno, goal))) {
		agno = pag->pag_agno + 1;
		error = xfs_icwalk_ag(pag, goal, eofb);
		xfs_perag_put(pag);
		if (error) {
			last_error = error;
			if (error == -EFSCORRUPTED)
				break;
		}
	}
	return last_error;
	BUILD_BUG_ON(XFS_ICWALK_PRIVATE_FLAGS & XFS_EOF_FLAGS_VALID);
}<|MERGE_RESOLUTION|>--- conflicted
+++ resolved
@@ -1022,99 +1022,6 @@
 	xfs_iflags_clear(ip, XFS_IRECLAIM);
 }
 
-<<<<<<< HEAD
-/*
- * Walk the AGs and reclaim the inodes in them. Even if the filesystem is
- * corrupted, we still want to try to reclaim all the inodes. If we don't,
- * then a shut down during filesystem unmount reclaim walk leak all the
- * unreclaimed inodes.
- *
- * Returns non-zero if any AGs or inodes were skipped in the reclaim pass
- * so that callers that want to block until all dirty inodes are written back
- * and reclaimed can sanely loop.
- */
-static void
-xfs_reclaim_inodes_ag(
-	struct xfs_mount	*mp,
-	int			*nr_to_scan)
-{
-	struct xfs_perag	*pag;
-	xfs_agnumber_t		agno;
-
-	for_each_perag_tag(mp, agno, pag, XFS_ICI_RECLAIM_TAG) {
-		unsigned long	first_index = 0;
-		int		done = 0;
-		int		nr_found = 0;
-
-		first_index = READ_ONCE(pag->pag_ici_reclaim_cursor);
-		do {
-			struct xfs_inode *batch[XFS_LOOKUP_BATCH];
-			int	i;
-
-			rcu_read_lock();
-			nr_found = radix_tree_gang_lookup_tag(
-					&pag->pag_ici_root,
-					(void **)batch, first_index,
-					XFS_LOOKUP_BATCH,
-					XFS_ICI_RECLAIM_TAG);
-			if (!nr_found) {
-				done = 1;
-				rcu_read_unlock();
-				break;
-			}
-
-			/*
-			 * Grab the inodes before we drop the lock. if we found
-			 * nothing, nr == 0 and the loop will be skipped.
-			 */
-			for (i = 0; i < nr_found; i++) {
-				struct xfs_inode *ip = batch[i];
-
-				if (done || !xfs_reclaim_inode_grab(ip))
-					batch[i] = NULL;
-
-				/*
-				 * Update the index for the next lookup. Catch
-				 * overflows into the next AG range which can
-				 * occur if we have inodes in the last block of
-				 * the AG and we are currently pointing to the
-				 * last inode.
-				 *
-				 * Because we may see inodes that are from the
-				 * wrong AG due to RCU freeing and
-				 * reallocation, only update the index if it
-				 * lies in this AG. It was a race that lead us
-				 * to see this inode, so another lookup from
-				 * the same index will not find it again.
-				 */
-				if (XFS_INO_TO_AGNO(mp, ip->i_ino) !=
-								pag->pag_agno)
-					continue;
-				first_index = XFS_INO_TO_AGINO(mp, ip->i_ino + 1);
-				if (first_index < XFS_INO_TO_AGINO(mp, ip->i_ino))
-					done = 1;
-			}
-
-			/* unlock now we've grabbed the inodes. */
-			rcu_read_unlock();
-
-			for (i = 0; i < nr_found; i++) {
-				if (batch[i])
-					xfs_reclaim_inode(batch[i], pag);
-			}
-
-			*nr_to_scan -= XFS_LOOKUP_BATCH;
-			cond_resched();
-		} while (nr_found && !done && *nr_to_scan > 0);
-
-		if (done)
-			first_index = 0;
-		WRITE_ONCE(pag->pag_ici_reclaim_cursor, first_index);
-	}
-}
-
-=======
->>>>>>> c076ae7a
 void
 xfs_reclaim_inodes(
 	struct xfs_mount	*mp)
