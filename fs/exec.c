--- conflicted
+++ resolved
@@ -848,11 +848,8 @@
 	tsk->mm = mm;
 	tsk->active_mm = mm;
 	activate_mm(active_mm, mm);
-<<<<<<< HEAD
-=======
 	tsk->mm->vmacache_seqnum = 0;
 	vmacache_flush(tsk);
->>>>>>> 98a86c73
 	preempt_enable_rt();
 	task_unlock(tsk);
 	if (old_mm) {
