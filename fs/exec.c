--- conflicted
+++ resolved
@@ -1024,12 +1024,7 @@
 		}
 	}
 	task_lock(tsk);
-<<<<<<< HEAD
 	preempt_disable_rt();
-=======
-
-	local_irq_disable();
->>>>>>> 8961076e
 	active_mm = tsk->active_mm;
 	tsk->active_mm = mm;
 	tsk->mm = mm;
