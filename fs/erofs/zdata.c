--- conflicted
+++ resolved
@@ -998,10 +998,6 @@
 
 	if (!(map->m_flags & EROFS_MAP_MAPPED)) {
 		zero_user_segment(page, cur, end);
-<<<<<<< HEAD
-		++spiltted;
-=======
->>>>>>> 9b4a8eac
 		tight = false;
 		goto next_part;
 	}
