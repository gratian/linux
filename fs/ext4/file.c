--- conflicted
+++ resolved
@@ -623,27 +623,6 @@
 	.fallocate	= ext4_fallocate,
 };
 
-<<<<<<< HEAD
-#ifdef CONFIG_FS_DAX
-const struct file_operations ext4_dax_file_operations = {
-	.llseek		= ext4_llseek,
-	.read_iter	= generic_file_read_iter,
-	.write_iter	= ext4_file_write_iter,
-	.unlocked_ioctl = ext4_ioctl,
-#ifdef CONFIG_COMPAT
-	.compat_ioctl	= ext4_compat_ioctl,
-#endif
-	.mmap		= ext4_file_mmap,
-	.open		= ext4_file_open,
-	.release	= ext4_release_file,
-	.fsync		= ext4_sync_file,
-	/* Splice not yet supported with DAX */
-	.fallocate	= ext4_fallocate,
-};
-#endif
-
-=======
->>>>>>> e693d73c
 const struct inode_operations ext4_file_inode_operations = {
 	.setattr	= ext4_setattr,
 	.getattr	= ext4_getattr,
