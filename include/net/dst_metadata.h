--- conflicted
+++ resolved
@@ -62,10 +62,7 @@
 		      sizeof(a->u.tun_info) + a->u.tun_info.options_len);
 }
 
-<<<<<<< HEAD
-=======
 void metadata_dst_free(struct metadata_dst *);
->>>>>>> ccfe1e85
 struct metadata_dst *metadata_dst_alloc(u8 optslen, gfp_t flags);
 struct metadata_dst __percpu *metadata_dst_alloc_percpu(u8 optslen, gfp_t flags);
 
