/* SPDX-License-Identifier: GPL-2.0 */
/*
 * Device tables which are exported to userspace via
 * scripts/mod/file2alias.c.  You must keep that file in sync with this
 * header.
 */

#ifndef LINUX_MOD_DEVICETABLE_H
#define LINUX_MOD_DEVICETABLE_H

#ifdef __KERNEL__
#include <linux/types.h>
#include <linux/uuid.h>
typedef unsigned long kernel_ulong_t;
#endif

#define PCI_ANY_ID (~0)

/**
 * struct pci_device_id - PCI device ID structure
 * @vendor:		Vendor ID to match (or PCI_ANY_ID)
 * @device:		Device ID to match (or PCI_ANY_ID)
 * @subvendor:		Subsystem vendor ID to match (or PCI_ANY_ID)
 * @subdevice:		Subsystem device ID to match (or PCI_ANY_ID)
 * @class:		Device class, subclass, and "interface" to match.
 *			See Appendix D of the PCI Local Bus Spec or
 *			include/linux/pci_ids.h for a full list of classes.
 *			Most drivers do not need to specify class/class_mask
 *			as vendor/device is normally sufficient.
 * @class_mask:		Limit which sub-fields of the class field are compared.
 *			See drivers/scsi/sym53c8xx_2/ for example of usage.
 * @driver_data:	Data private to the driver.
 *			Most drivers don't need to use driver_data field.
 *			Best practice is to use driver_data as an index
 *			into a static list of equivalent device types,
 *			instead of using it as a pointer.
 */
struct pci_device_id {
	__u32 vendor, device;		/* Vendor and device ID or PCI_ANY_ID*/
	__u32 subvendor, subdevice;	/* Subsystem ID's or PCI_ANY_ID */
	__u32 class, class_mask;	/* (class,subclass,prog-if) triplet */
	kernel_ulong_t driver_data;	/* Data private to the driver */
};


#define IEEE1394_MATCH_VENDOR_ID	0x0001
#define IEEE1394_MATCH_MODEL_ID		0x0002
#define IEEE1394_MATCH_SPECIFIER_ID	0x0004
#define IEEE1394_MATCH_VERSION		0x0008

struct ieee1394_device_id {
	__u32 match_flags;
	__u32 vendor_id;
	__u32 model_id;
	__u32 specifier_id;
	__u32 version;
	kernel_ulong_t driver_data;
};


/*
 * Device table entry for "new style" table-driven USB drivers.
 * User mode code can read these tables to choose which modules to load.
 * Declare the table as a MODULE_DEVICE_TABLE.
 *
 * A probe() parameter will point to a matching entry from this table.
 * Use the driver_info field for each match to hold information tied
 * to that match:  device quirks, etc.
 *
 * Terminate the driver's table with an all-zeroes entry.
 * Use the flag values to control which fields are compared.
 */

/**
 * struct usb_device_id - identifies USB devices for probing and hotplugging
 * @match_flags: Bit mask controlling which of the other fields are used to
 *	match against new devices. Any field except for driver_info may be
 *	used, although some only make sense in conjunction with other fields.
 *	This is usually set by a USB_DEVICE_*() macro, which sets all
 *	other fields in this structure except for driver_info.
 * @idVendor: USB vendor ID for a device; numbers are assigned
 *	by the USB forum to its members.
 * @idProduct: Vendor-assigned product ID.
 * @bcdDevice_lo: Low end of range of vendor-assigned product version numbers.
 *	This is also used to identify individual product versions, for
 *	a range consisting of a single device.
 * @bcdDevice_hi: High end of version number range.  The range of product
 *	versions is inclusive.
 * @bDeviceClass: Class of device; numbers are assigned
 *	by the USB forum.  Products may choose to implement classes,
 *	or be vendor-specific.  Device classes specify behavior of all
 *	the interfaces on a device.
 * @bDeviceSubClass: Subclass of device; associated with bDeviceClass.
 * @bDeviceProtocol: Protocol of device; associated with bDeviceClass.
 * @bInterfaceClass: Class of interface; numbers are assigned
 *	by the USB forum.  Products may choose to implement classes,
 *	or be vendor-specific.  Interface classes specify behavior only
 *	of a given interface; other interfaces may support other classes.
 * @bInterfaceSubClass: Subclass of interface; associated with bInterfaceClass.
 * @bInterfaceProtocol: Protocol of interface; associated with bInterfaceClass.
 * @bInterfaceNumber: Number of interface; composite devices may use
 *	fixed interface numbers to differentiate between vendor-specific
 *	interfaces.
 * @driver_info: Holds information used by the driver.  Usually it holds
 *	a pointer to a descriptor understood by the driver, or perhaps
 *	device flags.
 *
 * In most cases, drivers will create a table of device IDs by using
 * USB_DEVICE(), or similar macros designed for that purpose.
 * They will then export it to userspace using MODULE_DEVICE_TABLE(),
 * and provide it to the USB core through their usb_driver structure.
 *
 * See the usb_match_id() function for information about how matches are
 * performed.  Briefly, you will normally use one of several macros to help
 * construct these entries.  Each entry you provide will either identify
 * one or more specific products, or will identify a class of products
 * which have agreed to behave the same.  You should put the more specific
 * matches towards the beginning of your table, so that driver_info can
 * record quirks of specific products.
 */
struct usb_device_id {
	/* which fields to match against? */
	__u16		match_flags;

	/* Used for product specific matches; range is inclusive */
	__u16		idVendor;
	__u16		idProduct;
	__u16		bcdDevice_lo;
	__u16		bcdDevice_hi;

	/* Used for device class matches */
	__u8		bDeviceClass;
	__u8		bDeviceSubClass;
	__u8		bDeviceProtocol;

	/* Used for interface class matches */
	__u8		bInterfaceClass;
	__u8		bInterfaceSubClass;
	__u8		bInterfaceProtocol;

	/* Used for vendor-specific interface matches */
	__u8		bInterfaceNumber;

	/* not matched against */
	kernel_ulong_t	driver_info
		__attribute__((aligned(sizeof(kernel_ulong_t))));
};

/* Some useful macros to use to create struct usb_device_id */
#define USB_DEVICE_ID_MATCH_VENDOR		0x0001
#define USB_DEVICE_ID_MATCH_PRODUCT		0x0002
#define USB_DEVICE_ID_MATCH_DEV_LO		0x0004
#define USB_DEVICE_ID_MATCH_DEV_HI		0x0008
#define USB_DEVICE_ID_MATCH_DEV_CLASS		0x0010
#define USB_DEVICE_ID_MATCH_DEV_SUBCLASS	0x0020
#define USB_DEVICE_ID_MATCH_DEV_PROTOCOL	0x0040
#define USB_DEVICE_ID_MATCH_INT_CLASS		0x0080
#define USB_DEVICE_ID_MATCH_INT_SUBCLASS	0x0100
#define USB_DEVICE_ID_MATCH_INT_PROTOCOL	0x0200
#define USB_DEVICE_ID_MATCH_INT_NUMBER		0x0400

#define HID_ANY_ID				(~0)
#define HID_BUS_ANY				0xffff
#define HID_GROUP_ANY				0x0000

struct hid_device_id {
	__u16 bus;
	__u16 group;
	__u32 vendor;
	__u32 product;
	kernel_ulong_t driver_data;
};

/* s390 CCW devices */
struct ccw_device_id {
	__u16	match_flags;	/* which fields to match against */

	__u16	cu_type;	/* control unit type     */
	__u16	dev_type;	/* device type           */
	__u8	cu_model;	/* control unit model    */
	__u8	dev_model;	/* device model          */

	kernel_ulong_t driver_info;
};

#define CCW_DEVICE_ID_MATCH_CU_TYPE		0x01
#define CCW_DEVICE_ID_MATCH_CU_MODEL		0x02
#define CCW_DEVICE_ID_MATCH_DEVICE_TYPE		0x04
#define CCW_DEVICE_ID_MATCH_DEVICE_MODEL	0x08

/* s390 AP bus devices */
struct ap_device_id {
	__u16 match_flags;	/* which fields to match against */
	__u8 dev_type;		/* device type */
	kernel_ulong_t driver_info;
};

#define AP_DEVICE_ID_MATCH_CARD_TYPE		0x01
#define AP_DEVICE_ID_MATCH_QUEUE_TYPE		0x02

/* s390 css bus devices (subchannels) */
struct css_device_id {
	__u8 match_flags;
	__u8 type; /* subchannel type */
	kernel_ulong_t driver_data;
};

#define ACPI_ID_LEN	9

struct acpi_device_id {
	__u8 id[ACPI_ID_LEN];
	kernel_ulong_t driver_data;
	__u32 cls;
	__u32 cls_msk;
};

#define PNP_ID_LEN	8
#define PNP_MAX_DEVICES	8

struct pnp_device_id {
	__u8 id[PNP_ID_LEN];
	kernel_ulong_t driver_data;
};

struct pnp_card_device_id {
	__u8 id[PNP_ID_LEN];
	kernel_ulong_t driver_data;
	struct {
		__u8 id[PNP_ID_LEN];
	} devs[PNP_MAX_DEVICES];
};


#define SERIO_ANY	0xff

struct serio_device_id {
	__u8 type;
	__u8 extra;
	__u8 id;
	__u8 proto;
};

struct hda_device_id {
	__u32 vendor_id;
	__u32 rev_id;
	__u8 api_version;
	const char *name;
	unsigned long driver_data;
};

struct sdw_device_id {
	__u16 mfg_id;
	__u16 part_id;
	__u8  sdw_version;
	__u8  class_id;
	kernel_ulong_t driver_data;
};

/*
 * Struct used for matching a device
 */
struct of_device_id {
	char	name[32];
	char	type[32];
	char	compatible[128];
	const void *data;
};

/* VIO */
struct vio_device_id {
	char type[32];
	char compat[32];
};

/* PCMCIA */

struct pcmcia_device_id {
	__u16		match_flags;

	__u16		manf_id;
	__u16		card_id;

	__u8		func_id;

	/* for real multi-function devices */
	__u8		function;

	/* for pseudo multi-function devices */
	__u8		device_no;

	__u32		prod_id_hash[4];

	/* not matched against in kernelspace */
	const char *	prod_id[4];

	/* not matched against */
	kernel_ulong_t	driver_info;
	char *		cisfile;
};

#define PCMCIA_DEV_ID_MATCH_MANF_ID	0x0001
#define PCMCIA_DEV_ID_MATCH_CARD_ID	0x0002
#define PCMCIA_DEV_ID_MATCH_FUNC_ID	0x0004
#define PCMCIA_DEV_ID_MATCH_FUNCTION	0x0008
#define PCMCIA_DEV_ID_MATCH_PROD_ID1	0x0010
#define PCMCIA_DEV_ID_MATCH_PROD_ID2	0x0020
#define PCMCIA_DEV_ID_MATCH_PROD_ID3	0x0040
#define PCMCIA_DEV_ID_MATCH_PROD_ID4	0x0080
#define PCMCIA_DEV_ID_MATCH_DEVICE_NO	0x0100
#define PCMCIA_DEV_ID_MATCH_FAKE_CIS	0x0200
#define PCMCIA_DEV_ID_MATCH_ANONYMOUS	0x0400

/* Input */
#define INPUT_DEVICE_ID_EV_MAX		0x1f
#define INPUT_DEVICE_ID_KEY_MIN_INTERESTING	0x71
#define INPUT_DEVICE_ID_KEY_MAX		0x2ff
#define INPUT_DEVICE_ID_REL_MAX		0x0f
#define INPUT_DEVICE_ID_ABS_MAX		0x3f
#define INPUT_DEVICE_ID_MSC_MAX		0x07
#define INPUT_DEVICE_ID_LED_MAX		0x0f
#define INPUT_DEVICE_ID_SND_MAX		0x07
#define INPUT_DEVICE_ID_FF_MAX		0x7f
#define INPUT_DEVICE_ID_SW_MAX		0x10
#define INPUT_DEVICE_ID_PROP_MAX	0x1f

#define INPUT_DEVICE_ID_MATCH_BUS	1
#define INPUT_DEVICE_ID_MATCH_VENDOR	2
#define INPUT_DEVICE_ID_MATCH_PRODUCT	4
#define INPUT_DEVICE_ID_MATCH_VERSION	8

#define INPUT_DEVICE_ID_MATCH_EVBIT	0x0010
#define INPUT_DEVICE_ID_MATCH_KEYBIT	0x0020
#define INPUT_DEVICE_ID_MATCH_RELBIT	0x0040
#define INPUT_DEVICE_ID_MATCH_ABSBIT	0x0080
#define INPUT_DEVICE_ID_MATCH_MSCIT	0x0100
#define INPUT_DEVICE_ID_MATCH_LEDBIT	0x0200
#define INPUT_DEVICE_ID_MATCH_SNDBIT	0x0400
#define INPUT_DEVICE_ID_MATCH_FFBIT	0x0800
#define INPUT_DEVICE_ID_MATCH_SWBIT	0x1000
#define INPUT_DEVICE_ID_MATCH_PROPBIT	0x2000

struct input_device_id {

	kernel_ulong_t flags;

	__u16 bustype;
	__u16 vendor;
	__u16 product;
	__u16 version;

	kernel_ulong_t evbit[INPUT_DEVICE_ID_EV_MAX / BITS_PER_LONG + 1];
	kernel_ulong_t keybit[INPUT_DEVICE_ID_KEY_MAX / BITS_PER_LONG + 1];
	kernel_ulong_t relbit[INPUT_DEVICE_ID_REL_MAX / BITS_PER_LONG + 1];
	kernel_ulong_t absbit[INPUT_DEVICE_ID_ABS_MAX / BITS_PER_LONG + 1];
	kernel_ulong_t mscbit[INPUT_DEVICE_ID_MSC_MAX / BITS_PER_LONG + 1];
	kernel_ulong_t ledbit[INPUT_DEVICE_ID_LED_MAX / BITS_PER_LONG + 1];
	kernel_ulong_t sndbit[INPUT_DEVICE_ID_SND_MAX / BITS_PER_LONG + 1];
	kernel_ulong_t ffbit[INPUT_DEVICE_ID_FF_MAX / BITS_PER_LONG + 1];
	kernel_ulong_t swbit[INPUT_DEVICE_ID_SW_MAX / BITS_PER_LONG + 1];
	kernel_ulong_t propbit[INPUT_DEVICE_ID_PROP_MAX / BITS_PER_LONG + 1];

	kernel_ulong_t driver_info;
};

/* EISA */

#define EISA_SIG_LEN   8

/* The EISA signature, in ASCII form, null terminated */
struct eisa_device_id {
	char          sig[EISA_SIG_LEN];
	kernel_ulong_t driver_data;
};

#define EISA_DEVICE_MODALIAS_FMT "eisa:s%s"

struct parisc_device_id {
	__u8	hw_type;	/* 5 bits used */
	__u8	hversion_rev;	/* 4 bits */
	__u16	hversion;	/* 12 bits */
	__u32	sversion;	/* 20 bits */
};

#define PA_HWTYPE_ANY_ID	0xff
#define PA_HVERSION_REV_ANY_ID	0xff
#define PA_HVERSION_ANY_ID	0xffff
#define PA_SVERSION_ANY_ID	0xffffffff

/* SDIO */

#define SDIO_ANY_ID (~0)

struct sdio_device_id {
	__u8	class;			/* Standard interface or SDIO_ANY_ID */
	__u16	vendor;			/* Vendor or SDIO_ANY_ID */
	__u16	device;			/* Device ID or SDIO_ANY_ID */
	kernel_ulong_t driver_data;	/* Data private to the driver */
};

/* SSB core, see drivers/ssb/ */
struct ssb_device_id {
	__u16	vendor;
	__u16	coreid;
	__u8	revision;
	__u8	__pad;
} __attribute__((packed, aligned(2)));
#define SSB_DEVICE(_vendor, _coreid, _revision)  \
	{ .vendor = _vendor, .coreid = _coreid, .revision = _revision, }

#define SSB_ANY_VENDOR		0xFFFF
#define SSB_ANY_ID		0xFFFF
#define SSB_ANY_REV		0xFF

/* Broadcom's specific AMBA core, see drivers/bcma/ */
struct bcma_device_id {
	__u16	manuf;
	__u16	id;
	__u8	rev;
	__u8	class;
} __attribute__((packed,aligned(2)));
#define BCMA_CORE(_manuf, _id, _rev, _class)  \
	{ .manuf = _manuf, .id = _id, .rev = _rev, .class = _class, }

#define BCMA_ANY_MANUF		0xFFFF
#define BCMA_ANY_ID		0xFFFF
#define BCMA_ANY_REV		0xFF
#define BCMA_ANY_CLASS		0xFF

struct virtio_device_id {
	__u32 device;
	__u32 vendor;
};
#define VIRTIO_DEV_ANY_ID	0xffffffff

/*
 * For Hyper-V devices we use the device guid as the id.
 */
struct hv_vmbus_device_id {
	guid_t guid;
	kernel_ulong_t driver_data;	/* Data private to the driver */
};

/* rpmsg */

#define RPMSG_NAME_SIZE			32
#define RPMSG_DEVICE_MODALIAS_FMT	"rpmsg:%s"

struct rpmsg_device_id {
	char name[RPMSG_NAME_SIZE];
};

/* i2c */

#define I2C_NAME_SIZE	20
#define I2C_MODULE_PREFIX "i2c:"

struct i2c_device_id {
	char name[I2C_NAME_SIZE];
	kernel_ulong_t driver_data;	/* Data private to the driver */
};

/* pci_epf */

#define PCI_EPF_NAME_SIZE	20
#define PCI_EPF_MODULE_PREFIX	"pci_epf:"

struct pci_epf_device_id {
	char name[PCI_EPF_NAME_SIZE];
	kernel_ulong_t driver_data;
};

/* i3c */

#define I3C_MATCH_DCR			0x1
#define I3C_MATCH_MANUF			0x2
#define I3C_MATCH_PART			0x4
#define I3C_MATCH_EXTRA_INFO		0x8

struct i3c_device_id {
	__u8 match_flags;
	__u8 dcr;
	__u16 manuf_id;
	__u16 part_id;
	__u16 extra_info;

	const void *data;
};

/* spi */

#define SPI_NAME_SIZE	32
#define SPI_MODULE_PREFIX "spi:"

struct spi_device_id {
	char name[SPI_NAME_SIZE];
	kernel_ulong_t driver_data;	/* Data private to the driver */
};

/* SLIMbus */

#define SLIMBUS_NAME_SIZE	32
#define SLIMBUS_MODULE_PREFIX	"slim:"

struct slim_device_id {
	__u16 manf_id, prod_code;
	__u16 dev_index, instance;

	/* Data private to the driver */
	kernel_ulong_t driver_data;
};

#define APR_NAME_SIZE	32
#define APR_MODULE_PREFIX "apr:"

struct apr_device_id {
	char name[APR_NAME_SIZE];
	__u32 domain_id;
	__u32 svc_id;
	__u32 svc_version;
	kernel_ulong_t driver_data;	/* Data private to the driver */
};

#define SPMI_NAME_SIZE	32
#define SPMI_MODULE_PREFIX "spmi:"

struct spmi_device_id {
	char name[SPMI_NAME_SIZE];
	kernel_ulong_t driver_data;	/* Data private to the driver */
};

/* dmi */
enum dmi_field {
	DMI_NONE,
	DMI_BIOS_VENDOR,
	DMI_BIOS_VERSION,
	DMI_BIOS_DATE,
	DMI_BIOS_RELEASE,
	DMI_EC_FIRMWARE_RELEASE,
	DMI_SYS_VENDOR,
	DMI_PRODUCT_NAME,
	DMI_PRODUCT_VERSION,
	DMI_PRODUCT_SERIAL,
	DMI_PRODUCT_UUID,
	DMI_PRODUCT_SKU,
	DMI_PRODUCT_FAMILY,
	DMI_BOARD_VENDOR,
	DMI_BOARD_NAME,
	DMI_BOARD_VERSION,
	DMI_BOARD_SERIAL,
	DMI_BOARD_ASSET_TAG,
	DMI_CHASSIS_VENDOR,
	DMI_CHASSIS_TYPE,
	DMI_CHASSIS_VERSION,
	DMI_CHASSIS_SERIAL,
	DMI_CHASSIS_ASSET_TAG,
	DMI_STRING_MAX,
	DMI_OEM_STRING,	/* special case - will not be in dmi_ident */
};

struct dmi_strmatch {
	unsigned char slot:7;
	unsigned char exact_match:1;
	char substr[79];
};

struct dmi_system_id {
	int (*callback)(const struct dmi_system_id *);
	const char *ident;
	struct dmi_strmatch matches[4];
	void *driver_data;
};
/*
 * struct dmi_device_id appears during expansion of
 * "MODULE_DEVICE_TABLE(dmi, x)". Compiler doesn't look inside it
 * but this is enough for gcc 3.4.6 to error out:
 *	error: storage size of '__mod_dmi_device_table' isn't known
 */
#define dmi_device_id dmi_system_id

#define DMI_MATCH(a, b)	{ .slot = a, .substr = b }
#define DMI_EXACT_MATCH(a, b)	{ .slot = a, .substr = b, .exact_match = 1 }

#define PLATFORM_NAME_SIZE	20
#define PLATFORM_MODULE_PREFIX	"platform:"

struct platform_device_id {
	char name[PLATFORM_NAME_SIZE];
	kernel_ulong_t driver_data;
};

#define MDIO_NAME_SIZE		32
#define MDIO_MODULE_PREFIX	"mdio:"

#define MDIO_ID_FMT "%u%u%u%u%u%u%u%u%u%u%u%u%u%u%u%u%u%u%u%u%u%u%u%u%u%u%u%u%u%u%u%u"
#define MDIO_ID_ARGS(_id) \
	((_id)>>31) & 1, ((_id)>>30) & 1, ((_id)>>29) & 1, ((_id)>>28) & 1, \
	((_id)>>27) & 1, ((_id)>>26) & 1, ((_id)>>25) & 1, ((_id)>>24) & 1, \
	((_id)>>23) & 1, ((_id)>>22) & 1, ((_id)>>21) & 1, ((_id)>>20) & 1, \
	((_id)>>19) & 1, ((_id)>>18) & 1, ((_id)>>17) & 1, ((_id)>>16) & 1, \
	((_id)>>15) & 1, ((_id)>>14) & 1, ((_id)>>13) & 1, ((_id)>>12) & 1, \
	((_id)>>11) & 1, ((_id)>>10) & 1, ((_id)>>9) & 1, ((_id)>>8) & 1, \
	((_id)>>7) & 1, ((_id)>>6) & 1, ((_id)>>5) & 1, ((_id)>>4) & 1, \
	((_id)>>3) & 1, ((_id)>>2) & 1, ((_id)>>1) & 1, (_id) & 1

/**
 * struct mdio_device_id - identifies PHY devices on an MDIO/MII bus
 * @phy_id: The result of
 *     (mdio_read(&MII_PHYSID1) << 16 | mdio_read(&MII_PHYSID2)) & @phy_id_mask
 *     for this PHY type
 * @phy_id_mask: Defines the significant bits of @phy_id.  A value of 0
 *     is used to terminate an array of struct mdio_device_id.
 */
struct mdio_device_id {
	__u32 phy_id;
	__u32 phy_id_mask;
};

struct zorro_device_id {
	__u32 id;			/* Device ID or ZORRO_WILDCARD */
	kernel_ulong_t driver_data;	/* Data private to the driver */
};

#define ZORRO_WILDCARD			(0xffffffff)	/* not official */

#define ZORRO_DEVICE_MODALIAS_FMT	"zorro:i%08X"

#define ISAPNP_ANY_ID		0xffff
struct isapnp_device_id {
	unsigned short card_vendor, card_device;
	unsigned short vendor, function;
	kernel_ulong_t driver_data;	/* data private to the driver */
};

/**
 * struct amba_id - identifies a device on an AMBA bus
 * @id: The significant bits if the hardware device ID
 * @mask: Bitmask specifying which bits of the id field are significant when
 *	matching.  A driver binds to a device when ((hardware device ID) & mask)
 *	== id.
 * @data: Private data used by the driver.
 */
struct amba_id {
	unsigned int		id;
	unsigned int		mask;
	void			*data;
};

/**
 * struct mips_cdmm_device_id - identifies devices in MIPS CDMM bus
 * @type:	Device type identifier.
 */
struct mips_cdmm_device_id {
	__u8	type;
};

/*
 * Match x86 CPUs for CPU specific drivers.
 * See documentation of "x86_match_cpu" for details.
 */

/*
 * MODULE_DEVICE_TABLE expects this struct to be called x86cpu_device_id.
 * Although gcc seems to ignore this error, clang fails without this define.
 */
#define x86cpu_device_id x86_cpu_id
struct x86_cpu_id {
	__u16 vendor;
	__u16 family;
	__u16 model;
	__u16 steppings;
	__u16 feature;	/* bit index */
	kernel_ulong_t driver_data;
};

/* Wild cards for x86_cpu_id::vendor, family, model and feature */
#define X86_VENDOR_ANY 0xffff
#define X86_FAMILY_ANY 0
#define X86_MODEL_ANY  0
#define X86_STEPPING_ANY 0
#define X86_FEATURE_ANY 0	/* Same as FPU, you can't test for that */

/*
 * Generic table type for matching CPU features.
 * @feature:	the bit number of the feature (0 - 65535)
 */

struct cpu_feature {
	__u16	feature;
};

#define IPACK_ANY_FORMAT 0xff
#define IPACK_ANY_ID (~0)
struct ipack_device_id {
	__u8  format;			/* Format version or IPACK_ANY_ID */
	__u32 vendor;			/* Vendor ID or IPACK_ANY_ID */
	__u32 device;			/* Device ID or IPACK_ANY_ID */
};

#define MEI_CL_MODULE_PREFIX "mei:"
#define MEI_CL_NAME_SIZE 32
#define MEI_CL_VERSION_ANY 0xff

/**
 * struct mei_cl_device_id - MEI client device identifier
 * @name: helper name
 * @uuid: client uuid
 * @version: client protocol version
 * @driver_info: information used by the driver.
 *
 * identifies mei client device by uuid and name
 */
struct mei_cl_device_id {
	char name[MEI_CL_NAME_SIZE];
	uuid_le uuid;
	__u8    version;
	kernel_ulong_t driver_info;
};

/* RapidIO */

#define RIO_ANY_ID	0xffff

/**
 * struct rio_device_id - RIO device identifier
 * @did: RapidIO device ID
 * @vid: RapidIO vendor ID
 * @asm_did: RapidIO assembly device ID
 * @asm_vid: RapidIO assembly vendor ID
 *
 * Identifies a RapidIO device based on both the device/vendor IDs and
 * the assembly device/vendor IDs.
 */
struct rio_device_id {
	__u16 did, vid;
	__u16 asm_did, asm_vid;
};

struct mcb_device_id {
	__u16 device;
	kernel_ulong_t driver_data;
};

struct ulpi_device_id {
	__u16 vendor;
	__u16 product;
	kernel_ulong_t driver_data;
};

/**
 * struct fsl_mc_device_id - MC object device identifier
 * @vendor: vendor ID
 * @obj_type: MC object type
 *
 * Type of entries in the "device Id" table for MC object devices supported by
 * a MC object device driver. The last entry of the table has vendor set to 0x0
 */
struct fsl_mc_device_id {
	__u16 vendor;
	const char obj_type[16];
};

/**
 * struct tb_service_id - Thunderbolt service identifiers
 * @match_flags: Flags used to match the structure
 * @protocol_key: Protocol key the service supports
 * @protocol_id: Protocol id the service supports
 * @protocol_version: Version of the protocol
 * @protocol_revision: Revision of the protocol software
 * @driver_data: Driver specific data
 *
 * Thunderbolt XDomain services are exposed as devices where each device
 * carries the protocol information the service supports. Thunderbolt
 * XDomain service drivers match against that information.
 */
struct tb_service_id {
	__u32 match_flags;
	char protocol_key[8 + 1];
	__u32 protocol_id;
	__u32 protocol_version;
	__u32 protocol_revision;
	kernel_ulong_t driver_data;
};

#define TBSVC_MATCH_PROTOCOL_KEY	0x0001
#define TBSVC_MATCH_PROTOCOL_ID		0x0002
#define TBSVC_MATCH_PROTOCOL_VERSION	0x0004
#define TBSVC_MATCH_PROTOCOL_REVISION	0x0008

/* USB Type-C Alternate Modes */

#define TYPEC_ANY_MODE	0x7

/**
 * struct typec_device_id - USB Type-C alternate mode identifiers
 * @svid: Standard or Vendor ID
 * @mode: Mode index
 * @driver_data: Driver specific data
 */
struct typec_device_id {
	__u16 svid;
	__u8 mode;
	kernel_ulong_t driver_data;
};

/**
 * struct tee_client_device_id - tee based device identifier
 * @uuid: For TEE based client devices we use the device uuid as
 *        the identifier.
 */
struct tee_client_device_id {
	uuid_t uuid;
};

/* WMI */

#define WMI_MODULE_PREFIX	"wmi:"

/**
 * struct wmi_device_id - WMI device identifier
 * @guid_string: 36 char string of the form fa50ff2b-f2e8-45de-83fa-65417f2f49ba
 * @context: pointer to driver specific data
 */
struct wmi_device_id {
	const char guid_string[UUID_STRING_LEN+1];
	const void *context;
};

#define MHI_DEVICE_MODALIAS_FMT "mhi:%s"
#define MHI_NAME_SIZE 32

/**
 * struct mhi_device_id - MHI device identification
 * @chan: MHI channel name
 * @driver_data: driver data;
 */
struct mhi_device_id {
	const char chan[MHI_NAME_SIZE];
	kernel_ulong_t driver_data;
};

#define AUXILIARY_NAME_SIZE 32
#define AUXILIARY_MODULE_PREFIX "auxiliary:"

struct auxiliary_device_id {
	char name[AUXILIARY_NAME_SIZE];
	kernel_ulong_t driver_data;
};

<<<<<<< HEAD
/* Surface System Aggregator Module */

#define SSAM_MATCH_TARGET	0x1
#define SSAM_MATCH_INSTANCE	0x2
#define SSAM_MATCH_FUNCTION	0x4

struct ssam_device_id {
	__u8 match_flags;

	__u8 domain;
	__u8 category;
	__u8 target;
	__u8 instance;
	__u8 function;

=======
/*
 * DFL (Device Feature List)
 *
 * DFL defines a linked list of feature headers within the device MMIO space to
 * provide an extensible way of adding features. Software can walk through these
 * predefined data structures to enumerate features. It is now used in the FPGA.
 * See Documentation/fpga/dfl.rst for more information.
 *
 * The dfl bus type is introduced to match the individual feature devices (dfl
 * devices) for specific dfl drivers.
 */

/**
 * struct dfl_device_id -  dfl device identifier
 * @type: DFL FIU type of the device. See enum dfl_id_type.
 * @feature_id: feature identifier local to its DFL FIU type.
 * @driver_data: driver specific data.
 */
struct dfl_device_id {
	__u16 type;
	__u16 feature_id;
>>>>>>> d19db80a
	kernel_ulong_t driver_data;
};

#endif /* LINUX_MOD_DEVICETABLE_H */<|MERGE_RESOLUTION|>--- conflicted
+++ resolved
@@ -846,7 +846,6 @@
 	kernel_ulong_t driver_data;
 };
 
-<<<<<<< HEAD
 /* Surface System Aggregator Module */
 
 #define SSAM_MATCH_TARGET	0x1
@@ -862,7 +861,9 @@
 	__u8 instance;
 	__u8 function;
 
-=======
+	kernel_ulong_t driver_data;
+};
+
 /*
  * DFL (Device Feature List)
  *
@@ -884,7 +885,6 @@
 struct dfl_device_id {
 	__u16 type;
 	__u16 feature_id;
->>>>>>> d19db80a
 	kernel_ulong_t driver_data;
 };
 
