/*
 * Resizable virtual memory filesystem for Linux.
 *
 * Copyright (C) 2000 Linus Torvalds.
 *		 2000 Transmeta Corp.
 *		 2000-2001 Christoph Rohland
 *		 2000-2001 SAP AG
 *		 2002 Red Hat Inc.
 * Copyright (C) 2002-2011 Hugh Dickins.
 * Copyright (C) 2011 Google Inc.
 * Copyright (C) 2002-2005 VERITAS Software Corporation.
 * Copyright (C) 2004 Andi Kleen, SuSE Labs
 *
 * Extended attribute support for tmpfs:
 * Copyright (c) 2004, Luke Kenneth Casson Leighton <lkcl@lkcl.net>
 * Copyright (c) 2004 Red Hat, Inc., James Morris <jmorris@redhat.com>
 *
 * tiny-shmem:
 * Copyright (c) 2004, 2008 Matt Mackall <mpm@selenic.com>
 *
 * This file is released under the GPL.
 */

#include <linux/fs.h>
#include <linux/init.h>
#include <linux/vfs.h>
#include <linux/mount.h>
#include <linux/ramfs.h>
#include <linux/pagemap.h>
#include <linux/file.h>
#include <linux/mm.h>
#include <linux/random.h>
#include <linux/sched/signal.h>
#include <linux/export.h>
#include <linux/swap.h>
#include <linux/uio.h>
#include <linux/khugepaged.h>
#include <linux/hugetlb.h>
#include <linux/frontswap.h>
#include <linux/fs_parser.h>

#include <asm/tlbflush.h> /* for arch/microblaze update_mmu_cache() */

static struct vfsmount *shm_mnt;

#ifdef CONFIG_SHMEM
/*
 * This virtual memory filesystem is heavily based on the ramfs. It
 * extends ramfs by the ability to use swap and honor resource limits
 * which makes it a completely usable filesystem.
 */

#include <linux/xattr.h>
#include <linux/exportfs.h>
#include <linux/posix_acl.h>
#include <linux/posix_acl_xattr.h>
#include <linux/mman.h>
#include <linux/string.h>
#include <linux/slab.h>
#include <linux/backing-dev.h>
#include <linux/shmem_fs.h>
#include <linux/writeback.h>
#include <linux/blkdev.h>
#include <linux/pagevec.h>
#include <linux/percpu_counter.h>
#include <linux/falloc.h>
#include <linux/splice.h>
#include <linux/security.h>
#include <linux/swapops.h>
#include <linux/mempolicy.h>
#include <linux/namei.h>
#include <linux/ctype.h>
#include <linux/migrate.h>
#include <linux/highmem.h>
#include <linux/seq_file.h>
#include <linux/magic.h>
#include <linux/syscalls.h>
#include <linux/fcntl.h>
#include <uapi/linux/memfd.h>
#include <linux/userfaultfd_k.h>
#include <linux/rmap.h>
#include <linux/uuid.h>

#include <linux/uaccess.h>

#include "internal.h"

#define BLOCKS_PER_PAGE  (PAGE_SIZE/512)
#define VM_ACCT(size)    (PAGE_ALIGN(size) >> PAGE_SHIFT)

/* Pretend that each entry is of this size in directory's i_size */
#define BOGO_DIRENT_SIZE 20

/* Symlink up to this size is kmalloc'ed instead of using a swappable page */
#define SHORT_SYMLINK_LEN 128

/*
 * shmem_fallocate communicates with shmem_fault or shmem_writepage via
 * inode->i_private (with i_mutex making sure that it has only one user at
 * a time): we would prefer not to enlarge the shmem inode just for that.
 */
struct shmem_falloc {
	wait_queue_head_t *waitq; /* faults into hole wait for punch to end */
	pgoff_t start;		/* start of range currently being fallocated */
	pgoff_t next;		/* the next page offset to be fallocated */
	pgoff_t nr_falloced;	/* how many new pages have been fallocated */
	pgoff_t nr_unswapped;	/* how often writepage refused to swap out */
};

struct shmem_options {
	unsigned long long blocks;
	unsigned long long inodes;
	struct mempolicy *mpol;
	kuid_t uid;
	kgid_t gid;
	umode_t mode;
	bool full_inums;
	int huge;
	int seen;
#define SHMEM_SEEN_BLOCKS 1
#define SHMEM_SEEN_INODES 2
#define SHMEM_SEEN_HUGE 4
#define SHMEM_SEEN_INUMS 8
};

#ifdef CONFIG_TMPFS
static unsigned long shmem_default_max_blocks(void)
{
	return totalram_pages() / 2;
}

static unsigned long shmem_default_max_inodes(void)
{
	unsigned long nr_pages = totalram_pages();

	return min(nr_pages - totalhigh_pages(), nr_pages / 2);
}
#endif

static bool shmem_should_replace_page(struct page *page, gfp_t gfp);
static int shmem_replace_page(struct page **pagep, gfp_t gfp,
				struct shmem_inode_info *info, pgoff_t index);
static int shmem_swapin_page(struct inode *inode, pgoff_t index,
			     struct page **pagep, enum sgp_type sgp,
			     gfp_t gfp, struct vm_area_struct *vma,
			     vm_fault_t *fault_type);
static int shmem_getpage_gfp(struct inode *inode, pgoff_t index,
		struct page **pagep, enum sgp_type sgp,
		gfp_t gfp, struct vm_area_struct *vma,
		struct vm_fault *vmf, vm_fault_t *fault_type);

int shmem_getpage(struct inode *inode, pgoff_t index,
		struct page **pagep, enum sgp_type sgp)
{
	return shmem_getpage_gfp(inode, index, pagep, sgp,
		mapping_gfp_mask(inode->i_mapping), NULL, NULL, NULL);
}

static inline struct shmem_sb_info *SHMEM_SB(struct super_block *sb)
{
	return sb->s_fs_info;
}

/*
 * shmem_file_setup pre-accounts the whole fixed size of a VM object,
 * for shared memory and for shared anonymous (/dev/zero) mappings
 * (unless MAP_NORESERVE and sysctl_overcommit_memory <= 1),
 * consistent with the pre-accounting of private mappings ...
 */
static inline int shmem_acct_size(unsigned long flags, loff_t size)
{
	return (flags & VM_NORESERVE) ?
		0 : security_vm_enough_memory_mm(current->mm, VM_ACCT(size));
}

static inline void shmem_unacct_size(unsigned long flags, loff_t size)
{
	if (!(flags & VM_NORESERVE))
		vm_unacct_memory(VM_ACCT(size));
}

static inline int shmem_reacct_size(unsigned long flags,
		loff_t oldsize, loff_t newsize)
{
	if (!(flags & VM_NORESERVE)) {
		if (VM_ACCT(newsize) > VM_ACCT(oldsize))
			return security_vm_enough_memory_mm(current->mm,
					VM_ACCT(newsize) - VM_ACCT(oldsize));
		else if (VM_ACCT(newsize) < VM_ACCT(oldsize))
			vm_unacct_memory(VM_ACCT(oldsize) - VM_ACCT(newsize));
	}
	return 0;
}

/*
 * ... whereas tmpfs objects are accounted incrementally as
 * pages are allocated, in order to allow large sparse files.
 * shmem_getpage reports shmem_acct_block failure as -ENOSPC not -ENOMEM,
 * so that a failure on a sparse tmpfs mapping will give SIGBUS not OOM.
 */
static inline int shmem_acct_block(unsigned long flags, long pages)
{
	if (!(flags & VM_NORESERVE))
		return 0;

	return security_vm_enough_memory_mm(current->mm,
			pages * VM_ACCT(PAGE_SIZE));
}

static inline void shmem_unacct_blocks(unsigned long flags, long pages)
{
	if (flags & VM_NORESERVE)
		vm_unacct_memory(pages * VM_ACCT(PAGE_SIZE));
}

static inline bool shmem_inode_acct_block(struct inode *inode, long pages)
{
	struct shmem_inode_info *info = SHMEM_I(inode);
	struct shmem_sb_info *sbinfo = SHMEM_SB(inode->i_sb);

	if (shmem_acct_block(info->flags, pages))
		return false;

	if (sbinfo->max_blocks) {
		if (percpu_counter_compare(&sbinfo->used_blocks,
					   sbinfo->max_blocks - pages) > 0)
			goto unacct;
		percpu_counter_add(&sbinfo->used_blocks, pages);
	}

	return true;

unacct:
	shmem_unacct_blocks(info->flags, pages);
	return false;
}

static inline void shmem_inode_unacct_blocks(struct inode *inode, long pages)
{
	struct shmem_inode_info *info = SHMEM_I(inode);
	struct shmem_sb_info *sbinfo = SHMEM_SB(inode->i_sb);

	if (sbinfo->max_blocks)
		percpu_counter_sub(&sbinfo->used_blocks, pages);
	shmem_unacct_blocks(info->flags, pages);
}

static const struct super_operations shmem_ops;
static const struct address_space_operations shmem_aops;
static const struct file_operations shmem_file_operations;
static const struct inode_operations shmem_inode_operations;
static const struct inode_operations shmem_dir_inode_operations;
static const struct inode_operations shmem_special_inode_operations;
static const struct vm_operations_struct shmem_vm_ops;
static struct file_system_type shmem_fs_type;

bool vma_is_shmem(struct vm_area_struct *vma)
{
	return vma->vm_ops == &shmem_vm_ops;
}

static LIST_HEAD(shmem_swaplist);
static DEFINE_MUTEX(shmem_swaplist_mutex);

/*
 * shmem_reserve_inode() performs bookkeeping to reserve a shmem inode, and
 * produces a novel ino for the newly allocated inode.
 *
 * It may also be called when making a hard link to permit the space needed by
 * each dentry. However, in that case, no new inode number is needed since that
 * internally draws from another pool of inode numbers (currently global
 * get_next_ino()). This case is indicated by passing NULL as inop.
 */
#define SHMEM_INO_BATCH 1024
static int shmem_reserve_inode(struct super_block *sb, ino_t *inop)
{
	struct shmem_sb_info *sbinfo = SHMEM_SB(sb);
	ino_t ino;

	if (!(sb->s_flags & SB_KERNMOUNT)) {
<<<<<<< HEAD
		raw_spin_lock(&sbinfo->stat_lock);
		if (!sbinfo->free_inodes) {
			raw_spin_unlock(&sbinfo->stat_lock);
			return -ENOSPC;
=======
		spin_lock(&sbinfo->stat_lock);
		if (sbinfo->max_inodes) {
			if (!sbinfo->free_inodes) {
				spin_unlock(&sbinfo->stat_lock);
				return -ENOSPC;
			}
			sbinfo->free_inodes--;
>>>>>>> ba4f184e
		}
		if (inop) {
			ino = sbinfo->next_ino++;
			if (unlikely(is_zero_ino(ino)))
				ino = sbinfo->next_ino++;
			if (unlikely(!sbinfo->full_inums &&
				     ino > UINT_MAX)) {
				/*
				 * Emulate get_next_ino uint wraparound for
				 * compatibility
				 */
				if (IS_ENABLED(CONFIG_64BIT))
					pr_warn("%s: inode number overflow on device %d, consider using inode64 mount option\n",
						__func__, MINOR(sb->s_dev));
				sbinfo->next_ino = 1;
				ino = sbinfo->next_ino++;
			}
			*inop = ino;
		}
		raw_spin_unlock(&sbinfo->stat_lock);
	} else if (inop) {
		/*
		 * __shmem_file_setup, one of our callers, is lock-free: it
		 * doesn't hold stat_lock in shmem_reserve_inode since
		 * max_inodes is always 0, and is called from potentially
		 * unknown contexts. As such, use a per-cpu batched allocator
		 * which doesn't require the per-sb stat_lock unless we are at
		 * the batch boundary.
		 *
		 * We don't need to worry about inode{32,64} since SB_KERNMOUNT
		 * shmem mounts are not exposed to userspace, so we don't need
		 * to worry about things like glibc compatibility.
		 */
		ino_t *next_ino;

		next_ino = per_cpu_ptr(sbinfo->ino_batch, get_cpu());
		ino = *next_ino;
		if (unlikely(ino % SHMEM_INO_BATCH == 0)) {
			raw_spin_lock(&sbinfo->stat_lock);
			ino = sbinfo->next_ino;
			sbinfo->next_ino += SHMEM_INO_BATCH;
			raw_spin_unlock(&sbinfo->stat_lock);
			if (unlikely(is_zero_ino(ino)))
				ino++;
		}
		*inop = ino;
		*next_ino = ++ino;
		put_cpu();
	}

	return 0;
}

static void shmem_free_inode(struct super_block *sb)
{
	struct shmem_sb_info *sbinfo = SHMEM_SB(sb);
	if (sbinfo->max_inodes) {
		raw_spin_lock(&sbinfo->stat_lock);
		sbinfo->free_inodes++;
		raw_spin_unlock(&sbinfo->stat_lock);
	}
}

/**
 * shmem_recalc_inode - recalculate the block usage of an inode
 * @inode: inode to recalc
 *
 * We have to calculate the free blocks since the mm can drop
 * undirtied hole pages behind our back.
 *
 * But normally   info->alloced == inode->i_mapping->nrpages + info->swapped
 * So mm freed is info->alloced - (inode->i_mapping->nrpages + info->swapped)
 *
 * It has to be called with the spinlock held.
 */
static void shmem_recalc_inode(struct inode *inode)
{
	struct shmem_inode_info *info = SHMEM_I(inode);
	long freed;

	freed = info->alloced - info->swapped - inode->i_mapping->nrpages;
	if (freed > 0) {
		info->alloced -= freed;
		inode->i_blocks -= freed * BLOCKS_PER_PAGE;
		shmem_inode_unacct_blocks(inode, freed);
	}
}

bool shmem_charge(struct inode *inode, long pages)
{
	struct shmem_inode_info *info = SHMEM_I(inode);
	unsigned long flags;

	if (!shmem_inode_acct_block(inode, pages))
		return false;

	/* nrpages adjustment first, then shmem_recalc_inode() when balanced */
	inode->i_mapping->nrpages += pages;

	spin_lock_irqsave(&info->lock, flags);
	info->alloced += pages;
	inode->i_blocks += pages * BLOCKS_PER_PAGE;
	shmem_recalc_inode(inode);
	spin_unlock_irqrestore(&info->lock, flags);

	return true;
}

void shmem_uncharge(struct inode *inode, long pages)
{
	struct shmem_inode_info *info = SHMEM_I(inode);
	unsigned long flags;

	/* nrpages adjustment done by __delete_from_page_cache() or caller */

	spin_lock_irqsave(&info->lock, flags);
	info->alloced -= pages;
	inode->i_blocks -= pages * BLOCKS_PER_PAGE;
	shmem_recalc_inode(inode);
	spin_unlock_irqrestore(&info->lock, flags);

	shmem_inode_unacct_blocks(inode, pages);
}

/*
 * Replace item expected in xarray by a new item, while holding xa_lock.
 */
static int shmem_replace_entry(struct address_space *mapping,
			pgoff_t index, void *expected, void *replacement)
{
	XA_STATE(xas, &mapping->i_pages, index);
	void *item;

	VM_BUG_ON(!expected);
	VM_BUG_ON(!replacement);
	item = xas_load(&xas);
	if (item != expected)
		return -ENOENT;
	xas_store(&xas, replacement);
	return 0;
}

/*
 * Sometimes, before we decide whether to proceed or to fail, we must check
 * that an entry was not already brought back from swap by a racing thread.
 *
 * Checking page is not enough: by the time a SwapCache page is locked, it
 * might be reused, and again be SwapCache, using the same swap as before.
 */
static bool shmem_confirm_swap(struct address_space *mapping,
			       pgoff_t index, swp_entry_t swap)
{
	return xa_load(&mapping->i_pages, index) == swp_to_radix_entry(swap);
}

/*
 * Definitions for "huge tmpfs": tmpfs mounted with the huge= option
 *
 * SHMEM_HUGE_NEVER:
 *	disables huge pages for the mount;
 * SHMEM_HUGE_ALWAYS:
 *	enables huge pages for the mount;
 * SHMEM_HUGE_WITHIN_SIZE:
 *	only allocate huge pages if the page will be fully within i_size,
 *	also respect fadvise()/madvise() hints;
 * SHMEM_HUGE_ADVISE:
 *	only allocate huge pages if requested with fadvise()/madvise();
 */

#define SHMEM_HUGE_NEVER	0
#define SHMEM_HUGE_ALWAYS	1
#define SHMEM_HUGE_WITHIN_SIZE	2
#define SHMEM_HUGE_ADVISE	3

/*
 * Special values.
 * Only can be set via /sys/kernel/mm/transparent_hugepage/shmem_enabled:
 *
 * SHMEM_HUGE_DENY:
 *	disables huge on shm_mnt and all mounts, for emergency use;
 * SHMEM_HUGE_FORCE:
 *	enables huge on shm_mnt and all mounts, w/o needing option, for testing;
 *
 */
#define SHMEM_HUGE_DENY		(-1)
#define SHMEM_HUGE_FORCE	(-2)

#ifdef CONFIG_TRANSPARENT_HUGEPAGE
/* ifdef here to avoid bloating shmem.o when not necessary */

static int shmem_huge __read_mostly;

#if defined(CONFIG_SYSFS)
static int shmem_parse_huge(const char *str)
{
	if (!strcmp(str, "never"))
		return SHMEM_HUGE_NEVER;
	if (!strcmp(str, "always"))
		return SHMEM_HUGE_ALWAYS;
	if (!strcmp(str, "within_size"))
		return SHMEM_HUGE_WITHIN_SIZE;
	if (!strcmp(str, "advise"))
		return SHMEM_HUGE_ADVISE;
	if (!strcmp(str, "deny"))
		return SHMEM_HUGE_DENY;
	if (!strcmp(str, "force"))
		return SHMEM_HUGE_FORCE;
	return -EINVAL;
}
#endif

#if defined(CONFIG_SYSFS) || defined(CONFIG_TMPFS)
static const char *shmem_format_huge(int huge)
{
	switch (huge) {
	case SHMEM_HUGE_NEVER:
		return "never";
	case SHMEM_HUGE_ALWAYS:
		return "always";
	case SHMEM_HUGE_WITHIN_SIZE:
		return "within_size";
	case SHMEM_HUGE_ADVISE:
		return "advise";
	case SHMEM_HUGE_DENY:
		return "deny";
	case SHMEM_HUGE_FORCE:
		return "force";
	default:
		VM_BUG_ON(1);
		return "bad_val";
	}
}
#endif

static unsigned long shmem_unused_huge_shrink(struct shmem_sb_info *sbinfo,
		struct shrink_control *sc, unsigned long nr_to_split)
{
	LIST_HEAD(list), *pos, *next;
	LIST_HEAD(to_remove);
	struct inode *inode;
	struct shmem_inode_info *info;
	struct page *page;
	unsigned long batch = sc ? sc->nr_to_scan : 128;
	int removed = 0, split = 0;

	if (list_empty(&sbinfo->shrinklist))
		return SHRINK_STOP;

	spin_lock(&sbinfo->shrinklist_lock);
	list_for_each_safe(pos, next, &sbinfo->shrinklist) {
		info = list_entry(pos, struct shmem_inode_info, shrinklist);

		/* pin the inode */
		inode = igrab(&info->vfs_inode);

		/* inode is about to be evicted */
		if (!inode) {
			list_del_init(&info->shrinklist);
			removed++;
			goto next;
		}

		/* Check if there's anything to gain */
		if (round_up(inode->i_size, PAGE_SIZE) ==
				round_up(inode->i_size, HPAGE_PMD_SIZE)) {
			list_move(&info->shrinklist, &to_remove);
			removed++;
			goto next;
		}

		list_move(&info->shrinklist, &list);
next:
		if (!--batch)
			break;
	}
	spin_unlock(&sbinfo->shrinklist_lock);

	list_for_each_safe(pos, next, &to_remove) {
		info = list_entry(pos, struct shmem_inode_info, shrinklist);
		inode = &info->vfs_inode;
		list_del_init(&info->shrinklist);
		iput(inode);
	}

	list_for_each_safe(pos, next, &list) {
		int ret;

		info = list_entry(pos, struct shmem_inode_info, shrinklist);
		inode = &info->vfs_inode;

		if (nr_to_split && split >= nr_to_split)
			goto leave;

		page = find_get_page(inode->i_mapping,
				(inode->i_size & HPAGE_PMD_MASK) >> PAGE_SHIFT);
		if (!page)
			goto drop;

		/* No huge page at the end of the file: nothing to split */
		if (!PageTransHuge(page)) {
			put_page(page);
			goto drop;
		}

		/*
		 * Leave the inode on the list if we failed to lock
		 * the page at this time.
		 *
		 * Waiting for the lock may lead to deadlock in the
		 * reclaim path.
		 */
		if (!trylock_page(page)) {
			put_page(page);
			goto leave;
		}

		ret = split_huge_page(page);
		unlock_page(page);
		put_page(page);

		/* If split failed leave the inode on the list */
		if (ret)
			goto leave;

		split++;
drop:
		list_del_init(&info->shrinklist);
		removed++;
leave:
		iput(inode);
	}

	spin_lock(&sbinfo->shrinklist_lock);
	list_splice_tail(&list, &sbinfo->shrinklist);
	sbinfo->shrinklist_len -= removed;
	spin_unlock(&sbinfo->shrinklist_lock);

	return split;
}

static long shmem_unused_huge_scan(struct super_block *sb,
		struct shrink_control *sc)
{
	struct shmem_sb_info *sbinfo = SHMEM_SB(sb);

	if (!READ_ONCE(sbinfo->shrinklist_len))
		return SHRINK_STOP;

	return shmem_unused_huge_shrink(sbinfo, sc, 0);
}

static long shmem_unused_huge_count(struct super_block *sb,
		struct shrink_control *sc)
{
	struct shmem_sb_info *sbinfo = SHMEM_SB(sb);
	return READ_ONCE(sbinfo->shrinklist_len);
}
#else /* !CONFIG_TRANSPARENT_HUGEPAGE */

#define shmem_huge SHMEM_HUGE_DENY

static unsigned long shmem_unused_huge_shrink(struct shmem_sb_info *sbinfo,
		struct shrink_control *sc, unsigned long nr_to_split)
{
	return 0;
}
#endif /* CONFIG_TRANSPARENT_HUGEPAGE */

static inline bool is_huge_enabled(struct shmem_sb_info *sbinfo)
{
	if (IS_ENABLED(CONFIG_TRANSPARENT_HUGEPAGE) &&
	    (shmem_huge == SHMEM_HUGE_FORCE || sbinfo->huge) &&
	    shmem_huge != SHMEM_HUGE_DENY)
		return true;
	return false;
}

/*
 * Like add_to_page_cache_locked, but error if expected item has gone.
 */
static int shmem_add_to_page_cache(struct page *page,
				   struct address_space *mapping,
				   pgoff_t index, void *expected, gfp_t gfp,
				   struct mm_struct *charge_mm)
{
	XA_STATE_ORDER(xas, &mapping->i_pages, index, compound_order(page));
	unsigned long i = 0;
	unsigned long nr = compound_nr(page);
	int error;

	VM_BUG_ON_PAGE(PageTail(page), page);
	VM_BUG_ON_PAGE(index != round_down(index, nr), page);
	VM_BUG_ON_PAGE(!PageLocked(page), page);
	VM_BUG_ON_PAGE(!PageSwapBacked(page), page);
	VM_BUG_ON(expected && PageTransHuge(page));

	page_ref_add(page, nr);
	page->mapping = mapping;
	page->index = index;

	if (!PageSwapCache(page)) {
		error = mem_cgroup_charge(page, charge_mm, gfp);
		if (error) {
			if (PageTransHuge(page)) {
				count_vm_event(THP_FILE_FALLBACK);
				count_vm_event(THP_FILE_FALLBACK_CHARGE);
			}
			goto error;
		}
	}
	cgroup_throttle_swaprate(page, gfp);

	do {
		void *entry;
		xas_lock_irq(&xas);
		entry = xas_find_conflict(&xas);
		if (entry != expected)
			xas_set_err(&xas, -EEXIST);
		xas_create_range(&xas);
		if (xas_error(&xas))
			goto unlock;
next:
		xas_store(&xas, page);
		if (++i < nr) {
			xas_next(&xas);
			goto next;
		}
		if (PageTransHuge(page)) {
			count_vm_event(THP_FILE_ALLOC);
			__inc_node_page_state(page, NR_SHMEM_THPS);
		}
		mapping->nrpages += nr;
		__mod_lruvec_page_state(page, NR_FILE_PAGES, nr);
		__mod_lruvec_page_state(page, NR_SHMEM, nr);
unlock:
		xas_unlock_irq(&xas);
	} while (xas_nomem(&xas, gfp));

	if (xas_error(&xas)) {
		error = xas_error(&xas);
		goto error;
	}

	return 0;
error:
	page->mapping = NULL;
	page_ref_sub(page, nr);
	return error;
}

/*
 * Like delete_from_page_cache, but substitutes swap for page.
 */
static void shmem_delete_from_page_cache(struct page *page, void *radswap)
{
	struct address_space *mapping = page->mapping;
	int error;

	VM_BUG_ON_PAGE(PageCompound(page), page);

	xa_lock_irq(&mapping->i_pages);
	error = shmem_replace_entry(mapping, page->index, page, radswap);
	page->mapping = NULL;
	mapping->nrpages--;
	__dec_lruvec_page_state(page, NR_FILE_PAGES);
	__dec_lruvec_page_state(page, NR_SHMEM);
	xa_unlock_irq(&mapping->i_pages);
	put_page(page);
	BUG_ON(error);
}

/*
 * Remove swap entry from page cache, free the swap and its page cache.
 */
static int shmem_free_swap(struct address_space *mapping,
			   pgoff_t index, void *radswap)
{
	void *old;

	old = xa_cmpxchg_irq(&mapping->i_pages, index, radswap, NULL, 0);
	if (old != radswap)
		return -ENOENT;
	free_swap_and_cache(radix_to_swp_entry(radswap));
	return 0;
}

/*
 * Determine (in bytes) how many of the shmem object's pages mapped by the
 * given offsets are swapped out.
 *
 * This is safe to call without i_mutex or the i_pages lock thanks to RCU,
 * as long as the inode doesn't go away and racy results are not a problem.
 */
unsigned long shmem_partial_swap_usage(struct address_space *mapping,
						pgoff_t start, pgoff_t end)
{
	XA_STATE(xas, &mapping->i_pages, start);
	struct page *page;
	unsigned long swapped = 0;

	rcu_read_lock();
	xas_for_each(&xas, page, end - 1) {
		if (xas_retry(&xas, page))
			continue;
		if (xa_is_value(page))
			swapped++;

		if (need_resched()) {
			xas_pause(&xas);
			cond_resched_rcu();
		}
	}

	rcu_read_unlock();

	return swapped << PAGE_SHIFT;
}

/*
 * Determine (in bytes) how many of the shmem object's pages mapped by the
 * given vma is swapped out.
 *
 * This is safe to call without i_mutex or the i_pages lock thanks to RCU,
 * as long as the inode doesn't go away and racy results are not a problem.
 */
unsigned long shmem_swap_usage(struct vm_area_struct *vma)
{
	struct inode *inode = file_inode(vma->vm_file);
	struct shmem_inode_info *info = SHMEM_I(inode);
	struct address_space *mapping = inode->i_mapping;
	unsigned long swapped;

	/* Be careful as we don't hold info->lock */
	swapped = READ_ONCE(info->swapped);

	/*
	 * The easier cases are when the shmem object has nothing in swap, or
	 * the vma maps it whole. Then we can simply use the stats that we
	 * already track.
	 */
	if (!swapped)
		return 0;

	if (!vma->vm_pgoff && vma->vm_end - vma->vm_start >= inode->i_size)
		return swapped << PAGE_SHIFT;

	/* Here comes the more involved part */
	return shmem_partial_swap_usage(mapping,
			linear_page_index(vma, vma->vm_start),
			linear_page_index(vma, vma->vm_end));
}

/*
 * SysV IPC SHM_UNLOCK restore Unevictable pages to their evictable lists.
 */
void shmem_unlock_mapping(struct address_space *mapping)
{
	struct pagevec pvec;
	pgoff_t indices[PAGEVEC_SIZE];
	pgoff_t index = 0;

	pagevec_init(&pvec);
	/*
	 * Minor point, but we might as well stop if someone else SHM_LOCKs it.
	 */
	while (!mapping_unevictable(mapping)) {
		/*
		 * Avoid pagevec_lookup(): find_get_pages() returns 0 as if it
		 * has finished, if it hits a row of PAGEVEC_SIZE swap entries.
		 */
		pvec.nr = find_get_entries(mapping, index,
					   PAGEVEC_SIZE, pvec.pages, indices);
		if (!pvec.nr)
			break;
		index = indices[pvec.nr - 1] + 1;
		pagevec_remove_exceptionals(&pvec);
		check_move_unevictable_pages(&pvec);
		pagevec_release(&pvec);
		cond_resched();
	}
}

/*
 * Check whether a hole-punch or truncation needs to split a huge page,
 * returning true if no split was required, or the split has been successful.
 *
 * Eviction (or truncation to 0 size) should never need to split a huge page;
 * but in rare cases might do so, if shmem_undo_range() failed to trylock on
 * head, and then succeeded to trylock on tail.
 *
 * A split can only succeed when there are no additional references on the
 * huge page: so the split below relies upon find_get_entries() having stopped
 * when it found a subpage of the huge page, without getting further references.
 */
static bool shmem_punch_compound(struct page *page, pgoff_t start, pgoff_t end)
{
	if (!PageTransCompound(page))
		return true;

	/* Just proceed to delete a huge page wholly within the range punched */
	if (PageHead(page) &&
	    page->index >= start && page->index + HPAGE_PMD_NR <= end)
		return true;

	/* Try to split huge page, so we can truly punch the hole or truncate */
	return split_huge_page(page) >= 0;
}

/*
 * Remove range of pages and swap entries from page cache, and free them.
 * If !unfalloc, truncate or punch hole; if unfalloc, undo failed fallocate.
 */
static void shmem_undo_range(struct inode *inode, loff_t lstart, loff_t lend,
								 bool unfalloc)
{
	struct address_space *mapping = inode->i_mapping;
	struct shmem_inode_info *info = SHMEM_I(inode);
	pgoff_t start = (lstart + PAGE_SIZE - 1) >> PAGE_SHIFT;
	pgoff_t end = (lend + 1) >> PAGE_SHIFT;
	unsigned int partial_start = lstart & (PAGE_SIZE - 1);
	unsigned int partial_end = (lend + 1) & (PAGE_SIZE - 1);
	struct pagevec pvec;
	pgoff_t indices[PAGEVEC_SIZE];
	long nr_swaps_freed = 0;
	pgoff_t index;
	int i;

	if (lend == -1)
		end = -1;	/* unsigned, so actually very big */

	pagevec_init(&pvec);
	index = start;
	while (index < end) {
		pvec.nr = find_get_entries(mapping, index,
			min(end - index, (pgoff_t)PAGEVEC_SIZE),
			pvec.pages, indices);
		if (!pvec.nr)
			break;
		for (i = 0; i < pagevec_count(&pvec); i++) {
			struct page *page = pvec.pages[i];

			index = indices[i];
			if (index >= end)
				break;

			if (xa_is_value(page)) {
				if (unfalloc)
					continue;
				nr_swaps_freed += !shmem_free_swap(mapping,
								index, page);
				continue;
			}

			VM_BUG_ON_PAGE(page_to_pgoff(page) != index, page);

			if (!trylock_page(page))
				continue;

			if ((!unfalloc || !PageUptodate(page)) &&
			    page_mapping(page) == mapping) {
				VM_BUG_ON_PAGE(PageWriteback(page), page);
				if (shmem_punch_compound(page, start, end))
					truncate_inode_page(mapping, page);
			}
			unlock_page(page);
		}
		pagevec_remove_exceptionals(&pvec);
		pagevec_release(&pvec);
		cond_resched();
		index++;
	}

	if (partial_start) {
		struct page *page = NULL;
		shmem_getpage(inode, start - 1, &page, SGP_READ);
		if (page) {
			unsigned int top = PAGE_SIZE;
			if (start > end) {
				top = partial_end;
				partial_end = 0;
			}
			zero_user_segment(page, partial_start, top);
			set_page_dirty(page);
			unlock_page(page);
			put_page(page);
		}
	}
	if (partial_end) {
		struct page *page = NULL;
		shmem_getpage(inode, end, &page, SGP_READ);
		if (page) {
			zero_user_segment(page, 0, partial_end);
			set_page_dirty(page);
			unlock_page(page);
			put_page(page);
		}
	}
	if (start >= end)
		return;

	index = start;
	while (index < end) {
		cond_resched();

		pvec.nr = find_get_entries(mapping, index,
				min(end - index, (pgoff_t)PAGEVEC_SIZE),
				pvec.pages, indices);
		if (!pvec.nr) {
			/* If all gone or hole-punch or unfalloc, we're done */
			if (index == start || end != -1)
				break;
			/* But if truncating, restart to make sure all gone */
			index = start;
			continue;
		}
		for (i = 0; i < pagevec_count(&pvec); i++) {
			struct page *page = pvec.pages[i];

			index = indices[i];
			if (index >= end)
				break;

			if (xa_is_value(page)) {
				if (unfalloc)
					continue;
				if (shmem_free_swap(mapping, index, page)) {
					/* Swap was replaced by page: retry */
					index--;
					break;
				}
				nr_swaps_freed++;
				continue;
			}

			lock_page(page);

			if (!unfalloc || !PageUptodate(page)) {
				if (page_mapping(page) != mapping) {
					/* Page was replaced by swap: retry */
					unlock_page(page);
					index--;
					break;
				}
				VM_BUG_ON_PAGE(PageWriteback(page), page);
				if (shmem_punch_compound(page, start, end))
					truncate_inode_page(mapping, page);
				else if (IS_ENABLED(CONFIG_TRANSPARENT_HUGEPAGE)) {
					/* Wipe the page and don't get stuck */
					clear_highpage(page);
					flush_dcache_page(page);
					set_page_dirty(page);
					if (index <
					    round_up(start, HPAGE_PMD_NR))
						start = index + 1;
				}
			}
			unlock_page(page);
		}
		pagevec_remove_exceptionals(&pvec);
		pagevec_release(&pvec);
		index++;
	}

	spin_lock_irq(&info->lock);
	info->swapped -= nr_swaps_freed;
	shmem_recalc_inode(inode);
	spin_unlock_irq(&info->lock);
}

void shmem_truncate_range(struct inode *inode, loff_t lstart, loff_t lend)
{
	shmem_undo_range(inode, lstart, lend, false);
	inode->i_ctime = inode->i_mtime = current_time(inode);
}
EXPORT_SYMBOL_GPL(shmem_truncate_range);

static int shmem_getattr(const struct path *path, struct kstat *stat,
			 u32 request_mask, unsigned int query_flags)
{
	struct inode *inode = path->dentry->d_inode;
	struct shmem_inode_info *info = SHMEM_I(inode);
	struct shmem_sb_info *sb_info = SHMEM_SB(inode->i_sb);

	if (info->alloced - info->swapped != inode->i_mapping->nrpages) {
		spin_lock_irq(&info->lock);
		shmem_recalc_inode(inode);
		spin_unlock_irq(&info->lock);
	}
	generic_fillattr(inode, stat);

	if (is_huge_enabled(sb_info))
		stat->blksize = HPAGE_PMD_SIZE;

	return 0;
}

static int shmem_setattr(struct dentry *dentry, struct iattr *attr)
{
	struct inode *inode = d_inode(dentry);
	struct shmem_inode_info *info = SHMEM_I(inode);
	struct shmem_sb_info *sbinfo = SHMEM_SB(inode->i_sb);
	int error;

	error = setattr_prepare(dentry, attr);
	if (error)
		return error;

	if (S_ISREG(inode->i_mode) && (attr->ia_valid & ATTR_SIZE)) {
		loff_t oldsize = inode->i_size;
		loff_t newsize = attr->ia_size;

		/* protected by i_mutex */
		if ((newsize < oldsize && (info->seals & F_SEAL_SHRINK)) ||
		    (newsize > oldsize && (info->seals & F_SEAL_GROW)))
			return -EPERM;

		if (newsize != oldsize) {
			error = shmem_reacct_size(SHMEM_I(inode)->flags,
					oldsize, newsize);
			if (error)
				return error;
			i_size_write(inode, newsize);
			inode->i_ctime = inode->i_mtime = current_time(inode);
		}
		if (newsize <= oldsize) {
			loff_t holebegin = round_up(newsize, PAGE_SIZE);
			if (oldsize > holebegin)
				unmap_mapping_range(inode->i_mapping,
							holebegin, 0, 1);
			if (info->alloced)
				shmem_truncate_range(inode,
							newsize, (loff_t)-1);
			/* unmap again to remove racily COWed private pages */
			if (oldsize > holebegin)
				unmap_mapping_range(inode->i_mapping,
							holebegin, 0, 1);

			/*
			 * Part of the huge page can be beyond i_size: subject
			 * to shrink under memory pressure.
			 */
			if (IS_ENABLED(CONFIG_TRANSPARENT_HUGEPAGE)) {
				spin_lock(&sbinfo->shrinklist_lock);
				/*
				 * _careful to defend against unlocked access to
				 * ->shrink_list in shmem_unused_huge_shrink()
				 */
				if (list_empty_careful(&info->shrinklist)) {
					list_add_tail(&info->shrinklist,
							&sbinfo->shrinklist);
					sbinfo->shrinklist_len++;
				}
				spin_unlock(&sbinfo->shrinklist_lock);
			}
		}
	}

	setattr_copy(inode, attr);
	if (attr->ia_valid & ATTR_MODE)
		error = posix_acl_chmod(inode, inode->i_mode);
	return error;
}

static void shmem_evict_inode(struct inode *inode)
{
	struct shmem_inode_info *info = SHMEM_I(inode);
	struct shmem_sb_info *sbinfo = SHMEM_SB(inode->i_sb);

	if (inode->i_mapping->a_ops == &shmem_aops) {
		shmem_unacct_size(info->flags, inode->i_size);
		inode->i_size = 0;
		shmem_truncate_range(inode, 0, (loff_t)-1);
		if (!list_empty(&info->shrinklist)) {
			spin_lock(&sbinfo->shrinklist_lock);
			if (!list_empty(&info->shrinklist)) {
				list_del_init(&info->shrinklist);
				sbinfo->shrinklist_len--;
			}
			spin_unlock(&sbinfo->shrinklist_lock);
		}
		while (!list_empty(&info->swaplist)) {
			/* Wait while shmem_unuse() is scanning this inode... */
			wait_var_event(&info->stop_eviction,
				       !atomic_read(&info->stop_eviction));
			mutex_lock(&shmem_swaplist_mutex);
			/* ...but beware of the race if we peeked too early */
			if (!atomic_read(&info->stop_eviction))
				list_del_init(&info->swaplist);
			mutex_unlock(&shmem_swaplist_mutex);
		}
	}

	simple_xattrs_free(&info->xattrs);
	WARN_ON(inode->i_blocks);
	shmem_free_inode(inode->i_sb);
	clear_inode(inode);
}

extern struct swap_info_struct *swap_info[];

static int shmem_find_swap_entries(struct address_space *mapping,
				   pgoff_t start, unsigned int nr_entries,
				   struct page **entries, pgoff_t *indices,
				   unsigned int type, bool frontswap)
{
	XA_STATE(xas, &mapping->i_pages, start);
	struct page *page;
	swp_entry_t entry;
	unsigned int ret = 0;

	if (!nr_entries)
		return 0;

	rcu_read_lock();
	xas_for_each(&xas, page, ULONG_MAX) {
		if (xas_retry(&xas, page))
			continue;

		if (!xa_is_value(page))
			continue;

		entry = radix_to_swp_entry(page);
		if (swp_type(entry) != type)
			continue;
		if (frontswap &&
		    !frontswap_test(swap_info[type], swp_offset(entry)))
			continue;

		indices[ret] = xas.xa_index;
		entries[ret] = page;

		if (need_resched()) {
			xas_pause(&xas);
			cond_resched_rcu();
		}
		if (++ret == nr_entries)
			break;
	}
	rcu_read_unlock();

	return ret;
}

/*
 * Move the swapped pages for an inode to page cache. Returns the count
 * of pages swapped in, or the error in case of failure.
 */
static int shmem_unuse_swap_entries(struct inode *inode, struct pagevec pvec,
				    pgoff_t *indices)
{
	int i = 0;
	int ret = 0;
	int error = 0;
	struct address_space *mapping = inode->i_mapping;

	for (i = 0; i < pvec.nr; i++) {
		struct page *page = pvec.pages[i];

		if (!xa_is_value(page))
			continue;
		error = shmem_swapin_page(inode, indices[i],
					  &page, SGP_CACHE,
					  mapping_gfp_mask(mapping),
					  NULL, NULL);
		if (error == 0) {
			unlock_page(page);
			put_page(page);
			ret++;
		}
		if (error == -ENOMEM)
			break;
		error = 0;
	}
	return error ? error : ret;
}

/*
 * If swap found in inode, free it and move page from swapcache to filecache.
 */
static int shmem_unuse_inode(struct inode *inode, unsigned int type,
			     bool frontswap, unsigned long *fs_pages_to_unuse)
{
	struct address_space *mapping = inode->i_mapping;
	pgoff_t start = 0;
	struct pagevec pvec;
	pgoff_t indices[PAGEVEC_SIZE];
	bool frontswap_partial = (frontswap && *fs_pages_to_unuse > 0);
	int ret = 0;

	pagevec_init(&pvec);
	do {
		unsigned int nr_entries = PAGEVEC_SIZE;

		if (frontswap_partial && *fs_pages_to_unuse < PAGEVEC_SIZE)
			nr_entries = *fs_pages_to_unuse;

		pvec.nr = shmem_find_swap_entries(mapping, start, nr_entries,
						  pvec.pages, indices,
						  type, frontswap);
		if (pvec.nr == 0) {
			ret = 0;
			break;
		}

		ret = shmem_unuse_swap_entries(inode, pvec, indices);
		if (ret < 0)
			break;

		if (frontswap_partial) {
			*fs_pages_to_unuse -= ret;
			if (*fs_pages_to_unuse == 0) {
				ret = FRONTSWAP_PAGES_UNUSED;
				break;
			}
		}

		start = indices[pvec.nr - 1];
	} while (true);

	return ret;
}

/*
 * Read all the shared memory data that resides in the swap
 * device 'type' back into memory, so the swap device can be
 * unused.
 */
int shmem_unuse(unsigned int type, bool frontswap,
		unsigned long *fs_pages_to_unuse)
{
	struct shmem_inode_info *info, *next;
	int error = 0;

	if (list_empty(&shmem_swaplist))
		return 0;

	mutex_lock(&shmem_swaplist_mutex);
	list_for_each_entry_safe(info, next, &shmem_swaplist, swaplist) {
		if (!info->swapped) {
			list_del_init(&info->swaplist);
			continue;
		}
		/*
		 * Drop the swaplist mutex while searching the inode for swap;
		 * but before doing so, make sure shmem_evict_inode() will not
		 * remove placeholder inode from swaplist, nor let it be freed
		 * (igrab() would protect from unlink, but not from unmount).
		 */
		atomic_inc(&info->stop_eviction);
		mutex_unlock(&shmem_swaplist_mutex);

		error = shmem_unuse_inode(&info->vfs_inode, type, frontswap,
					  fs_pages_to_unuse);
		cond_resched();

		mutex_lock(&shmem_swaplist_mutex);
		next = list_next_entry(info, swaplist);
		if (!info->swapped)
			list_del_init(&info->swaplist);
		if (atomic_dec_and_test(&info->stop_eviction))
			wake_up_var(&info->stop_eviction);
		if (error)
			break;
	}
	mutex_unlock(&shmem_swaplist_mutex);

	return error;
}

/*
 * Move the page from the page cache to the swap cache.
 */
static int shmem_writepage(struct page *page, struct writeback_control *wbc)
{
	struct shmem_inode_info *info;
	struct address_space *mapping;
	struct inode *inode;
	swp_entry_t swap;
	pgoff_t index;

	VM_BUG_ON_PAGE(PageCompound(page), page);
	BUG_ON(!PageLocked(page));
	mapping = page->mapping;
	index = page->index;
	inode = mapping->host;
	info = SHMEM_I(inode);
	if (info->flags & VM_LOCKED)
		goto redirty;
	if (!total_swap_pages)
		goto redirty;

	/*
	 * Our capabilities prevent regular writeback or sync from ever calling
	 * shmem_writepage; but a stacking filesystem might use ->writepage of
	 * its underlying filesystem, in which case tmpfs should write out to
	 * swap only in response to memory pressure, and not for the writeback
	 * threads or sync.
	 */
	if (!wbc->for_reclaim) {
		WARN_ON_ONCE(1);	/* Still happens? Tell us about it! */
		goto redirty;
	}

	/*
	 * This is somewhat ridiculous, but without plumbing a SWAP_MAP_FALLOC
	 * value into swapfile.c, the only way we can correctly account for a
	 * fallocated page arriving here is now to initialize it and write it.
	 *
	 * That's okay for a page already fallocated earlier, but if we have
	 * not yet completed the fallocation, then (a) we want to keep track
	 * of this page in case we have to undo it, and (b) it may not be a
	 * good idea to continue anyway, once we're pushing into swap.  So
	 * reactivate the page, and let shmem_fallocate() quit when too many.
	 */
	if (!PageUptodate(page)) {
		if (inode->i_private) {
			struct shmem_falloc *shmem_falloc;
			spin_lock(&inode->i_lock);
			shmem_falloc = inode->i_private;
			if (shmem_falloc &&
			    !shmem_falloc->waitq &&
			    index >= shmem_falloc->start &&
			    index < shmem_falloc->next)
				shmem_falloc->nr_unswapped++;
			else
				shmem_falloc = NULL;
			spin_unlock(&inode->i_lock);
			if (shmem_falloc)
				goto redirty;
		}
		clear_highpage(page);
		flush_dcache_page(page);
		SetPageUptodate(page);
	}

	swap = get_swap_page(page);
	if (!swap.val)
		goto redirty;

	/*
	 * Add inode to shmem_unuse()'s list of swapped-out inodes,
	 * if it's not already there.  Do it now before the page is
	 * moved to swap cache, when its pagelock no longer protects
	 * the inode from eviction.  But don't unlock the mutex until
	 * we've incremented swapped, because shmem_unuse_inode() will
	 * prune a !swapped inode from the swaplist under this mutex.
	 */
	mutex_lock(&shmem_swaplist_mutex);
	if (list_empty(&info->swaplist))
		list_add(&info->swaplist, &shmem_swaplist);

	if (add_to_swap_cache(page, swap,
			__GFP_HIGH | __GFP_NOMEMALLOC | __GFP_NOWARN,
			NULL) == 0) {
		spin_lock_irq(&info->lock);
		shmem_recalc_inode(inode);
		info->swapped++;
		spin_unlock_irq(&info->lock);

		swap_shmem_alloc(swap);
		shmem_delete_from_page_cache(page, swp_to_radix_entry(swap));

		mutex_unlock(&shmem_swaplist_mutex);
		BUG_ON(page_mapped(page));
		swap_writepage(page, wbc);
		return 0;
	}

	mutex_unlock(&shmem_swaplist_mutex);
	put_swap_page(page, swap);
redirty:
	set_page_dirty(page);
	if (wbc->for_reclaim)
		return AOP_WRITEPAGE_ACTIVATE;	/* Return with page locked */
	unlock_page(page);
	return 0;
}

#if defined(CONFIG_NUMA) && defined(CONFIG_TMPFS)
static void shmem_show_mpol(struct seq_file *seq, struct mempolicy *mpol)
{
	char buffer[64];

	if (!mpol || mpol->mode == MPOL_DEFAULT)
		return;		/* show nothing */

	mpol_to_str(buffer, sizeof(buffer), mpol);

	seq_printf(seq, ",mpol=%s", buffer);
}

static struct mempolicy *shmem_get_sbmpol(struct shmem_sb_info *sbinfo)
{
	struct mempolicy *mpol = NULL;
	if (sbinfo->mpol) {
		raw_spin_lock(&sbinfo->stat_lock);	/* prevent replace/use races */
		mpol = sbinfo->mpol;
		mpol_get(mpol);
		raw_spin_unlock(&sbinfo->stat_lock);
	}
	return mpol;
}
#else /* !CONFIG_NUMA || !CONFIG_TMPFS */
static inline void shmem_show_mpol(struct seq_file *seq, struct mempolicy *mpol)
{
}
static inline struct mempolicy *shmem_get_sbmpol(struct shmem_sb_info *sbinfo)
{
	return NULL;
}
#endif /* CONFIG_NUMA && CONFIG_TMPFS */
#ifndef CONFIG_NUMA
#define vm_policy vm_private_data
#endif

static void shmem_pseudo_vma_init(struct vm_area_struct *vma,
		struct shmem_inode_info *info, pgoff_t index)
{
	/* Create a pseudo vma that just contains the policy */
	vma_init(vma, NULL);
	/* Bias interleave by inode number to distribute better across nodes */
	vma->vm_pgoff = index + info->vfs_inode.i_ino;
	vma->vm_policy = mpol_shared_policy_lookup(&info->policy, index);
}

static void shmem_pseudo_vma_destroy(struct vm_area_struct *vma)
{
	/* Drop reference taken by mpol_shared_policy_lookup() */
	mpol_cond_put(vma->vm_policy);
}

static struct page *shmem_swapin(swp_entry_t swap, gfp_t gfp,
			struct shmem_inode_info *info, pgoff_t index)
{
	struct vm_area_struct pvma;
	struct page *page;
	struct vm_fault vmf;

	shmem_pseudo_vma_init(&pvma, info, index);
	vmf.vma = &pvma;
	vmf.address = 0;
	page = swap_cluster_readahead(swap, gfp, &vmf);
	shmem_pseudo_vma_destroy(&pvma);

	return page;
}

static struct page *shmem_alloc_hugepage(gfp_t gfp,
		struct shmem_inode_info *info, pgoff_t index)
{
	struct vm_area_struct pvma;
	struct address_space *mapping = info->vfs_inode.i_mapping;
	pgoff_t hindex;
	struct page *page;

	hindex = round_down(index, HPAGE_PMD_NR);
	if (xa_find(&mapping->i_pages, &hindex, hindex + HPAGE_PMD_NR - 1,
								XA_PRESENT))
		return NULL;

	shmem_pseudo_vma_init(&pvma, info, hindex);
	page = alloc_pages_vma(gfp | __GFP_COMP | __GFP_NORETRY | __GFP_NOWARN,
			HPAGE_PMD_ORDER, &pvma, 0, numa_node_id(), true);
	shmem_pseudo_vma_destroy(&pvma);
	if (page)
		prep_transhuge_page(page);
	else
		count_vm_event(THP_FILE_FALLBACK);
	return page;
}

static struct page *shmem_alloc_page(gfp_t gfp,
			struct shmem_inode_info *info, pgoff_t index)
{
	struct vm_area_struct pvma;
	struct page *page;

	shmem_pseudo_vma_init(&pvma, info, index);
	page = alloc_page_vma(gfp, &pvma, 0);
	shmem_pseudo_vma_destroy(&pvma);

	return page;
}

static struct page *shmem_alloc_and_acct_page(gfp_t gfp,
		struct inode *inode,
		pgoff_t index, bool huge)
{
	struct shmem_inode_info *info = SHMEM_I(inode);
	struct page *page;
	int nr;
	int err = -ENOSPC;

	if (!IS_ENABLED(CONFIG_TRANSPARENT_HUGEPAGE))
		huge = false;
	nr = huge ? HPAGE_PMD_NR : 1;

	if (!shmem_inode_acct_block(inode, nr))
		goto failed;

	if (huge)
		page = shmem_alloc_hugepage(gfp, info, index);
	else
		page = shmem_alloc_page(gfp, info, index);
	if (page) {
		__SetPageLocked(page);
		__SetPageSwapBacked(page);
		return page;
	}

	err = -ENOMEM;
	shmem_inode_unacct_blocks(inode, nr);
failed:
	return ERR_PTR(err);
}

/*
 * When a page is moved from swapcache to shmem filecache (either by the
 * usual swapin of shmem_getpage_gfp(), or by the less common swapoff of
 * shmem_unuse_inode()), it may have been read in earlier from swap, in
 * ignorance of the mapping it belongs to.  If that mapping has special
 * constraints (like the gma500 GEM driver, which requires RAM below 4GB),
 * we may need to copy to a suitable page before moving to filecache.
 *
 * In a future release, this may well be extended to respect cpuset and
 * NUMA mempolicy, and applied also to anonymous pages in do_swap_page();
 * but for now it is a simple matter of zone.
 */
static bool shmem_should_replace_page(struct page *page, gfp_t gfp)
{
	return page_zonenum(page) > gfp_zone(gfp);
}

static int shmem_replace_page(struct page **pagep, gfp_t gfp,
				struct shmem_inode_info *info, pgoff_t index)
{
	struct page *oldpage, *newpage;
	struct address_space *swap_mapping;
	swp_entry_t entry;
	pgoff_t swap_index;
	int error;

	oldpage = *pagep;
	entry.val = page_private(oldpage);
	swap_index = swp_offset(entry);
	swap_mapping = page_mapping(oldpage);

	/*
	 * We have arrived here because our zones are constrained, so don't
	 * limit chance of success by further cpuset and node constraints.
	 */
	gfp &= ~GFP_CONSTRAINT_MASK;
	newpage = shmem_alloc_page(gfp, info, index);
	if (!newpage)
		return -ENOMEM;

	get_page(newpage);
	copy_highpage(newpage, oldpage);
	flush_dcache_page(newpage);

	__SetPageLocked(newpage);
	__SetPageSwapBacked(newpage);
	SetPageUptodate(newpage);
	set_page_private(newpage, entry.val);
	SetPageSwapCache(newpage);

	/*
	 * Our caller will very soon move newpage out of swapcache, but it's
	 * a nice clean interface for us to replace oldpage by newpage there.
	 */
	xa_lock_irq(&swap_mapping->i_pages);
	error = shmem_replace_entry(swap_mapping, swap_index, oldpage, newpage);
	if (!error) {
		mem_cgroup_migrate(oldpage, newpage);
		__inc_lruvec_page_state(newpage, NR_FILE_PAGES);
		__dec_lruvec_page_state(oldpage, NR_FILE_PAGES);
	}
	xa_unlock_irq(&swap_mapping->i_pages);

	if (unlikely(error)) {
		/*
		 * Is this possible?  I think not, now that our callers check
		 * both PageSwapCache and page_private after getting page lock;
		 * but be defensive.  Reverse old to newpage for clear and free.
		 */
		oldpage = newpage;
	} else {
		lru_cache_add(newpage);
		*pagep = newpage;
	}

	ClearPageSwapCache(oldpage);
	set_page_private(oldpage, 0);

	unlock_page(oldpage);
	put_page(oldpage);
	put_page(oldpage);
	return error;
}

/*
 * Swap in the page pointed to by *pagep.
 * Caller has to make sure that *pagep contains a valid swapped page.
 * Returns 0 and the page in pagep if success. On failure, returns the
 * error code and NULL in *pagep.
 */
static int shmem_swapin_page(struct inode *inode, pgoff_t index,
			     struct page **pagep, enum sgp_type sgp,
			     gfp_t gfp, struct vm_area_struct *vma,
			     vm_fault_t *fault_type)
{
	struct address_space *mapping = inode->i_mapping;
	struct shmem_inode_info *info = SHMEM_I(inode);
	struct mm_struct *charge_mm = vma ? vma->vm_mm : current->mm;
	struct page *page;
	swp_entry_t swap;
	int error;

	VM_BUG_ON(!*pagep || !xa_is_value(*pagep));
	swap = radix_to_swp_entry(*pagep);
	*pagep = NULL;

	/* Look it up and read it in.. */
	page = lookup_swap_cache(swap, NULL, 0);
	if (!page) {
		/* Or update major stats only when swapin succeeds?? */
		if (fault_type) {
			*fault_type |= VM_FAULT_MAJOR;
			count_vm_event(PGMAJFAULT);
			count_memcg_event_mm(charge_mm, PGMAJFAULT);
		}
		/* Here we actually start the io */
		page = shmem_swapin(swap, gfp, info, index);
		if (!page) {
			error = -ENOMEM;
			goto failed;
		}
	}

	/* We have to do this with page locked to prevent races */
	lock_page(page);
	if (!PageSwapCache(page) || page_private(page) != swap.val ||
	    !shmem_confirm_swap(mapping, index, swap)) {
		error = -EEXIST;
		goto unlock;
	}
	if (!PageUptodate(page)) {
		error = -EIO;
		goto failed;
	}
	wait_on_page_writeback(page);

	if (shmem_should_replace_page(page, gfp)) {
		error = shmem_replace_page(&page, gfp, info, index);
		if (error)
			goto failed;
	}

	error = shmem_add_to_page_cache(page, mapping, index,
					swp_to_radix_entry(swap), gfp,
					charge_mm);
	if (error)
		goto failed;

	spin_lock_irq(&info->lock);
	info->swapped--;
	shmem_recalc_inode(inode);
	spin_unlock_irq(&info->lock);

	if (sgp == SGP_WRITE)
		mark_page_accessed(page);

	delete_from_swap_cache(page);
	set_page_dirty(page);
	swap_free(swap);

	*pagep = page;
	return 0;
failed:
	if (!shmem_confirm_swap(mapping, index, swap))
		error = -EEXIST;
unlock:
	if (page) {
		unlock_page(page);
		put_page(page);
	}

	return error;
}

/*
 * shmem_getpage_gfp - find page in cache, or get from swap, or allocate
 *
 * If we allocate a new one we do not mark it dirty. That's up to the
 * vm. If we swap it in we mark it dirty since we also free the swap
 * entry since a page cannot live in both the swap and page cache.
 *
 * vmf and fault_type are only supplied by shmem_fault:
 * otherwise they are NULL.
 */
static int shmem_getpage_gfp(struct inode *inode, pgoff_t index,
	struct page **pagep, enum sgp_type sgp, gfp_t gfp,
	struct vm_area_struct *vma, struct vm_fault *vmf,
			vm_fault_t *fault_type)
{
	struct address_space *mapping = inode->i_mapping;
	struct shmem_inode_info *info = SHMEM_I(inode);
	struct shmem_sb_info *sbinfo;
	struct mm_struct *charge_mm;
	struct page *page;
	enum sgp_type sgp_huge = sgp;
	pgoff_t hindex = index;
	int error;
	int once = 0;
	int alloced = 0;

	if (index > (MAX_LFS_FILESIZE >> PAGE_SHIFT))
		return -EFBIG;
	if (sgp == SGP_NOHUGE || sgp == SGP_HUGE)
		sgp = SGP_CACHE;
repeat:
	if (sgp <= SGP_CACHE &&
	    ((loff_t)index << PAGE_SHIFT) >= i_size_read(inode)) {
		return -EINVAL;
	}

	sbinfo = SHMEM_SB(inode->i_sb);
	charge_mm = vma ? vma->vm_mm : current->mm;

	page = find_lock_entry(mapping, index);
	if (xa_is_value(page)) {
		error = shmem_swapin_page(inode, index, &page,
					  sgp, gfp, vma, fault_type);
		if (error == -EEXIST)
			goto repeat;

		*pagep = page;
		return error;
	}

	if (page && sgp == SGP_WRITE)
		mark_page_accessed(page);

	/* fallocated page? */
	if (page && !PageUptodate(page)) {
		if (sgp != SGP_READ)
			goto clear;
		unlock_page(page);
		put_page(page);
		page = NULL;
	}
	if (page || sgp == SGP_READ) {
		*pagep = page;
		return 0;
	}

	/*
	 * Fast cache lookup did not find it:
	 * bring it back from swap or allocate.
	 */

	if (vma && userfaultfd_missing(vma)) {
		*fault_type = handle_userfault(vmf, VM_UFFD_MISSING);
		return 0;
	}

	/* shmem_symlink() */
	if (mapping->a_ops != &shmem_aops)
		goto alloc_nohuge;
	if (shmem_huge == SHMEM_HUGE_DENY || sgp_huge == SGP_NOHUGE)
		goto alloc_nohuge;
	if (shmem_huge == SHMEM_HUGE_FORCE)
		goto alloc_huge;
	switch (sbinfo->huge) {
	case SHMEM_HUGE_NEVER:
		goto alloc_nohuge;
	case SHMEM_HUGE_WITHIN_SIZE: {
		loff_t i_size;
		pgoff_t off;

		off = round_up(index, HPAGE_PMD_NR);
		i_size = round_up(i_size_read(inode), PAGE_SIZE);
		if (i_size >= HPAGE_PMD_SIZE &&
		    i_size >> PAGE_SHIFT >= off)
			goto alloc_huge;

		fallthrough;
	}
	case SHMEM_HUGE_ADVISE:
		if (sgp_huge == SGP_HUGE)
			goto alloc_huge;
		/* TODO: implement fadvise() hints */
		goto alloc_nohuge;
	}

alloc_huge:
	page = shmem_alloc_and_acct_page(gfp, inode, index, true);
	if (IS_ERR(page)) {
alloc_nohuge:
		page = shmem_alloc_and_acct_page(gfp, inode,
						 index, false);
	}
	if (IS_ERR(page)) {
		int retry = 5;

		error = PTR_ERR(page);
		page = NULL;
		if (error != -ENOSPC)
			goto unlock;
		/*
		 * Try to reclaim some space by splitting a huge page
		 * beyond i_size on the filesystem.
		 */
		while (retry--) {
			int ret;

			ret = shmem_unused_huge_shrink(sbinfo, NULL, 1);
			if (ret == SHRINK_STOP)
				break;
			if (ret)
				goto alloc_nohuge;
		}
		goto unlock;
	}

	if (PageTransHuge(page))
		hindex = round_down(index, HPAGE_PMD_NR);
	else
		hindex = index;

	if (sgp == SGP_WRITE)
		__SetPageReferenced(page);

	error = shmem_add_to_page_cache(page, mapping, hindex,
					NULL, gfp & GFP_RECLAIM_MASK,
					charge_mm);
	if (error)
		goto unacct;
	lru_cache_add(page);

	spin_lock_irq(&info->lock);
	info->alloced += compound_nr(page);
	inode->i_blocks += BLOCKS_PER_PAGE << compound_order(page);
	shmem_recalc_inode(inode);
	spin_unlock_irq(&info->lock);
	alloced = true;

	if (PageTransHuge(page) &&
	    DIV_ROUND_UP(i_size_read(inode), PAGE_SIZE) <
			hindex + HPAGE_PMD_NR - 1) {
		/*
		 * Part of the huge page is beyond i_size: subject
		 * to shrink under memory pressure.
		 */
		spin_lock(&sbinfo->shrinklist_lock);
		/*
		 * _careful to defend against unlocked access to
		 * ->shrink_list in shmem_unused_huge_shrink()
		 */
		if (list_empty_careful(&info->shrinklist)) {
			list_add_tail(&info->shrinklist,
				      &sbinfo->shrinklist);
			sbinfo->shrinklist_len++;
		}
		spin_unlock(&sbinfo->shrinklist_lock);
	}

	/*
	 * Let SGP_FALLOC use the SGP_WRITE optimization on a new page.
	 */
	if (sgp == SGP_FALLOC)
		sgp = SGP_WRITE;
clear:
	/*
	 * Let SGP_WRITE caller clear ends if write does not fill page;
	 * but SGP_FALLOC on a page fallocated earlier must initialize
	 * it now, lest undo on failure cancel our earlier guarantee.
	 */
	if (sgp != SGP_WRITE && !PageUptodate(page)) {
		struct page *head = compound_head(page);
		int i;

		for (i = 0; i < compound_nr(head); i++) {
			clear_highpage(head + i);
			flush_dcache_page(head + i);
		}
		SetPageUptodate(head);
	}

	/* Perhaps the file has been truncated since we checked */
	if (sgp <= SGP_CACHE &&
	    ((loff_t)index << PAGE_SHIFT) >= i_size_read(inode)) {
		if (alloced) {
			ClearPageDirty(page);
			delete_from_page_cache(page);
			spin_lock_irq(&info->lock);
			shmem_recalc_inode(inode);
			spin_unlock_irq(&info->lock);
		}
		error = -EINVAL;
		goto unlock;
	}
	*pagep = page + index - hindex;
	return 0;

	/*
	 * Error recovery.
	 */
unacct:
	shmem_inode_unacct_blocks(inode, compound_nr(page));

	if (PageTransHuge(page)) {
		unlock_page(page);
		put_page(page);
		goto alloc_nohuge;
	}
unlock:
	if (page) {
		unlock_page(page);
		put_page(page);
	}
	if (error == -ENOSPC && !once++) {
		spin_lock_irq(&info->lock);
		shmem_recalc_inode(inode);
		spin_unlock_irq(&info->lock);
		goto repeat;
	}
	if (error == -EEXIST)
		goto repeat;
	return error;
}

/*
 * This is like autoremove_wake_function, but it removes the wait queue
 * entry unconditionally - even if something else had already woken the
 * target.
 */
static int synchronous_wake_function(wait_queue_entry_t *wait, unsigned mode, int sync, void *key)
{
	int ret = default_wake_function(wait, mode, sync, key);
	list_del_init(&wait->entry);
	return ret;
}

static vm_fault_t shmem_fault(struct vm_fault *vmf)
{
	struct vm_area_struct *vma = vmf->vma;
	struct inode *inode = file_inode(vma->vm_file);
	gfp_t gfp = mapping_gfp_mask(inode->i_mapping);
	enum sgp_type sgp;
	int err;
	vm_fault_t ret = VM_FAULT_LOCKED;

	/*
	 * Trinity finds that probing a hole which tmpfs is punching can
	 * prevent the hole-punch from ever completing: which in turn
	 * locks writers out with its hold on i_mutex.  So refrain from
	 * faulting pages into the hole while it's being punched.  Although
	 * shmem_undo_range() does remove the additions, it may be unable to
	 * keep up, as each new page needs its own unmap_mapping_range() call,
	 * and the i_mmap tree grows ever slower to scan if new vmas are added.
	 *
	 * It does not matter if we sometimes reach this check just before the
	 * hole-punch begins, so that one fault then races with the punch:
	 * we just need to make racing faults a rare case.
	 *
	 * The implementation below would be much simpler if we just used a
	 * standard mutex or completion: but we cannot take i_mutex in fault,
	 * and bloating every shmem inode for this unlikely case would be sad.
	 */
	if (unlikely(inode->i_private)) {
		struct shmem_falloc *shmem_falloc;

		spin_lock(&inode->i_lock);
		shmem_falloc = inode->i_private;
		if (shmem_falloc &&
		    shmem_falloc->waitq &&
		    vmf->pgoff >= shmem_falloc->start &&
		    vmf->pgoff < shmem_falloc->next) {
			struct file *fpin;
			wait_queue_head_t *shmem_falloc_waitq;
			DEFINE_WAIT_FUNC(shmem_fault_wait, synchronous_wake_function);

			ret = VM_FAULT_NOPAGE;
			fpin = maybe_unlock_mmap_for_io(vmf, NULL);
			if (fpin)
				ret = VM_FAULT_RETRY;

			shmem_falloc_waitq = shmem_falloc->waitq;
			prepare_to_wait(shmem_falloc_waitq, &shmem_fault_wait,
					TASK_UNINTERRUPTIBLE);
			spin_unlock(&inode->i_lock);
			schedule();

			/*
			 * shmem_falloc_waitq points into the shmem_fallocate()
			 * stack of the hole-punching task: shmem_falloc_waitq
			 * is usually invalid by the time we reach here, but
			 * finish_wait() does not dereference it in that case;
			 * though i_lock needed lest racing with wake_up_all().
			 */
			spin_lock(&inode->i_lock);
			finish_wait(shmem_falloc_waitq, &shmem_fault_wait);
			spin_unlock(&inode->i_lock);

			if (fpin)
				fput(fpin);
			return ret;
		}
		spin_unlock(&inode->i_lock);
	}

	sgp = SGP_CACHE;

	if ((vma->vm_flags & VM_NOHUGEPAGE) ||
	    test_bit(MMF_DISABLE_THP, &vma->vm_mm->flags))
		sgp = SGP_NOHUGE;
	else if (vma->vm_flags & VM_HUGEPAGE)
		sgp = SGP_HUGE;

	err = shmem_getpage_gfp(inode, vmf->pgoff, &vmf->page, sgp,
				  gfp, vma, vmf, &ret);
	if (err)
		return vmf_error(err);
	return ret;
}

unsigned long shmem_get_unmapped_area(struct file *file,
				      unsigned long uaddr, unsigned long len,
				      unsigned long pgoff, unsigned long flags)
{
	unsigned long (*get_area)(struct file *,
		unsigned long, unsigned long, unsigned long, unsigned long);
	unsigned long addr;
	unsigned long offset;
	unsigned long inflated_len;
	unsigned long inflated_addr;
	unsigned long inflated_offset;

	if (len > TASK_SIZE)
		return -ENOMEM;

	get_area = current->mm->get_unmapped_area;
	addr = get_area(file, uaddr, len, pgoff, flags);

	if (!IS_ENABLED(CONFIG_TRANSPARENT_HUGEPAGE))
		return addr;
	if (IS_ERR_VALUE(addr))
		return addr;
	if (addr & ~PAGE_MASK)
		return addr;
	if (addr > TASK_SIZE - len)
		return addr;

	if (shmem_huge == SHMEM_HUGE_DENY)
		return addr;
	if (len < HPAGE_PMD_SIZE)
		return addr;
	if (flags & MAP_FIXED)
		return addr;
	/*
	 * Our priority is to support MAP_SHARED mapped hugely;
	 * and support MAP_PRIVATE mapped hugely too, until it is COWed.
	 * But if caller specified an address hint and we allocated area there
	 * successfully, respect that as before.
	 */
	if (uaddr == addr)
		return addr;

	if (shmem_huge != SHMEM_HUGE_FORCE) {
		struct super_block *sb;

		if (file) {
			VM_BUG_ON(file->f_op != &shmem_file_operations);
			sb = file_inode(file)->i_sb;
		} else {
			/*
			 * Called directly from mm/mmap.c, or drivers/char/mem.c
			 * for "/dev/zero", to create a shared anonymous object.
			 */
			if (IS_ERR(shm_mnt))
				return addr;
			sb = shm_mnt->mnt_sb;
		}
		if (SHMEM_SB(sb)->huge == SHMEM_HUGE_NEVER)
			return addr;
	}

	offset = (pgoff << PAGE_SHIFT) & (HPAGE_PMD_SIZE-1);
	if (offset && offset + len < 2 * HPAGE_PMD_SIZE)
		return addr;
	if ((addr & (HPAGE_PMD_SIZE-1)) == offset)
		return addr;

	inflated_len = len + HPAGE_PMD_SIZE - PAGE_SIZE;
	if (inflated_len > TASK_SIZE)
		return addr;
	if (inflated_len < len)
		return addr;

	inflated_addr = get_area(NULL, uaddr, inflated_len, 0, flags);
	if (IS_ERR_VALUE(inflated_addr))
		return addr;
	if (inflated_addr & ~PAGE_MASK)
		return addr;

	inflated_offset = inflated_addr & (HPAGE_PMD_SIZE-1);
	inflated_addr += offset - inflated_offset;
	if (inflated_offset > offset)
		inflated_addr += HPAGE_PMD_SIZE;

	if (inflated_addr > TASK_SIZE - len)
		return addr;
	return inflated_addr;
}

#ifdef CONFIG_NUMA
static int shmem_set_policy(struct vm_area_struct *vma, struct mempolicy *mpol)
{
	struct inode *inode = file_inode(vma->vm_file);
	return mpol_set_shared_policy(&SHMEM_I(inode)->policy, vma, mpol);
}

static struct mempolicy *shmem_get_policy(struct vm_area_struct *vma,
					  unsigned long addr)
{
	struct inode *inode = file_inode(vma->vm_file);
	pgoff_t index;

	index = ((addr - vma->vm_start) >> PAGE_SHIFT) + vma->vm_pgoff;
	return mpol_shared_policy_lookup(&SHMEM_I(inode)->policy, index);
}
#endif

int shmem_lock(struct file *file, int lock, struct user_struct *user)
{
	struct inode *inode = file_inode(file);
	struct shmem_inode_info *info = SHMEM_I(inode);
	int retval = -ENOMEM;

	/*
	 * What serializes the accesses to info->flags?
	 * ipc_lock_object() when called from shmctl_do_lock(),
	 * no serialization needed when called from shm_destroy().
	 */
	if (lock && !(info->flags & VM_LOCKED)) {
		if (!user_shm_lock(inode->i_size, user))
			goto out_nomem;
		info->flags |= VM_LOCKED;
		mapping_set_unevictable(file->f_mapping);
	}
	if (!lock && (info->flags & VM_LOCKED) && user) {
		user_shm_unlock(inode->i_size, user);
		info->flags &= ~VM_LOCKED;
		mapping_clear_unevictable(file->f_mapping);
	}
	retval = 0;

out_nomem:
	return retval;
}

static int shmem_mmap(struct file *file, struct vm_area_struct *vma)
{
	struct shmem_inode_info *info = SHMEM_I(file_inode(file));

	if (info->seals & F_SEAL_FUTURE_WRITE) {
		/*
		 * New PROT_WRITE and MAP_SHARED mmaps are not allowed when
		 * "future write" seal active.
		 */
		if ((vma->vm_flags & VM_SHARED) && (vma->vm_flags & VM_WRITE))
			return -EPERM;

		/*
		 * Since an F_SEAL_FUTURE_WRITE sealed memfd can be mapped as
		 * MAP_SHARED and read-only, take care to not allow mprotect to
		 * revert protections on such mappings. Do this only for shared
		 * mappings. For private mappings, don't need to mask
		 * VM_MAYWRITE as we still want them to be COW-writable.
		 */
		if (vma->vm_flags & VM_SHARED)
			vma->vm_flags &= ~(VM_MAYWRITE);
	}

	file_accessed(file);
	vma->vm_ops = &shmem_vm_ops;
	if (IS_ENABLED(CONFIG_TRANSPARENT_HUGEPAGE) &&
			((vma->vm_start + ~HPAGE_PMD_MASK) & HPAGE_PMD_MASK) <
			(vma->vm_end & HPAGE_PMD_MASK)) {
		khugepaged_enter(vma, vma->vm_flags);
	}
	return 0;
}

static struct inode *shmem_get_inode(struct super_block *sb, const struct inode *dir,
				     umode_t mode, dev_t dev, unsigned long flags)
{
	struct inode *inode;
	struct shmem_inode_info *info;
	struct shmem_sb_info *sbinfo = SHMEM_SB(sb);
	ino_t ino;

	if (shmem_reserve_inode(sb, &ino))
		return NULL;

	inode = new_inode(sb);
	if (inode) {
		inode->i_ino = ino;
		inode_init_owner(inode, dir, mode);
		inode->i_blocks = 0;
		inode->i_atime = inode->i_mtime = inode->i_ctime = current_time(inode);
		inode->i_generation = prandom_u32();
		info = SHMEM_I(inode);
		memset(info, 0, (char *)inode - (char *)info);
		spin_lock_init(&info->lock);
		atomic_set(&info->stop_eviction, 0);
		info->seals = F_SEAL_SEAL;
		info->flags = flags & VM_NORESERVE;
		INIT_LIST_HEAD(&info->shrinklist);
		INIT_LIST_HEAD(&info->swaplist);
		simple_xattrs_init(&info->xattrs);
		cache_no_acl(inode);

		switch (mode & S_IFMT) {
		default:
			inode->i_op = &shmem_special_inode_operations;
			init_special_inode(inode, mode, dev);
			break;
		case S_IFREG:
			inode->i_mapping->a_ops = &shmem_aops;
			inode->i_op = &shmem_inode_operations;
			inode->i_fop = &shmem_file_operations;
			mpol_shared_policy_init(&info->policy,
						 shmem_get_sbmpol(sbinfo));
			break;
		case S_IFDIR:
			inc_nlink(inode);
			/* Some things misbehave if size == 0 on a directory */
			inode->i_size = 2 * BOGO_DIRENT_SIZE;
			inode->i_op = &shmem_dir_inode_operations;
			inode->i_fop = &simple_dir_operations;
			break;
		case S_IFLNK:
			/*
			 * Must not load anything in the rbtree,
			 * mpol_free_shared_policy will not be called.
			 */
			mpol_shared_policy_init(&info->policy, NULL);
			break;
		}

		lockdep_annotate_inode_mutex_key(inode);
	} else
		shmem_free_inode(sb);
	return inode;
}

bool shmem_mapping(struct address_space *mapping)
{
	return mapping->a_ops == &shmem_aops;
}

static int shmem_mfill_atomic_pte(struct mm_struct *dst_mm,
				  pmd_t *dst_pmd,
				  struct vm_area_struct *dst_vma,
				  unsigned long dst_addr,
				  unsigned long src_addr,
				  bool zeropage,
				  struct page **pagep)
{
	struct inode *inode = file_inode(dst_vma->vm_file);
	struct shmem_inode_info *info = SHMEM_I(inode);
	struct address_space *mapping = inode->i_mapping;
	gfp_t gfp = mapping_gfp_mask(mapping);
	pgoff_t pgoff = linear_page_index(dst_vma, dst_addr);
	spinlock_t *ptl;
	void *page_kaddr;
	struct page *page;
	pte_t _dst_pte, *dst_pte;
	int ret;
	pgoff_t offset, max_off;

	ret = -ENOMEM;
	if (!shmem_inode_acct_block(inode, 1))
		goto out;

	if (!*pagep) {
		page = shmem_alloc_page(gfp, info, pgoff);
		if (!page)
			goto out_unacct_blocks;

		if (!zeropage) {	/* mcopy_atomic */
			page_kaddr = kmap_atomic(page);
			ret = copy_from_user(page_kaddr,
					     (const void __user *)src_addr,
					     PAGE_SIZE);
			kunmap_atomic(page_kaddr);

			/* fallback to copy_from_user outside mmap_lock */
			if (unlikely(ret)) {
				*pagep = page;
				shmem_inode_unacct_blocks(inode, 1);
				/* don't free the page */
				return -ENOENT;
			}
		} else {		/* mfill_zeropage_atomic */
			clear_highpage(page);
		}
	} else {
		page = *pagep;
		*pagep = NULL;
	}

	VM_BUG_ON(PageLocked(page) || PageSwapBacked(page));
	__SetPageLocked(page);
	__SetPageSwapBacked(page);
	__SetPageUptodate(page);

	ret = -EFAULT;
	offset = linear_page_index(dst_vma, dst_addr);
	max_off = DIV_ROUND_UP(i_size_read(inode), PAGE_SIZE);
	if (unlikely(offset >= max_off))
		goto out_release;

	ret = shmem_add_to_page_cache(page, mapping, pgoff, NULL,
				      gfp & GFP_RECLAIM_MASK, dst_mm);
	if (ret)
		goto out_release;

	_dst_pte = mk_pte(page, dst_vma->vm_page_prot);
	if (dst_vma->vm_flags & VM_WRITE)
		_dst_pte = pte_mkwrite(pte_mkdirty(_dst_pte));
	else {
		/*
		 * We don't set the pte dirty if the vma has no
		 * VM_WRITE permission, so mark the page dirty or it
		 * could be freed from under us. We could do it
		 * unconditionally before unlock_page(), but doing it
		 * only if VM_WRITE is not set is faster.
		 */
		set_page_dirty(page);
	}

	dst_pte = pte_offset_map_lock(dst_mm, dst_pmd, dst_addr, &ptl);

	ret = -EFAULT;
	max_off = DIV_ROUND_UP(i_size_read(inode), PAGE_SIZE);
	if (unlikely(offset >= max_off))
		goto out_release_unlock;

	ret = -EEXIST;
	if (!pte_none(*dst_pte))
		goto out_release_unlock;

	lru_cache_add(page);

	spin_lock_irq(&info->lock);
	info->alloced++;
	inode->i_blocks += BLOCKS_PER_PAGE;
	shmem_recalc_inode(inode);
	spin_unlock_irq(&info->lock);

	inc_mm_counter(dst_mm, mm_counter_file(page));
	page_add_file_rmap(page, false);
	set_pte_at(dst_mm, dst_addr, dst_pte, _dst_pte);

	/* No need to invalidate - it was non-present before */
	update_mmu_cache(dst_vma, dst_addr, dst_pte);
	pte_unmap_unlock(dst_pte, ptl);
	unlock_page(page);
	ret = 0;
out:
	return ret;
out_release_unlock:
	pte_unmap_unlock(dst_pte, ptl);
	ClearPageDirty(page);
	delete_from_page_cache(page);
out_release:
	unlock_page(page);
	put_page(page);
out_unacct_blocks:
	shmem_inode_unacct_blocks(inode, 1);
	goto out;
}

int shmem_mcopy_atomic_pte(struct mm_struct *dst_mm,
			   pmd_t *dst_pmd,
			   struct vm_area_struct *dst_vma,
			   unsigned long dst_addr,
			   unsigned long src_addr,
			   struct page **pagep)
{
	return shmem_mfill_atomic_pte(dst_mm, dst_pmd, dst_vma,
				      dst_addr, src_addr, false, pagep);
}

int shmem_mfill_zeropage_pte(struct mm_struct *dst_mm,
			     pmd_t *dst_pmd,
			     struct vm_area_struct *dst_vma,
			     unsigned long dst_addr)
{
	struct page *page = NULL;

	return shmem_mfill_atomic_pte(dst_mm, dst_pmd, dst_vma,
				      dst_addr, 0, true, &page);
}

#ifdef CONFIG_TMPFS
static const struct inode_operations shmem_symlink_inode_operations;
static const struct inode_operations shmem_short_symlink_operations;

#ifdef CONFIG_TMPFS_XATTR
static int shmem_initxattrs(struct inode *, const struct xattr *, void *);
#else
#define shmem_initxattrs NULL
#endif

static int
shmem_write_begin(struct file *file, struct address_space *mapping,
			loff_t pos, unsigned len, unsigned flags,
			struct page **pagep, void **fsdata)
{
	struct inode *inode = mapping->host;
	struct shmem_inode_info *info = SHMEM_I(inode);
	pgoff_t index = pos >> PAGE_SHIFT;

	/* i_mutex is held by caller */
	if (unlikely(info->seals & (F_SEAL_GROW |
				   F_SEAL_WRITE | F_SEAL_FUTURE_WRITE))) {
		if (info->seals & (F_SEAL_WRITE | F_SEAL_FUTURE_WRITE))
			return -EPERM;
		if ((info->seals & F_SEAL_GROW) && pos + len > inode->i_size)
			return -EPERM;
	}

	return shmem_getpage(inode, index, pagep, SGP_WRITE);
}

static int
shmem_write_end(struct file *file, struct address_space *mapping,
			loff_t pos, unsigned len, unsigned copied,
			struct page *page, void *fsdata)
{
	struct inode *inode = mapping->host;

	if (pos + copied > inode->i_size)
		i_size_write(inode, pos + copied);

	if (!PageUptodate(page)) {
		struct page *head = compound_head(page);
		if (PageTransCompound(page)) {
			int i;

			for (i = 0; i < HPAGE_PMD_NR; i++) {
				if (head + i == page)
					continue;
				clear_highpage(head + i);
				flush_dcache_page(head + i);
			}
		}
		if (copied < PAGE_SIZE) {
			unsigned from = pos & (PAGE_SIZE - 1);
			zero_user_segments(page, 0, from,
					from + copied, PAGE_SIZE);
		}
		SetPageUptodate(head);
	}
	set_page_dirty(page);
	unlock_page(page);
	put_page(page);

	return copied;
}

static ssize_t shmem_file_read_iter(struct kiocb *iocb, struct iov_iter *to)
{
	struct file *file = iocb->ki_filp;
	struct inode *inode = file_inode(file);
	struct address_space *mapping = inode->i_mapping;
	pgoff_t index;
	unsigned long offset;
	enum sgp_type sgp = SGP_READ;
	int error = 0;
	ssize_t retval = 0;
	loff_t *ppos = &iocb->ki_pos;

	/*
	 * Might this read be for a stacking filesystem?  Then when reading
	 * holes of a sparse file, we actually need to allocate those pages,
	 * and even mark them dirty, so it cannot exceed the max_blocks limit.
	 */
	if (!iter_is_iovec(to))
		sgp = SGP_CACHE;

	index = *ppos >> PAGE_SHIFT;
	offset = *ppos & ~PAGE_MASK;

	for (;;) {
		struct page *page = NULL;
		pgoff_t end_index;
		unsigned long nr, ret;
		loff_t i_size = i_size_read(inode);

		end_index = i_size >> PAGE_SHIFT;
		if (index > end_index)
			break;
		if (index == end_index) {
			nr = i_size & ~PAGE_MASK;
			if (nr <= offset)
				break;
		}

		error = shmem_getpage(inode, index, &page, sgp);
		if (error) {
			if (error == -EINVAL)
				error = 0;
			break;
		}
		if (page) {
			if (sgp == SGP_CACHE)
				set_page_dirty(page);
			unlock_page(page);
		}

		/*
		 * We must evaluate after, since reads (unlike writes)
		 * are called without i_mutex protection against truncate
		 */
		nr = PAGE_SIZE;
		i_size = i_size_read(inode);
		end_index = i_size >> PAGE_SHIFT;
		if (index == end_index) {
			nr = i_size & ~PAGE_MASK;
			if (nr <= offset) {
				if (page)
					put_page(page);
				break;
			}
		}
		nr -= offset;

		if (page) {
			/*
			 * If users can be writing to this page using arbitrary
			 * virtual addresses, take care about potential aliasing
			 * before reading the page on the kernel side.
			 */
			if (mapping_writably_mapped(mapping))
				flush_dcache_page(page);
			/*
			 * Mark the page accessed if we read the beginning.
			 */
			if (!offset)
				mark_page_accessed(page);
		} else {
			page = ZERO_PAGE(0);
			get_page(page);
		}

		/*
		 * Ok, we have the page, and it's up-to-date, so
		 * now we can copy it to user space...
		 */
		ret = copy_page_to_iter(page, offset, nr, to);
		retval += ret;
		offset += ret;
		index += offset >> PAGE_SHIFT;
		offset &= ~PAGE_MASK;

		put_page(page);
		if (!iov_iter_count(to))
			break;
		if (ret < nr) {
			error = -EFAULT;
			break;
		}
		cond_resched();
	}

	*ppos = ((loff_t) index << PAGE_SHIFT) + offset;
	file_accessed(file);
	return retval ? retval : error;
}

/*
 * llseek SEEK_DATA or SEEK_HOLE through the page cache.
 */
static pgoff_t shmem_seek_hole_data(struct address_space *mapping,
				    pgoff_t index, pgoff_t end, int whence)
{
	struct page *page;
	struct pagevec pvec;
	pgoff_t indices[PAGEVEC_SIZE];
	bool done = false;
	int i;

	pagevec_init(&pvec);
	pvec.nr = 1;		/* start small: we may be there already */
	while (!done) {
		pvec.nr = find_get_entries(mapping, index,
					pvec.nr, pvec.pages, indices);
		if (!pvec.nr) {
			if (whence == SEEK_DATA)
				index = end;
			break;
		}
		for (i = 0; i < pvec.nr; i++, index++) {
			if (index < indices[i]) {
				if (whence == SEEK_HOLE) {
					done = true;
					break;
				}
				index = indices[i];
			}
			page = pvec.pages[i];
			if (page && !xa_is_value(page)) {
				if (!PageUptodate(page))
					page = NULL;
			}
			if (index >= end ||
			    (page && whence == SEEK_DATA) ||
			    (!page && whence == SEEK_HOLE)) {
				done = true;
				break;
			}
		}
		pagevec_remove_exceptionals(&pvec);
		pagevec_release(&pvec);
		pvec.nr = PAGEVEC_SIZE;
		cond_resched();
	}
	return index;
}

static loff_t shmem_file_llseek(struct file *file, loff_t offset, int whence)
{
	struct address_space *mapping = file->f_mapping;
	struct inode *inode = mapping->host;
	pgoff_t start, end;
	loff_t new_offset;

	if (whence != SEEK_DATA && whence != SEEK_HOLE)
		return generic_file_llseek_size(file, offset, whence,
					MAX_LFS_FILESIZE, i_size_read(inode));
	inode_lock(inode);
	/* We're holding i_mutex so we can access i_size directly */

	if (offset < 0 || offset >= inode->i_size)
		offset = -ENXIO;
	else {
		start = offset >> PAGE_SHIFT;
		end = (inode->i_size + PAGE_SIZE - 1) >> PAGE_SHIFT;
		new_offset = shmem_seek_hole_data(mapping, start, end, whence);
		new_offset <<= PAGE_SHIFT;
		if (new_offset > offset) {
			if (new_offset < inode->i_size)
				offset = new_offset;
			else if (whence == SEEK_DATA)
				offset = -ENXIO;
			else
				offset = inode->i_size;
		}
	}

	if (offset >= 0)
		offset = vfs_setpos(file, offset, MAX_LFS_FILESIZE);
	inode_unlock(inode);
	return offset;
}

static long shmem_fallocate(struct file *file, int mode, loff_t offset,
							 loff_t len)
{
	struct inode *inode = file_inode(file);
	struct shmem_sb_info *sbinfo = SHMEM_SB(inode->i_sb);
	struct shmem_inode_info *info = SHMEM_I(inode);
	struct shmem_falloc shmem_falloc;
	pgoff_t start, index, end;
	int error;

	if (mode & ~(FALLOC_FL_KEEP_SIZE | FALLOC_FL_PUNCH_HOLE))
		return -EOPNOTSUPP;

	inode_lock(inode);

	if (mode & FALLOC_FL_PUNCH_HOLE) {
		struct address_space *mapping = file->f_mapping;
		loff_t unmap_start = round_up(offset, PAGE_SIZE);
		loff_t unmap_end = round_down(offset + len, PAGE_SIZE) - 1;
		DECLARE_WAIT_QUEUE_HEAD_ONSTACK(shmem_falloc_waitq);

		/* protected by i_mutex */
		if (info->seals & (F_SEAL_WRITE | F_SEAL_FUTURE_WRITE)) {
			error = -EPERM;
			goto out;
		}

		shmem_falloc.waitq = &shmem_falloc_waitq;
		shmem_falloc.start = (u64)unmap_start >> PAGE_SHIFT;
		shmem_falloc.next = (unmap_end + 1) >> PAGE_SHIFT;
		spin_lock(&inode->i_lock);
		inode->i_private = &shmem_falloc;
		spin_unlock(&inode->i_lock);

		if ((u64)unmap_end > (u64)unmap_start)
			unmap_mapping_range(mapping, unmap_start,
					    1 + unmap_end - unmap_start, 0);
		shmem_truncate_range(inode, offset, offset + len - 1);
		/* No need to unmap again: hole-punching leaves COWed pages */

		spin_lock(&inode->i_lock);
		inode->i_private = NULL;
		wake_up_all(&shmem_falloc_waitq);
		WARN_ON_ONCE(!list_empty(&shmem_falloc_waitq.head));
		spin_unlock(&inode->i_lock);
		error = 0;
		goto out;
	}

	/* We need to check rlimit even when FALLOC_FL_KEEP_SIZE */
	error = inode_newsize_ok(inode, offset + len);
	if (error)
		goto out;

	if ((info->seals & F_SEAL_GROW) && offset + len > inode->i_size) {
		error = -EPERM;
		goto out;
	}

	start = offset >> PAGE_SHIFT;
	end = (offset + len + PAGE_SIZE - 1) >> PAGE_SHIFT;
	/* Try to avoid a swapstorm if len is impossible to satisfy */
	if (sbinfo->max_blocks && end - start > sbinfo->max_blocks) {
		error = -ENOSPC;
		goto out;
	}

	shmem_falloc.waitq = NULL;
	shmem_falloc.start = start;
	shmem_falloc.next  = start;
	shmem_falloc.nr_falloced = 0;
	shmem_falloc.nr_unswapped = 0;
	spin_lock(&inode->i_lock);
	inode->i_private = &shmem_falloc;
	spin_unlock(&inode->i_lock);

	for (index = start; index < end; index++) {
		struct page *page;

		/*
		 * Good, the fallocate(2) manpage permits EINTR: we may have
		 * been interrupted because we are using up too much memory.
		 */
		if (signal_pending(current))
			error = -EINTR;
		else if (shmem_falloc.nr_unswapped > shmem_falloc.nr_falloced)
			error = -ENOMEM;
		else
			error = shmem_getpage(inode, index, &page, SGP_FALLOC);
		if (error) {
			/* Remove the !PageUptodate pages we added */
			if (index > start) {
				shmem_undo_range(inode,
				    (loff_t)start << PAGE_SHIFT,
				    ((loff_t)index << PAGE_SHIFT) - 1, true);
			}
			goto undone;
		}

		/*
		 * Inform shmem_writepage() how far we have reached.
		 * No need for lock or barrier: we have the page lock.
		 */
		shmem_falloc.next++;
		if (!PageUptodate(page))
			shmem_falloc.nr_falloced++;

		/*
		 * If !PageUptodate, leave it that way so that freeable pages
		 * can be recognized if we need to rollback on error later.
		 * But set_page_dirty so that memory pressure will swap rather
		 * than free the pages we are allocating (and SGP_CACHE pages
		 * might still be clean: we now need to mark those dirty too).
		 */
		set_page_dirty(page);
		unlock_page(page);
		put_page(page);
		cond_resched();
	}

	if (!(mode & FALLOC_FL_KEEP_SIZE) && offset + len > inode->i_size)
		i_size_write(inode, offset + len);
	inode->i_ctime = current_time(inode);
undone:
	spin_lock(&inode->i_lock);
	inode->i_private = NULL;
	spin_unlock(&inode->i_lock);
out:
	inode_unlock(inode);
	return error;
}

static int shmem_statfs(struct dentry *dentry, struct kstatfs *buf)
{
	struct shmem_sb_info *sbinfo = SHMEM_SB(dentry->d_sb);

	buf->f_type = TMPFS_MAGIC;
	buf->f_bsize = PAGE_SIZE;
	buf->f_namelen = NAME_MAX;
	if (sbinfo->max_blocks) {
		buf->f_blocks = sbinfo->max_blocks;
		buf->f_bavail =
		buf->f_bfree  = sbinfo->max_blocks -
				percpu_counter_sum(&sbinfo->used_blocks);
	}
	if (sbinfo->max_inodes) {
		buf->f_files = sbinfo->max_inodes;
		buf->f_ffree = sbinfo->free_inodes;
	}
	/* else leave those fields 0 like simple_statfs */
	return 0;
}

/*
 * File creation. Allocate an inode, and we're done..
 */
static int
shmem_mknod(struct inode *dir, struct dentry *dentry, umode_t mode, dev_t dev)
{
	struct inode *inode;
	int error = -ENOSPC;

	inode = shmem_get_inode(dir->i_sb, dir, mode, dev, VM_NORESERVE);
	if (inode) {
		error = simple_acl_create(dir, inode);
		if (error)
			goto out_iput;
		error = security_inode_init_security(inode, dir,
						     &dentry->d_name,
						     shmem_initxattrs, NULL);
		if (error && error != -EOPNOTSUPP)
			goto out_iput;

		error = 0;
		dir->i_size += BOGO_DIRENT_SIZE;
		dir->i_ctime = dir->i_mtime = current_time(dir);
		d_instantiate(dentry, inode);
		dget(dentry); /* Extra count - pin the dentry in core */
	}
	return error;
out_iput:
	iput(inode);
	return error;
}

static int
shmem_tmpfile(struct inode *dir, struct dentry *dentry, umode_t mode)
{
	struct inode *inode;
	int error = -ENOSPC;

	inode = shmem_get_inode(dir->i_sb, dir, mode, 0, VM_NORESERVE);
	if (inode) {
		error = security_inode_init_security(inode, dir,
						     NULL,
						     shmem_initxattrs, NULL);
		if (error && error != -EOPNOTSUPP)
			goto out_iput;
		error = simple_acl_create(dir, inode);
		if (error)
			goto out_iput;
		d_tmpfile(dentry, inode);
	}
	return error;
out_iput:
	iput(inode);
	return error;
}

static int shmem_mkdir(struct inode *dir, struct dentry *dentry, umode_t mode)
{
	int error;

	if ((error = shmem_mknod(dir, dentry, mode | S_IFDIR, 0)))
		return error;
	inc_nlink(dir);
	return 0;
}

static int shmem_create(struct inode *dir, struct dentry *dentry, umode_t mode,
		bool excl)
{
	return shmem_mknod(dir, dentry, mode | S_IFREG, 0);
}

/*
 * Link a file..
 */
static int shmem_link(struct dentry *old_dentry, struct inode *dir, struct dentry *dentry)
{
	struct inode *inode = d_inode(old_dentry);
	int ret = 0;

	/*
	 * No ordinary (disk based) filesystem counts links as inodes;
	 * but each new link needs a new dentry, pinning lowmem, and
	 * tmpfs dentries cannot be pruned until they are unlinked.
	 * But if an O_TMPFILE file is linked into the tmpfs, the
	 * first link must skip that, to get the accounting right.
	 */
	if (inode->i_nlink) {
		ret = shmem_reserve_inode(inode->i_sb, NULL);
		if (ret)
			goto out;
	}

	dir->i_size += BOGO_DIRENT_SIZE;
	inode->i_ctime = dir->i_ctime = dir->i_mtime = current_time(inode);
	inc_nlink(inode);
	ihold(inode);	/* New dentry reference */
	dget(dentry);		/* Extra pinning count for the created dentry */
	d_instantiate(dentry, inode);
out:
	return ret;
}

static int shmem_unlink(struct inode *dir, struct dentry *dentry)
{
	struct inode *inode = d_inode(dentry);

	if (inode->i_nlink > 1 && !S_ISDIR(inode->i_mode))
		shmem_free_inode(inode->i_sb);

	dir->i_size -= BOGO_DIRENT_SIZE;
	inode->i_ctime = dir->i_ctime = dir->i_mtime = current_time(inode);
	drop_nlink(inode);
	dput(dentry);	/* Undo the count from "create" - this does all the work */
	return 0;
}

static int shmem_rmdir(struct inode *dir, struct dentry *dentry)
{
	if (!simple_empty(dentry))
		return -ENOTEMPTY;

	drop_nlink(d_inode(dentry));
	drop_nlink(dir);
	return shmem_unlink(dir, dentry);
}

static int shmem_exchange(struct inode *old_dir, struct dentry *old_dentry, struct inode *new_dir, struct dentry *new_dentry)
{
	bool old_is_dir = d_is_dir(old_dentry);
	bool new_is_dir = d_is_dir(new_dentry);

	if (old_dir != new_dir && old_is_dir != new_is_dir) {
		if (old_is_dir) {
			drop_nlink(old_dir);
			inc_nlink(new_dir);
		} else {
			drop_nlink(new_dir);
			inc_nlink(old_dir);
		}
	}
	old_dir->i_ctime = old_dir->i_mtime =
	new_dir->i_ctime = new_dir->i_mtime =
	d_inode(old_dentry)->i_ctime =
	d_inode(new_dentry)->i_ctime = current_time(old_dir);

	return 0;
}

static int shmem_whiteout(struct inode *old_dir, struct dentry *old_dentry)
{
	struct dentry *whiteout;
	int error;

	whiteout = d_alloc(old_dentry->d_parent, &old_dentry->d_name);
	if (!whiteout)
		return -ENOMEM;

	error = shmem_mknod(old_dir, whiteout,
			    S_IFCHR | WHITEOUT_MODE, WHITEOUT_DEV);
	dput(whiteout);
	if (error)
		return error;

	/*
	 * Cheat and hash the whiteout while the old dentry is still in
	 * place, instead of playing games with FS_RENAME_DOES_D_MOVE.
	 *
	 * d_lookup() will consistently find one of them at this point,
	 * not sure which one, but that isn't even important.
	 */
	d_rehash(whiteout);
	return 0;
}

/*
 * The VFS layer already does all the dentry stuff for rename,
 * we just have to decrement the usage count for the target if
 * it exists so that the VFS layer correctly free's it when it
 * gets overwritten.
 */
static int shmem_rename2(struct inode *old_dir, struct dentry *old_dentry, struct inode *new_dir, struct dentry *new_dentry, unsigned int flags)
{
	struct inode *inode = d_inode(old_dentry);
	int they_are_dirs = S_ISDIR(inode->i_mode);

	if (flags & ~(RENAME_NOREPLACE | RENAME_EXCHANGE | RENAME_WHITEOUT))
		return -EINVAL;

	if (flags & RENAME_EXCHANGE)
		return shmem_exchange(old_dir, old_dentry, new_dir, new_dentry);

	if (!simple_empty(new_dentry))
		return -ENOTEMPTY;

	if (flags & RENAME_WHITEOUT) {
		int error;

		error = shmem_whiteout(old_dir, old_dentry);
		if (error)
			return error;
	}

	if (d_really_is_positive(new_dentry)) {
		(void) shmem_unlink(new_dir, new_dentry);
		if (they_are_dirs) {
			drop_nlink(d_inode(new_dentry));
			drop_nlink(old_dir);
		}
	} else if (they_are_dirs) {
		drop_nlink(old_dir);
		inc_nlink(new_dir);
	}

	old_dir->i_size -= BOGO_DIRENT_SIZE;
	new_dir->i_size += BOGO_DIRENT_SIZE;
	old_dir->i_ctime = old_dir->i_mtime =
	new_dir->i_ctime = new_dir->i_mtime =
	inode->i_ctime = current_time(old_dir);
	return 0;
}

static int shmem_symlink(struct inode *dir, struct dentry *dentry, const char *symname)
{
	int error;
	int len;
	struct inode *inode;
	struct page *page;

	len = strlen(symname) + 1;
	if (len > PAGE_SIZE)
		return -ENAMETOOLONG;

	inode = shmem_get_inode(dir->i_sb, dir, S_IFLNK | 0777, 0,
				VM_NORESERVE);
	if (!inode)
		return -ENOSPC;

	error = security_inode_init_security(inode, dir, &dentry->d_name,
					     shmem_initxattrs, NULL);
	if (error && error != -EOPNOTSUPP) {
		iput(inode);
		return error;
	}

	inode->i_size = len-1;
	if (len <= SHORT_SYMLINK_LEN) {
		inode->i_link = kmemdup(symname, len, GFP_KERNEL);
		if (!inode->i_link) {
			iput(inode);
			return -ENOMEM;
		}
		inode->i_op = &shmem_short_symlink_operations;
	} else {
		inode_nohighmem(inode);
		error = shmem_getpage(inode, 0, &page, SGP_WRITE);
		if (error) {
			iput(inode);
			return error;
		}
		inode->i_mapping->a_ops = &shmem_aops;
		inode->i_op = &shmem_symlink_inode_operations;
		memcpy(page_address(page), symname, len);
		SetPageUptodate(page);
		set_page_dirty(page);
		unlock_page(page);
		put_page(page);
	}
	dir->i_size += BOGO_DIRENT_SIZE;
	dir->i_ctime = dir->i_mtime = current_time(dir);
	d_instantiate(dentry, inode);
	dget(dentry);
	return 0;
}

static void shmem_put_link(void *arg)
{
	mark_page_accessed(arg);
	put_page(arg);
}

static const char *shmem_get_link(struct dentry *dentry,
				  struct inode *inode,
				  struct delayed_call *done)
{
	struct page *page = NULL;
	int error;
	if (!dentry) {
		page = find_get_page(inode->i_mapping, 0);
		if (!page)
			return ERR_PTR(-ECHILD);
		if (!PageUptodate(page)) {
			put_page(page);
			return ERR_PTR(-ECHILD);
		}
	} else {
		error = shmem_getpage(inode, 0, &page, SGP_READ);
		if (error)
			return ERR_PTR(error);
		unlock_page(page);
	}
	set_delayed_call(done, shmem_put_link, page);
	return page_address(page);
}

#ifdef CONFIG_TMPFS_XATTR
/*
 * Superblocks without xattr inode operations may get some security.* xattr
 * support from the LSM "for free". As soon as we have any other xattrs
 * like ACLs, we also need to implement the security.* handlers at
 * filesystem level, though.
 */

/*
 * Callback for security_inode_init_security() for acquiring xattrs.
 */
static int shmem_initxattrs(struct inode *inode,
			    const struct xattr *xattr_array,
			    void *fs_info)
{
	struct shmem_inode_info *info = SHMEM_I(inode);
	const struct xattr *xattr;
	struct simple_xattr *new_xattr;
	size_t len;

	for (xattr = xattr_array; xattr->name != NULL; xattr++) {
		new_xattr = simple_xattr_alloc(xattr->value, xattr->value_len);
		if (!new_xattr)
			return -ENOMEM;

		len = strlen(xattr->name) + 1;
		new_xattr->name = kmalloc(XATTR_SECURITY_PREFIX_LEN + len,
					  GFP_KERNEL);
		if (!new_xattr->name) {
			kvfree(new_xattr);
			return -ENOMEM;
		}

		memcpy(new_xattr->name, XATTR_SECURITY_PREFIX,
		       XATTR_SECURITY_PREFIX_LEN);
		memcpy(new_xattr->name + XATTR_SECURITY_PREFIX_LEN,
		       xattr->name, len);

		simple_xattr_list_add(&info->xattrs, new_xattr);
	}

	return 0;
}

static int shmem_xattr_handler_get(const struct xattr_handler *handler,
				   struct dentry *unused, struct inode *inode,
				   const char *name, void *buffer, size_t size)
{
	struct shmem_inode_info *info = SHMEM_I(inode);

	name = xattr_full_name(handler, name);
	return simple_xattr_get(&info->xattrs, name, buffer, size);
}

static int shmem_xattr_handler_set(const struct xattr_handler *handler,
				   struct dentry *unused, struct inode *inode,
				   const char *name, const void *value,
				   size_t size, int flags)
{
	struct shmem_inode_info *info = SHMEM_I(inode);

	name = xattr_full_name(handler, name);
	return simple_xattr_set(&info->xattrs, name, value, size, flags, NULL);
}

static const struct xattr_handler shmem_security_xattr_handler = {
	.prefix = XATTR_SECURITY_PREFIX,
	.get = shmem_xattr_handler_get,
	.set = shmem_xattr_handler_set,
};

static const struct xattr_handler shmem_trusted_xattr_handler = {
	.prefix = XATTR_TRUSTED_PREFIX,
	.get = shmem_xattr_handler_get,
	.set = shmem_xattr_handler_set,
};

static const struct xattr_handler *shmem_xattr_handlers[] = {
#ifdef CONFIG_TMPFS_POSIX_ACL
	&posix_acl_access_xattr_handler,
	&posix_acl_default_xattr_handler,
#endif
	&shmem_security_xattr_handler,
	&shmem_trusted_xattr_handler,
	NULL
};

static ssize_t shmem_listxattr(struct dentry *dentry, char *buffer, size_t size)
{
	struct shmem_inode_info *info = SHMEM_I(d_inode(dentry));
	return simple_xattr_list(d_inode(dentry), &info->xattrs, buffer, size);
}
#endif /* CONFIG_TMPFS_XATTR */

static const struct inode_operations shmem_short_symlink_operations = {
	.get_link	= simple_get_link,
#ifdef CONFIG_TMPFS_XATTR
	.listxattr	= shmem_listxattr,
#endif
};

static const struct inode_operations shmem_symlink_inode_operations = {
	.get_link	= shmem_get_link,
#ifdef CONFIG_TMPFS_XATTR
	.listxattr	= shmem_listxattr,
#endif
};

static struct dentry *shmem_get_parent(struct dentry *child)
{
	return ERR_PTR(-ESTALE);
}

static int shmem_match(struct inode *ino, void *vfh)
{
	__u32 *fh = vfh;
	__u64 inum = fh[2];
	inum = (inum << 32) | fh[1];
	return ino->i_ino == inum && fh[0] == ino->i_generation;
}

/* Find any alias of inode, but prefer a hashed alias */
static struct dentry *shmem_find_alias(struct inode *inode)
{
	struct dentry *alias = d_find_alias(inode);

	return alias ?: d_find_any_alias(inode);
}


static struct dentry *shmem_fh_to_dentry(struct super_block *sb,
		struct fid *fid, int fh_len, int fh_type)
{
	struct inode *inode;
	struct dentry *dentry = NULL;
	u64 inum;

	if (fh_len < 3)
		return NULL;

	inum = fid->raw[2];
	inum = (inum << 32) | fid->raw[1];

	inode = ilookup5(sb, (unsigned long)(inum + fid->raw[0]),
			shmem_match, fid->raw);
	if (inode) {
		dentry = shmem_find_alias(inode);
		iput(inode);
	}

	return dentry;
}

static int shmem_encode_fh(struct inode *inode, __u32 *fh, int *len,
				struct inode *parent)
{
	if (*len < 3) {
		*len = 3;
		return FILEID_INVALID;
	}

	if (inode_unhashed(inode)) {
		/* Unfortunately insert_inode_hash is not idempotent,
		 * so as we hash inodes here rather than at creation
		 * time, we need a lock to ensure we only try
		 * to do it once
		 */
		static DEFINE_SPINLOCK(lock);
		spin_lock(&lock);
		if (inode_unhashed(inode))
			__insert_inode_hash(inode,
					    inode->i_ino + inode->i_generation);
		spin_unlock(&lock);
	}

	fh[0] = inode->i_generation;
	fh[1] = inode->i_ino;
	fh[2] = ((__u64)inode->i_ino) >> 32;

	*len = 3;
	return 1;
}

static const struct export_operations shmem_export_ops = {
	.get_parent     = shmem_get_parent,
	.encode_fh      = shmem_encode_fh,
	.fh_to_dentry	= shmem_fh_to_dentry,
};

enum shmem_param {
	Opt_gid,
	Opt_huge,
	Opt_mode,
	Opt_mpol,
	Opt_nr_blocks,
	Opt_nr_inodes,
	Opt_size,
	Opt_uid,
	Opt_inode32,
	Opt_inode64,
};

static const struct constant_table shmem_param_enums_huge[] = {
	{"never",	SHMEM_HUGE_NEVER },
	{"always",	SHMEM_HUGE_ALWAYS },
	{"within_size",	SHMEM_HUGE_WITHIN_SIZE },
	{"advise",	SHMEM_HUGE_ADVISE },
	{}
};

const struct fs_parameter_spec shmem_fs_parameters[] = {
	fsparam_u32   ("gid",		Opt_gid),
	fsparam_enum  ("huge",		Opt_huge,  shmem_param_enums_huge),
	fsparam_u32oct("mode",		Opt_mode),
	fsparam_string("mpol",		Opt_mpol),
	fsparam_string("nr_blocks",	Opt_nr_blocks),
	fsparam_string("nr_inodes",	Opt_nr_inodes),
	fsparam_string("size",		Opt_size),
	fsparam_u32   ("uid",		Opt_uid),
	fsparam_flag  ("inode32",	Opt_inode32),
	fsparam_flag  ("inode64",	Opt_inode64),
	{}
};

static int shmem_parse_one(struct fs_context *fc, struct fs_parameter *param)
{
	struct shmem_options *ctx = fc->fs_private;
	struct fs_parse_result result;
	unsigned long long size;
	char *rest;
	int opt;

	opt = fs_parse(fc, shmem_fs_parameters, param, &result);
	if (opt < 0)
		return opt;

	switch (opt) {
	case Opt_size:
		size = memparse(param->string, &rest);
		if (*rest == '%') {
			size <<= PAGE_SHIFT;
			size *= totalram_pages();
			do_div(size, 100);
			rest++;
		}
		if (*rest)
			goto bad_value;
		ctx->blocks = DIV_ROUND_UP(size, PAGE_SIZE);
		ctx->seen |= SHMEM_SEEN_BLOCKS;
		break;
	case Opt_nr_blocks:
		ctx->blocks = memparse(param->string, &rest);
		if (*rest)
			goto bad_value;
		ctx->seen |= SHMEM_SEEN_BLOCKS;
		break;
	case Opt_nr_inodes:
		ctx->inodes = memparse(param->string, &rest);
		if (*rest)
			goto bad_value;
		ctx->seen |= SHMEM_SEEN_INODES;
		break;
	case Opt_mode:
		ctx->mode = result.uint_32 & 07777;
		break;
	case Opt_uid:
		ctx->uid = make_kuid(current_user_ns(), result.uint_32);
		if (!uid_valid(ctx->uid))
			goto bad_value;
		break;
	case Opt_gid:
		ctx->gid = make_kgid(current_user_ns(), result.uint_32);
		if (!gid_valid(ctx->gid))
			goto bad_value;
		break;
	case Opt_huge:
		ctx->huge = result.uint_32;
		if (ctx->huge != SHMEM_HUGE_NEVER &&
		    !(IS_ENABLED(CONFIG_TRANSPARENT_HUGEPAGE) &&
		      has_transparent_hugepage()))
			goto unsupported_parameter;
		ctx->seen |= SHMEM_SEEN_HUGE;
		break;
	case Opt_mpol:
		if (IS_ENABLED(CONFIG_NUMA)) {
			mpol_put(ctx->mpol);
			ctx->mpol = NULL;
			if (mpol_parse_str(param->string, &ctx->mpol))
				goto bad_value;
			break;
		}
		goto unsupported_parameter;
	case Opt_inode32:
		ctx->full_inums = false;
		ctx->seen |= SHMEM_SEEN_INUMS;
		break;
	case Opt_inode64:
		if (sizeof(ino_t) < 8) {
			return invalfc(fc,
				       "Cannot use inode64 with <64bit inums in kernel\n");
		}
		ctx->full_inums = true;
		ctx->seen |= SHMEM_SEEN_INUMS;
		break;
	}
	return 0;

unsupported_parameter:
	return invalfc(fc, "Unsupported parameter '%s'", param->key);
bad_value:
	return invalfc(fc, "Bad value for '%s'", param->key);
}

static int shmem_parse_options(struct fs_context *fc, void *data)
{
	char *options = data;

	if (options) {
		int err = security_sb_eat_lsm_opts(options, &fc->security);
		if (err)
			return err;
	}

	while (options != NULL) {
		char *this_char = options;
		for (;;) {
			/*
			 * NUL-terminate this option: unfortunately,
			 * mount options form a comma-separated list,
			 * but mpol's nodelist may also contain commas.
			 */
			options = strchr(options, ',');
			if (options == NULL)
				break;
			options++;
			if (!isdigit(*options)) {
				options[-1] = '\0';
				break;
			}
		}
		if (*this_char) {
			char *value = strchr(this_char,'=');
			size_t len = 0;
			int err;

			if (value) {
				*value++ = '\0';
				len = strlen(value);
			}
			err = vfs_parse_fs_string(fc, this_char, value, len);
			if (err < 0)
				return err;
		}
	}
	return 0;
}

/*
 * Reconfigure a shmem filesystem.
 *
 * Note that we disallow change from limited->unlimited blocks/inodes while any
 * are in use; but we must separately disallow unlimited->limited, because in
 * that case we have no record of how much is already in use.
 */
static int shmem_reconfigure(struct fs_context *fc)
{
	struct shmem_options *ctx = fc->fs_private;
	struct shmem_sb_info *sbinfo = SHMEM_SB(fc->root->d_sb);
	unsigned long inodes;
	struct mempolicy *mpol = NULL;
	const char *err;

	raw_spin_lock(&sbinfo->stat_lock);
	inodes = sbinfo->max_inodes - sbinfo->free_inodes;
	if ((ctx->seen & SHMEM_SEEN_BLOCKS) && ctx->blocks) {
		if (!sbinfo->max_blocks) {
			err = "Cannot retroactively limit size";
			goto out;
		}
		if (percpu_counter_compare(&sbinfo->used_blocks,
					   ctx->blocks) > 0) {
			err = "Too small a size for current use";
			goto out;
		}
	}
	if ((ctx->seen & SHMEM_SEEN_INODES) && ctx->inodes) {
		if (!sbinfo->max_inodes) {
			err = "Cannot retroactively limit inodes";
			goto out;
		}
		if (ctx->inodes < inodes) {
			err = "Too few inodes for current use";
			goto out;
		}
	}

	if ((ctx->seen & SHMEM_SEEN_INUMS) && !ctx->full_inums &&
	    sbinfo->next_ino > UINT_MAX) {
		err = "Current inum too high to switch to 32-bit inums";
		goto out;
	}

	if (ctx->seen & SHMEM_SEEN_HUGE)
		sbinfo->huge = ctx->huge;
	if (ctx->seen & SHMEM_SEEN_INUMS)
		sbinfo->full_inums = ctx->full_inums;
	if (ctx->seen & SHMEM_SEEN_BLOCKS)
		sbinfo->max_blocks  = ctx->blocks;
	if (ctx->seen & SHMEM_SEEN_INODES) {
		sbinfo->max_inodes  = ctx->inodes;
		sbinfo->free_inodes = ctx->inodes - inodes;
	}

	/*
	 * Preserve previous mempolicy unless mpol remount option was specified.
	 */
	if (ctx->mpol) {
		mpol = sbinfo->mpol;
		sbinfo->mpol = ctx->mpol;	/* transfers initial ref */
		ctx->mpol = NULL;
	}
	raw_spin_unlock(&sbinfo->stat_lock);
	mpol_put(mpol);
	return 0;
out:
	raw_spin_unlock(&sbinfo->stat_lock);
	return invalfc(fc, "%s", err);
}

static int shmem_show_options(struct seq_file *seq, struct dentry *root)
{
	struct shmem_sb_info *sbinfo = SHMEM_SB(root->d_sb);

	if (sbinfo->max_blocks != shmem_default_max_blocks())
		seq_printf(seq, ",size=%luk",
			sbinfo->max_blocks << (PAGE_SHIFT - 10));
	if (sbinfo->max_inodes != shmem_default_max_inodes())
		seq_printf(seq, ",nr_inodes=%lu", sbinfo->max_inodes);
	if (sbinfo->mode != (0777 | S_ISVTX))
		seq_printf(seq, ",mode=%03ho", sbinfo->mode);
	if (!uid_eq(sbinfo->uid, GLOBAL_ROOT_UID))
		seq_printf(seq, ",uid=%u",
				from_kuid_munged(&init_user_ns, sbinfo->uid));
	if (!gid_eq(sbinfo->gid, GLOBAL_ROOT_GID))
		seq_printf(seq, ",gid=%u",
				from_kgid_munged(&init_user_ns, sbinfo->gid));

	/*
	 * Showing inode{64,32} might be useful even if it's the system default,
	 * since then people don't have to resort to checking both here and
	 * /proc/config.gz to confirm 64-bit inums were successfully applied
	 * (which may not even exist if IKCONFIG_PROC isn't enabled).
	 *
	 * We hide it when inode64 isn't the default and we are using 32-bit
	 * inodes, since that probably just means the feature isn't even under
	 * consideration.
	 *
	 * As such:
	 *
	 *                     +-----------------+-----------------+
	 *                     | TMPFS_INODE64=y | TMPFS_INODE64=n |
	 *  +------------------+-----------------+-----------------+
	 *  | full_inums=true  | show            | show            |
	 *  | full_inums=false | show            | hide            |
	 *  +------------------+-----------------+-----------------+
	 *
	 */
	if (IS_ENABLED(CONFIG_TMPFS_INODE64) || sbinfo->full_inums)
		seq_printf(seq, ",inode%d", (sbinfo->full_inums ? 64 : 32));
#ifdef CONFIG_TRANSPARENT_HUGEPAGE
	/* Rightly or wrongly, show huge mount option unmasked by shmem_huge */
	if (sbinfo->huge)
		seq_printf(seq, ",huge=%s", shmem_format_huge(sbinfo->huge));
#endif
	shmem_show_mpol(seq, sbinfo->mpol);
	return 0;
}

#endif /* CONFIG_TMPFS */

static void shmem_put_super(struct super_block *sb)
{
	struct shmem_sb_info *sbinfo = SHMEM_SB(sb);

	free_percpu(sbinfo->ino_batch);
	percpu_counter_destroy(&sbinfo->used_blocks);
	mpol_put(sbinfo->mpol);
	kfree(sbinfo);
	sb->s_fs_info = NULL;
}

static int shmem_fill_super(struct super_block *sb, struct fs_context *fc)
{
	struct shmem_options *ctx = fc->fs_private;
	struct inode *inode;
	struct shmem_sb_info *sbinfo;
	int err = -ENOMEM;

	/* Round up to L1_CACHE_BYTES to resist false sharing */
	sbinfo = kzalloc(max((int)sizeof(struct shmem_sb_info),
				L1_CACHE_BYTES), GFP_KERNEL);
	if (!sbinfo)
		return -ENOMEM;

	sb->s_fs_info = sbinfo;

#ifdef CONFIG_TMPFS
	/*
	 * Per default we only allow half of the physical ram per
	 * tmpfs instance, limiting inodes to one per page of lowmem;
	 * but the internal instance is left unlimited.
	 */
	if (!(sb->s_flags & SB_KERNMOUNT)) {
		if (!(ctx->seen & SHMEM_SEEN_BLOCKS))
			ctx->blocks = shmem_default_max_blocks();
		if (!(ctx->seen & SHMEM_SEEN_INODES))
			ctx->inodes = shmem_default_max_inodes();
		if (!(ctx->seen & SHMEM_SEEN_INUMS))
			ctx->full_inums = IS_ENABLED(CONFIG_TMPFS_INODE64);
	} else {
		sb->s_flags |= SB_NOUSER;
	}
	sb->s_export_op = &shmem_export_ops;
	sb->s_flags |= SB_NOSEC;
#else
	sb->s_flags |= SB_NOUSER;
#endif
	sbinfo->max_blocks = ctx->blocks;
	sbinfo->free_inodes = sbinfo->max_inodes = ctx->inodes;
	if (sb->s_flags & SB_KERNMOUNT) {
		sbinfo->ino_batch = alloc_percpu(ino_t);
		if (!sbinfo->ino_batch)
			goto failed;
	}
	sbinfo->uid = ctx->uid;
	sbinfo->gid = ctx->gid;
	sbinfo->full_inums = ctx->full_inums;
	sbinfo->mode = ctx->mode;
	sbinfo->huge = ctx->huge;
	sbinfo->mpol = ctx->mpol;
	ctx->mpol = NULL;

	raw_spin_lock_init(&sbinfo->stat_lock);
	if (percpu_counter_init(&sbinfo->used_blocks, 0, GFP_KERNEL))
		goto failed;
	spin_lock_init(&sbinfo->shrinklist_lock);
	INIT_LIST_HEAD(&sbinfo->shrinklist);

	sb->s_maxbytes = MAX_LFS_FILESIZE;
	sb->s_blocksize = PAGE_SIZE;
	sb->s_blocksize_bits = PAGE_SHIFT;
	sb->s_magic = TMPFS_MAGIC;
	sb->s_op = &shmem_ops;
	sb->s_time_gran = 1;
#ifdef CONFIG_TMPFS_XATTR
	sb->s_xattr = shmem_xattr_handlers;
#endif
#ifdef CONFIG_TMPFS_POSIX_ACL
	sb->s_flags |= SB_POSIXACL;
#endif
	uuid_gen(&sb->s_uuid);

	inode = shmem_get_inode(sb, NULL, S_IFDIR | sbinfo->mode, 0, VM_NORESERVE);
	if (!inode)
		goto failed;
	inode->i_uid = sbinfo->uid;
	inode->i_gid = sbinfo->gid;
	sb->s_root = d_make_root(inode);
	if (!sb->s_root)
		goto failed;
	return 0;

failed:
	shmem_put_super(sb);
	return err;
}

static int shmem_get_tree(struct fs_context *fc)
{
	return get_tree_nodev(fc, shmem_fill_super);
}

static void shmem_free_fc(struct fs_context *fc)
{
	struct shmem_options *ctx = fc->fs_private;

	if (ctx) {
		mpol_put(ctx->mpol);
		kfree(ctx);
	}
}

static const struct fs_context_operations shmem_fs_context_ops = {
	.free			= shmem_free_fc,
	.get_tree		= shmem_get_tree,
#ifdef CONFIG_TMPFS
	.parse_monolithic	= shmem_parse_options,
	.parse_param		= shmem_parse_one,
	.reconfigure		= shmem_reconfigure,
#endif
};

static struct kmem_cache *shmem_inode_cachep;

static struct inode *shmem_alloc_inode(struct super_block *sb)
{
	struct shmem_inode_info *info;
	info = kmem_cache_alloc(shmem_inode_cachep, GFP_KERNEL);
	if (!info)
		return NULL;
	return &info->vfs_inode;
}

static void shmem_free_in_core_inode(struct inode *inode)
{
	if (S_ISLNK(inode->i_mode))
		kfree(inode->i_link);
	kmem_cache_free(shmem_inode_cachep, SHMEM_I(inode));
}

static void shmem_destroy_inode(struct inode *inode)
{
	if (S_ISREG(inode->i_mode))
		mpol_free_shared_policy(&SHMEM_I(inode)->policy);
}

static void shmem_init_inode(void *foo)
{
	struct shmem_inode_info *info = foo;
	inode_init_once(&info->vfs_inode);
}

static void shmem_init_inodecache(void)
{
	shmem_inode_cachep = kmem_cache_create("shmem_inode_cache",
				sizeof(struct shmem_inode_info),
				0, SLAB_PANIC|SLAB_ACCOUNT, shmem_init_inode);
}

static void shmem_destroy_inodecache(void)
{
	kmem_cache_destroy(shmem_inode_cachep);
}

static const struct address_space_operations shmem_aops = {
	.writepage	= shmem_writepage,
	.set_page_dirty	= __set_page_dirty_no_writeback,
#ifdef CONFIG_TMPFS
	.write_begin	= shmem_write_begin,
	.write_end	= shmem_write_end,
#endif
#ifdef CONFIG_MIGRATION
	.migratepage	= migrate_page,
#endif
	.error_remove_page = generic_error_remove_page,
};

static const struct file_operations shmem_file_operations = {
	.mmap		= shmem_mmap,
	.get_unmapped_area = shmem_get_unmapped_area,
#ifdef CONFIG_TMPFS
	.llseek		= shmem_file_llseek,
	.read_iter	= shmem_file_read_iter,
	.write_iter	= generic_file_write_iter,
	.fsync		= noop_fsync,
	.splice_read	= generic_file_splice_read,
	.splice_write	= iter_file_splice_write,
	.fallocate	= shmem_fallocate,
#endif
};

static const struct inode_operations shmem_inode_operations = {
	.getattr	= shmem_getattr,
	.setattr	= shmem_setattr,
#ifdef CONFIG_TMPFS_XATTR
	.listxattr	= shmem_listxattr,
	.set_acl	= simple_set_acl,
#endif
};

static const struct inode_operations shmem_dir_inode_operations = {
#ifdef CONFIG_TMPFS
	.create		= shmem_create,
	.lookup		= simple_lookup,
	.link		= shmem_link,
	.unlink		= shmem_unlink,
	.symlink	= shmem_symlink,
	.mkdir		= shmem_mkdir,
	.rmdir		= shmem_rmdir,
	.mknod		= shmem_mknod,
	.rename		= shmem_rename2,
	.tmpfile	= shmem_tmpfile,
#endif
#ifdef CONFIG_TMPFS_XATTR
	.listxattr	= shmem_listxattr,
#endif
#ifdef CONFIG_TMPFS_POSIX_ACL
	.setattr	= shmem_setattr,
	.set_acl	= simple_set_acl,
#endif
};

static const struct inode_operations shmem_special_inode_operations = {
#ifdef CONFIG_TMPFS_XATTR
	.listxattr	= shmem_listxattr,
#endif
#ifdef CONFIG_TMPFS_POSIX_ACL
	.setattr	= shmem_setattr,
	.set_acl	= simple_set_acl,
#endif
};

static const struct super_operations shmem_ops = {
	.alloc_inode	= shmem_alloc_inode,
	.free_inode	= shmem_free_in_core_inode,
	.destroy_inode	= shmem_destroy_inode,
#ifdef CONFIG_TMPFS
	.statfs		= shmem_statfs,
	.show_options	= shmem_show_options,
#endif
	.evict_inode	= shmem_evict_inode,
	.drop_inode	= generic_delete_inode,
	.put_super	= shmem_put_super,
#ifdef CONFIG_TRANSPARENT_HUGEPAGE
	.nr_cached_objects	= shmem_unused_huge_count,
	.free_cached_objects	= shmem_unused_huge_scan,
#endif
};

static const struct vm_operations_struct shmem_vm_ops = {
	.fault		= shmem_fault,
	.map_pages	= filemap_map_pages,
#ifdef CONFIG_NUMA
	.set_policy     = shmem_set_policy,
	.get_policy     = shmem_get_policy,
#endif
};

int shmem_init_fs_context(struct fs_context *fc)
{
	struct shmem_options *ctx;

	ctx = kzalloc(sizeof(struct shmem_options), GFP_KERNEL);
	if (!ctx)
		return -ENOMEM;

	ctx->mode = 0777 | S_ISVTX;
	ctx->uid = current_fsuid();
	ctx->gid = current_fsgid();

	fc->fs_private = ctx;
	fc->ops = &shmem_fs_context_ops;
	return 0;
}

static struct file_system_type shmem_fs_type = {
	.owner		= THIS_MODULE,
	.name		= "tmpfs",
	.init_fs_context = shmem_init_fs_context,
#ifdef CONFIG_TMPFS
	.parameters	= shmem_fs_parameters,
#endif
	.kill_sb	= kill_litter_super,
	.fs_flags	= FS_USERNS_MOUNT,
};

int __init shmem_init(void)
{
	int error;

	shmem_init_inodecache();

	error = register_filesystem(&shmem_fs_type);
	if (error) {
		pr_err("Could not register tmpfs\n");
		goto out2;
	}

	shm_mnt = kern_mount(&shmem_fs_type);
	if (IS_ERR(shm_mnt)) {
		error = PTR_ERR(shm_mnt);
		pr_err("Could not kern_mount tmpfs\n");
		goto out1;
	}

#ifdef CONFIG_TRANSPARENT_HUGEPAGE
	if (has_transparent_hugepage() && shmem_huge > SHMEM_HUGE_DENY)
		SHMEM_SB(shm_mnt->mnt_sb)->huge = shmem_huge;
	else
		shmem_huge = 0; /* just in case it was patched */
#endif
	return 0;

out1:
	unregister_filesystem(&shmem_fs_type);
out2:
	shmem_destroy_inodecache();
	shm_mnt = ERR_PTR(error);
	return error;
}

#if defined(CONFIG_TRANSPARENT_HUGEPAGE) && defined(CONFIG_SYSFS)
static ssize_t shmem_enabled_show(struct kobject *kobj,
		struct kobj_attribute *attr, char *buf)
{
	static const int values[] = {
		SHMEM_HUGE_ALWAYS,
		SHMEM_HUGE_WITHIN_SIZE,
		SHMEM_HUGE_ADVISE,
		SHMEM_HUGE_NEVER,
		SHMEM_HUGE_DENY,
		SHMEM_HUGE_FORCE,
	};
	int i, count;

	for (i = 0, count = 0; i < ARRAY_SIZE(values); i++) {
		const char *fmt = shmem_huge == values[i] ? "[%s] " : "%s ";

		count += sprintf(buf + count, fmt,
				shmem_format_huge(values[i]));
	}
	buf[count - 1] = '\n';
	return count;
}

static ssize_t shmem_enabled_store(struct kobject *kobj,
		struct kobj_attribute *attr, const char *buf, size_t count)
{
	char tmp[16];
	int huge;

	if (count + 1 > sizeof(tmp))
		return -EINVAL;
	memcpy(tmp, buf, count);
	tmp[count] = '\0';
	if (count && tmp[count - 1] == '\n')
		tmp[count - 1] = '\0';

	huge = shmem_parse_huge(tmp);
	if (huge == -EINVAL)
		return -EINVAL;
	if (!has_transparent_hugepage() &&
			huge != SHMEM_HUGE_NEVER && huge != SHMEM_HUGE_DENY)
		return -EINVAL;

	shmem_huge = huge;
	if (shmem_huge > SHMEM_HUGE_DENY)
		SHMEM_SB(shm_mnt->mnt_sb)->huge = shmem_huge;
	return count;
}

struct kobj_attribute shmem_enabled_attr =
	__ATTR(shmem_enabled, 0644, shmem_enabled_show, shmem_enabled_store);
#endif /* CONFIG_TRANSPARENT_HUGEPAGE && CONFIG_SYSFS */

#ifdef CONFIG_TRANSPARENT_HUGEPAGE
bool shmem_huge_enabled(struct vm_area_struct *vma)
{
	struct inode *inode = file_inode(vma->vm_file);
	struct shmem_sb_info *sbinfo = SHMEM_SB(inode->i_sb);
	loff_t i_size;
	pgoff_t off;

	if ((vma->vm_flags & VM_NOHUGEPAGE) ||
	    test_bit(MMF_DISABLE_THP, &vma->vm_mm->flags))
		return false;
	if (shmem_huge == SHMEM_HUGE_FORCE)
		return true;
	if (shmem_huge == SHMEM_HUGE_DENY)
		return false;
	switch (sbinfo->huge) {
		case SHMEM_HUGE_NEVER:
			return false;
		case SHMEM_HUGE_ALWAYS:
			return true;
		case SHMEM_HUGE_WITHIN_SIZE:
			off = round_up(vma->vm_pgoff, HPAGE_PMD_NR);
			i_size = round_up(i_size_read(inode), PAGE_SIZE);
			if (i_size >= HPAGE_PMD_SIZE &&
					i_size >> PAGE_SHIFT >= off)
				return true;
			fallthrough;
		case SHMEM_HUGE_ADVISE:
			/* TODO: implement fadvise() hints */
			return (vma->vm_flags & VM_HUGEPAGE);
		default:
			VM_BUG_ON(1);
			return false;
	}
}
#endif /* CONFIG_TRANSPARENT_HUGEPAGE */

#else /* !CONFIG_SHMEM */

/*
 * tiny-shmem: simple shmemfs and tmpfs using ramfs code
 *
 * This is intended for small system where the benefits of the full
 * shmem code (swap-backed and resource-limited) are outweighed by
 * their complexity. On systems without swap this code should be
 * effectively equivalent, but much lighter weight.
 */

static struct file_system_type shmem_fs_type = {
	.name		= "tmpfs",
	.init_fs_context = ramfs_init_fs_context,
	.parameters	= ramfs_fs_parameters,
	.kill_sb	= kill_litter_super,
	.fs_flags	= FS_USERNS_MOUNT,
};

int __init shmem_init(void)
{
	BUG_ON(register_filesystem(&shmem_fs_type) != 0);

	shm_mnt = kern_mount(&shmem_fs_type);
	BUG_ON(IS_ERR(shm_mnt));

	return 0;
}

int shmem_unuse(unsigned int type, bool frontswap,
		unsigned long *fs_pages_to_unuse)
{
	return 0;
}

int shmem_lock(struct file *file, int lock, struct user_struct *user)
{
	return 0;
}

void shmem_unlock_mapping(struct address_space *mapping)
{
}

#ifdef CONFIG_MMU
unsigned long shmem_get_unmapped_area(struct file *file,
				      unsigned long addr, unsigned long len,
				      unsigned long pgoff, unsigned long flags)
{
	return current->mm->get_unmapped_area(file, addr, len, pgoff, flags);
}
#endif

void shmem_truncate_range(struct inode *inode, loff_t lstart, loff_t lend)
{
	truncate_inode_pages_range(inode->i_mapping, lstart, lend);
}
EXPORT_SYMBOL_GPL(shmem_truncate_range);

#define shmem_vm_ops				generic_file_vm_ops
#define shmem_file_operations			ramfs_file_operations
#define shmem_get_inode(sb, dir, mode, dev, flags)	ramfs_get_inode(sb, dir, mode, dev)
#define shmem_acct_size(flags, size)		0
#define shmem_unacct_size(flags, size)		do {} while (0)

#endif /* CONFIG_SHMEM */

/* common code */

static struct file *__shmem_file_setup(struct vfsmount *mnt, const char *name, loff_t size,
				       unsigned long flags, unsigned int i_flags)
{
	struct inode *inode;
	struct file *res;

	if (IS_ERR(mnt))
		return ERR_CAST(mnt);

	if (size < 0 || size > MAX_LFS_FILESIZE)
		return ERR_PTR(-EINVAL);

	if (shmem_acct_size(flags, size))
		return ERR_PTR(-ENOMEM);

	inode = shmem_get_inode(mnt->mnt_sb, NULL, S_IFREG | S_IRWXUGO, 0,
				flags);
	if (unlikely(!inode)) {
		shmem_unacct_size(flags, size);
		return ERR_PTR(-ENOSPC);
	}
	inode->i_flags |= i_flags;
	inode->i_size = size;
	clear_nlink(inode);	/* It is unlinked */
	res = ERR_PTR(ramfs_nommu_expand_for_mapping(inode, size));
	if (!IS_ERR(res))
		res = alloc_file_pseudo(inode, mnt, name, O_RDWR,
				&shmem_file_operations);
	if (IS_ERR(res))
		iput(inode);
	return res;
}

/**
 * shmem_kernel_file_setup - get an unlinked file living in tmpfs which must be
 * 	kernel internal.  There will be NO LSM permission checks against the
 * 	underlying inode.  So users of this interface must do LSM checks at a
 *	higher layer.  The users are the big_key and shm implementations.  LSM
 *	checks are provided at the key or shm level rather than the inode.
 * @name: name for dentry (to be seen in /proc/<pid>/maps
 * @size: size to be set for the file
 * @flags: VM_NORESERVE suppresses pre-accounting of the entire object size
 */
struct file *shmem_kernel_file_setup(const char *name, loff_t size, unsigned long flags)
{
	return __shmem_file_setup(shm_mnt, name, size, flags, S_PRIVATE);
}

/**
 * shmem_file_setup - get an unlinked file living in tmpfs
 * @name: name for dentry (to be seen in /proc/<pid>/maps
 * @size: size to be set for the file
 * @flags: VM_NORESERVE suppresses pre-accounting of the entire object size
 */
struct file *shmem_file_setup(const char *name, loff_t size, unsigned long flags)
{
	return __shmem_file_setup(shm_mnt, name, size, flags, 0);
}
EXPORT_SYMBOL_GPL(shmem_file_setup);

/**
 * shmem_file_setup_with_mnt - get an unlinked file living in tmpfs
 * @mnt: the tmpfs mount where the file will be created
 * @name: name for dentry (to be seen in /proc/<pid>/maps
 * @size: size to be set for the file
 * @flags: VM_NORESERVE suppresses pre-accounting of the entire object size
 */
struct file *shmem_file_setup_with_mnt(struct vfsmount *mnt, const char *name,
				       loff_t size, unsigned long flags)
{
	return __shmem_file_setup(mnt, name, size, flags, 0);
}
EXPORT_SYMBOL_GPL(shmem_file_setup_with_mnt);

/**
 * shmem_zero_setup - setup a shared anonymous mapping
 * @vma: the vma to be mmapped is prepared by do_mmap
 */
int shmem_zero_setup(struct vm_area_struct *vma)
{
	struct file *file;
	loff_t size = vma->vm_end - vma->vm_start;

	/*
	 * Cloning a new file under mmap_lock leads to a lock ordering conflict
	 * between XFS directory reading and selinux: since this file is only
	 * accessible to the user through its mapping, use S_PRIVATE flag to
	 * bypass file security, in the same way as shmem_kernel_file_setup().
	 */
	file = shmem_kernel_file_setup("dev/zero", size, vma->vm_flags);
	if (IS_ERR(file))
		return PTR_ERR(file);

	if (vma->vm_file)
		fput(vma->vm_file);
	vma->vm_file = file;
	vma->vm_ops = &shmem_vm_ops;

	if (IS_ENABLED(CONFIG_TRANSPARENT_HUGEPAGE) &&
			((vma->vm_start + ~HPAGE_PMD_MASK) & HPAGE_PMD_MASK) <
			(vma->vm_end & HPAGE_PMD_MASK)) {
		khugepaged_enter(vma, vma->vm_flags);
	}

	return 0;
}

/**
 * shmem_read_mapping_page_gfp - read into page cache, using specified page allocation flags.
 * @mapping:	the page's address_space
 * @index:	the page index
 * @gfp:	the page allocator flags to use if allocating
 *
 * This behaves as a tmpfs "read_cache_page_gfp(mapping, index, gfp)",
 * with any new page allocations done using the specified allocation flags.
 * But read_cache_page_gfp() uses the ->readpage() method: which does not
 * suit tmpfs, since it may have pages in swapcache, and needs to find those
 * for itself; although drivers/gpu/drm i915 and ttm rely upon this support.
 *
 * i915_gem_object_get_pages_gtt() mixes __GFP_NORETRY | __GFP_NOWARN in
 * with the mapping_gfp_mask(), to avoid OOMing the machine unnecessarily.
 */
struct page *shmem_read_mapping_page_gfp(struct address_space *mapping,
					 pgoff_t index, gfp_t gfp)
{
#ifdef CONFIG_SHMEM
	struct inode *inode = mapping->host;
	struct page *page;
	int error;

	BUG_ON(mapping->a_ops != &shmem_aops);
	error = shmem_getpage_gfp(inode, index, &page, SGP_CACHE,
				  gfp, NULL, NULL, NULL);
	if (error)
		page = ERR_PTR(error);
	else
		unlock_page(page);
	return page;
#else
	/*
	 * The tiny !SHMEM case uses ramfs without swap
	 */
	return read_cache_page_gfp(mapping, index, gfp);
#endif
}
EXPORT_SYMBOL_GPL(shmem_read_mapping_page_gfp);<|MERGE_RESOLUTION|>--- conflicted
+++ resolved
@@ -278,20 +278,13 @@
 	ino_t ino;
 
 	if (!(sb->s_flags & SB_KERNMOUNT)) {
-<<<<<<< HEAD
 		raw_spin_lock(&sbinfo->stat_lock);
-		if (!sbinfo->free_inodes) {
-			raw_spin_unlock(&sbinfo->stat_lock);
-			return -ENOSPC;
-=======
-		spin_lock(&sbinfo->stat_lock);
 		if (sbinfo->max_inodes) {
 			if (!sbinfo->free_inodes) {
-				spin_unlock(&sbinfo->stat_lock);
+				raw_spin_unlock(&sbinfo->stat_lock);
 				return -ENOSPC;
 			}
 			sbinfo->free_inodes--;
->>>>>>> ba4f184e
 		}
 		if (inop) {
 			ino = sbinfo->next_ino++;
