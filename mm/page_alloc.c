/*
 *  linux/mm/page_alloc.c
 *
 *  Manages the free list, the system allocates free pages here.
 *  Note that kmalloc() lives in slab.c
 *
 *  Copyright (C) 1991, 1992, 1993, 1994  Linus Torvalds
 *  Swap reorganised 29.12.95, Stephen Tweedie
 *  Support of BIGMEM added by Gerhard Wichert, Siemens AG, July 1999
 *  Reshaped it to be a zoned allocator, Ingo Molnar, Red Hat, 1999
 *  Discontiguous memory support, Kanoj Sarcar, SGI, Nov 1999
 *  Zone balancing, Kanoj Sarcar, SGI, Jan 2000
 *  Per cpu hot/cold page lists, bulk allocation, Martin J. Bligh, Sept 2002
 *          (lots of bits borrowed from Ingo Molnar & Andrew Morton)
 */

#include <linux/stddef.h>
#include <linux/mm.h>
#include <linux/swap.h>
#include <linux/interrupt.h>
#include <linux/pagemap.h>
#include <linux/jiffies.h>
#include <linux/bootmem.h>
#include <linux/memblock.h>
#include <linux/compiler.h>
#include <linux/kernel.h>
#include <linux/kasan.h>
#include <linux/module.h>
#include <linux/suspend.h>
#include <linux/pagevec.h>
#include <linux/blkdev.h>
#include <linux/slab.h>
#include <linux/ratelimit.h>
#include <linux/oom.h>
#include <linux/notifier.h>
#include <linux/topology.h>
#include <linux/sysctl.h>
#include <linux/cpu.h>
#include <linux/cpuset.h>
#include <linux/memory_hotplug.h>
#include <linux/nodemask.h>
#include <linux/vmalloc.h>
#include <linux/vmstat.h>
#include <linux/mempolicy.h>
#include <linux/memremap.h>
#include <linux/stop_machine.h>
#include <linux/sort.h>
#include <linux/pfn.h>
#include <linux/backing-dev.h>
#include <linux/fault-inject.h>
#include <linux/page-isolation.h>
#include <linux/page_ext.h>
#include <linux/debugobjects.h>
#include <linux/kmemleak.h>
#include <linux/compaction.h>
#include <trace/events/kmem.h>
#include <trace/events/oom.h>
#include <linux/prefetch.h>
#include <linux/mm_inline.h>
#include <linux/migrate.h>
#include <linux/hugetlb.h>
#include <linux/sched/rt.h>
#include <linux/sched/mm.h>
#include <linux/locallock.h>
#include <linux/page_owner.h>
#include <linux/kthread.h>
#include <linux/memcontrol.h>
#include <linux/ftrace.h>
#include <linux/lockdep.h>
#include <linux/nmi.h>

#include <asm/sections.h>
#include <asm/tlbflush.h>
#include <asm/div64.h>
#include "internal.h"

/* prevent >1 _updater_ of zone percpu pageset ->high and ->batch fields */
static DEFINE_MUTEX(pcp_batch_high_lock);
#define MIN_PERCPU_PAGELIST_FRACTION	(8)

#ifdef CONFIG_USE_PERCPU_NUMA_NODE_ID
DEFINE_PER_CPU(int, numa_node);
EXPORT_PER_CPU_SYMBOL(numa_node);
#endif

#ifdef CONFIG_HAVE_MEMORYLESS_NODES
/*
 * N.B., Do NOT reference the '_numa_mem_' per cpu variable directly.
 * It will not be defined when CONFIG_HAVE_MEMORYLESS_NODES is not defined.
 * Use the accessor functions set_numa_mem(), numa_mem_id() and cpu_to_mem()
 * defined in <linux/topology.h>.
 */
DEFINE_PER_CPU(int, _numa_mem_);		/* Kernel "local memory" node */
EXPORT_PER_CPU_SYMBOL(_numa_mem_);
int _node_numa_mem_[MAX_NUMNODES];
#endif

/* work_structs for global per-cpu drains */
DEFINE_MUTEX(pcpu_drain_mutex);
DEFINE_PER_CPU(struct work_struct, pcpu_drain);

#ifdef CONFIG_GCC_PLUGIN_LATENT_ENTROPY
volatile unsigned long latent_entropy __latent_entropy;
EXPORT_SYMBOL(latent_entropy);
#endif

/*
 * Array of node states.
 */
nodemask_t node_states[NR_NODE_STATES] __read_mostly = {
	[N_POSSIBLE] = NODE_MASK_ALL,
	[N_ONLINE] = { { [0] = 1UL } },
#ifndef CONFIG_NUMA
	[N_NORMAL_MEMORY] = { { [0] = 1UL } },
#ifdef CONFIG_HIGHMEM
	[N_HIGH_MEMORY] = { { [0] = 1UL } },
#endif
	[N_MEMORY] = { { [0] = 1UL } },
	[N_CPU] = { { [0] = 1UL } },
#endif	/* NUMA */
};
EXPORT_SYMBOL(node_states);

/* Protect totalram_pages and zone->managed_pages */
static DEFINE_SPINLOCK(managed_page_count_lock);

unsigned long totalram_pages __read_mostly;
unsigned long totalreserve_pages __read_mostly;
unsigned long totalcma_pages __read_mostly;

int percpu_pagelist_fraction;
gfp_t gfp_allowed_mask __read_mostly = GFP_BOOT_MASK;

/*
 * A cached value of the page's pageblock's migratetype, used when the page is
 * put on a pcplist. Used to avoid the pageblock migratetype lookup when
 * freeing from pcplists in most cases, at the cost of possibly becoming stale.
 * Also the migratetype set in the page does not necessarily match the pcplist
 * index, e.g. page might have MIGRATE_CMA set but be on a pcplist with any
 * other index - this ensures that it will be put on the correct CMA freelist.
 */
static inline int get_pcppage_migratetype(struct page *page)
{
	return page->index;
}

static inline void set_pcppage_migratetype(struct page *page, int migratetype)
{
	page->index = migratetype;
}

#ifdef CONFIG_PM_SLEEP
/*
 * The following functions are used by the suspend/hibernate code to temporarily
 * change gfp_allowed_mask in order to avoid using I/O during memory allocations
 * while devices are suspended.  To avoid races with the suspend/hibernate code,
 * they should always be called with pm_mutex held (gfp_allowed_mask also should
 * only be modified with pm_mutex held, unless the suspend/hibernate code is
 * guaranteed not to run in parallel with that modification).
 */

static gfp_t saved_gfp_mask;

void pm_restore_gfp_mask(void)
{
	WARN_ON(!mutex_is_locked(&pm_mutex));
	if (saved_gfp_mask) {
		gfp_allowed_mask = saved_gfp_mask;
		saved_gfp_mask = 0;
	}
}

void pm_restrict_gfp_mask(void)
{
	WARN_ON(!mutex_is_locked(&pm_mutex));
	WARN_ON(saved_gfp_mask);
	saved_gfp_mask = gfp_allowed_mask;
	gfp_allowed_mask &= ~(__GFP_IO | __GFP_FS);
}

bool pm_suspended_storage(void)
{
	if ((gfp_allowed_mask & (__GFP_IO | __GFP_FS)) == (__GFP_IO | __GFP_FS))
		return false;
	return true;
}
#endif /* CONFIG_PM_SLEEP */

#ifdef CONFIG_HUGETLB_PAGE_SIZE_VARIABLE
unsigned int pageblock_order __read_mostly;
#endif

static void __free_pages_ok(struct page *page, unsigned int order);

/*
 * results with 256, 32 in the lowmem_reserve sysctl:
 *	1G machine -> (16M dma, 800M-16M normal, 1G-800M high)
 *	1G machine -> (16M dma, 784M normal, 224M high)
 *	NORMAL allocation will leave 784M/256 of ram reserved in the ZONE_DMA
 *	HIGHMEM allocation will leave 224M/32 of ram reserved in ZONE_NORMAL
 *	HIGHMEM allocation will leave (224M+784M)/256 of ram reserved in ZONE_DMA
 *
 * TBD: should special case ZONE_DMA32 machines here - in those we normally
 * don't need any ZONE_NORMAL reservation
 */
int sysctl_lowmem_reserve_ratio[MAX_NR_ZONES-1] = {
#ifdef CONFIG_ZONE_DMA
	 256,
#endif
#ifdef CONFIG_ZONE_DMA32
	 256,
#endif
#ifdef CONFIG_HIGHMEM
	 32,
#endif
	 32,
};

EXPORT_SYMBOL(totalram_pages);

static char * const zone_names[MAX_NR_ZONES] = {
#ifdef CONFIG_ZONE_DMA
	 "DMA",
#endif
#ifdef CONFIG_ZONE_DMA32
	 "DMA32",
#endif
	 "Normal",
#ifdef CONFIG_HIGHMEM
	 "HighMem",
#endif
	 "Movable",
#ifdef CONFIG_ZONE_DEVICE
	 "Device",
#endif
};

char * const migratetype_names[MIGRATE_TYPES] = {
	"Unmovable",
	"Movable",
	"Reclaimable",
	"HighAtomic",
#ifdef CONFIG_CMA
	"CMA",
#endif
#ifdef CONFIG_MEMORY_ISOLATION
	"Isolate",
#endif
};

compound_page_dtor * const compound_page_dtors[] = {
	NULL,
	free_compound_page,
#ifdef CONFIG_HUGETLB_PAGE
	free_huge_page,
#endif
#ifdef CONFIG_TRANSPARENT_HUGEPAGE
	free_transhuge_page,
#endif
};

int min_free_kbytes = 1024;
int user_min_free_kbytes = -1;
int watermark_scale_factor = 10;

static unsigned long __meminitdata nr_kernel_pages;
static unsigned long __meminitdata nr_all_pages;
static unsigned long __meminitdata dma_reserve;

#ifdef CONFIG_HAVE_MEMBLOCK_NODE_MAP
static unsigned long __meminitdata arch_zone_lowest_possible_pfn[MAX_NR_ZONES];
static unsigned long __meminitdata arch_zone_highest_possible_pfn[MAX_NR_ZONES];
static unsigned long __initdata required_kernelcore;
static unsigned long __initdata required_movablecore;
static unsigned long __meminitdata zone_movable_pfn[MAX_NUMNODES];
static bool mirrored_kernelcore;

/* movable_zone is the "real" zone pages in ZONE_MOVABLE are taken from */
int movable_zone;
EXPORT_SYMBOL(movable_zone);
#endif /* CONFIG_HAVE_MEMBLOCK_NODE_MAP */

#if MAX_NUMNODES > 1
int nr_node_ids __read_mostly = MAX_NUMNODES;
int nr_online_nodes __read_mostly = 1;
EXPORT_SYMBOL(nr_node_ids);
EXPORT_SYMBOL(nr_online_nodes);
#endif

static DEFINE_LOCAL_IRQ_LOCK(pa_lock);

#ifdef CONFIG_PREEMPT_RT_BASE
# define cpu_lock_irqsave(cpu, flags)		\
	local_lock_irqsave_on(pa_lock, flags, cpu)
# define cpu_unlock_irqrestore(cpu, flags)	\
	local_unlock_irqrestore_on(pa_lock, flags, cpu)
#else
# define cpu_lock_irqsave(cpu, flags)		local_irq_save(flags)
# define cpu_unlock_irqrestore(cpu, flags)	local_irq_restore(flags)
#endif

int page_group_by_mobility_disabled __read_mostly;

#ifdef CONFIG_DEFERRED_STRUCT_PAGE_INIT

/*
 * Determine how many pages need to be initialized durig early boot
 * (non-deferred initialization).
 * The value of first_deferred_pfn will be set later, once non-deferred pages
 * are initialized, but for now set it ULONG_MAX.
 */
static inline void reset_deferred_meminit(pg_data_t *pgdat)
{
	phys_addr_t start_addr, end_addr;
	unsigned long max_pgcnt;
	unsigned long reserved;

	/*
	 * Initialise at least 2G of a node but also take into account that
	 * two large system hashes that can take up 1GB for 0.25TB/node.
	 */
	max_pgcnt = max(2UL << (30 - PAGE_SHIFT),
			(pgdat->node_spanned_pages >> 8));

	/*
	 * Compensate the all the memblock reservations (e.g. crash kernel)
	 * from the initial estimation to make sure we will initialize enough
	 * memory to boot.
	 */
	start_addr = PFN_PHYS(pgdat->node_start_pfn);
	end_addr = PFN_PHYS(pgdat->node_start_pfn + max_pgcnt);
	reserved = memblock_reserved_memory_within(start_addr, end_addr);
	max_pgcnt += PHYS_PFN(reserved);

	pgdat->static_init_pgcnt = min(max_pgcnt, pgdat->node_spanned_pages);
	pgdat->first_deferred_pfn = ULONG_MAX;
}

/* Returns true if the struct page for the pfn is uninitialised */
static inline bool __meminit early_page_uninitialised(unsigned long pfn)
{
	int nid = early_pfn_to_nid(pfn);

	if (node_online(nid) && pfn >= NODE_DATA(nid)->first_deferred_pfn)
		return true;

	return false;
}

/*
 * Returns false when the remaining initialisation should be deferred until
 * later in the boot cycle when it can be parallelised.
 */
static inline bool update_defer_init(pg_data_t *pgdat,
				unsigned long pfn, unsigned long zone_end,
				unsigned long *nr_initialised)
{
	/* Always populate low zones for address-contrained allocations */
	if (zone_end < pgdat_end_pfn(pgdat))
		return true;
	(*nr_initialised)++;
	if ((*nr_initialised > pgdat->static_init_pgcnt) &&
	    (pfn & (PAGES_PER_SECTION - 1)) == 0) {
		pgdat->first_deferred_pfn = pfn;
		return false;
	}

	return true;
}
#else
static inline void reset_deferred_meminit(pg_data_t *pgdat)
{
}

static inline bool early_page_uninitialised(unsigned long pfn)
{
	return false;
}

static inline bool update_defer_init(pg_data_t *pgdat,
				unsigned long pfn, unsigned long zone_end,
				unsigned long *nr_initialised)
{
	return true;
}
#endif

/* Return a pointer to the bitmap storing bits affecting a block of pages */
static inline unsigned long *get_pageblock_bitmap(struct page *page,
							unsigned long pfn)
{
#ifdef CONFIG_SPARSEMEM
	return __pfn_to_section(pfn)->pageblock_flags;
#else
	return page_zone(page)->pageblock_flags;
#endif /* CONFIG_SPARSEMEM */
}

static inline int pfn_to_bitidx(struct page *page, unsigned long pfn)
{
#ifdef CONFIG_SPARSEMEM
	pfn &= (PAGES_PER_SECTION-1);
	return (pfn >> pageblock_order) * NR_PAGEBLOCK_BITS;
#else
	pfn = pfn - round_down(page_zone(page)->zone_start_pfn, pageblock_nr_pages);
	return (pfn >> pageblock_order) * NR_PAGEBLOCK_BITS;
#endif /* CONFIG_SPARSEMEM */
}

/**
 * get_pfnblock_flags_mask - Return the requested group of flags for the pageblock_nr_pages block of pages
 * @page: The page within the block of interest
 * @pfn: The target page frame number
 * @end_bitidx: The last bit of interest to retrieve
 * @mask: mask of bits that the caller is interested in
 *
 * Return: pageblock_bits flags
 */
static __always_inline unsigned long __get_pfnblock_flags_mask(struct page *page,
					unsigned long pfn,
					unsigned long end_bitidx,
					unsigned long mask)
{
	unsigned long *bitmap;
	unsigned long bitidx, word_bitidx;
	unsigned long word;

	bitmap = get_pageblock_bitmap(page, pfn);
	bitidx = pfn_to_bitidx(page, pfn);
	word_bitidx = bitidx / BITS_PER_LONG;
	bitidx &= (BITS_PER_LONG-1);

	word = bitmap[word_bitidx];
	bitidx += end_bitidx;
	return (word >> (BITS_PER_LONG - bitidx - 1)) & mask;
}

unsigned long get_pfnblock_flags_mask(struct page *page, unsigned long pfn,
					unsigned long end_bitidx,
					unsigned long mask)
{
	return __get_pfnblock_flags_mask(page, pfn, end_bitidx, mask);
}

static __always_inline int get_pfnblock_migratetype(struct page *page, unsigned long pfn)
{
	return __get_pfnblock_flags_mask(page, pfn, PB_migrate_end, MIGRATETYPE_MASK);
}

/**
 * set_pfnblock_flags_mask - Set the requested group of flags for a pageblock_nr_pages block of pages
 * @page: The page within the block of interest
 * @flags: The flags to set
 * @pfn: The target page frame number
 * @end_bitidx: The last bit of interest
 * @mask: mask of bits that the caller is interested in
 */
void set_pfnblock_flags_mask(struct page *page, unsigned long flags,
					unsigned long pfn,
					unsigned long end_bitidx,
					unsigned long mask)
{
	unsigned long *bitmap;
	unsigned long bitidx, word_bitidx;
	unsigned long old_word, word;

	BUILD_BUG_ON(NR_PAGEBLOCK_BITS != 4);

	bitmap = get_pageblock_bitmap(page, pfn);
	bitidx = pfn_to_bitidx(page, pfn);
	word_bitidx = bitidx / BITS_PER_LONG;
	bitidx &= (BITS_PER_LONG-1);

	VM_BUG_ON_PAGE(!zone_spans_pfn(page_zone(page), pfn), page);

	bitidx += end_bitidx;
	mask <<= (BITS_PER_LONG - bitidx - 1);
	flags <<= (BITS_PER_LONG - bitidx - 1);

	word = READ_ONCE(bitmap[word_bitidx]);
	for (;;) {
		old_word = cmpxchg(&bitmap[word_bitidx], word, (word & ~mask) | flags);
		if (word == old_word)
			break;
		word = old_word;
	}
}

void set_pageblock_migratetype(struct page *page, int migratetype)
{
	if (unlikely(page_group_by_mobility_disabled &&
		     migratetype < MIGRATE_PCPTYPES))
		migratetype = MIGRATE_UNMOVABLE;

	set_pageblock_flags_group(page, (unsigned long)migratetype,
					PB_migrate, PB_migrate_end);
}

#ifdef CONFIG_DEBUG_VM
static int page_outside_zone_boundaries(struct zone *zone, struct page *page)
{
	int ret = 0;
	unsigned seq;
	unsigned long pfn = page_to_pfn(page);
	unsigned long sp, start_pfn;

	do {
		seq = zone_span_seqbegin(zone);
		start_pfn = zone->zone_start_pfn;
		sp = zone->spanned_pages;
		if (!zone_spans_pfn(zone, pfn))
			ret = 1;
	} while (zone_span_seqretry(zone, seq));

	if (ret)
		pr_err("page 0x%lx outside node %d zone %s [ 0x%lx - 0x%lx ]\n",
			pfn, zone_to_nid(zone), zone->name,
			start_pfn, start_pfn + sp);

	return ret;
}

static int page_is_consistent(struct zone *zone, struct page *page)
{
	if (!pfn_valid_within(page_to_pfn(page)))
		return 0;
	if (zone != page_zone(page))
		return 0;

	return 1;
}
/*
 * Temporary debugging check for pages not lying within a given zone.
 */
static int __maybe_unused bad_range(struct zone *zone, struct page *page)
{
	if (page_outside_zone_boundaries(zone, page))
		return 1;
	if (!page_is_consistent(zone, page))
		return 1;

	return 0;
}
#else
static inline int __maybe_unused bad_range(struct zone *zone, struct page *page)
{
	return 0;
}
#endif

static void bad_page(struct page *page, const char *reason,
		unsigned long bad_flags)
{
	static unsigned long resume;
	static unsigned long nr_shown;
	static unsigned long nr_unshown;

	/*
	 * Allow a burst of 60 reports, then keep quiet for that minute;
	 * or allow a steady drip of one report per second.
	 */
	if (nr_shown == 60) {
		if (time_before(jiffies, resume)) {
			nr_unshown++;
			goto out;
		}
		if (nr_unshown) {
			pr_alert(
			      "BUG: Bad page state: %lu messages suppressed\n",
				nr_unshown);
			nr_unshown = 0;
		}
		nr_shown = 0;
	}
	if (nr_shown++ == 0)
		resume = jiffies + 60 * HZ;

	pr_alert("BUG: Bad page state in process %s  pfn:%05lx\n",
		current->comm, page_to_pfn(page));
	__dump_page(page, reason);
	bad_flags &= page->flags;
	if (bad_flags)
		pr_alert("bad because of flags: %#lx(%pGp)\n",
						bad_flags, &bad_flags);
	dump_page_owner(page);

	print_modules();
	dump_stack();
out:
	/* Leave bad fields for debug, except PageBuddy could make trouble */
	page_mapcount_reset(page); /* remove PageBuddy */
	add_taint(TAINT_BAD_PAGE, LOCKDEP_NOW_UNRELIABLE);
}

/*
 * Higher-order pages are called "compound pages".  They are structured thusly:
 *
 * The first PAGE_SIZE page is called the "head page" and have PG_head set.
 *
 * The remaining PAGE_SIZE pages are called "tail pages". PageTail() is encoded
 * in bit 0 of page->compound_head. The rest of bits is pointer to head page.
 *
 * The first tail page's ->compound_dtor holds the offset in array of compound
 * page destructors. See compound_page_dtors.
 *
 * The first tail page's ->compound_order holds the order of allocation.
 * This usage means that zero-order pages may not be compound.
 */

void free_compound_page(struct page *page)
{
	__free_pages_ok(page, compound_order(page));
}

void prep_compound_page(struct page *page, unsigned int order)
{
	int i;
	int nr_pages = 1 << order;

	set_compound_page_dtor(page, COMPOUND_PAGE_DTOR);
	set_compound_order(page, order);
	__SetPageHead(page);
	for (i = 1; i < nr_pages; i++) {
		struct page *p = page + i;
		set_page_count(p, 0);
		p->mapping = TAIL_MAPPING;
		set_compound_head(p, page);
	}
	atomic_set(compound_mapcount_ptr(page), -1);
}

#ifdef CONFIG_DEBUG_PAGEALLOC
unsigned int _debug_guardpage_minorder;
bool _debug_pagealloc_enabled __read_mostly
			= IS_ENABLED(CONFIG_DEBUG_PAGEALLOC_ENABLE_DEFAULT);
EXPORT_SYMBOL(_debug_pagealloc_enabled);
bool _debug_guardpage_enabled __read_mostly;

static int __init early_debug_pagealloc(char *buf)
{
	if (!buf)
		return -EINVAL;
	return kstrtobool(buf, &_debug_pagealloc_enabled);
}
early_param("debug_pagealloc", early_debug_pagealloc);

static bool need_debug_guardpage(void)
{
	/* If we don't use debug_pagealloc, we don't need guard page */
	if (!debug_pagealloc_enabled())
		return false;

	if (!debug_guardpage_minorder())
		return false;

	return true;
}

static void init_debug_guardpage(void)
{
	if (!debug_pagealloc_enabled())
		return;

	if (!debug_guardpage_minorder())
		return;

	_debug_guardpage_enabled = true;
}

struct page_ext_operations debug_guardpage_ops = {
	.need = need_debug_guardpage,
	.init = init_debug_guardpage,
};

static int __init debug_guardpage_minorder_setup(char *buf)
{
	unsigned long res;

	if (kstrtoul(buf, 10, &res) < 0 ||  res > MAX_ORDER / 2) {
		pr_err("Bad debug_guardpage_minorder value\n");
		return 0;
	}
	_debug_guardpage_minorder = res;
	pr_info("Setting debug_guardpage_minorder to %lu\n", res);
	return 0;
}
early_param("debug_guardpage_minorder", debug_guardpage_minorder_setup);

static inline bool set_page_guard(struct zone *zone, struct page *page,
				unsigned int order, int migratetype)
{
	struct page_ext *page_ext;

	if (!debug_guardpage_enabled())
		return false;

	if (order >= debug_guardpage_minorder())
		return false;

	page_ext = lookup_page_ext(page);
	if (unlikely(!page_ext))
		return false;

	__set_bit(PAGE_EXT_DEBUG_GUARD, &page_ext->flags);

	INIT_LIST_HEAD(&page->lru);
	set_page_private(page, order);
	/* Guard pages are not available for any usage */
	__mod_zone_freepage_state(zone, -(1 << order), migratetype);

	return true;
}

static inline void clear_page_guard(struct zone *zone, struct page *page,
				unsigned int order, int migratetype)
{
	struct page_ext *page_ext;

	if (!debug_guardpage_enabled())
		return;

	page_ext = lookup_page_ext(page);
	if (unlikely(!page_ext))
		return;

	__clear_bit(PAGE_EXT_DEBUG_GUARD, &page_ext->flags);

	set_page_private(page, 0);
	if (!is_migrate_isolate(migratetype))
		__mod_zone_freepage_state(zone, (1 << order), migratetype);
}
#else
struct page_ext_operations debug_guardpage_ops;
static inline bool set_page_guard(struct zone *zone, struct page *page,
			unsigned int order, int migratetype) { return false; }
static inline void clear_page_guard(struct zone *zone, struct page *page,
				unsigned int order, int migratetype) {}
#endif

static inline void set_page_order(struct page *page, unsigned int order)
{
	set_page_private(page, order);
	__SetPageBuddy(page);
}

static inline void rmv_page_order(struct page *page)
{
	__ClearPageBuddy(page);
	set_page_private(page, 0);
}

/*
 * This function checks whether a page is free && is the buddy
 * we can do coalesce a page and its buddy if
 * (a) the buddy is not in a hole (check before calling!) &&
 * (b) the buddy is in the buddy system &&
 * (c) a page and its buddy have the same order &&
 * (d) a page and its buddy are in the same zone.
 *
 * For recording whether a page is in the buddy system, we set ->_mapcount
 * PAGE_BUDDY_MAPCOUNT_VALUE.
 * Setting, clearing, and testing _mapcount PAGE_BUDDY_MAPCOUNT_VALUE is
 * serialized by zone->lock.
 *
 * For recording page's order, we use page_private(page).
 */
static inline int page_is_buddy(struct page *page, struct page *buddy,
							unsigned int order)
{
	if (page_is_guard(buddy) && page_order(buddy) == order) {
		if (page_zone_id(page) != page_zone_id(buddy))
			return 0;

		VM_BUG_ON_PAGE(page_count(buddy) != 0, buddy);

		return 1;
	}

	if (PageBuddy(buddy) && page_order(buddy) == order) {
		/*
		 * zone check is done late to avoid uselessly
		 * calculating zone/node ids for pages that could
		 * never merge.
		 */
		if (page_zone_id(page) != page_zone_id(buddy))
			return 0;

		VM_BUG_ON_PAGE(page_count(buddy) != 0, buddy);

		return 1;
	}
	return 0;
}

/*
 * Freeing function for a buddy system allocator.
 *
 * The concept of a buddy system is to maintain direct-mapped table
 * (containing bit values) for memory blocks of various "orders".
 * The bottom level table contains the map for the smallest allocatable
 * units of memory (here, pages), and each level above it describes
 * pairs of units from the levels below, hence, "buddies".
 * At a high level, all that happens here is marking the table entry
 * at the bottom level available, and propagating the changes upward
 * as necessary, plus some accounting needed to play nicely with other
 * parts of the VM system.
 * At each level, we keep a list of pages, which are heads of continuous
 * free pages of length of (1 << order) and marked with _mapcount
 * PAGE_BUDDY_MAPCOUNT_VALUE. Page's order is recorded in page_private(page)
 * field.
 * So when we are allocating or freeing one, we can derive the state of the
 * other.  That is, if we allocate a small block, and both were
 * free, the remainder of the region must be split into blocks.
 * If a block is freed, and its buddy is also free, then this
 * triggers coalescing into a block of larger size.
 *
 * -- nyc
 */

static inline void __free_one_page(struct page *page,
		unsigned long pfn,
		struct zone *zone, unsigned int order,
		int migratetype)
{
	unsigned long combined_pfn;
	unsigned long uninitialized_var(buddy_pfn);
	struct page *buddy;
	unsigned int max_order;

	max_order = min_t(unsigned int, MAX_ORDER, pageblock_order + 1);

	VM_BUG_ON(!zone_is_initialized(zone));
	VM_BUG_ON_PAGE(page->flags & PAGE_FLAGS_CHECK_AT_PREP, page);

	VM_BUG_ON(migratetype == -1);
	if (likely(!is_migrate_isolate(migratetype)))
		__mod_zone_freepage_state(zone, 1 << order, migratetype);

	VM_BUG_ON_PAGE(pfn & ((1 << order) - 1), page);
	VM_BUG_ON_PAGE(bad_range(zone, page), page);

continue_merging:
	while (order < max_order - 1) {
		buddy_pfn = __find_buddy_pfn(pfn, order);
		buddy = page + (buddy_pfn - pfn);

		if (!pfn_valid_within(buddy_pfn))
			goto done_merging;
		if (!page_is_buddy(page, buddy, order))
			goto done_merging;
		/*
		 * Our buddy is free or it is CONFIG_DEBUG_PAGEALLOC guard page,
		 * merge with it and move up one order.
		 */
		if (page_is_guard(buddy)) {
			clear_page_guard(zone, buddy, order, migratetype);
		} else {
			list_del(&buddy->lru);
			zone->free_area[order].nr_free--;
			rmv_page_order(buddy);
		}
		combined_pfn = buddy_pfn & pfn;
		page = page + (combined_pfn - pfn);
		pfn = combined_pfn;
		order++;
	}
	if (max_order < MAX_ORDER) {
		/* If we are here, it means order is >= pageblock_order.
		 * We want to prevent merge between freepages on isolate
		 * pageblock and normal pageblock. Without this, pageblock
		 * isolation could cause incorrect freepage or CMA accounting.
		 *
		 * We don't want to hit this code for the more frequent
		 * low-order merging.
		 */
		if (unlikely(has_isolate_pageblock(zone))) {
			int buddy_mt;

			buddy_pfn = __find_buddy_pfn(pfn, order);
			buddy = page + (buddy_pfn - pfn);
			buddy_mt = get_pageblock_migratetype(buddy);

			if (migratetype != buddy_mt
					&& (is_migrate_isolate(migratetype) ||
						is_migrate_isolate(buddy_mt)))
				goto done_merging;
		}
		max_order++;
		goto continue_merging;
	}

done_merging:
	set_page_order(page, order);

	/*
	 * If this is not the largest possible page, check if the buddy
	 * of the next-highest order is free. If it is, it's possible
	 * that pages are being freed that will coalesce soon. In case,
	 * that is happening, add the free page to the tail of the list
	 * so it's less likely to be used soon and more likely to be merged
	 * as a higher order page
	 */
	if ((order < MAX_ORDER-2) && pfn_valid_within(buddy_pfn)) {
		struct page *higher_page, *higher_buddy;
		combined_pfn = buddy_pfn & pfn;
		higher_page = page + (combined_pfn - pfn);
		buddy_pfn = __find_buddy_pfn(combined_pfn, order + 1);
		higher_buddy = higher_page + (buddy_pfn - combined_pfn);
		if (pfn_valid_within(buddy_pfn) &&
		    page_is_buddy(higher_page, higher_buddy, order + 1)) {
			list_add_tail(&page->lru,
				&zone->free_area[order].free_list[migratetype]);
			goto out;
		}
	}

	list_add(&page->lru, &zone->free_area[order].free_list[migratetype]);
out:
	zone->free_area[order].nr_free++;
}

/*
 * A bad page could be due to a number of fields. Instead of multiple branches,
 * try and check multiple fields with one check. The caller must do a detailed
 * check if necessary.
 */
static inline bool page_expected_state(struct page *page,
					unsigned long check_flags)
{
	if (unlikely(atomic_read(&page->_mapcount) != -1))
		return false;

	if (unlikely((unsigned long)page->mapping |
			page_ref_count(page) |
#ifdef CONFIG_MEMCG
			(unsigned long)page->mem_cgroup |
#endif
			(page->flags & check_flags)))
		return false;

	return true;
}

static void free_pages_check_bad(struct page *page)
{
	const char *bad_reason;
	unsigned long bad_flags;

	bad_reason = NULL;
	bad_flags = 0;

	if (unlikely(atomic_read(&page->_mapcount) != -1))
		bad_reason = "nonzero mapcount";
	if (unlikely(page->mapping != NULL))
		bad_reason = "non-NULL mapping";
	if (unlikely(page_ref_count(page) != 0))
		bad_reason = "nonzero _refcount";
	if (unlikely(page->flags & PAGE_FLAGS_CHECK_AT_FREE)) {
		bad_reason = "PAGE_FLAGS_CHECK_AT_FREE flag(s) set";
		bad_flags = PAGE_FLAGS_CHECK_AT_FREE;
	}
#ifdef CONFIG_MEMCG
	if (unlikely(page->mem_cgroup))
		bad_reason = "page still charged to cgroup";
#endif
	bad_page(page, bad_reason, bad_flags);
}

static inline int free_pages_check(struct page *page)
{
	if (likely(page_expected_state(page, PAGE_FLAGS_CHECK_AT_FREE)))
		return 0;

	/* Something has gone sideways, find it */
	free_pages_check_bad(page);
	return 1;
}

static int free_tail_pages_check(struct page *head_page, struct page *page)
{
	int ret = 1;

	/*
	 * We rely page->lru.next never has bit 0 set, unless the page
	 * is PageTail(). Let's make sure that's true even for poisoned ->lru.
	 */
	BUILD_BUG_ON((unsigned long)LIST_POISON1 & 1);

	if (!IS_ENABLED(CONFIG_DEBUG_VM)) {
		ret = 0;
		goto out;
	}
	switch (page - head_page) {
	case 1:
		/* the first tail page: ->mapping is compound_mapcount() */
		if (unlikely(compound_mapcount(page))) {
			bad_page(page, "nonzero compound_mapcount", 0);
			goto out;
		}
		break;
	case 2:
		/*
		 * the second tail page: ->mapping is
		 * page_deferred_list().next -- ignore value.
		 */
		break;
	default:
		if (page->mapping != TAIL_MAPPING) {
			bad_page(page, "corrupted mapping in tail page", 0);
			goto out;
		}
		break;
	}
	if (unlikely(!PageTail(page))) {
		bad_page(page, "PageTail not set", 0);
		goto out;
	}
	if (unlikely(compound_head(page) != head_page)) {
		bad_page(page, "compound_head not consistent", 0);
		goto out;
	}
	ret = 0;
out:
	page->mapping = NULL;
	clear_compound_head(page);
	return ret;
}

static __always_inline bool free_pages_prepare(struct page *page,
					unsigned int order, bool check_free)
{
	int bad = 0;

	VM_BUG_ON_PAGE(PageTail(page), page);

	trace_mm_page_free(page, order);

	/*
	 * Check tail pages before head page information is cleared to
	 * avoid checking PageCompound for order-0 pages.
	 */
	if (unlikely(order)) {
		bool compound = PageCompound(page);
		int i;

		VM_BUG_ON_PAGE(compound && compound_order(page) != order, page);

		if (compound)
			ClearPageDoubleMap(page);
		for (i = 1; i < (1 << order); i++) {
			if (compound)
				bad += free_tail_pages_check(page, page + i);
			if (unlikely(free_pages_check(page + i))) {
				bad++;
				continue;
			}
			(page + i)->flags &= ~PAGE_FLAGS_CHECK_AT_PREP;
		}
	}
	if (PageMappingFlags(page))
		page->mapping = NULL;
	if (memcg_kmem_enabled() && PageKmemcg(page))
		memcg_kmem_uncharge(page, order);
	if (check_free)
		bad += free_pages_check(page);
	if (bad)
		return false;

	page_cpupid_reset_last(page);
	page->flags &= ~PAGE_FLAGS_CHECK_AT_PREP;
	reset_page_owner(page, order);

	if (!PageHighMem(page)) {
		debug_check_no_locks_freed(page_address(page),
					   PAGE_SIZE << order);
		debug_check_no_obj_freed(page_address(page),
					   PAGE_SIZE << order);
	}
	arch_free_page(page, order);
	kernel_poison_pages(page, 1 << order, 0);
	kernel_map_pages(page, 1 << order, 0);
	kasan_free_pages(page, order);

	return true;
}

#ifdef CONFIG_DEBUG_VM
static inline bool free_pcp_prepare(struct page *page)
{
	return free_pages_prepare(page, 0, true);
}

static inline bool bulkfree_pcp_prepare(struct page *page)
{
	return false;
}
#else
static bool free_pcp_prepare(struct page *page)
{
	return free_pages_prepare(page, 0, false);
}

static bool bulkfree_pcp_prepare(struct page *page)
{
	return free_pages_check(page);
}
#endif /* CONFIG_DEBUG_VM */

/*
 * Frees a number of pages which have been collected from the pcp lists.
 * Assumes all pages on list are in same zone, and of same order.
 * count is the number of pages to free.
 *
 * If the zone was previously in an "all pages pinned" state then look to
 * see if this freeing clears that state.
 *
 * And clear the zone's pages_scanned counter, to hold off the "all pages are
 * pinned" detection logic.
 */
static void free_pcppages_bulk(struct zone *zone, int count,
			       struct list_head *list)
{
	bool isolated_pageblocks;
	unsigned long flags;

	spin_lock_irqsave(&zone->lock, flags);
	isolated_pageblocks = has_isolate_pageblock(zone);

<<<<<<< HEAD
	while (!list_empty(list)) {
		struct page *page;
		int mt; /* migratetype of the to-be-freed page */

		page = list_first_entry(list, struct page, lru);
		/* must delete as __free_one_page list manipulates */
		list_del(&page->lru);

		mt = get_pcppage_migratetype(page);
		/* MIGRATE_ISOLATE page should not go to pcplists */
		VM_BUG_ON_PAGE(is_migrate_isolate(mt), page);
		/* Pageblock could have been isolated meanwhile */
		if (unlikely(isolated_pageblocks))
			mt = get_pageblock_migratetype(page);

		if (bulkfree_pcp_prepare(page))
			continue;

		__free_one_page(page, page_to_pfn(page), zone, 0, mt);
		trace_mm_page_pcpu_drain(page, 0, mt);
		count--;
	}
	WARN_ON(count != 0);
	spin_unlock_irqrestore(&zone->lock, flags);
}

/*
 * Moves a number of pages from the PCP lists to free list which
 * is freed outside of the locked region.
 *
 * Assumes all pages on list are in same zone, and of same order.
 * count is the number of pages to free.
 */
static void isolate_pcp_pages(int count, struct per_cpu_pages *src,
			      struct list_head *dst)
{
	int migratetype = 0;
	int batch_free = 0;

=======
	/*
	 * Ensure proper count is passed which otherwise would stuck in the
	 * below while (list_empty(list)) loop.
	 */
	count = min(pcp->count, count);
>>>>>>> d7e78d08
	while (count) {
		struct page *page;
		struct list_head *list;

		/*
		 * Remove pages from lists in a round-robin fashion. A
		 * batch_free count is maintained that is incremented when an
		 * empty list is encountered.  This is so more pages are freed
		 * off fuller lists instead of spinning excessively around empty
		 * lists
		 */
		do {
			batch_free++;
			if (++migratetype == MIGRATE_PCPTYPES)
				migratetype = 0;
			list = &src->lists[migratetype];
		} while (list_empty(list));

		/* This is the only non-empty list. Free them all. */
		if (batch_free == MIGRATE_PCPTYPES)
			batch_free = count;

		do {
			page = list_last_entry(list, struct page, lru);
			list_del(&page->lru);

			list_add(&page->lru, dst);
		} while (--count && --batch_free && !list_empty(list));
	}
}

static void free_one_page(struct zone *zone,
				struct page *page, unsigned long pfn,
				unsigned int order,
				int migratetype)
{
	unsigned long flags;

	spin_lock_irqsave(&zone->lock, flags);
	if (unlikely(has_isolate_pageblock(zone) ||
		is_migrate_isolate(migratetype))) {
		migratetype = get_pfnblock_migratetype(page, pfn);
	}
	__free_one_page(page, pfn, zone, order, migratetype);
	spin_unlock_irqrestore(&zone->lock, flags);
}

static void __meminit __init_single_page(struct page *page, unsigned long pfn,
				unsigned long zone, int nid)
{
	set_page_links(page, zone, nid, pfn);
	init_page_count(page);
	page_mapcount_reset(page);
	page_cpupid_reset_last(page);

	INIT_LIST_HEAD(&page->lru);
#ifdef WANT_PAGE_VIRTUAL
	/* The shift won't overflow because ZONE_NORMAL is below 4G. */
	if (!is_highmem_idx(zone))
		set_page_address(page, __va(pfn << PAGE_SHIFT));
#endif
}

static void __meminit __init_single_pfn(unsigned long pfn, unsigned long zone,
					int nid)
{
	return __init_single_page(pfn_to_page(pfn), pfn, zone, nid);
}

#ifdef CONFIG_DEFERRED_STRUCT_PAGE_INIT
static void __meminit init_reserved_page(unsigned long pfn)
{
	pg_data_t *pgdat;
	int nid, zid;

	if (!early_page_uninitialised(pfn))
		return;

	nid = early_pfn_to_nid(pfn);
	pgdat = NODE_DATA(nid);

	for (zid = 0; zid < MAX_NR_ZONES; zid++) {
		struct zone *zone = &pgdat->node_zones[zid];

		if (pfn >= zone->zone_start_pfn && pfn < zone_end_pfn(zone))
			break;
	}
	__init_single_pfn(pfn, zid, nid);
}
#else
static inline void init_reserved_page(unsigned long pfn)
{
}
#endif /* CONFIG_DEFERRED_STRUCT_PAGE_INIT */

/*
 * Initialised pages do not have PageReserved set. This function is
 * called for each range allocated by the bootmem allocator and
 * marks the pages PageReserved. The remaining valid pages are later
 * sent to the buddy page allocator.
 */
void __meminit reserve_bootmem_region(phys_addr_t start, phys_addr_t end)
{
	unsigned long start_pfn = PFN_DOWN(start);
	unsigned long end_pfn = PFN_UP(end);

	for (; start_pfn < end_pfn; start_pfn++) {
		if (pfn_valid(start_pfn)) {
			struct page *page = pfn_to_page(start_pfn);

			init_reserved_page(start_pfn);

			/* Avoid false-positive PageTail() */
			INIT_LIST_HEAD(&page->lru);

			SetPageReserved(page);
		}
	}
}

static void __free_pages_ok(struct page *page, unsigned int order)
{
	unsigned long flags;
	int migratetype;
	unsigned long pfn = page_to_pfn(page);

	if (!free_pages_prepare(page, order, true))
		return;

	migratetype = get_pfnblock_migratetype(page, pfn);
	local_lock_irqsave(pa_lock, flags);
	__count_vm_events(PGFREE, 1 << order);
	free_one_page(page_zone(page), page, pfn, order, migratetype);
	local_unlock_irqrestore(pa_lock, flags);
}

static void __init __free_pages_boot_core(struct page *page, unsigned int order)
{
	unsigned int nr_pages = 1 << order;
	struct page *p = page;
	unsigned int loop;

	prefetchw(p);
	for (loop = 0; loop < (nr_pages - 1); loop++, p++) {
		prefetchw(p + 1);
		__ClearPageReserved(p);
		set_page_count(p, 0);
	}
	__ClearPageReserved(p);
	set_page_count(p, 0);

	page_zone(page)->managed_pages += nr_pages;
	set_page_refcounted(page);
	__free_pages(page, order);
}

#if defined(CONFIG_HAVE_ARCH_EARLY_PFN_TO_NID) || \
	defined(CONFIG_HAVE_MEMBLOCK_NODE_MAP)

static struct mminit_pfnnid_cache early_pfnnid_cache __meminitdata;

int __meminit early_pfn_to_nid(unsigned long pfn)
{
	static DEFINE_SPINLOCK(early_pfn_lock);
	int nid;

	spin_lock(&early_pfn_lock);
	nid = __early_pfn_to_nid(pfn, &early_pfnnid_cache);
	if (nid < 0)
		nid = first_online_node;
	spin_unlock(&early_pfn_lock);

	return nid;
}
#endif

#ifdef CONFIG_NODES_SPAN_OTHER_NODES
static inline bool __meminit __maybe_unused
meminit_pfn_in_nid(unsigned long pfn, int node,
		   struct mminit_pfnnid_cache *state)
{
	int nid;

	nid = __early_pfn_to_nid(pfn, state);
	if (nid >= 0 && nid != node)
		return false;
	return true;
}

/* Only safe to use early in boot when initialisation is single-threaded */
static inline bool __meminit early_pfn_in_nid(unsigned long pfn, int node)
{
	return meminit_pfn_in_nid(pfn, node, &early_pfnnid_cache);
}

#else

static inline bool __meminit early_pfn_in_nid(unsigned long pfn, int node)
{
	return true;
}
static inline bool __meminit  __maybe_unused
meminit_pfn_in_nid(unsigned long pfn, int node,
		   struct mminit_pfnnid_cache *state)
{
	return true;
}
#endif


void __init __free_pages_bootmem(struct page *page, unsigned long pfn,
							unsigned int order)
{
	if (early_page_uninitialised(pfn))
		return;
	return __free_pages_boot_core(page, order);
}

/*
 * Check that the whole (or subset of) a pageblock given by the interval of
 * [start_pfn, end_pfn) is valid and within the same zone, before scanning it
 * with the migration of free compaction scanner. The scanners then need to
 * use only pfn_valid_within() check for arches that allow holes within
 * pageblocks.
 *
 * Return struct page pointer of start_pfn, or NULL if checks were not passed.
 *
 * It's possible on some configurations to have a setup like node0 node1 node0
 * i.e. it's possible that all pages within a zones range of pages do not
 * belong to a single zone. We assume that a border between node0 and node1
 * can occur within a single pageblock, but not a node0 node1 node0
 * interleaving within a single pageblock. It is therefore sufficient to check
 * the first and last page of a pageblock and avoid checking each individual
 * page in a pageblock.
 */
struct page *__pageblock_pfn_to_page(unsigned long start_pfn,
				     unsigned long end_pfn, struct zone *zone)
{
	struct page *start_page;
	struct page *end_page;

	/* end_pfn is one past the range we are checking */
	end_pfn--;

	if (!pfn_valid(start_pfn) || !pfn_valid(end_pfn))
		return NULL;

	start_page = pfn_to_online_page(start_pfn);
	if (!start_page)
		return NULL;

	if (page_zone(start_page) != zone)
		return NULL;

	end_page = pfn_to_page(end_pfn);

	/* This gives a shorter code than deriving page_zone(end_page) */
	if (page_zone_id(start_page) != page_zone_id(end_page))
		return NULL;

	return start_page;
}

void set_zone_contiguous(struct zone *zone)
{
	unsigned long block_start_pfn = zone->zone_start_pfn;
	unsigned long block_end_pfn;

	block_end_pfn = ALIGN(block_start_pfn + 1, pageblock_nr_pages);
	for (; block_start_pfn < zone_end_pfn(zone);
			block_start_pfn = block_end_pfn,
			 block_end_pfn += pageblock_nr_pages) {

		block_end_pfn = min(block_end_pfn, zone_end_pfn(zone));

		if (!__pageblock_pfn_to_page(block_start_pfn,
					     block_end_pfn, zone))
			return;
		cond_resched();
	}

	/* We confirm that there is no hole */
	zone->contiguous = true;
}

void clear_zone_contiguous(struct zone *zone)
{
	zone->contiguous = false;
}

#ifdef CONFIG_DEFERRED_STRUCT_PAGE_INIT
static void __init deferred_free_range(struct page *page,
					unsigned long pfn, int nr_pages)
{
	int i;

	if (!page)
		return;

	/* Free a large naturally-aligned chunk if possible */
	if (nr_pages == pageblock_nr_pages &&
	    (pfn & (pageblock_nr_pages - 1)) == 0) {
		set_pageblock_migratetype(page, MIGRATE_MOVABLE);
		__free_pages_boot_core(page, pageblock_order);
		return;
	}

	for (i = 0; i < nr_pages; i++, page++, pfn++) {
		if ((pfn & (pageblock_nr_pages - 1)) == 0)
			set_pageblock_migratetype(page, MIGRATE_MOVABLE);
		__free_pages_boot_core(page, 0);
	}
}

/* Completion tracking for deferred_init_memmap() threads */
static atomic_t pgdat_init_n_undone __initdata;
static __initdata DECLARE_COMPLETION(pgdat_init_all_done_comp);

static inline void __init pgdat_init_report_one_done(void)
{
	if (atomic_dec_and_test(&pgdat_init_n_undone))
		complete(&pgdat_init_all_done_comp);
}

/* Initialise remaining memory on a node */
static int __init deferred_init_memmap(void *data)
{
	pg_data_t *pgdat = data;
	int nid = pgdat->node_id;
	struct mminit_pfnnid_cache nid_init_state = { };
	unsigned long start = jiffies;
	unsigned long nr_pages = 0;
	unsigned long walk_start, walk_end;
	int i, zid;
	struct zone *zone;
	unsigned long first_init_pfn = pgdat->first_deferred_pfn;
	const struct cpumask *cpumask = cpumask_of_node(pgdat->node_id);

	if (first_init_pfn == ULONG_MAX) {
		pgdat_init_report_one_done();
		return 0;
	}

	/* Bind memory initialisation thread to a local node if possible */
	if (!cpumask_empty(cpumask))
		set_cpus_allowed_ptr(current, cpumask);

	/* Sanity check boundaries */
	BUG_ON(pgdat->first_deferred_pfn < pgdat->node_start_pfn);
	BUG_ON(pgdat->first_deferred_pfn > pgdat_end_pfn(pgdat));
	pgdat->first_deferred_pfn = ULONG_MAX;

	/* Only the highest zone is deferred so find it */
	for (zid = 0; zid < MAX_NR_ZONES; zid++) {
		zone = pgdat->node_zones + zid;
		if (first_init_pfn < zone_end_pfn(zone))
			break;
	}

	for_each_mem_pfn_range(i, nid, &walk_start, &walk_end, NULL) {
		unsigned long pfn, end_pfn;
		struct page *page = NULL;
		struct page *free_base_page = NULL;
		unsigned long free_base_pfn = 0;
		int nr_to_free = 0;

		end_pfn = min(walk_end, zone_end_pfn(zone));
		pfn = first_init_pfn;
		if (pfn < walk_start)
			pfn = walk_start;
		if (pfn < zone->zone_start_pfn)
			pfn = zone->zone_start_pfn;

		for (; pfn < end_pfn; pfn++) {
			if (!pfn_valid_within(pfn))
				goto free_range;

			/*
			 * Ensure pfn_valid is checked every
			 * pageblock_nr_pages for memory holes
			 */
			if ((pfn & (pageblock_nr_pages - 1)) == 0) {
				if (!pfn_valid(pfn)) {
					page = NULL;
					goto free_range;
				}
			}

			if (!meminit_pfn_in_nid(pfn, nid, &nid_init_state)) {
				page = NULL;
				goto free_range;
			}

			/* Minimise pfn page lookups and scheduler checks */
			if (page && (pfn & (pageblock_nr_pages - 1)) != 0) {
				page++;
			} else {
				nr_pages += nr_to_free;
				deferred_free_range(free_base_page,
						free_base_pfn, nr_to_free);
				free_base_page = NULL;
				free_base_pfn = nr_to_free = 0;

				page = pfn_to_page(pfn);
				cond_resched();
			}

			if (page->flags) {
				VM_BUG_ON(page_zone(page) != zone);
				goto free_range;
			}

			__init_single_page(page, pfn, zid, nid);
			if (!free_base_page) {
				free_base_page = page;
				free_base_pfn = pfn;
				nr_to_free = 0;
			}
			nr_to_free++;

			/* Where possible, batch up pages for a single free */
			continue;
free_range:
			/* Free the current block of pages to allocator */
			nr_pages += nr_to_free;
			deferred_free_range(free_base_page, free_base_pfn,
								nr_to_free);
			free_base_page = NULL;
			free_base_pfn = nr_to_free = 0;
		}
		/* Free the last block of pages to allocator */
		nr_pages += nr_to_free;
		deferred_free_range(free_base_page, free_base_pfn, nr_to_free);

		first_init_pfn = max(end_pfn, first_init_pfn);
	}

	/* Sanity check that the next zone really is unpopulated */
	WARN_ON(++zid < MAX_NR_ZONES && populated_zone(++zone));

	pr_info("node %d initialised, %lu pages in %ums\n", nid, nr_pages,
					jiffies_to_msecs(jiffies - start));

	pgdat_init_report_one_done();
	return 0;
}
#endif /* CONFIG_DEFERRED_STRUCT_PAGE_INIT */

void __init page_alloc_init_late(void)
{
	struct zone *zone;

#ifdef CONFIG_DEFERRED_STRUCT_PAGE_INIT
	int nid;

	/* There will be num_node_state(N_MEMORY) threads */
	atomic_set(&pgdat_init_n_undone, num_node_state(N_MEMORY));
	for_each_node_state(nid, N_MEMORY) {
		kthread_run(deferred_init_memmap, NODE_DATA(nid), "pgdatinit%d", nid);
	}

	/* Block until all are initialised */
	wait_for_completion(&pgdat_init_all_done_comp);

	/* Reinit limits that are based on free pages after the kernel is up */
	files_maxfiles_init();
#endif
#ifdef CONFIG_ARCH_DISCARD_MEMBLOCK
	/* Discard memblock private memory */
	memblock_discard();
#endif

	for_each_populated_zone(zone)
		set_zone_contiguous(zone);
}

#ifdef CONFIG_CMA
/* Free whole pageblock and set its migration type to MIGRATE_CMA. */
void __init init_cma_reserved_pageblock(struct page *page)
{
	unsigned i = pageblock_nr_pages;
	struct page *p = page;

	do {
		__ClearPageReserved(p);
		set_page_count(p, 0);
	} while (++p, --i);

	set_pageblock_migratetype(page, MIGRATE_CMA);

	if (pageblock_order >= MAX_ORDER) {
		i = pageblock_nr_pages;
		p = page;
		do {
			set_page_refcounted(p);
			__free_pages(p, MAX_ORDER - 1);
			p += MAX_ORDER_NR_PAGES;
		} while (i -= MAX_ORDER_NR_PAGES);
	} else {
		set_page_refcounted(page);
		__free_pages(page, pageblock_order);
	}

	adjust_managed_page_count(page, pageblock_nr_pages);
}
#endif

/*
 * The order of subdivision here is critical for the IO subsystem.
 * Please do not alter this order without good reasons and regression
 * testing. Specifically, as large blocks of memory are subdivided,
 * the order in which smaller blocks are delivered depends on the order
 * they're subdivided in this function. This is the primary factor
 * influencing the order in which pages are delivered to the IO
 * subsystem according to empirical testing, and this is also justified
 * by considering the behavior of a buddy system containing a single
 * large block of memory acted on by a series of small allocations.
 * This behavior is a critical factor in sglist merging's success.
 *
 * -- nyc
 */
static inline void expand(struct zone *zone, struct page *page,
	int low, int high, struct free_area *area,
	int migratetype)
{
	unsigned long size = 1 << high;

	while (high > low) {
		area--;
		high--;
		size >>= 1;
		VM_BUG_ON_PAGE(bad_range(zone, &page[size]), &page[size]);

		/*
		 * Mark as guard pages (or page), that will allow to
		 * merge back to allocator when buddy will be freed.
		 * Corresponding page table entries will not be touched,
		 * pages will stay not present in virtual address space
		 */
		if (set_page_guard(zone, &page[size], high, migratetype))
			continue;

		list_add(&page[size].lru, &area->free_list[migratetype]);
		area->nr_free++;
		set_page_order(&page[size], high);
	}
}

static void check_new_page_bad(struct page *page)
{
	const char *bad_reason = NULL;
	unsigned long bad_flags = 0;

	if (unlikely(atomic_read(&page->_mapcount) != -1))
		bad_reason = "nonzero mapcount";
	if (unlikely(page->mapping != NULL))
		bad_reason = "non-NULL mapping";
	if (unlikely(page_ref_count(page) != 0))
		bad_reason = "nonzero _count";
	if (unlikely(page->flags & __PG_HWPOISON)) {
		bad_reason = "HWPoisoned (hardware-corrupted)";
		bad_flags = __PG_HWPOISON;
		/* Don't complain about hwpoisoned pages */
		page_mapcount_reset(page); /* remove PageBuddy */
		return;
	}
	if (unlikely(page->flags & PAGE_FLAGS_CHECK_AT_PREP)) {
		bad_reason = "PAGE_FLAGS_CHECK_AT_PREP flag set";
		bad_flags = PAGE_FLAGS_CHECK_AT_PREP;
	}
#ifdef CONFIG_MEMCG
	if (unlikely(page->mem_cgroup))
		bad_reason = "page still charged to cgroup";
#endif
	bad_page(page, bad_reason, bad_flags);
}

/*
 * This page is about to be returned from the page allocator
 */
static inline int check_new_page(struct page *page)
{
	if (likely(page_expected_state(page,
				PAGE_FLAGS_CHECK_AT_PREP|__PG_HWPOISON)))
		return 0;

	check_new_page_bad(page);
	return 1;
}

static inline bool free_pages_prezeroed(void)
{
	return IS_ENABLED(CONFIG_PAGE_POISONING_ZERO) &&
		page_poisoning_enabled();
}

#ifdef CONFIG_DEBUG_VM
static bool check_pcp_refill(struct page *page)
{
	return false;
}

static bool check_new_pcp(struct page *page)
{
	return check_new_page(page);
}
#else
static bool check_pcp_refill(struct page *page)
{
	return check_new_page(page);
}
static bool check_new_pcp(struct page *page)
{
	return false;
}
#endif /* CONFIG_DEBUG_VM */

static bool check_new_pages(struct page *page, unsigned int order)
{
	int i;
	for (i = 0; i < (1 << order); i++) {
		struct page *p = page + i;

		if (unlikely(check_new_page(p)))
			return true;
	}

	return false;
}

inline void post_alloc_hook(struct page *page, unsigned int order,
				gfp_t gfp_flags)
{
	set_page_private(page, 0);
	set_page_refcounted(page);

	arch_alloc_page(page, order);
	kernel_map_pages(page, 1 << order, 1);
	kasan_alloc_pages(page, order);
	kernel_poison_pages(page, 1 << order, 1);
	set_page_owner(page, order, gfp_flags);
}

static void prep_new_page(struct page *page, unsigned int order, gfp_t gfp_flags,
							unsigned int alloc_flags)
{
	int i;

	post_alloc_hook(page, order, gfp_flags);

	if (!free_pages_prezeroed() && (gfp_flags & __GFP_ZERO))
		for (i = 0; i < (1 << order); i++)
			clear_highpage(page + i);

	if (order && (gfp_flags & __GFP_COMP))
		prep_compound_page(page, order);

	/*
	 * page is set pfmemalloc when ALLOC_NO_WATERMARKS was necessary to
	 * allocate the page. The expectation is that the caller is taking
	 * steps that will free more memory. The caller should avoid the page
	 * being used for !PFMEMALLOC purposes.
	 */
	if (alloc_flags & ALLOC_NO_WATERMARKS)
		set_page_pfmemalloc(page);
	else
		clear_page_pfmemalloc(page);
}

/*
 * Go through the free lists for the given migratetype and remove
 * the smallest available page from the freelists
 */
static inline
struct page *__rmqueue_smallest(struct zone *zone, unsigned int order,
						int migratetype)
{
	unsigned int current_order;
	struct free_area *area;
	struct page *page;

	/* Find a page of the appropriate size in the preferred list */
	for (current_order = order; current_order < MAX_ORDER; ++current_order) {
		area = &(zone->free_area[current_order]);
		page = list_first_entry_or_null(&area->free_list[migratetype],
							struct page, lru);
		if (!page)
			continue;
		list_del(&page->lru);
		rmv_page_order(page);
		area->nr_free--;
		expand(zone, page, order, current_order, area, migratetype);
		set_pcppage_migratetype(page, migratetype);
		return page;
	}

	return NULL;
}


/*
 * This array describes the order lists are fallen back to when
 * the free lists for the desirable migrate type are depleted
 */
static int fallbacks[MIGRATE_TYPES][4] = {
	[MIGRATE_UNMOVABLE]   = { MIGRATE_RECLAIMABLE, MIGRATE_MOVABLE,   MIGRATE_TYPES },
	[MIGRATE_RECLAIMABLE] = { MIGRATE_UNMOVABLE,   MIGRATE_MOVABLE,   MIGRATE_TYPES },
	[MIGRATE_MOVABLE]     = { MIGRATE_RECLAIMABLE, MIGRATE_UNMOVABLE, MIGRATE_TYPES },
#ifdef CONFIG_CMA
	[MIGRATE_CMA]         = { MIGRATE_TYPES }, /* Never used */
#endif
#ifdef CONFIG_MEMORY_ISOLATION
	[MIGRATE_ISOLATE]     = { MIGRATE_TYPES }, /* Never used */
#endif
};

#ifdef CONFIG_CMA
static struct page *__rmqueue_cma_fallback(struct zone *zone,
					unsigned int order)
{
	return __rmqueue_smallest(zone, order, MIGRATE_CMA);
}
#else
static inline struct page *__rmqueue_cma_fallback(struct zone *zone,
					unsigned int order) { return NULL; }
#endif

/*
 * Move the free pages in a range to the free lists of the requested type.
 * Note that start_page and end_pages are not aligned on a pageblock
 * boundary. If alignment is required, use move_freepages_block()
 */
static int move_freepages(struct zone *zone,
			  struct page *start_page, struct page *end_page,
			  int migratetype, int *num_movable)
{
	struct page *page;
	unsigned int order;
	int pages_moved = 0;

#ifndef CONFIG_HOLES_IN_ZONE
	/*
	 * page_zone is not safe to call in this context when
	 * CONFIG_HOLES_IN_ZONE is set. This bug check is probably redundant
	 * anyway as we check zone boundaries in move_freepages_block().
	 * Remove at a later date when no bug reports exist related to
	 * grouping pages by mobility
	 */
	VM_BUG_ON(page_zone(start_page) != page_zone(end_page));
#endif

	if (num_movable)
		*num_movable = 0;

	for (page = start_page; page <= end_page;) {
		if (!pfn_valid_within(page_to_pfn(page))) {
			page++;
			continue;
		}

		/* Make sure we are not inadvertently changing nodes */
		VM_BUG_ON_PAGE(page_to_nid(page) != zone_to_nid(zone), page);

		if (!PageBuddy(page)) {
			/*
			 * We assume that pages that could be isolated for
			 * migration are movable. But we don't actually try
			 * isolating, as that would be expensive.
			 */
			if (num_movable &&
					(PageLRU(page) || __PageMovable(page)))
				(*num_movable)++;

			page++;
			continue;
		}

		order = page_order(page);
		list_move(&page->lru,
			  &zone->free_area[order].free_list[migratetype]);
		page += 1 << order;
		pages_moved += 1 << order;
	}

	return pages_moved;
}

int move_freepages_block(struct zone *zone, struct page *page,
				int migratetype, int *num_movable)
{
	unsigned long start_pfn, end_pfn;
	struct page *start_page, *end_page;

	start_pfn = page_to_pfn(page);
	start_pfn = start_pfn & ~(pageblock_nr_pages-1);
	start_page = pfn_to_page(start_pfn);
	end_page = start_page + pageblock_nr_pages - 1;
	end_pfn = start_pfn + pageblock_nr_pages - 1;

	/* Do not cross zone boundaries */
	if (!zone_spans_pfn(zone, start_pfn))
		start_page = page;
	if (!zone_spans_pfn(zone, end_pfn))
		return 0;

	return move_freepages(zone, start_page, end_page, migratetype,
								num_movable);
}

static void change_pageblock_range(struct page *pageblock_page,
					int start_order, int migratetype)
{
	int nr_pageblocks = 1 << (start_order - pageblock_order);

	while (nr_pageblocks--) {
		set_pageblock_migratetype(pageblock_page, migratetype);
		pageblock_page += pageblock_nr_pages;
	}
}

/*
 * When we are falling back to another migratetype during allocation, try to
 * steal extra free pages from the same pageblocks to satisfy further
 * allocations, instead of polluting multiple pageblocks.
 *
 * If we are stealing a relatively large buddy page, it is likely there will
 * be more free pages in the pageblock, so try to steal them all. For
 * reclaimable and unmovable allocations, we steal regardless of page size,
 * as fragmentation caused by those allocations polluting movable pageblocks
 * is worse than movable allocations stealing from unmovable and reclaimable
 * pageblocks.
 */
static bool can_steal_fallback(unsigned int order, int start_mt)
{
	/*
	 * Leaving this order check is intended, although there is
	 * relaxed order check in next check. The reason is that
	 * we can actually steal whole pageblock if this condition met,
	 * but, below check doesn't guarantee it and that is just heuristic
	 * so could be changed anytime.
	 */
	if (order >= pageblock_order)
		return true;

	if (order >= pageblock_order / 2 ||
		start_mt == MIGRATE_RECLAIMABLE ||
		start_mt == MIGRATE_UNMOVABLE ||
		page_group_by_mobility_disabled)
		return true;

	return false;
}

/*
 * This function implements actual steal behaviour. If order is large enough,
 * we can steal whole pageblock. If not, we first move freepages in this
 * pageblock to our migratetype and determine how many already-allocated pages
 * are there in the pageblock with a compatible migratetype. If at least half
 * of pages are free or compatible, we can change migratetype of the pageblock
 * itself, so pages freed in the future will be put on the correct free list.
 */
static void steal_suitable_fallback(struct zone *zone, struct page *page,
					int start_type, bool whole_block)
{
	unsigned int current_order = page_order(page);
	struct free_area *area;
	int free_pages, movable_pages, alike_pages;
	int old_block_type;

	old_block_type = get_pageblock_migratetype(page);

	/*
	 * This can happen due to races and we want to prevent broken
	 * highatomic accounting.
	 */
	if (is_migrate_highatomic(old_block_type))
		goto single_page;

	/* Take ownership for orders >= pageblock_order */
	if (current_order >= pageblock_order) {
		change_pageblock_range(page, current_order, start_type);
		goto single_page;
	}

	/* We are not allowed to try stealing from the whole block */
	if (!whole_block)
		goto single_page;

	free_pages = move_freepages_block(zone, page, start_type,
						&movable_pages);
	/*
	 * Determine how many pages are compatible with our allocation.
	 * For movable allocation, it's the number of movable pages which
	 * we just obtained. For other types it's a bit more tricky.
	 */
	if (start_type == MIGRATE_MOVABLE) {
		alike_pages = movable_pages;
	} else {
		/*
		 * If we are falling back a RECLAIMABLE or UNMOVABLE allocation
		 * to MOVABLE pageblock, consider all non-movable pages as
		 * compatible. If it's UNMOVABLE falling back to RECLAIMABLE or
		 * vice versa, be conservative since we can't distinguish the
		 * exact migratetype of non-movable pages.
		 */
		if (old_block_type == MIGRATE_MOVABLE)
			alike_pages = pageblock_nr_pages
						- (free_pages + movable_pages);
		else
			alike_pages = 0;
	}

	/* moving whole block can fail due to zone boundary conditions */
	if (!free_pages)
		goto single_page;

	/*
	 * If a sufficient number of pages in the block are either free or of
	 * comparable migratability as our allocation, claim the whole block.
	 */
	if (free_pages + alike_pages >= (1 << (pageblock_order-1)) ||
			page_group_by_mobility_disabled)
		set_pageblock_migratetype(page, start_type);

	return;

single_page:
	area = &zone->free_area[current_order];
	list_move(&page->lru, &area->free_list[start_type]);
}

/*
 * Check whether there is a suitable fallback freepage with requested order.
 * If only_stealable is true, this function returns fallback_mt only if
 * we can steal other freepages all together. This would help to reduce
 * fragmentation due to mixed migratetype pages in one pageblock.
 */
int find_suitable_fallback(struct free_area *area, unsigned int order,
			int migratetype, bool only_stealable, bool *can_steal)
{
	int i;
	int fallback_mt;

	if (area->nr_free == 0)
		return -1;

	*can_steal = false;
	for (i = 0;; i++) {
		fallback_mt = fallbacks[migratetype][i];
		if (fallback_mt == MIGRATE_TYPES)
			break;

		if (list_empty(&area->free_list[fallback_mt]))
			continue;

		if (can_steal_fallback(order, migratetype))
			*can_steal = true;

		if (!only_stealable)
			return fallback_mt;

		if (*can_steal)
			return fallback_mt;
	}

	return -1;
}

/*
 * Reserve a pageblock for exclusive use of high-order atomic allocations if
 * there are no empty page blocks that contain a page with a suitable order
 */
static void reserve_highatomic_pageblock(struct page *page, struct zone *zone,
				unsigned int alloc_order)
{
	int mt;
	unsigned long max_managed, flags;

	/*
	 * Limit the number reserved to 1 pageblock or roughly 1% of a zone.
	 * Check is race-prone but harmless.
	 */
	max_managed = (zone->managed_pages / 100) + pageblock_nr_pages;
	if (zone->nr_reserved_highatomic >= max_managed)
		return;

	spin_lock_irqsave(&zone->lock, flags);

	/* Recheck the nr_reserved_highatomic limit under the lock */
	if (zone->nr_reserved_highatomic >= max_managed)
		goto out_unlock;

	/* Yoink! */
	mt = get_pageblock_migratetype(page);
	if (!is_migrate_highatomic(mt) && !is_migrate_isolate(mt)
	    && !is_migrate_cma(mt)) {
		zone->nr_reserved_highatomic += pageblock_nr_pages;
		set_pageblock_migratetype(page, MIGRATE_HIGHATOMIC);
		move_freepages_block(zone, page, MIGRATE_HIGHATOMIC, NULL);
	}

out_unlock:
	spin_unlock_irqrestore(&zone->lock, flags);
}

/*
 * Used when an allocation is about to fail under memory pressure. This
 * potentially hurts the reliability of high-order allocations when under
 * intense memory pressure but failed atomic allocations should be easier
 * to recover from than an OOM.
 *
 * If @force is true, try to unreserve a pageblock even though highatomic
 * pageblock is exhausted.
 */
static bool unreserve_highatomic_pageblock(const struct alloc_context *ac,
						bool force)
{
	struct zonelist *zonelist = ac->zonelist;
	unsigned long flags;
	struct zoneref *z;
	struct zone *zone;
	struct page *page;
	int order;
	bool ret;

	for_each_zone_zonelist_nodemask(zone, z, zonelist, ac->high_zoneidx,
								ac->nodemask) {
		/*
		 * Preserve at least one pageblock unless memory pressure
		 * is really high.
		 */
		if (!force && zone->nr_reserved_highatomic <=
					pageblock_nr_pages)
			continue;

		spin_lock_irqsave(&zone->lock, flags);
		for (order = 0; order < MAX_ORDER; order++) {
			struct free_area *area = &(zone->free_area[order]);

			page = list_first_entry_or_null(
					&area->free_list[MIGRATE_HIGHATOMIC],
					struct page, lru);
			if (!page)
				continue;

			/*
			 * In page freeing path, migratetype change is racy so
			 * we can counter several free pages in a pageblock
			 * in this loop althoug we changed the pageblock type
			 * from highatomic to ac->migratetype. So we should
			 * adjust the count once.
			 */
			if (is_migrate_highatomic_page(page)) {
				/*
				 * It should never happen but changes to
				 * locking could inadvertently allow a per-cpu
				 * drain to add pages to MIGRATE_HIGHATOMIC
				 * while unreserving so be safe and watch for
				 * underflows.
				 */
				zone->nr_reserved_highatomic -= min(
						pageblock_nr_pages,
						zone->nr_reserved_highatomic);
			}

			/*
			 * Convert to ac->migratetype and avoid the normal
			 * pageblock stealing heuristics. Minimally, the caller
			 * is doing the work and needs the pages. More
			 * importantly, if the block was always converted to
			 * MIGRATE_UNMOVABLE or another type then the number
			 * of pageblocks that cannot be completely freed
			 * may increase.
			 */
			set_pageblock_migratetype(page, ac->migratetype);
			ret = move_freepages_block(zone, page, ac->migratetype,
									NULL);
			if (ret) {
				spin_unlock_irqrestore(&zone->lock, flags);
				return ret;
			}
		}
		spin_unlock_irqrestore(&zone->lock, flags);
	}

	return false;
}

/*
 * Try finding a free buddy page on the fallback list and put it on the free
 * list of requested migratetype, possibly along with other pages from the same
 * block, depending on fragmentation avoidance heuristics. Returns true if
 * fallback was found so that __rmqueue_smallest() can grab it.
 *
 * The use of signed ints for order and current_order is a deliberate
 * deviation from the rest of this file, to make the for loop
 * condition simpler.
 */
static inline bool
__rmqueue_fallback(struct zone *zone, int order, int start_migratetype)
{
	struct free_area *area;
	int current_order;
	struct page *page;
	int fallback_mt;
	bool can_steal;

	/*
	 * Find the largest available free page in the other list. This roughly
	 * approximates finding the pageblock with the most free pages, which
	 * would be too costly to do exactly.
	 */
	for (current_order = MAX_ORDER - 1; current_order >= order;
				--current_order) {
		area = &(zone->free_area[current_order]);
		fallback_mt = find_suitable_fallback(area, current_order,
				start_migratetype, false, &can_steal);
		if (fallback_mt == -1)
			continue;

		/*
		 * We cannot steal all free pages from the pageblock and the
		 * requested migratetype is movable. In that case it's better to
		 * steal and split the smallest available page instead of the
		 * largest available page, because even if the next movable
		 * allocation falls back into a different pageblock than this
		 * one, it won't cause permanent fragmentation.
		 */
		if (!can_steal && start_migratetype == MIGRATE_MOVABLE
					&& current_order > order)
			goto find_smallest;

		goto do_steal;
	}

	return false;

find_smallest:
	for (current_order = order; current_order < MAX_ORDER;
							current_order++) {
		area = &(zone->free_area[current_order]);
		fallback_mt = find_suitable_fallback(area, current_order,
				start_migratetype, false, &can_steal);
		if (fallback_mt != -1)
			break;
	}

	/*
	 * This should not happen - we already found a suitable fallback
	 * when looking for the largest page.
	 */
	VM_BUG_ON(current_order == MAX_ORDER);

do_steal:
	page = list_first_entry(&area->free_list[fallback_mt],
							struct page, lru);

	steal_suitable_fallback(zone, page, start_migratetype, can_steal);

	trace_mm_page_alloc_extfrag(page, order, current_order,
		start_migratetype, fallback_mt);

	return true;

}

/*
 * Do the hard work of removing an element from the buddy allocator.
 * Call me with the zone->lock already held.
 */
static struct page *__rmqueue(struct zone *zone, unsigned int order,
				int migratetype)
{
	struct page *page;

retry:
	page = __rmqueue_smallest(zone, order, migratetype);
	if (unlikely(!page)) {
		if (migratetype == MIGRATE_MOVABLE)
			page = __rmqueue_cma_fallback(zone, order);

		if (!page && __rmqueue_fallback(zone, order, migratetype))
			goto retry;
	}

	trace_mm_page_alloc_zone_locked(page, order, migratetype);
	return page;
}

/*
 * Obtain a specified number of elements from the buddy allocator, all under
 * a single hold of the lock, for efficiency.  Add them to the supplied list.
 * Returns the number of new pages which were placed at *list.
 */
static int rmqueue_bulk(struct zone *zone, unsigned int order,
			unsigned long count, struct list_head *list,
			int migratetype, bool cold)
{
	int i, alloced = 0;

	spin_lock(&zone->lock);
	for (i = 0; i < count; ++i) {
		struct page *page = __rmqueue(zone, order, migratetype);
		if (unlikely(page == NULL))
			break;

		if (unlikely(check_pcp_refill(page)))
			continue;

		/*
		 * Split buddy pages returned by expand() are received here
		 * in physical page order. The page is added to the callers and
		 * list and the list head then moves forward. From the callers
		 * perspective, the linked list is ordered by page number in
		 * some conditions. This is useful for IO devices that can
		 * merge IO requests if the physical pages are ordered
		 * properly.
		 */
		if (likely(!cold))
			list_add(&page->lru, list);
		else
			list_add_tail(&page->lru, list);
		list = &page->lru;
		alloced++;
		if (is_migrate_cma(get_pcppage_migratetype(page)))
			__mod_zone_page_state(zone, NR_FREE_CMA_PAGES,
					      -(1 << order));
	}

	/*
	 * i pages were removed from the buddy list even if some leak due
	 * to check_pcp_refill failing so adjust NR_FREE_PAGES based
	 * on i. Do not confuse with 'alloced' which is the number of
	 * pages added to the pcp list.
	 */
	__mod_zone_page_state(zone, NR_FREE_PAGES, -(i << order));
	spin_unlock(&zone->lock);
	return alloced;
}

#ifdef CONFIG_NUMA
/*
 * Called from the vmstat counter updater to drain pagesets of this
 * currently executing processor on remote nodes after they have
 * expired.
 *
 * Note that this function must be called with the thread pinned to
 * a single processor.
 */
void drain_zone_pages(struct zone *zone, struct per_cpu_pages *pcp)
{
	unsigned long flags;
	LIST_HEAD(dst);
	int to_drain, batch;

	local_lock_irqsave(pa_lock, flags);
	batch = READ_ONCE(pcp->batch);
	to_drain = min(pcp->count, batch);
	if (to_drain > 0) {
		isolate_pcp_pages(to_drain, pcp, &dst);
		pcp->count -= to_drain;
	}
	local_unlock_irqrestore(pa_lock, flags);
	free_pcppages_bulk(zone, to_drain, &dst);
}
#endif

/*
 * Drain pcplists of the indicated processor and zone.
 *
 * The processor must either be the current processor and the
 * thread pinned to the current processor or a processor that
 * is not online.
 */
static void drain_pages_zone(unsigned int cpu, struct zone *zone)
{
	unsigned long flags;
	struct per_cpu_pageset *pset;
	struct per_cpu_pages *pcp;
	LIST_HEAD(dst);
	int count;

	cpu_lock_irqsave(cpu, flags);
	pset = per_cpu_ptr(zone->pageset, cpu);

	pcp = &pset->pcp;
	count = pcp->count;
	if (count) {
		isolate_pcp_pages(count, pcp, &dst);
		pcp->count = 0;
	}
	cpu_unlock_irqrestore(cpu, flags);
	if (count)
		free_pcppages_bulk(zone, count, &dst);
}

/*
 * Drain pcplists of all zones on the indicated processor.
 *
 * The processor must either be the current processor and the
 * thread pinned to the current processor or a processor that
 * is not online.
 */
static void drain_pages(unsigned int cpu)
{
	struct zone *zone;

	for_each_populated_zone(zone) {
		drain_pages_zone(cpu, zone);
	}
}

/*
 * Spill all of this CPU's per-cpu pages back into the buddy allocator.
 *
 * The CPU has to be pinned. When zone parameter is non-NULL, spill just
 * the single zone's pages.
 */
void drain_local_pages(struct zone *zone)
{
	int cpu = smp_processor_id();

	if (zone)
		drain_pages_zone(cpu, zone);
	else
		drain_pages(cpu);
}

#ifndef CONFIG_PREEMPT_RT_BASE
static void drain_local_pages_wq(struct work_struct *work)
{
	/*
	 * drain_all_pages doesn't use proper cpu hotplug protection so
	 * we can race with cpu offline when the WQ can move this from
	 * a cpu pinned worker to an unbound one. We can operate on a different
	 * cpu which is allright but we also have to make sure to not move to
	 * a different one.
	 */
	preempt_disable();
	drain_local_pages(NULL);
	preempt_enable();
}
#endif

/*
 * Spill all the per-cpu pages from all CPUs back into the buddy allocator.
 *
 * When zone parameter is non-NULL, spill just the single zone's pages.
 *
 * Note that this can be extremely slow as the draining happens in a workqueue.
 */
void drain_all_pages(struct zone *zone)
{
	int cpu;

	/*
	 * Allocate in the BSS so we wont require allocation in
	 * direct reclaim path for CONFIG_CPUMASK_OFFSTACK=y
	 */
	static cpumask_t cpus_with_pcps;

	/*
	 * Make sure nobody triggers this path before mm_percpu_wq is fully
	 * initialized.
	 */
	if (WARN_ON_ONCE(!mm_percpu_wq))
		return;

	/*
	 * Do not drain if one is already in progress unless it's specific to
	 * a zone. Such callers are primarily CMA and memory hotplug and need
	 * the drain to be complete when the call returns.
	 */
	if (unlikely(!mutex_trylock(&pcpu_drain_mutex))) {
		if (!zone)
			return;
		mutex_lock(&pcpu_drain_mutex);
	}

	/*
	 * We don't care about racing with CPU hotplug event
	 * as offline notification will cause the notified
	 * cpu to drain that CPU pcps and on_each_cpu_mask
	 * disables preemption as part of its processing
	 */
	for_each_online_cpu(cpu) {
		struct per_cpu_pageset *pcp;
		struct zone *z;
		bool has_pcps = false;

		if (zone) {
			pcp = per_cpu_ptr(zone->pageset, cpu);
			if (pcp->pcp.count)
				has_pcps = true;
		} else {
			for_each_populated_zone(z) {
				pcp = per_cpu_ptr(z->pageset, cpu);
				if (pcp->pcp.count) {
					has_pcps = true;
					break;
				}
			}
		}

		if (has_pcps)
			cpumask_set_cpu(cpu, &cpus_with_pcps);
		else
			cpumask_clear_cpu(cpu, &cpus_with_pcps);
	}
#ifdef CONFIG_PREEMPT_RT_BASE
	for_each_cpu(cpu, &cpus_with_pcps) {
		if (zone)
			drain_pages_zone(cpu, zone);
		else
			drain_pages(cpu);
	}
#else
	for_each_cpu(cpu, &cpus_with_pcps) {
		struct work_struct *work = per_cpu_ptr(&pcpu_drain, cpu);
		INIT_WORK(work, drain_local_pages_wq);
		queue_work_on(cpu, mm_percpu_wq, work);
	}
	for_each_cpu(cpu, &cpus_with_pcps)
		flush_work(per_cpu_ptr(&pcpu_drain, cpu));
#endif

	mutex_unlock(&pcpu_drain_mutex);
}

#ifdef CONFIG_HIBERNATION

/*
 * Touch the watchdog for every WD_PAGE_COUNT pages.
 */
#define WD_PAGE_COUNT	(128*1024)

void mark_free_pages(struct zone *zone)
{
	unsigned long pfn, max_zone_pfn, page_count = WD_PAGE_COUNT;
	unsigned long flags;
	unsigned int order, t;
	struct page *page;

	if (zone_is_empty(zone))
		return;

	spin_lock_irqsave(&zone->lock, flags);

	max_zone_pfn = zone_end_pfn(zone);
	for (pfn = zone->zone_start_pfn; pfn < max_zone_pfn; pfn++)
		if (pfn_valid(pfn)) {
			page = pfn_to_page(pfn);

			if (!--page_count) {
				touch_nmi_watchdog();
				page_count = WD_PAGE_COUNT;
			}

			if (page_zone(page) != zone)
				continue;

			if (!swsusp_page_is_forbidden(page))
				swsusp_unset_page_free(page);
		}

	for_each_migratetype_order(order, t) {
		list_for_each_entry(page,
				&zone->free_area[order].free_list[t], lru) {
			unsigned long i;

			pfn = page_to_pfn(page);
			for (i = 0; i < (1UL << order); i++) {
				if (!--page_count) {
					touch_nmi_watchdog();
					page_count = WD_PAGE_COUNT;
				}
				swsusp_set_page_free(pfn_to_page(pfn + i));
			}
		}
	}
	spin_unlock_irqrestore(&zone->lock, flags);
}
#endif /* CONFIG_PM */

/*
 * Free a 0-order page
 * cold == true ? free a cold page : free a hot page
 */
void free_hot_cold_page(struct page *page, bool cold)
{
	struct zone *zone = page_zone(page);
	struct per_cpu_pages *pcp;
	unsigned long flags;
	unsigned long pfn = page_to_pfn(page);
	int migratetype;

	if (!free_pcp_prepare(page))
		return;

	migratetype = get_pfnblock_migratetype(page, pfn);
	set_pcppage_migratetype(page, migratetype);
	local_lock_irqsave(pa_lock, flags);
	__count_vm_event(PGFREE);

	/*
	 * We only track unmovable, reclaimable and movable on pcp lists.
	 * Free ISOLATE pages back to the allocator because they are being
	 * offlined but treat HIGHATOMIC as movable pages so we can get those
	 * areas back if necessary. Otherwise, we may have to free
	 * excessively into the page allocator
	 */
	if (migratetype >= MIGRATE_PCPTYPES) {
		if (unlikely(is_migrate_isolate(migratetype))) {
			free_one_page(zone, page, pfn, 0, migratetype);
			goto out;
		}
		migratetype = MIGRATE_MOVABLE;
	}

	pcp = &this_cpu_ptr(zone->pageset)->pcp;
	if (!cold)
		list_add(&page->lru, &pcp->lists[migratetype]);
	else
		list_add_tail(&page->lru, &pcp->lists[migratetype]);
	pcp->count++;
	if (pcp->count >= pcp->high) {
		unsigned long batch = READ_ONCE(pcp->batch);
		LIST_HEAD(dst);

		isolate_pcp_pages(batch, pcp, &dst);
		pcp->count -= batch;
		local_unlock_irqrestore(pa_lock, flags);
		free_pcppages_bulk(zone, batch, &dst);
		return;
	}

out:
	local_unlock_irqrestore(pa_lock, flags);
}

/*
 * Free a list of 0-order pages
 */
void free_hot_cold_page_list(struct list_head *list, bool cold)
{
	struct page *page, *next;

	list_for_each_entry_safe(page, next, list, lru) {
		trace_mm_page_free_batched(page, cold);
		free_hot_cold_page(page, cold);
	}
}

/*
 * split_page takes a non-compound higher-order page, and splits it into
 * n (1<<order) sub-pages: page[0..n]
 * Each sub-page must be freed individually.
 *
 * Note: this is probably too low level an operation for use in drivers.
 * Please consult with lkml before using this in your driver.
 */
void split_page(struct page *page, unsigned int order)
{
	int i;

	VM_BUG_ON_PAGE(PageCompound(page), page);
	VM_BUG_ON_PAGE(!page_count(page), page);

	for (i = 1; i < (1 << order); i++)
		set_page_refcounted(page + i);
	split_page_owner(page, order);
}
EXPORT_SYMBOL_GPL(split_page);

int __isolate_free_page(struct page *page, unsigned int order)
{
	unsigned long watermark;
	struct zone *zone;
	int mt;

	BUG_ON(!PageBuddy(page));

	zone = page_zone(page);
	mt = get_pageblock_migratetype(page);

	if (!is_migrate_isolate(mt)) {
		/*
		 * Obey watermarks as if the page was being allocated. We can
		 * emulate a high-order watermark check with a raised order-0
		 * watermark, because we already know our high-order page
		 * exists.
		 */
		watermark = min_wmark_pages(zone) + (1UL << order);
		if (!zone_watermark_ok(zone, 0, watermark, 0, ALLOC_CMA))
			return 0;

		__mod_zone_freepage_state(zone, -(1UL << order), mt);
	}

	/* Remove page from free list */
	list_del(&page->lru);
	zone->free_area[order].nr_free--;
	rmv_page_order(page);

	/*
	 * Set the pageblock if the isolated page is at least half of a
	 * pageblock
	 */
	if (order >= pageblock_order - 1) {
		struct page *endpage = page + (1 << order) - 1;
		for (; page < endpage; page += pageblock_nr_pages) {
			int mt = get_pageblock_migratetype(page);
			if (!is_migrate_isolate(mt) && !is_migrate_cma(mt)
			    && !is_migrate_highatomic(mt))
				set_pageblock_migratetype(page,
							  MIGRATE_MOVABLE);
		}
	}


	return 1UL << order;
}

/*
 * Update NUMA hit/miss statistics
 *
 * Must be called with interrupts disabled.
 */
static inline void zone_statistics(struct zone *preferred_zone, struct zone *z)
{
#ifdef CONFIG_NUMA
	enum numa_stat_item local_stat = NUMA_LOCAL;

	if (z->node != numa_node_id())
		local_stat = NUMA_OTHER;

	if (z->node == preferred_zone->node)
		__inc_numa_state(z, NUMA_HIT);
	else {
		__inc_numa_state(z, NUMA_MISS);
		__inc_numa_state(preferred_zone, NUMA_FOREIGN);
	}
	__inc_numa_state(z, local_stat);
#endif
}

/* Remove page from the per-cpu list, caller must protect the list */
static struct page *__rmqueue_pcplist(struct zone *zone, int migratetype,
			bool cold, struct per_cpu_pages *pcp,
			struct list_head *list)
{
	struct page *page;

	do {
		if (list_empty(list)) {
			pcp->count += rmqueue_bulk(zone, 0,
					pcp->batch, list,
					migratetype, cold);
			if (unlikely(list_empty(list)))
				return NULL;
		}

		if (cold)
			page = list_last_entry(list, struct page, lru);
		else
			page = list_first_entry(list, struct page, lru);

		list_del(&page->lru);
		pcp->count--;
	} while (check_new_pcp(page));

	return page;
}

/* Lock and remove page from the per-cpu list */
static struct page *rmqueue_pcplist(struct zone *preferred_zone,
			struct zone *zone, unsigned int order,
			gfp_t gfp_flags, int migratetype)
{
	struct per_cpu_pages *pcp;
	struct list_head *list;
	bool cold = ((gfp_flags & __GFP_COLD) != 0);
	struct page *page;
	unsigned long flags;

	local_lock_irqsave(pa_lock, flags);
	pcp = &this_cpu_ptr(zone->pageset)->pcp;
	list = &pcp->lists[migratetype];
	page = __rmqueue_pcplist(zone,  migratetype, cold, pcp, list);
	if (page) {
		__count_zid_vm_events(PGALLOC, page_zonenum(page), 1 << order);
		zone_statistics(preferred_zone, zone);
	}
	local_unlock_irqrestore(pa_lock, flags);
	return page;
}

/*
 * Allocate a page from the given zone. Use pcplists for order-0 allocations.
 */
static inline
struct page *rmqueue(struct zone *preferred_zone,
			struct zone *zone, unsigned int order,
			gfp_t gfp_flags, unsigned int alloc_flags,
			int migratetype)
{
	unsigned long flags;
	struct page *page;

	if (likely(order == 0)) {
		page = rmqueue_pcplist(preferred_zone, zone, order,
				gfp_flags, migratetype);
		goto out;
	}

	/*
	 * We most definitely don't want callers attempting to
	 * allocate greater than order-1 page units with __GFP_NOFAIL.
	 */
	WARN_ON_ONCE((gfp_flags & __GFP_NOFAIL) && (order > 1));
	local_spin_lock_irqsave(pa_lock, &zone->lock, flags);

	do {
		page = NULL;
		if (alloc_flags & ALLOC_HARDER) {
			page = __rmqueue_smallest(zone, order, MIGRATE_HIGHATOMIC);
			if (page)
				trace_mm_page_alloc_zone_locked(page, order, migratetype);
		}
		if (!page)
			page = __rmqueue(zone, order, migratetype);
	} while (page && check_new_pages(page, order));
	spin_unlock(&zone->lock);
	if (!page)
		goto failed;
	__mod_zone_freepage_state(zone, -(1 << order),
				  get_pcppage_migratetype(page));

	__count_zid_vm_events(PGALLOC, page_zonenum(page), 1 << order);
	zone_statistics(preferred_zone, zone);
	local_unlock_irqrestore(pa_lock, flags);

out:
	VM_BUG_ON_PAGE(page && bad_range(zone, page), page);
	return page;

failed:
	local_unlock_irqrestore(pa_lock, flags);
	return NULL;
}

#ifdef CONFIG_FAIL_PAGE_ALLOC

static struct {
	struct fault_attr attr;

	bool ignore_gfp_highmem;
	bool ignore_gfp_reclaim;
	u32 min_order;
} fail_page_alloc = {
	.attr = FAULT_ATTR_INITIALIZER,
	.ignore_gfp_reclaim = true,
	.ignore_gfp_highmem = true,
	.min_order = 1,
};

static int __init setup_fail_page_alloc(char *str)
{
	return setup_fault_attr(&fail_page_alloc.attr, str);
}
__setup("fail_page_alloc=", setup_fail_page_alloc);

static bool should_fail_alloc_page(gfp_t gfp_mask, unsigned int order)
{
	if (order < fail_page_alloc.min_order)
		return false;
	if (gfp_mask & __GFP_NOFAIL)
		return false;
	if (fail_page_alloc.ignore_gfp_highmem && (gfp_mask & __GFP_HIGHMEM))
		return false;
	if (fail_page_alloc.ignore_gfp_reclaim &&
			(gfp_mask & __GFP_DIRECT_RECLAIM))
		return false;

	return should_fail(&fail_page_alloc.attr, 1 << order);
}

#ifdef CONFIG_FAULT_INJECTION_DEBUG_FS

static int __init fail_page_alloc_debugfs(void)
{
	umode_t mode = S_IFREG | S_IRUSR | S_IWUSR;
	struct dentry *dir;

	dir = fault_create_debugfs_attr("fail_page_alloc", NULL,
					&fail_page_alloc.attr);
	if (IS_ERR(dir))
		return PTR_ERR(dir);

	if (!debugfs_create_bool("ignore-gfp-wait", mode, dir,
				&fail_page_alloc.ignore_gfp_reclaim))
		goto fail;
	if (!debugfs_create_bool("ignore-gfp-highmem", mode, dir,
				&fail_page_alloc.ignore_gfp_highmem))
		goto fail;
	if (!debugfs_create_u32("min-order", mode, dir,
				&fail_page_alloc.min_order))
		goto fail;

	return 0;
fail:
	debugfs_remove_recursive(dir);

	return -ENOMEM;
}

late_initcall(fail_page_alloc_debugfs);

#endif /* CONFIG_FAULT_INJECTION_DEBUG_FS */

#else /* CONFIG_FAIL_PAGE_ALLOC */

static inline bool should_fail_alloc_page(gfp_t gfp_mask, unsigned int order)
{
	return false;
}

#endif /* CONFIG_FAIL_PAGE_ALLOC */

/*
 * Return true if free base pages are above 'mark'. For high-order checks it
 * will return true of the order-0 watermark is reached and there is at least
 * one free page of a suitable size. Checking now avoids taking the zone lock
 * to check in the allocation paths if no pages are free.
 */
bool __zone_watermark_ok(struct zone *z, unsigned int order, unsigned long mark,
			 int classzone_idx, unsigned int alloc_flags,
			 long free_pages)
{
	long min = mark;
	int o;
	const bool alloc_harder = (alloc_flags & (ALLOC_HARDER|ALLOC_OOM));

	/* free_pages may go negative - that's OK */
	free_pages -= (1 << order) - 1;

	if (alloc_flags & ALLOC_HIGH)
		min -= min / 2;

	/*
	 * If the caller does not have rights to ALLOC_HARDER then subtract
	 * the high-atomic reserves. This will over-estimate the size of the
	 * atomic reserve but it avoids a search.
	 */
	if (likely(!alloc_harder)) {
		free_pages -= z->nr_reserved_highatomic;
	} else {
		/*
		 * OOM victims can try even harder than normal ALLOC_HARDER
		 * users on the grounds that it's definitely going to be in
		 * the exit path shortly and free memory. Any allocation it
		 * makes during the free path will be small and short-lived.
		 */
		if (alloc_flags & ALLOC_OOM)
			min -= min / 2;
		else
			min -= min / 4;
	}


#ifdef CONFIG_CMA
	/* If allocation can't use CMA areas don't use free CMA pages */
	if (!(alloc_flags & ALLOC_CMA))
		free_pages -= zone_page_state(z, NR_FREE_CMA_PAGES);
#endif

	/*
	 * Check watermarks for an order-0 allocation request. If these
	 * are not met, then a high-order request also cannot go ahead
	 * even if a suitable page happened to be free.
	 */
	if (free_pages <= min + z->lowmem_reserve[classzone_idx])
		return false;

	/* If this is an order-0 request then the watermark is fine */
	if (!order)
		return true;

	/* For a high-order request, check at least one suitable page is free */
	for (o = order; o < MAX_ORDER; o++) {
		struct free_area *area = &z->free_area[o];
		int mt;

		if (!area->nr_free)
			continue;

		for (mt = 0; mt < MIGRATE_PCPTYPES; mt++) {
			if (!list_empty(&area->free_list[mt]))
				return true;
		}

#ifdef CONFIG_CMA
		if ((alloc_flags & ALLOC_CMA) &&
		    !list_empty(&area->free_list[MIGRATE_CMA])) {
			return true;
		}
#endif
		if (alloc_harder &&
			!list_empty(&area->free_list[MIGRATE_HIGHATOMIC]))
			return true;
	}
	return false;
}

bool zone_watermark_ok(struct zone *z, unsigned int order, unsigned long mark,
		      int classzone_idx, unsigned int alloc_flags)
{
	return __zone_watermark_ok(z, order, mark, classzone_idx, alloc_flags,
					zone_page_state(z, NR_FREE_PAGES));
}

static inline bool zone_watermark_fast(struct zone *z, unsigned int order,
		unsigned long mark, int classzone_idx, unsigned int alloc_flags)
{
	long free_pages = zone_page_state(z, NR_FREE_PAGES);
	long cma_pages = 0;

#ifdef CONFIG_CMA
	/* If allocation can't use CMA areas don't use free CMA pages */
	if (!(alloc_flags & ALLOC_CMA))
		cma_pages = zone_page_state(z, NR_FREE_CMA_PAGES);
#endif

	/*
	 * Fast check for order-0 only. If this fails then the reserves
	 * need to be calculated. There is a corner case where the check
	 * passes but only the high-order atomic reserve are free. If
	 * the caller is !atomic then it'll uselessly search the free
	 * list. That corner case is then slower but it is harmless.
	 */
	if (!order && (free_pages - cma_pages) > mark + z->lowmem_reserve[classzone_idx])
		return true;

	return __zone_watermark_ok(z, order, mark, classzone_idx, alloc_flags,
					free_pages);
}

bool zone_watermark_ok_safe(struct zone *z, unsigned int order,
			unsigned long mark, int classzone_idx)
{
	long free_pages = zone_page_state(z, NR_FREE_PAGES);

	if (z->percpu_drift_mark && free_pages < z->percpu_drift_mark)
		free_pages = zone_page_state_snapshot(z, NR_FREE_PAGES);

	return __zone_watermark_ok(z, order, mark, classzone_idx, 0,
								free_pages);
}

#ifdef CONFIG_NUMA
static bool zone_allows_reclaim(struct zone *local_zone, struct zone *zone)
{
	return node_distance(zone_to_nid(local_zone), zone_to_nid(zone)) <=
				RECLAIM_DISTANCE;
}
#else	/* CONFIG_NUMA */
static bool zone_allows_reclaim(struct zone *local_zone, struct zone *zone)
{
	return true;
}
#endif	/* CONFIG_NUMA */

/*
 * get_page_from_freelist goes through the zonelist trying to allocate
 * a page.
 */
static struct page *
get_page_from_freelist(gfp_t gfp_mask, unsigned int order, int alloc_flags,
						const struct alloc_context *ac)
{
	struct zoneref *z = ac->preferred_zoneref;
	struct zone *zone;
	struct pglist_data *last_pgdat_dirty_limit = NULL;

	/*
	 * Scan zonelist, looking for a zone with enough free.
	 * See also __cpuset_node_allowed() comment in kernel/cpuset.c.
	 */
	for_next_zone_zonelist_nodemask(zone, z, ac->zonelist, ac->high_zoneidx,
								ac->nodemask) {
		struct page *page;
		unsigned long mark;

		if (cpusets_enabled() &&
			(alloc_flags & ALLOC_CPUSET) &&
			!__cpuset_zone_allowed(zone, gfp_mask))
				continue;
		/*
		 * When allocating a page cache page for writing, we
		 * want to get it from a node that is within its dirty
		 * limit, such that no single node holds more than its
		 * proportional share of globally allowed dirty pages.
		 * The dirty limits take into account the node's
		 * lowmem reserves and high watermark so that kswapd
		 * should be able to balance it without having to
		 * write pages from its LRU list.
		 *
		 * XXX: For now, allow allocations to potentially
		 * exceed the per-node dirty limit in the slowpath
		 * (spread_dirty_pages unset) before going into reclaim,
		 * which is important when on a NUMA setup the allowed
		 * nodes are together not big enough to reach the
		 * global limit.  The proper fix for these situations
		 * will require awareness of nodes in the
		 * dirty-throttling and the flusher threads.
		 */
		if (ac->spread_dirty_pages) {
			if (last_pgdat_dirty_limit == zone->zone_pgdat)
				continue;

			if (!node_dirty_ok(zone->zone_pgdat)) {
				last_pgdat_dirty_limit = zone->zone_pgdat;
				continue;
			}
		}

		mark = zone->watermark[alloc_flags & ALLOC_WMARK_MASK];
		if (!zone_watermark_fast(zone, order, mark,
				       ac_classzone_idx(ac), alloc_flags)) {
			int ret;

			/* Checked here to keep the fast path fast */
			BUILD_BUG_ON(ALLOC_NO_WATERMARKS < NR_WMARK);
			if (alloc_flags & ALLOC_NO_WATERMARKS)
				goto try_this_zone;

			if (node_reclaim_mode == 0 ||
			    !zone_allows_reclaim(ac->preferred_zoneref->zone, zone))
				continue;

			ret = node_reclaim(zone->zone_pgdat, gfp_mask, order);
			switch (ret) {
			case NODE_RECLAIM_NOSCAN:
				/* did not scan */
				continue;
			case NODE_RECLAIM_FULL:
				/* scanned but unreclaimable */
				continue;
			default:
				/* did we reclaim enough */
				if (zone_watermark_ok(zone, order, mark,
						ac_classzone_idx(ac), alloc_flags))
					goto try_this_zone;

				continue;
			}
		}

try_this_zone:
		page = rmqueue(ac->preferred_zoneref->zone, zone, order,
				gfp_mask, alloc_flags, ac->migratetype);
		if (page) {
			prep_new_page(page, order, gfp_mask, alloc_flags);

			/*
			 * If this is a high-order atomic allocation then check
			 * if the pageblock should be reserved for the future
			 */
			if (unlikely(order && (alloc_flags & ALLOC_HARDER)))
				reserve_highatomic_pageblock(page, zone, order);

			return page;
		}
	}

	return NULL;
}

/*
 * Large machines with many possible nodes should not always dump per-node
 * meminfo in irq context.
 */
static inline bool should_suppress_show_mem(void)
{
	bool ret = false;

#if NODES_SHIFT > 8
	ret = in_interrupt();
#endif
	return ret;
}

static void warn_alloc_show_mem(gfp_t gfp_mask, nodemask_t *nodemask)
{
	unsigned int filter = SHOW_MEM_FILTER_NODES;
	static DEFINE_RATELIMIT_STATE(show_mem_rs, HZ, 1);

	if (should_suppress_show_mem() || !__ratelimit(&show_mem_rs))
		return;

	/*
	 * This documents exceptions given to allocations in certain
	 * contexts that are allowed to allocate outside current's set
	 * of allowed nodes.
	 */
	if (!(gfp_mask & __GFP_NOMEMALLOC))
		if (tsk_is_oom_victim(current) ||
		    (current->flags & (PF_MEMALLOC | PF_EXITING)))
			filter &= ~SHOW_MEM_FILTER_NODES;
	if (in_interrupt() || !(gfp_mask & __GFP_DIRECT_RECLAIM))
		filter &= ~SHOW_MEM_FILTER_NODES;

	show_mem(filter, nodemask);
}

void warn_alloc(gfp_t gfp_mask, nodemask_t *nodemask, const char *fmt, ...)
{
	struct va_format vaf;
	va_list args;
	static DEFINE_RATELIMIT_STATE(nopage_rs, DEFAULT_RATELIMIT_INTERVAL,
				      DEFAULT_RATELIMIT_BURST);

	if ((gfp_mask & __GFP_NOWARN) || !__ratelimit(&nopage_rs))
		return;

	pr_warn("%s: ", current->comm);

	va_start(args, fmt);
	vaf.fmt = fmt;
	vaf.va = &args;
	pr_cont("%pV", &vaf);
	va_end(args);

	pr_cont(", mode:%#x(%pGg), nodemask=", gfp_mask, &gfp_mask);
	if (nodemask)
		pr_cont("%*pbl\n", nodemask_pr_args(nodemask));
	else
		pr_cont("(null)\n");

	cpuset_print_current_mems_allowed();

	dump_stack();
	warn_alloc_show_mem(gfp_mask, nodemask);
}

static inline struct page *
__alloc_pages_cpuset_fallback(gfp_t gfp_mask, unsigned int order,
			      unsigned int alloc_flags,
			      const struct alloc_context *ac)
{
	struct page *page;

	page = get_page_from_freelist(gfp_mask, order,
			alloc_flags|ALLOC_CPUSET, ac);
	/*
	 * fallback to ignore cpuset restriction if our nodes
	 * are depleted
	 */
	if (!page)
		page = get_page_from_freelist(gfp_mask, order,
				alloc_flags, ac);

	return page;
}

static inline struct page *
__alloc_pages_may_oom(gfp_t gfp_mask, unsigned int order,
	const struct alloc_context *ac, unsigned long *did_some_progress)
{
	struct oom_control oc = {
		.zonelist = ac->zonelist,
		.nodemask = ac->nodemask,
		.memcg = NULL,
		.gfp_mask = gfp_mask,
		.order = order,
	};
	struct page *page;

	*did_some_progress = 0;

	/*
	 * Acquire the oom lock.  If that fails, somebody else is
	 * making progress for us.
	 */
	if (!mutex_trylock(&oom_lock)) {
		*did_some_progress = 1;
		schedule_timeout_uninterruptible(1);
		return NULL;
	}

	/*
	 * Go through the zonelist yet one more time, keep very high watermark
	 * here, this is only to catch a parallel oom killing, we must fail if
	 * we're still under heavy pressure. But make sure that this reclaim
	 * attempt shall not depend on __GFP_DIRECT_RECLAIM && !__GFP_NORETRY
	 * allocation which will never fail due to oom_lock already held.
	 */
	page = get_page_from_freelist((gfp_mask | __GFP_HARDWALL) &
				      ~__GFP_DIRECT_RECLAIM, order,
				      ALLOC_WMARK_HIGH|ALLOC_CPUSET, ac);
	if (page)
		goto out;

	/* Coredumps can quickly deplete all memory reserves */
	if (current->flags & PF_DUMPCORE)
		goto out;
	/* The OOM killer will not help higher order allocs */
	if (order > PAGE_ALLOC_COSTLY_ORDER)
		goto out;
	/*
	 * We have already exhausted all our reclaim opportunities without any
	 * success so it is time to admit defeat. We will skip the OOM killer
	 * because it is very likely that the caller has a more reasonable
	 * fallback than shooting a random task.
	 */
	if (gfp_mask & __GFP_RETRY_MAYFAIL)
		goto out;
	/* The OOM killer does not needlessly kill tasks for lowmem */
	if (ac->high_zoneidx < ZONE_NORMAL)
		goto out;
	if (pm_suspended_storage())
		goto out;
	/*
	 * XXX: GFP_NOFS allocations should rather fail than rely on
	 * other request to make a forward progress.
	 * We are in an unfortunate situation where out_of_memory cannot
	 * do much for this context but let's try it to at least get
	 * access to memory reserved if the current task is killed (see
	 * out_of_memory). Once filesystems are ready to handle allocation
	 * failures more gracefully we should just bail out here.
	 */

	/* The OOM killer may not free memory on a specific node */
	if (gfp_mask & __GFP_THISNODE)
		goto out;

	/* Exhausted what can be done so it's blamo time */
	if (out_of_memory(&oc) || WARN_ON_ONCE(gfp_mask & __GFP_NOFAIL)) {
		*did_some_progress = 1;

		/*
		 * Help non-failing allocations by giving them access to memory
		 * reserves
		 */
		if (gfp_mask & __GFP_NOFAIL)
			page = __alloc_pages_cpuset_fallback(gfp_mask, order,
					ALLOC_NO_WATERMARKS, ac);
	}
out:
	mutex_unlock(&oom_lock);
	return page;
}

/*
 * Maximum number of compaction retries wit a progress before OOM
 * killer is consider as the only way to move forward.
 */
#define MAX_COMPACT_RETRIES 16

#ifdef CONFIG_COMPACTION
/* Try memory compaction for high-order allocations before reclaim */
static struct page *
__alloc_pages_direct_compact(gfp_t gfp_mask, unsigned int order,
		unsigned int alloc_flags, const struct alloc_context *ac,
		enum compact_priority prio, enum compact_result *compact_result)
{
	struct page *page;
	unsigned int noreclaim_flag;

	if (!order)
		return NULL;

	noreclaim_flag = memalloc_noreclaim_save();
	*compact_result = try_to_compact_pages(gfp_mask, order, alloc_flags, ac,
									prio);
	memalloc_noreclaim_restore(noreclaim_flag);

	if (*compact_result <= COMPACT_INACTIVE)
		return NULL;

	/*
	 * At least in one zone compaction wasn't deferred or skipped, so let's
	 * count a compaction stall
	 */
	count_vm_event(COMPACTSTALL);

	page = get_page_from_freelist(gfp_mask, order, alloc_flags, ac);

	if (page) {
		struct zone *zone = page_zone(page);

		zone->compact_blockskip_flush = false;
		compaction_defer_reset(zone, order, true);
		count_vm_event(COMPACTSUCCESS);
		return page;
	}

	/*
	 * It's bad if compaction run occurs and fails. The most likely reason
	 * is that pages exist, but not enough to satisfy watermarks.
	 */
	count_vm_event(COMPACTFAIL);

	cond_resched();

	return NULL;
}

static inline bool
should_compact_retry(struct alloc_context *ac, int order, int alloc_flags,
		     enum compact_result compact_result,
		     enum compact_priority *compact_priority,
		     int *compaction_retries)
{
	int max_retries = MAX_COMPACT_RETRIES;
	int min_priority;
	bool ret = false;
	int retries = *compaction_retries;
	enum compact_priority priority = *compact_priority;

	if (!order)
		return false;

	if (compaction_made_progress(compact_result))
		(*compaction_retries)++;

	/*
	 * compaction considers all the zone as desperately out of memory
	 * so it doesn't really make much sense to retry except when the
	 * failure could be caused by insufficient priority
	 */
	if (compaction_failed(compact_result))
		goto check_priority;

	/*
	 * make sure the compaction wasn't deferred or didn't bail out early
	 * due to locks contention before we declare that we should give up.
	 * But do not retry if the given zonelist is not suitable for
	 * compaction.
	 */
	if (compaction_withdrawn(compact_result)) {
		ret = compaction_zonelist_suitable(ac, order, alloc_flags);
		goto out;
	}

	/*
	 * !costly requests are much more important than __GFP_RETRY_MAYFAIL
	 * costly ones because they are de facto nofail and invoke OOM
	 * killer to move on while costly can fail and users are ready
	 * to cope with that. 1/4 retries is rather arbitrary but we
	 * would need much more detailed feedback from compaction to
	 * make a better decision.
	 */
	if (order > PAGE_ALLOC_COSTLY_ORDER)
		max_retries /= 4;
	if (*compaction_retries <= max_retries) {
		ret = true;
		goto out;
	}

	/*
	 * Make sure there are attempts at the highest priority if we exhausted
	 * all retries or failed at the lower priorities.
	 */
check_priority:
	min_priority = (order > PAGE_ALLOC_COSTLY_ORDER) ?
			MIN_COMPACT_COSTLY_PRIORITY : MIN_COMPACT_PRIORITY;

	if (*compact_priority > min_priority) {
		(*compact_priority)--;
		*compaction_retries = 0;
		ret = true;
	}
out:
	trace_compact_retry(order, priority, compact_result, retries, max_retries, ret);
	return ret;
}
#else
static inline struct page *
__alloc_pages_direct_compact(gfp_t gfp_mask, unsigned int order,
		unsigned int alloc_flags, const struct alloc_context *ac,
		enum compact_priority prio, enum compact_result *compact_result)
{
	*compact_result = COMPACT_SKIPPED;
	return NULL;
}

static inline bool
should_compact_retry(struct alloc_context *ac, unsigned int order, int alloc_flags,
		     enum compact_result compact_result,
		     enum compact_priority *compact_priority,
		     int *compaction_retries)
{
	struct zone *zone;
	struct zoneref *z;

	if (!order || order > PAGE_ALLOC_COSTLY_ORDER)
		return false;

	/*
	 * There are setups with compaction disabled which would prefer to loop
	 * inside the allocator rather than hit the oom killer prematurely.
	 * Let's give them a good hope and keep retrying while the order-0
	 * watermarks are OK.
	 */
	for_each_zone_zonelist_nodemask(zone, z, ac->zonelist, ac->high_zoneidx,
					ac->nodemask) {
		if (zone_watermark_ok(zone, 0, min_wmark_pages(zone),
					ac_classzone_idx(ac), alloc_flags))
			return true;
	}
	return false;
}
#endif /* CONFIG_COMPACTION */

#ifdef CONFIG_LOCKDEP
struct lockdep_map __fs_reclaim_map =
	STATIC_LOCKDEP_MAP_INIT("fs_reclaim", &__fs_reclaim_map);

static bool __need_fs_reclaim(gfp_t gfp_mask)
{
	gfp_mask = current_gfp_context(gfp_mask);

	/* no reclaim without waiting on it */
	if (!(gfp_mask & __GFP_DIRECT_RECLAIM))
		return false;

	/* this guy won't enter reclaim */
	if (current->flags & PF_MEMALLOC)
		return false;

	/* We're only interested __GFP_FS allocations for now */
	if (!(gfp_mask & __GFP_FS))
		return false;

	if (gfp_mask & __GFP_NOLOCKDEP)
		return false;

	return true;
}

void fs_reclaim_acquire(gfp_t gfp_mask)
{
	if (__need_fs_reclaim(gfp_mask))
		lock_map_acquire(&__fs_reclaim_map);
}
EXPORT_SYMBOL_GPL(fs_reclaim_acquire);

void fs_reclaim_release(gfp_t gfp_mask)
{
	if (__need_fs_reclaim(gfp_mask))
		lock_map_release(&__fs_reclaim_map);
}
EXPORT_SYMBOL_GPL(fs_reclaim_release);
#endif

/* Perform direct synchronous page reclaim */
static int
__perform_reclaim(gfp_t gfp_mask, unsigned int order,
					const struct alloc_context *ac)
{
	struct reclaim_state reclaim_state;
	int progress;
	unsigned int noreclaim_flag;

	cond_resched();

	/* We now go into synchronous reclaim */
	cpuset_memory_pressure_bump();
	noreclaim_flag = memalloc_noreclaim_save();
	fs_reclaim_acquire(gfp_mask);
	reclaim_state.reclaimed_slab = 0;
	current->reclaim_state = &reclaim_state;

	progress = try_to_free_pages(ac->zonelist, order, gfp_mask,
								ac->nodemask);

	current->reclaim_state = NULL;
	fs_reclaim_release(gfp_mask);
	memalloc_noreclaim_restore(noreclaim_flag);

	cond_resched();

	return progress;
}

/* The really slow allocator path where we enter direct reclaim */
static inline struct page *
__alloc_pages_direct_reclaim(gfp_t gfp_mask, unsigned int order,
		unsigned int alloc_flags, const struct alloc_context *ac,
		unsigned long *did_some_progress)
{
	struct page *page = NULL;
	bool drained = false;

	*did_some_progress = __perform_reclaim(gfp_mask, order, ac);
	if (unlikely(!(*did_some_progress)))
		return NULL;

retry:
	page = get_page_from_freelist(gfp_mask, order, alloc_flags, ac);

	/*
	 * If an allocation failed after direct reclaim, it could be because
	 * pages are pinned on the per-cpu lists or in high alloc reserves.
	 * Shrink them them and try again
	 */
	if (!page && !drained) {
		unreserve_highatomic_pageblock(ac, false);
		drain_all_pages(NULL);
		drained = true;
		goto retry;
	}

	return page;
}

static void wake_all_kswapds(unsigned int order, const struct alloc_context *ac)
{
	struct zoneref *z;
	struct zone *zone;
	pg_data_t *last_pgdat = NULL;

	for_each_zone_zonelist_nodemask(zone, z, ac->zonelist,
					ac->high_zoneidx, ac->nodemask) {
		if (last_pgdat != zone->zone_pgdat)
			wakeup_kswapd(zone, order, ac->high_zoneidx);
		last_pgdat = zone->zone_pgdat;
	}
}

static inline unsigned int
gfp_to_alloc_flags(gfp_t gfp_mask)
{
	unsigned int alloc_flags = ALLOC_WMARK_MIN | ALLOC_CPUSET;

	/* __GFP_HIGH is assumed to be the same as ALLOC_HIGH to save a branch. */
	BUILD_BUG_ON(__GFP_HIGH != (__force gfp_t) ALLOC_HIGH);

	/*
	 * The caller may dip into page reserves a bit more if the caller
	 * cannot run direct reclaim, or if the caller has realtime scheduling
	 * policy or is asking for __GFP_HIGH memory.  GFP_ATOMIC requests will
	 * set both ALLOC_HARDER (__GFP_ATOMIC) and ALLOC_HIGH (__GFP_HIGH).
	 */
	alloc_flags |= (__force int) (gfp_mask & __GFP_HIGH);

	if (gfp_mask & __GFP_ATOMIC) {
		/*
		 * Not worth trying to allocate harder for __GFP_NOMEMALLOC even
		 * if it can't schedule.
		 */
		if (!(gfp_mask & __GFP_NOMEMALLOC))
			alloc_flags |= ALLOC_HARDER;
		/*
		 * Ignore cpuset mems for GFP_ATOMIC rather than fail, see the
		 * comment for __cpuset_node_allowed().
		 */
		alloc_flags &= ~ALLOC_CPUSET;
	} else if (unlikely(rt_task(current)) && !in_interrupt())
		alloc_flags |= ALLOC_HARDER;

#ifdef CONFIG_CMA
	if (gfpflags_to_migratetype(gfp_mask) == MIGRATE_MOVABLE)
		alloc_flags |= ALLOC_CMA;
#endif
	return alloc_flags;
}

static bool oom_reserves_allowed(struct task_struct *tsk)
{
	if (!tsk_is_oom_victim(tsk))
		return false;

	/*
	 * !MMU doesn't have oom reaper so give access to memory reserves
	 * only to the thread with TIF_MEMDIE set
	 */
	if (!IS_ENABLED(CONFIG_MMU) && !test_thread_flag(TIF_MEMDIE))
		return false;

	return true;
}

/*
 * Distinguish requests which really need access to full memory
 * reserves from oom victims which can live with a portion of it
 */
static inline int __gfp_pfmemalloc_flags(gfp_t gfp_mask)
{
	if (unlikely(gfp_mask & __GFP_NOMEMALLOC))
		return 0;
	if (gfp_mask & __GFP_MEMALLOC)
		return ALLOC_NO_WATERMARKS;
	if (in_serving_softirq() && (current->flags & PF_MEMALLOC))
		return ALLOC_NO_WATERMARKS;
	if (!in_interrupt()) {
		if (current->flags & PF_MEMALLOC)
			return ALLOC_NO_WATERMARKS;
		else if (oom_reserves_allowed(current))
			return ALLOC_OOM;
	}

	return 0;
}

bool gfp_pfmemalloc_allowed(gfp_t gfp_mask)
{
	return !!__gfp_pfmemalloc_flags(gfp_mask);
}

/*
 * Checks whether it makes sense to retry the reclaim to make a forward progress
 * for the given allocation request.
 *
 * We give up when we either have tried MAX_RECLAIM_RETRIES in a row
 * without success, or when we couldn't even meet the watermark if we
 * reclaimed all remaining pages on the LRU lists.
 *
 * Returns true if a retry is viable or false to enter the oom path.
 */
static inline bool
should_reclaim_retry(gfp_t gfp_mask, unsigned order,
		     struct alloc_context *ac, int alloc_flags,
		     bool did_some_progress, int *no_progress_loops)
{
	struct zone *zone;
	struct zoneref *z;

	/*
	 * Costly allocations might have made a progress but this doesn't mean
	 * their order will become available due to high fragmentation so
	 * always increment the no progress counter for them
	 */
	if (did_some_progress && order <= PAGE_ALLOC_COSTLY_ORDER)
		*no_progress_loops = 0;
	else
		(*no_progress_loops)++;

	/*
	 * Make sure we converge to OOM if we cannot make any progress
	 * several times in the row.
	 */
	if (*no_progress_loops > MAX_RECLAIM_RETRIES) {
		/* Before OOM, exhaust highatomic_reserve */
		return unreserve_highatomic_pageblock(ac, true);
	}

	/*
	 * Keep reclaiming pages while there is a chance this will lead
	 * somewhere.  If none of the target zones can satisfy our allocation
	 * request even if all reclaimable pages are considered then we are
	 * screwed and have to go OOM.
	 */
	for_each_zone_zonelist_nodemask(zone, z, ac->zonelist, ac->high_zoneidx,
					ac->nodemask) {
		unsigned long available;
		unsigned long reclaimable;
		unsigned long min_wmark = min_wmark_pages(zone);
		bool wmark;

		available = reclaimable = zone_reclaimable_pages(zone);
		available += zone_page_state_snapshot(zone, NR_FREE_PAGES);

		/*
		 * Would the allocation succeed if we reclaimed all
		 * reclaimable pages?
		 */
		wmark = __zone_watermark_ok(zone, order, min_wmark,
				ac_classzone_idx(ac), alloc_flags, available);
		trace_reclaim_retry_zone(z, order, reclaimable,
				available, min_wmark, *no_progress_loops, wmark);
		if (wmark) {
			/*
			 * If we didn't make any progress and have a lot of
			 * dirty + writeback pages then we should wait for
			 * an IO to complete to slow down the reclaim and
			 * prevent from pre mature OOM
			 */
			if (!did_some_progress) {
				unsigned long write_pending;

				write_pending = zone_page_state_snapshot(zone,
							NR_ZONE_WRITE_PENDING);

				if (2 * write_pending > reclaimable) {
					congestion_wait(BLK_RW_ASYNC, HZ/10);
					return true;
				}
			}

			/*
			 * Memory allocation/reclaim might be called from a WQ
			 * context and the current implementation of the WQ
			 * concurrency control doesn't recognize that
			 * a particular WQ is congested if the worker thread is
			 * looping without ever sleeping. Therefore we have to
			 * do a short sleep here rather than calling
			 * cond_resched().
			 */
			if (current->flags & PF_WQ_WORKER)
				schedule_timeout_uninterruptible(1);
			else
				cond_resched();

			return true;
		}
	}

	return false;
}

static inline bool
check_retry_cpuset(int cpuset_mems_cookie, struct alloc_context *ac)
{
	/*
	 * It's possible that cpuset's mems_allowed and the nodemask from
	 * mempolicy don't intersect. This should be normally dealt with by
	 * policy_nodemask(), but it's possible to race with cpuset update in
	 * such a way the check therein was true, and then it became false
	 * before we got our cpuset_mems_cookie here.
	 * This assumes that for all allocations, ac->nodemask can come only
	 * from MPOL_BIND mempolicy (whose documented semantics is to be ignored
	 * when it does not intersect with the cpuset restrictions) or the
	 * caller can deal with a violated nodemask.
	 */
	if (cpusets_enabled() && ac->nodemask &&
			!cpuset_nodemask_valid_mems_allowed(ac->nodemask)) {
		ac->nodemask = NULL;
		return true;
	}

	/*
	 * When updating a task's mems_allowed or mempolicy nodemask, it is
	 * possible to race with parallel threads in such a way that our
	 * allocation can fail while the mask is being updated. If we are about
	 * to fail, check if the cpuset changed during allocation and if so,
	 * retry.
	 */
	if (read_mems_allowed_retry(cpuset_mems_cookie))
		return true;

	return false;
}

static inline struct page *
__alloc_pages_slowpath(gfp_t gfp_mask, unsigned int order,
						struct alloc_context *ac)
{
	bool can_direct_reclaim = gfp_mask & __GFP_DIRECT_RECLAIM;
	const bool costly_order = order > PAGE_ALLOC_COSTLY_ORDER;
	struct page *page = NULL;
	unsigned int alloc_flags;
	unsigned long did_some_progress;
	enum compact_priority compact_priority;
	enum compact_result compact_result;
	int compaction_retries;
	int no_progress_loops;
	unsigned int cpuset_mems_cookie;
	int reserve_flags;

	/*
	 * We also sanity check to catch abuse of atomic reserves being used by
	 * callers that are not in atomic context.
	 */
	if (WARN_ON_ONCE((gfp_mask & (__GFP_ATOMIC|__GFP_DIRECT_RECLAIM)) ==
				(__GFP_ATOMIC|__GFP_DIRECT_RECLAIM)))
		gfp_mask &= ~__GFP_ATOMIC;

retry_cpuset:
	compaction_retries = 0;
	no_progress_loops = 0;
	compact_priority = DEF_COMPACT_PRIORITY;
	cpuset_mems_cookie = read_mems_allowed_begin();

	/*
	 * The fast path uses conservative alloc_flags to succeed only until
	 * kswapd needs to be woken up, and to avoid the cost of setting up
	 * alloc_flags precisely. So we do that now.
	 */
	alloc_flags = gfp_to_alloc_flags(gfp_mask);

	/*
	 * We need to recalculate the starting point for the zonelist iterator
	 * because we might have used different nodemask in the fast path, or
	 * there was a cpuset modification and we are retrying - otherwise we
	 * could end up iterating over non-eligible zones endlessly.
	 */
	ac->preferred_zoneref = first_zones_zonelist(ac->zonelist,
					ac->high_zoneidx, ac->nodemask);
	if (!ac->preferred_zoneref->zone)
		goto nopage;

	if (gfp_mask & __GFP_KSWAPD_RECLAIM)
		wake_all_kswapds(order, ac);

	/*
	 * The adjusted alloc_flags might result in immediate success, so try
	 * that first
	 */
	page = get_page_from_freelist(gfp_mask, order, alloc_flags, ac);
	if (page)
		goto got_pg;

	/*
	 * For costly allocations, try direct compaction first, as it's likely
	 * that we have enough base pages and don't need to reclaim. For non-
	 * movable high-order allocations, do that as well, as compaction will
	 * try prevent permanent fragmentation by migrating from blocks of the
	 * same migratetype.
	 * Don't try this for allocations that are allowed to ignore
	 * watermarks, as the ALLOC_NO_WATERMARKS attempt didn't yet happen.
	 */
	if (can_direct_reclaim &&
			(costly_order ||
			   (order > 0 && ac->migratetype != MIGRATE_MOVABLE))
			&& !gfp_pfmemalloc_allowed(gfp_mask)) {
		page = __alloc_pages_direct_compact(gfp_mask, order,
						alloc_flags, ac,
						INIT_COMPACT_PRIORITY,
						&compact_result);
		if (page)
			goto got_pg;

		/*
		 * Checks for costly allocations with __GFP_NORETRY, which
		 * includes THP page fault allocations
		 */
		if (costly_order && (gfp_mask & __GFP_NORETRY)) {
			/*
			 * If compaction is deferred for high-order allocations,
			 * it is because sync compaction recently failed. If
			 * this is the case and the caller requested a THP
			 * allocation, we do not want to heavily disrupt the
			 * system, so we fail the allocation instead of entering
			 * direct reclaim.
			 */
			if (compact_result == COMPACT_DEFERRED)
				goto nopage;

			/*
			 * Looks like reclaim/compaction is worth trying, but
			 * sync compaction could be very expensive, so keep
			 * using async compaction.
			 */
			compact_priority = INIT_COMPACT_PRIORITY;
		}
	}

retry:
	/* Ensure kswapd doesn't accidentally go to sleep as long as we loop */
	if (gfp_mask & __GFP_KSWAPD_RECLAIM)
		wake_all_kswapds(order, ac);

	reserve_flags = __gfp_pfmemalloc_flags(gfp_mask);
	if (reserve_flags)
		alloc_flags = reserve_flags;

	/*
	 * Reset the zonelist iterators if memory policies can be ignored.
	 * These allocations are high priority and system rather than user
	 * orientated.
	 */
	if (!(alloc_flags & ALLOC_CPUSET) || reserve_flags) {
		ac->preferred_zoneref = first_zones_zonelist(ac->zonelist,
					ac->high_zoneidx, ac->nodemask);
	}

	/* Attempt with potentially adjusted zonelist and alloc_flags */
	page = get_page_from_freelist(gfp_mask, order, alloc_flags, ac);
	if (page)
		goto got_pg;

	/* Caller is not willing to reclaim, we can't balance anything */
	if (!can_direct_reclaim)
		goto nopage;

	/* Avoid recursion of direct reclaim */
	if (current->flags & PF_MEMALLOC)
		goto nopage;

	/* Try direct reclaim and then allocating */
	page = __alloc_pages_direct_reclaim(gfp_mask, order, alloc_flags, ac,
							&did_some_progress);
	if (page)
		goto got_pg;

	/* Try direct compaction and then allocating */
	page = __alloc_pages_direct_compact(gfp_mask, order, alloc_flags, ac,
					compact_priority, &compact_result);
	if (page)
		goto got_pg;

	/* Do not loop if specifically requested */
	if (gfp_mask & __GFP_NORETRY)
		goto nopage;

	/*
	 * Do not retry costly high order allocations unless they are
	 * __GFP_RETRY_MAYFAIL
	 */
	if (costly_order && !(gfp_mask & __GFP_RETRY_MAYFAIL))
		goto nopage;

	if (should_reclaim_retry(gfp_mask, order, ac, alloc_flags,
				 did_some_progress > 0, &no_progress_loops))
		goto retry;

	/*
	 * It doesn't make any sense to retry for the compaction if the order-0
	 * reclaim is not able to make any progress because the current
	 * implementation of the compaction depends on the sufficient amount
	 * of free memory (see __compaction_suitable)
	 */
	if (did_some_progress > 0 &&
			should_compact_retry(ac, order, alloc_flags,
				compact_result, &compact_priority,
				&compaction_retries))
		goto retry;


	/* Deal with possible cpuset update races before we start OOM killing */
	if (check_retry_cpuset(cpuset_mems_cookie, ac))
		goto retry_cpuset;

	/* Reclaim has failed us, start killing things */
	page = __alloc_pages_may_oom(gfp_mask, order, ac, &did_some_progress);
	if (page)
		goto got_pg;

	/* Avoid allocations with no watermarks from looping endlessly */
	if (tsk_is_oom_victim(current) &&
	    (alloc_flags == ALLOC_OOM ||
	     (gfp_mask & __GFP_NOMEMALLOC)))
		goto nopage;

	/* Retry as long as the OOM killer is making progress */
	if (did_some_progress) {
		no_progress_loops = 0;
		goto retry;
	}

nopage:
	/* Deal with possible cpuset update races before we fail */
	if (check_retry_cpuset(cpuset_mems_cookie, ac))
		goto retry_cpuset;

	/*
	 * Make sure that __GFP_NOFAIL request doesn't leak out and make sure
	 * we always retry
	 */
	if (gfp_mask & __GFP_NOFAIL) {
		/*
		 * All existing users of the __GFP_NOFAIL are blockable, so warn
		 * of any new users that actually require GFP_NOWAIT
		 */
		if (WARN_ON_ONCE(!can_direct_reclaim))
			goto fail;

		/*
		 * PF_MEMALLOC request from this context is rather bizarre
		 * because we cannot reclaim anything and only can loop waiting
		 * for somebody to do a work for us
		 */
		WARN_ON_ONCE(current->flags & PF_MEMALLOC);

		/*
		 * non failing costly orders are a hard requirement which we
		 * are not prepared for much so let's warn about these users
		 * so that we can identify them and convert them to something
		 * else.
		 */
		WARN_ON_ONCE(order > PAGE_ALLOC_COSTLY_ORDER);

		/*
		 * Help non-failing allocations by giving them access to memory
		 * reserves but do not use ALLOC_NO_WATERMARKS because this
		 * could deplete whole memory reserves which would just make
		 * the situation worse
		 */
		page = __alloc_pages_cpuset_fallback(gfp_mask, order, ALLOC_HARDER, ac);
		if (page)
			goto got_pg;

		cond_resched();
		goto retry;
	}
fail:
	warn_alloc(gfp_mask, ac->nodemask,
			"page allocation failure: order:%u", order);
got_pg:
	return page;
}

static inline bool prepare_alloc_pages(gfp_t gfp_mask, unsigned int order,
		int preferred_nid, nodemask_t *nodemask,
		struct alloc_context *ac, gfp_t *alloc_mask,
		unsigned int *alloc_flags)
{
	ac->high_zoneidx = gfp_zone(gfp_mask);
	ac->zonelist = node_zonelist(preferred_nid, gfp_mask);
	ac->nodemask = nodemask;
	ac->migratetype = gfpflags_to_migratetype(gfp_mask);

	if (cpusets_enabled()) {
		*alloc_mask |= __GFP_HARDWALL;
		if (!ac->nodemask)
			ac->nodemask = &cpuset_current_mems_allowed;
		else
			*alloc_flags |= ALLOC_CPUSET;
	}

	fs_reclaim_acquire(gfp_mask);
	fs_reclaim_release(gfp_mask);

	might_sleep_if(gfp_mask & __GFP_DIRECT_RECLAIM);

	if (should_fail_alloc_page(gfp_mask, order))
		return false;

	if (IS_ENABLED(CONFIG_CMA) && ac->migratetype == MIGRATE_MOVABLE)
		*alloc_flags |= ALLOC_CMA;

	return true;
}

/* Determine whether to spread dirty pages and what the first usable zone */
static inline void finalise_ac(gfp_t gfp_mask,
		unsigned int order, struct alloc_context *ac)
{
	/* Dirty zone balancing only done in the fast path */
	ac->spread_dirty_pages = (gfp_mask & __GFP_WRITE);

	/*
	 * The preferred zone is used for statistics but crucially it is
	 * also used as the starting point for the zonelist iterator. It
	 * may get reset for allocations that ignore memory policies.
	 */
	ac->preferred_zoneref = first_zones_zonelist(ac->zonelist,
					ac->high_zoneidx, ac->nodemask);
}

/*
 * This is the 'heart' of the zoned buddy allocator.
 */
struct page *
__alloc_pages_nodemask(gfp_t gfp_mask, unsigned int order, int preferred_nid,
							nodemask_t *nodemask)
{
	struct page *page;
	unsigned int alloc_flags = ALLOC_WMARK_LOW;
	gfp_t alloc_mask; /* The gfp_t that was actually used for allocation */
	struct alloc_context ac = { };

	/*
	 * There are several places where we assume that the order value is sane
	 * so bail out early if the request is out of bound.
	 */
	if (unlikely(order >= MAX_ORDER)) {
		WARN_ON_ONCE(!(gfp_mask & __GFP_NOWARN));
		return NULL;
	}

	gfp_mask &= gfp_allowed_mask;
	alloc_mask = gfp_mask;
	if (!prepare_alloc_pages(gfp_mask, order, preferred_nid, nodemask, &ac, &alloc_mask, &alloc_flags))
		return NULL;

	finalise_ac(gfp_mask, order, &ac);

	/* First allocation attempt */
	page = get_page_from_freelist(alloc_mask, order, alloc_flags, &ac);
	if (likely(page))
		goto out;

	/*
	 * Apply scoped allocation constraints. This is mainly about GFP_NOFS
	 * resp. GFP_NOIO which has to be inherited for all allocation requests
	 * from a particular context which has been marked by
	 * memalloc_no{fs,io}_{save,restore}.
	 */
	alloc_mask = current_gfp_context(gfp_mask);
	ac.spread_dirty_pages = false;

	/*
	 * Restore the original nodemask if it was potentially replaced with
	 * &cpuset_current_mems_allowed to optimize the fast-path attempt.
	 */
	if (unlikely(ac.nodemask != nodemask))
		ac.nodemask = nodemask;

	page = __alloc_pages_slowpath(alloc_mask, order, &ac);

out:
	if (memcg_kmem_enabled() && (gfp_mask & __GFP_ACCOUNT) && page &&
	    unlikely(memcg_kmem_charge(page, gfp_mask, order) != 0)) {
		__free_pages(page, order);
		page = NULL;
	}

	trace_mm_page_alloc(page, order, alloc_mask, ac.migratetype);

	return page;
}
EXPORT_SYMBOL(__alloc_pages_nodemask);

/*
 * Common helper functions.
 */
unsigned long __get_free_pages(gfp_t gfp_mask, unsigned int order)
{
	struct page *page;

	/*
	 * __get_free_pages() returns a 32-bit address, which cannot represent
	 * a highmem page
	 */
	VM_BUG_ON((gfp_mask & __GFP_HIGHMEM) != 0);

	page = alloc_pages(gfp_mask, order);
	if (!page)
		return 0;
	return (unsigned long) page_address(page);
}
EXPORT_SYMBOL(__get_free_pages);

unsigned long get_zeroed_page(gfp_t gfp_mask)
{
	return __get_free_pages(gfp_mask | __GFP_ZERO, 0);
}
EXPORT_SYMBOL(get_zeroed_page);

void __free_pages(struct page *page, unsigned int order)
{
	if (put_page_testzero(page)) {
		if (order == 0)
			free_hot_cold_page(page, false);
		else
			__free_pages_ok(page, order);
	}
}

EXPORT_SYMBOL(__free_pages);

void free_pages(unsigned long addr, unsigned int order)
{
	if (addr != 0) {
		VM_BUG_ON(!virt_addr_valid((void *)addr));
		__free_pages(virt_to_page((void *)addr), order);
	}
}

EXPORT_SYMBOL(free_pages);

/*
 * Page Fragment:
 *  An arbitrary-length arbitrary-offset area of memory which resides
 *  within a 0 or higher order page.  Multiple fragments within that page
 *  are individually refcounted, in the page's reference counter.
 *
 * The page_frag functions below provide a simple allocation framework for
 * page fragments.  This is used by the network stack and network device
 * drivers to provide a backing region of memory for use as either an
 * sk_buff->head, or to be used in the "frags" portion of skb_shared_info.
 */
static struct page *__page_frag_cache_refill(struct page_frag_cache *nc,
					     gfp_t gfp_mask)
{
	struct page *page = NULL;
	gfp_t gfp = gfp_mask;

#if (PAGE_SIZE < PAGE_FRAG_CACHE_MAX_SIZE)
	gfp_mask |= __GFP_COMP | __GFP_NOWARN | __GFP_NORETRY |
		    __GFP_NOMEMALLOC;
	page = alloc_pages_node(NUMA_NO_NODE, gfp_mask,
				PAGE_FRAG_CACHE_MAX_ORDER);
	nc->size = page ? PAGE_FRAG_CACHE_MAX_SIZE : PAGE_SIZE;
#endif
	if (unlikely(!page))
		page = alloc_pages_node(NUMA_NO_NODE, gfp, 0);

	nc->va = page ? page_address(page) : NULL;

	return page;
}

void __page_frag_cache_drain(struct page *page, unsigned int count)
{
	VM_BUG_ON_PAGE(page_ref_count(page) == 0, page);

	if (page_ref_sub_and_test(page, count)) {
		unsigned int order = compound_order(page);

		if (order == 0)
			free_hot_cold_page(page, false);
		else
			__free_pages_ok(page, order);
	}
}
EXPORT_SYMBOL(__page_frag_cache_drain);

void *page_frag_alloc(struct page_frag_cache *nc,
		      unsigned int fragsz, gfp_t gfp_mask)
{
	unsigned int size = PAGE_SIZE;
	struct page *page;
	int offset;

	if (unlikely(!nc->va)) {
refill:
		page = __page_frag_cache_refill(nc, gfp_mask);
		if (!page)
			return NULL;

#if (PAGE_SIZE < PAGE_FRAG_CACHE_MAX_SIZE)
		/* if size can vary use size else just use PAGE_SIZE */
		size = nc->size;
#endif
		/* Even if we own the page, we do not use atomic_set().
		 * This would break get_page_unless_zero() users.
		 */
		page_ref_add(page, PAGE_FRAG_CACHE_MAX_SIZE);

		/* reset page count bias and offset to start of new frag */
		nc->pfmemalloc = page_is_pfmemalloc(page);
		nc->pagecnt_bias = PAGE_FRAG_CACHE_MAX_SIZE + 1;
		nc->offset = size;
	}

	offset = nc->offset - fragsz;
	if (unlikely(offset < 0)) {
		page = virt_to_page(nc->va);

		if (!page_ref_sub_and_test(page, nc->pagecnt_bias))
			goto refill;

#if (PAGE_SIZE < PAGE_FRAG_CACHE_MAX_SIZE)
		/* if size can vary use size else just use PAGE_SIZE */
		size = nc->size;
#endif
		/* OK, page count is 0, we can safely set it */
		set_page_count(page, PAGE_FRAG_CACHE_MAX_SIZE + 1);

		/* reset page count bias and offset to start of new frag */
		nc->pagecnt_bias = PAGE_FRAG_CACHE_MAX_SIZE + 1;
		offset = size - fragsz;
	}

	nc->pagecnt_bias--;
	nc->offset = offset;

	return nc->va + offset;
}
EXPORT_SYMBOL(page_frag_alloc);

/*
 * Frees a page fragment allocated out of either a compound or order 0 page.
 */
void page_frag_free(void *addr)
{
	struct page *page = virt_to_head_page(addr);

	if (unlikely(put_page_testzero(page)))
		__free_pages_ok(page, compound_order(page));
}
EXPORT_SYMBOL(page_frag_free);

static void *make_alloc_exact(unsigned long addr, unsigned int order,
		size_t size)
{
	if (addr) {
		unsigned long alloc_end = addr + (PAGE_SIZE << order);
		unsigned long used = addr + PAGE_ALIGN(size);

		split_page(virt_to_page((void *)addr), order);
		while (used < alloc_end) {
			free_page(used);
			used += PAGE_SIZE;
		}
	}
	return (void *)addr;
}

/**
 * alloc_pages_exact - allocate an exact number physically-contiguous pages.
 * @size: the number of bytes to allocate
 * @gfp_mask: GFP flags for the allocation
 *
 * This function is similar to alloc_pages(), except that it allocates the
 * minimum number of pages to satisfy the request.  alloc_pages() can only
 * allocate memory in power-of-two pages.
 *
 * This function is also limited by MAX_ORDER.
 *
 * Memory allocated by this function must be released by free_pages_exact().
 */
void *alloc_pages_exact(size_t size, gfp_t gfp_mask)
{
	unsigned int order = get_order(size);
	unsigned long addr;

	addr = __get_free_pages(gfp_mask, order);
	return make_alloc_exact(addr, order, size);
}
EXPORT_SYMBOL(alloc_pages_exact);

/**
 * alloc_pages_exact_nid - allocate an exact number of physically-contiguous
 *			   pages on a node.
 * @nid: the preferred node ID where memory should be allocated
 * @size: the number of bytes to allocate
 * @gfp_mask: GFP flags for the allocation
 *
 * Like alloc_pages_exact(), but try to allocate on node nid first before falling
 * back.
 */
void * __meminit alloc_pages_exact_nid(int nid, size_t size, gfp_t gfp_mask)
{
	unsigned int order = get_order(size);
	struct page *p = alloc_pages_node(nid, gfp_mask, order);
	if (!p)
		return NULL;
	return make_alloc_exact((unsigned long)page_address(p), order, size);
}

/**
 * free_pages_exact - release memory allocated via alloc_pages_exact()
 * @virt: the value returned by alloc_pages_exact.
 * @size: size of allocation, same value as passed to alloc_pages_exact().
 *
 * Release the memory allocated by a previous call to alloc_pages_exact.
 */
void free_pages_exact(void *virt, size_t size)
{
	unsigned long addr = (unsigned long)virt;
	unsigned long end = addr + PAGE_ALIGN(size);

	while (addr < end) {
		free_page(addr);
		addr += PAGE_SIZE;
	}
}
EXPORT_SYMBOL(free_pages_exact);

/**
 * nr_free_zone_pages - count number of pages beyond high watermark
 * @offset: The zone index of the highest zone
 *
 * nr_free_zone_pages() counts the number of counts pages which are beyond the
 * high watermark within all zones at or below a given zone index.  For each
 * zone, the number of pages is calculated as:
 *
 *     nr_free_zone_pages = managed_pages - high_pages
 */
static unsigned long nr_free_zone_pages(int offset)
{
	struct zoneref *z;
	struct zone *zone;

	/* Just pick one node, since fallback list is circular */
	unsigned long sum = 0;

	struct zonelist *zonelist = node_zonelist(numa_node_id(), GFP_KERNEL);

	for_each_zone_zonelist(zone, z, zonelist, offset) {
		unsigned long size = zone->managed_pages;
		unsigned long high = high_wmark_pages(zone);
		if (size > high)
			sum += size - high;
	}

	return sum;
}

/**
 * nr_free_buffer_pages - count number of pages beyond high watermark
 *
 * nr_free_buffer_pages() counts the number of pages which are beyond the high
 * watermark within ZONE_DMA and ZONE_NORMAL.
 */
unsigned long nr_free_buffer_pages(void)
{
	return nr_free_zone_pages(gfp_zone(GFP_USER));
}
EXPORT_SYMBOL_GPL(nr_free_buffer_pages);

/**
 * nr_free_pagecache_pages - count number of pages beyond high watermark
 *
 * nr_free_pagecache_pages() counts the number of pages which are beyond the
 * high watermark within all zones.
 */
unsigned long nr_free_pagecache_pages(void)
{
	return nr_free_zone_pages(gfp_zone(GFP_HIGHUSER_MOVABLE));
}

static inline void show_node(struct zone *zone)
{
	if (IS_ENABLED(CONFIG_NUMA))
		printk("Node %d ", zone_to_nid(zone));
}

long si_mem_available(void)
{
	long available;
	unsigned long pagecache;
	unsigned long wmark_low = 0;
	unsigned long pages[NR_LRU_LISTS];
	struct zone *zone;
	int lru;

	for (lru = LRU_BASE; lru < NR_LRU_LISTS; lru++)
		pages[lru] = global_node_page_state(NR_LRU_BASE + lru);

	for_each_zone(zone)
		wmark_low += zone->watermark[WMARK_LOW];

	/*
	 * Estimate the amount of memory available for userspace allocations,
	 * without causing swapping.
	 */
	available = global_zone_page_state(NR_FREE_PAGES) - totalreserve_pages;

	/*
	 * Not all the page cache can be freed, otherwise the system will
	 * start swapping. Assume at least half of the page cache, or the
	 * low watermark worth of cache, needs to stay.
	 */
	pagecache = pages[LRU_ACTIVE_FILE] + pages[LRU_INACTIVE_FILE];
	pagecache -= min(pagecache / 2, wmark_low);
	available += pagecache;

	/*
	 * Part of the reclaimable slab consists of items that are in use,
	 * and cannot be freed. Cap this estimate at the low watermark.
	 */
	available += global_node_page_state(NR_SLAB_RECLAIMABLE) -
		     min(global_node_page_state(NR_SLAB_RECLAIMABLE) / 2,
			 wmark_low);

	/*
	 * Part of the kernel memory, which can be released under memory
	 * pressure.
	 */
	available += global_node_page_state(NR_INDIRECTLY_RECLAIMABLE_BYTES) >>
		PAGE_SHIFT;

	if (available < 0)
		available = 0;
	return available;
}
EXPORT_SYMBOL_GPL(si_mem_available);

void si_meminfo(struct sysinfo *val)
{
	val->totalram = totalram_pages;
	val->sharedram = global_node_page_state(NR_SHMEM);
	val->freeram = global_zone_page_state(NR_FREE_PAGES);
	val->bufferram = nr_blockdev_pages();
	val->totalhigh = totalhigh_pages;
	val->freehigh = nr_free_highpages();
	val->mem_unit = PAGE_SIZE;
}

EXPORT_SYMBOL(si_meminfo);

#ifdef CONFIG_NUMA
void si_meminfo_node(struct sysinfo *val, int nid)
{
	int zone_type;		/* needs to be signed */
	unsigned long managed_pages = 0;
	unsigned long managed_highpages = 0;
	unsigned long free_highpages = 0;
	pg_data_t *pgdat = NODE_DATA(nid);

	for (zone_type = 0; zone_type < MAX_NR_ZONES; zone_type++)
		managed_pages += pgdat->node_zones[zone_type].managed_pages;
	val->totalram = managed_pages;
	val->sharedram = node_page_state(pgdat, NR_SHMEM);
	val->freeram = sum_zone_node_page_state(nid, NR_FREE_PAGES);
#ifdef CONFIG_HIGHMEM
	for (zone_type = 0; zone_type < MAX_NR_ZONES; zone_type++) {
		struct zone *zone = &pgdat->node_zones[zone_type];

		if (is_highmem(zone)) {
			managed_highpages += zone->managed_pages;
			free_highpages += zone_page_state(zone, NR_FREE_PAGES);
		}
	}
	val->totalhigh = managed_highpages;
	val->freehigh = free_highpages;
#else
	val->totalhigh = managed_highpages;
	val->freehigh = free_highpages;
#endif
	val->mem_unit = PAGE_SIZE;
}
#endif

/*
 * Determine whether the node should be displayed or not, depending on whether
 * SHOW_MEM_FILTER_NODES was passed to show_free_areas().
 */
static bool show_mem_node_skip(unsigned int flags, int nid, nodemask_t *nodemask)
{
	if (!(flags & SHOW_MEM_FILTER_NODES))
		return false;

	/*
	 * no node mask - aka implicit memory numa policy. Do not bother with
	 * the synchronization - read_mems_allowed_begin - because we do not
	 * have to be precise here.
	 */
	if (!nodemask)
		nodemask = &cpuset_current_mems_allowed;

	return !node_isset(nid, *nodemask);
}

#define K(x) ((x) << (PAGE_SHIFT-10))

static void show_migration_types(unsigned char type)
{
	static const char types[MIGRATE_TYPES] = {
		[MIGRATE_UNMOVABLE]	= 'U',
		[MIGRATE_MOVABLE]	= 'M',
		[MIGRATE_RECLAIMABLE]	= 'E',
		[MIGRATE_HIGHATOMIC]	= 'H',
#ifdef CONFIG_CMA
		[MIGRATE_CMA]		= 'C',
#endif
#ifdef CONFIG_MEMORY_ISOLATION
		[MIGRATE_ISOLATE]	= 'I',
#endif
	};
	char tmp[MIGRATE_TYPES + 1];
	char *p = tmp;
	int i;

	for (i = 0; i < MIGRATE_TYPES; i++) {
		if (type & (1 << i))
			*p++ = types[i];
	}

	*p = '\0';
	printk(KERN_CONT "(%s) ", tmp);
}

/*
 * Show free area list (used inside shift_scroll-lock stuff)
 * We also calculate the percentage fragmentation. We do this by counting the
 * memory on each free list with the exception of the first item on the list.
 *
 * Bits in @filter:
 * SHOW_MEM_FILTER_NODES: suppress nodes that are not allowed by current's
 *   cpuset.
 */
void show_free_areas(unsigned int filter, nodemask_t *nodemask)
{
	unsigned long free_pcp = 0;
	int cpu;
	struct zone *zone;
	pg_data_t *pgdat;

	for_each_populated_zone(zone) {
		if (show_mem_node_skip(filter, zone_to_nid(zone), nodemask))
			continue;

		for_each_online_cpu(cpu)
			free_pcp += per_cpu_ptr(zone->pageset, cpu)->pcp.count;
	}

	printk("active_anon:%lu inactive_anon:%lu isolated_anon:%lu\n"
		" active_file:%lu inactive_file:%lu isolated_file:%lu\n"
		" unevictable:%lu dirty:%lu writeback:%lu unstable:%lu\n"
		" slab_reclaimable:%lu slab_unreclaimable:%lu\n"
		" mapped:%lu shmem:%lu pagetables:%lu bounce:%lu\n"
		" free:%lu free_pcp:%lu free_cma:%lu\n",
		global_node_page_state(NR_ACTIVE_ANON),
		global_node_page_state(NR_INACTIVE_ANON),
		global_node_page_state(NR_ISOLATED_ANON),
		global_node_page_state(NR_ACTIVE_FILE),
		global_node_page_state(NR_INACTIVE_FILE),
		global_node_page_state(NR_ISOLATED_FILE),
		global_node_page_state(NR_UNEVICTABLE),
		global_node_page_state(NR_FILE_DIRTY),
		global_node_page_state(NR_WRITEBACK),
		global_node_page_state(NR_UNSTABLE_NFS),
		global_node_page_state(NR_SLAB_RECLAIMABLE),
		global_node_page_state(NR_SLAB_UNRECLAIMABLE),
		global_node_page_state(NR_FILE_MAPPED),
		global_node_page_state(NR_SHMEM),
		global_zone_page_state(NR_PAGETABLE),
		global_zone_page_state(NR_BOUNCE),
		global_zone_page_state(NR_FREE_PAGES),
		free_pcp,
		global_zone_page_state(NR_FREE_CMA_PAGES));

	for_each_online_pgdat(pgdat) {
		if (show_mem_node_skip(filter, pgdat->node_id, nodemask))
			continue;

		printk("Node %d"
			" active_anon:%lukB"
			" inactive_anon:%lukB"
			" active_file:%lukB"
			" inactive_file:%lukB"
			" unevictable:%lukB"
			" isolated(anon):%lukB"
			" isolated(file):%lukB"
			" mapped:%lukB"
			" dirty:%lukB"
			" writeback:%lukB"
			" shmem:%lukB"
#ifdef CONFIG_TRANSPARENT_HUGEPAGE
			" shmem_thp: %lukB"
			" shmem_pmdmapped: %lukB"
			" anon_thp: %lukB"
#endif
			" writeback_tmp:%lukB"
			" unstable:%lukB"
			" all_unreclaimable? %s"
			"\n",
			pgdat->node_id,
			K(node_page_state(pgdat, NR_ACTIVE_ANON)),
			K(node_page_state(pgdat, NR_INACTIVE_ANON)),
			K(node_page_state(pgdat, NR_ACTIVE_FILE)),
			K(node_page_state(pgdat, NR_INACTIVE_FILE)),
			K(node_page_state(pgdat, NR_UNEVICTABLE)),
			K(node_page_state(pgdat, NR_ISOLATED_ANON)),
			K(node_page_state(pgdat, NR_ISOLATED_FILE)),
			K(node_page_state(pgdat, NR_FILE_MAPPED)),
			K(node_page_state(pgdat, NR_FILE_DIRTY)),
			K(node_page_state(pgdat, NR_WRITEBACK)),
			K(node_page_state(pgdat, NR_SHMEM)),
#ifdef CONFIG_TRANSPARENT_HUGEPAGE
			K(node_page_state(pgdat, NR_SHMEM_THPS) * HPAGE_PMD_NR),
			K(node_page_state(pgdat, NR_SHMEM_PMDMAPPED)
					* HPAGE_PMD_NR),
			K(node_page_state(pgdat, NR_ANON_THPS) * HPAGE_PMD_NR),
#endif
			K(node_page_state(pgdat, NR_WRITEBACK_TEMP)),
			K(node_page_state(pgdat, NR_UNSTABLE_NFS)),
			pgdat->kswapd_failures >= MAX_RECLAIM_RETRIES ?
				"yes" : "no");
	}

	for_each_populated_zone(zone) {
		int i;

		if (show_mem_node_skip(filter, zone_to_nid(zone), nodemask))
			continue;

		free_pcp = 0;
		for_each_online_cpu(cpu)
			free_pcp += per_cpu_ptr(zone->pageset, cpu)->pcp.count;

		show_node(zone);
		printk(KERN_CONT
			"%s"
			" free:%lukB"
			" min:%lukB"
			" low:%lukB"
			" high:%lukB"
			" active_anon:%lukB"
			" inactive_anon:%lukB"
			" active_file:%lukB"
			" inactive_file:%lukB"
			" unevictable:%lukB"
			" writepending:%lukB"
			" present:%lukB"
			" managed:%lukB"
			" mlocked:%lukB"
			" kernel_stack:%lukB"
			" pagetables:%lukB"
			" bounce:%lukB"
			" free_pcp:%lukB"
			" local_pcp:%ukB"
			" free_cma:%lukB"
			"\n",
			zone->name,
			K(zone_page_state(zone, NR_FREE_PAGES)),
			K(min_wmark_pages(zone)),
			K(low_wmark_pages(zone)),
			K(high_wmark_pages(zone)),
			K(zone_page_state(zone, NR_ZONE_ACTIVE_ANON)),
			K(zone_page_state(zone, NR_ZONE_INACTIVE_ANON)),
			K(zone_page_state(zone, NR_ZONE_ACTIVE_FILE)),
			K(zone_page_state(zone, NR_ZONE_INACTIVE_FILE)),
			K(zone_page_state(zone, NR_ZONE_UNEVICTABLE)),
			K(zone_page_state(zone, NR_ZONE_WRITE_PENDING)),
			K(zone->present_pages),
			K(zone->managed_pages),
			K(zone_page_state(zone, NR_MLOCK)),
			zone_page_state(zone, NR_KERNEL_STACK_KB),
			K(zone_page_state(zone, NR_PAGETABLE)),
			K(zone_page_state(zone, NR_BOUNCE)),
			K(free_pcp),
			K(this_cpu_read(zone->pageset->pcp.count)),
			K(zone_page_state(zone, NR_FREE_CMA_PAGES)));
		printk("lowmem_reserve[]:");
		for (i = 0; i < MAX_NR_ZONES; i++)
			printk(KERN_CONT " %ld", zone->lowmem_reserve[i]);
		printk(KERN_CONT "\n");
	}

	for_each_populated_zone(zone) {
		unsigned int order;
		unsigned long nr[MAX_ORDER], flags, total = 0;
		unsigned char types[MAX_ORDER];

		if (show_mem_node_skip(filter, zone_to_nid(zone), nodemask))
			continue;
		show_node(zone);
		printk(KERN_CONT "%s: ", zone->name);

		spin_lock_irqsave(&zone->lock, flags);
		for (order = 0; order < MAX_ORDER; order++) {
			struct free_area *area = &zone->free_area[order];
			int type;

			nr[order] = area->nr_free;
			total += nr[order] << order;

			types[order] = 0;
			for (type = 0; type < MIGRATE_TYPES; type++) {
				if (!list_empty(&area->free_list[type]))
					types[order] |= 1 << type;
			}
		}
		spin_unlock_irqrestore(&zone->lock, flags);
		for (order = 0; order < MAX_ORDER; order++) {
			printk(KERN_CONT "%lu*%lukB ",
			       nr[order], K(1UL) << order);
			if (nr[order])
				show_migration_types(types[order]);
		}
		printk(KERN_CONT "= %lukB\n", K(total));
	}

	hugetlb_show_meminfo();

	printk("%ld total pagecache pages\n", global_node_page_state(NR_FILE_PAGES));

	show_swap_cache_info();
}

static void zoneref_set_zone(struct zone *zone, struct zoneref *zoneref)
{
	zoneref->zone = zone;
	zoneref->zone_idx = zone_idx(zone);
}

/*
 * Builds allocation fallback zone lists.
 *
 * Add all populated zones of a node to the zonelist.
 */
static int build_zonerefs_node(pg_data_t *pgdat, struct zoneref *zonerefs)
{
	struct zone *zone;
	enum zone_type zone_type = MAX_NR_ZONES;
	int nr_zones = 0;

	do {
		zone_type--;
		zone = pgdat->node_zones + zone_type;
		if (managed_zone(zone)) {
			zoneref_set_zone(zone, &zonerefs[nr_zones++]);
			check_highest_zone(zone_type);
		}
	} while (zone_type);

	return nr_zones;
}

#ifdef CONFIG_NUMA

static int __parse_numa_zonelist_order(char *s)
{
	/*
	 * We used to support different zonlists modes but they turned
	 * out to be just not useful. Let's keep the warning in place
	 * if somebody still use the cmd line parameter so that we do
	 * not fail it silently
	 */
	if (!(*s == 'd' || *s == 'D' || *s == 'n' || *s == 'N')) {
		pr_warn("Ignoring unsupported numa_zonelist_order value:  %s\n", s);
		return -EINVAL;
	}
	return 0;
}

static __init int setup_numa_zonelist_order(char *s)
{
	if (!s)
		return 0;

	return __parse_numa_zonelist_order(s);
}
early_param("numa_zonelist_order", setup_numa_zonelist_order);

char numa_zonelist_order[] = "Node";

/*
 * sysctl handler for numa_zonelist_order
 */
int numa_zonelist_order_handler(struct ctl_table *table, int write,
		void __user *buffer, size_t *length,
		loff_t *ppos)
{
	char *str;
	int ret;

	if (!write)
		return proc_dostring(table, write, buffer, length, ppos);
	str = memdup_user_nul(buffer, 16);
	if (IS_ERR(str))
		return PTR_ERR(str);

	ret = __parse_numa_zonelist_order(str);
	kfree(str);
	return ret;
}


#define MAX_NODE_LOAD (nr_online_nodes)
static int node_load[MAX_NUMNODES];

/**
 * find_next_best_node - find the next node that should appear in a given node's fallback list
 * @node: node whose fallback list we're appending
 * @used_node_mask: nodemask_t of already used nodes
 *
 * We use a number of factors to determine which is the next node that should
 * appear on a given node's fallback list.  The node should not have appeared
 * already in @node's fallback list, and it should be the next closest node
 * according to the distance array (which contains arbitrary distance values
 * from each node to each node in the system), and should also prefer nodes
 * with no CPUs, since presumably they'll have very little allocation pressure
 * on them otherwise.
 * It returns -1 if no node is found.
 */
static int find_next_best_node(int node, nodemask_t *used_node_mask)
{
	int n, val;
	int min_val = INT_MAX;
	int best_node = NUMA_NO_NODE;
	const struct cpumask *tmp = cpumask_of_node(0);

	/* Use the local node if we haven't already */
	if (!node_isset(node, *used_node_mask)) {
		node_set(node, *used_node_mask);
		return node;
	}

	for_each_node_state(n, N_MEMORY) {

		/* Don't want a node to appear more than once */
		if (node_isset(n, *used_node_mask))
			continue;

		/* Use the distance array to find the distance */
		val = node_distance(node, n);

		/* Penalize nodes under us ("prefer the next node") */
		val += (n < node);

		/* Give preference to headless and unused nodes */
		tmp = cpumask_of_node(n);
		if (!cpumask_empty(tmp))
			val += PENALTY_FOR_NODE_WITH_CPUS;

		/* Slight preference for less loaded node */
		val *= (MAX_NODE_LOAD*MAX_NUMNODES);
		val += node_load[n];

		if (val < min_val) {
			min_val = val;
			best_node = n;
		}
	}

	if (best_node >= 0)
		node_set(best_node, *used_node_mask);

	return best_node;
}


/*
 * Build zonelists ordered by node and zones within node.
 * This results in maximum locality--normal zone overflows into local
 * DMA zone, if any--but risks exhausting DMA zone.
 */
static void build_zonelists_in_node_order(pg_data_t *pgdat, int *node_order,
		unsigned nr_nodes)
{
	struct zoneref *zonerefs;
	int i;

	zonerefs = pgdat->node_zonelists[ZONELIST_FALLBACK]._zonerefs;

	for (i = 0; i < nr_nodes; i++) {
		int nr_zones;

		pg_data_t *node = NODE_DATA(node_order[i]);

		nr_zones = build_zonerefs_node(node, zonerefs);
		zonerefs += nr_zones;
	}
	zonerefs->zone = NULL;
	zonerefs->zone_idx = 0;
}

/*
 * Build gfp_thisnode zonelists
 */
static void build_thisnode_zonelists(pg_data_t *pgdat)
{
	struct zoneref *zonerefs;
	int nr_zones;

	zonerefs = pgdat->node_zonelists[ZONELIST_NOFALLBACK]._zonerefs;
	nr_zones = build_zonerefs_node(pgdat, zonerefs);
	zonerefs += nr_zones;
	zonerefs->zone = NULL;
	zonerefs->zone_idx = 0;
}

/*
 * Build zonelists ordered by zone and nodes within zones.
 * This results in conserving DMA zone[s] until all Normal memory is
 * exhausted, but results in overflowing to remote node while memory
 * may still exist in local DMA zone.
 */

static void build_zonelists(pg_data_t *pgdat)
{
	static int node_order[MAX_NUMNODES];
	int node, load, nr_nodes = 0;
	nodemask_t used_mask;
	int local_node, prev_node;

	/* NUMA-aware ordering of nodes */
	local_node = pgdat->node_id;
	load = nr_online_nodes;
	prev_node = local_node;
	nodes_clear(used_mask);

	memset(node_order, 0, sizeof(node_order));
	while ((node = find_next_best_node(local_node, &used_mask)) >= 0) {
		/*
		 * We don't want to pressure a particular node.
		 * So adding penalty to the first node in same
		 * distance group to make it round-robin.
		 */
		if (node_distance(local_node, node) !=
		    node_distance(local_node, prev_node))
			node_load[node] = load;

		node_order[nr_nodes++] = node;
		prev_node = node;
		load--;
	}

	build_zonelists_in_node_order(pgdat, node_order, nr_nodes);
	build_thisnode_zonelists(pgdat);
}

#ifdef CONFIG_HAVE_MEMORYLESS_NODES
/*
 * Return node id of node used for "local" allocations.
 * I.e., first node id of first zone in arg node's generic zonelist.
 * Used for initializing percpu 'numa_mem', which is used primarily
 * for kernel allocations, so use GFP_KERNEL flags to locate zonelist.
 */
int local_memory_node(int node)
{
	struct zoneref *z;

	z = first_zones_zonelist(node_zonelist(node, GFP_KERNEL),
				   gfp_zone(GFP_KERNEL),
				   NULL);
	return z->zone->node;
}
#endif

static void setup_min_unmapped_ratio(void);
static void setup_min_slab_ratio(void);
#else	/* CONFIG_NUMA */

static void build_zonelists(pg_data_t *pgdat)
{
	int node, local_node;
	struct zoneref *zonerefs;
	int nr_zones;

	local_node = pgdat->node_id;

	zonerefs = pgdat->node_zonelists[ZONELIST_FALLBACK]._zonerefs;
	nr_zones = build_zonerefs_node(pgdat, zonerefs);
	zonerefs += nr_zones;

	/*
	 * Now we build the zonelist so that it contains the zones
	 * of all the other nodes.
	 * We don't want to pressure a particular node, so when
	 * building the zones for node N, we make sure that the
	 * zones coming right after the local ones are those from
	 * node N+1 (modulo N)
	 */
	for (node = local_node + 1; node < MAX_NUMNODES; node++) {
		if (!node_online(node))
			continue;
		nr_zones = build_zonerefs_node(NODE_DATA(node), zonerefs);
		zonerefs += nr_zones;
	}
	for (node = 0; node < local_node; node++) {
		if (!node_online(node))
			continue;
		nr_zones = build_zonerefs_node(NODE_DATA(node), zonerefs);
		zonerefs += nr_zones;
	}

	zonerefs->zone = NULL;
	zonerefs->zone_idx = 0;
}

#endif	/* CONFIG_NUMA */

/*
 * Boot pageset table. One per cpu which is going to be used for all
 * zones and all nodes. The parameters will be set in such a way
 * that an item put on a list will immediately be handed over to
 * the buddy list. This is safe since pageset manipulation is done
 * with interrupts disabled.
 *
 * The boot_pagesets must be kept even after bootup is complete for
 * unused processors and/or zones. They do play a role for bootstrapping
 * hotplugged processors.
 *
 * zoneinfo_show() and maybe other functions do
 * not check if the processor is online before following the pageset pointer.
 * Other parts of the kernel may not check if the zone is available.
 */
static void setup_pageset(struct per_cpu_pageset *p, unsigned long batch);
static DEFINE_PER_CPU(struct per_cpu_pageset, boot_pageset);
static DEFINE_PER_CPU(struct per_cpu_nodestat, boot_nodestats);

static void __build_all_zonelists(void *data)
{
	int nid;
	int __maybe_unused cpu;
	pg_data_t *self = data;
	static DEFINE_SPINLOCK(lock);

	spin_lock(&lock);

#ifdef CONFIG_NUMA
	memset(node_load, 0, sizeof(node_load));
#endif

	/*
	 * This node is hotadded and no memory is yet present.   So just
	 * building zonelists is fine - no need to touch other nodes.
	 */
	if (self && !node_online(self->node_id)) {
		build_zonelists(self);
	} else {
		for_each_online_node(nid) {
			pg_data_t *pgdat = NODE_DATA(nid);

			build_zonelists(pgdat);
		}

#ifdef CONFIG_HAVE_MEMORYLESS_NODES
		/*
		 * We now know the "local memory node" for each node--
		 * i.e., the node of the first zone in the generic zonelist.
		 * Set up numa_mem percpu variable for on-line cpus.  During
		 * boot, only the boot cpu should be on-line;  we'll init the
		 * secondary cpus' numa_mem as they come on-line.  During
		 * node/memory hotplug, we'll fixup all on-line cpus.
		 */
		for_each_online_cpu(cpu)
			set_cpu_numa_mem(cpu, local_memory_node(cpu_to_node(cpu)));
#endif
	}

	spin_unlock(&lock);
}

static noinline void __init
build_all_zonelists_init(void)
{
	int cpu;

	__build_all_zonelists(NULL);

	/*
	 * Initialize the boot_pagesets that are going to be used
	 * for bootstrapping processors. The real pagesets for
	 * each zone will be allocated later when the per cpu
	 * allocator is available.
	 *
	 * boot_pagesets are used also for bootstrapping offline
	 * cpus if the system is already booted because the pagesets
	 * are needed to initialize allocators on a specific cpu too.
	 * F.e. the percpu allocator needs the page allocator which
	 * needs the percpu allocator in order to allocate its pagesets
	 * (a chicken-egg dilemma).
	 */
	for_each_possible_cpu(cpu)
		setup_pageset(&per_cpu(boot_pageset, cpu), 0);

	mminit_verify_zonelist();
	cpuset_init_current_mems_allowed();
}

/*
 * unless system_state == SYSTEM_BOOTING.
 *
 * __ref due to call of __init annotated helper build_all_zonelists_init
 * [protected by SYSTEM_BOOTING].
 */
void __ref build_all_zonelists(pg_data_t *pgdat)
{
	if (system_state == SYSTEM_BOOTING) {
		build_all_zonelists_init();
	} else {
		__build_all_zonelists(pgdat);
		/* cpuset refresh routine should be here */
	}
	vm_total_pages = nr_free_pagecache_pages();
	/*
	 * Disable grouping by mobility if the number of pages in the
	 * system is too low to allow the mechanism to work. It would be
	 * more accurate, but expensive to check per-zone. This check is
	 * made on memory-hotadd so a system can start with mobility
	 * disabled and enable it later
	 */
	if (vm_total_pages < (pageblock_nr_pages * MIGRATE_TYPES))
		page_group_by_mobility_disabled = 1;
	else
		page_group_by_mobility_disabled = 0;

	pr_info("Built %i zonelists, mobility grouping %s.  Total pages: %ld\n",
		nr_online_nodes,
		page_group_by_mobility_disabled ? "off" : "on",
		vm_total_pages);
#ifdef CONFIG_NUMA
	pr_info("Policy zone: %s\n", zone_names[policy_zone]);
#endif
}

/*
 * Initially all pages are reserved - free ones are freed
 * up by free_all_bootmem() once the early boot process is
 * done. Non-atomic initialization, single-pass.
 */
void __meminit memmap_init_zone(unsigned long size, int nid, unsigned long zone,
		unsigned long start_pfn, enum memmap_context context)
{
	struct vmem_altmap *altmap = to_vmem_altmap(__pfn_to_phys(start_pfn));
	unsigned long end_pfn = start_pfn + size;
	pg_data_t *pgdat = NODE_DATA(nid);
	unsigned long pfn;
	unsigned long nr_initialised = 0;
#ifdef CONFIG_HAVE_MEMBLOCK_NODE_MAP
	struct memblock_region *r = NULL, *tmp;
#endif

	if (highest_memmap_pfn < end_pfn - 1)
		highest_memmap_pfn = end_pfn - 1;

	/*
	 * Honor reservation requested by the driver for this ZONE_DEVICE
	 * memory
	 */
	if (altmap && start_pfn == altmap->base_pfn)
		start_pfn += altmap->reserve;

	for (pfn = start_pfn; pfn < end_pfn; pfn++) {
		/*
		 * There can be holes in boot-time mem_map[]s handed to this
		 * function.  They do not exist on hotplugged memory.
		 */
		if (context != MEMMAP_EARLY)
			goto not_early;

		if (!early_pfn_valid(pfn))
			continue;
		if (!early_pfn_in_nid(pfn, nid))
			continue;
		if (!update_defer_init(pgdat, pfn, end_pfn, &nr_initialised))
			break;

#ifdef CONFIG_HAVE_MEMBLOCK_NODE_MAP
		/*
		 * Check given memblock attribute by firmware which can affect
		 * kernel memory layout.  If zone==ZONE_MOVABLE but memory is
		 * mirrored, it's an overlapped memmap init. skip it.
		 */
		if (mirrored_kernelcore && zone == ZONE_MOVABLE) {
			if (!r || pfn >= memblock_region_memory_end_pfn(r)) {
				for_each_memblock(memory, tmp)
					if (pfn < memblock_region_memory_end_pfn(tmp))
						break;
				r = tmp;
			}
			if (pfn >= memblock_region_memory_base_pfn(r) &&
			    memblock_is_mirror(r)) {
				/* already initialized as NORMAL */
				pfn = memblock_region_memory_end_pfn(r);
				continue;
			}
		}
#endif

not_early:
		/*
		 * Mark the block movable so that blocks are reserved for
		 * movable at startup. This will force kernel allocations
		 * to reserve their blocks rather than leaking throughout
		 * the address space during boot when many long-lived
		 * kernel allocations are made.
		 *
		 * bitmap is created for zone's valid pfn range. but memmap
		 * can be created for invalid pages (for alignment)
		 * check here not to call set_pageblock_migratetype() against
		 * pfn out of zone.
		 */
		if (!(pfn & (pageblock_nr_pages - 1))) {
			struct page *page = pfn_to_page(pfn);

			__init_single_page(page, pfn, zone, nid);
			set_pageblock_migratetype(page, MIGRATE_MOVABLE);
			cond_resched();
		} else {
			__init_single_pfn(pfn, zone, nid);
		}
	}
}

static void __meminit zone_init_free_lists(struct zone *zone)
{
	unsigned int order, t;
	for_each_migratetype_order(order, t) {
		INIT_LIST_HEAD(&zone->free_area[order].free_list[t]);
		zone->free_area[order].nr_free = 0;
	}
}

#ifndef __HAVE_ARCH_MEMMAP_INIT
#define memmap_init(size, nid, zone, start_pfn) \
	memmap_init_zone((size), (nid), (zone), (start_pfn), MEMMAP_EARLY)
#endif

static int zone_batchsize(struct zone *zone)
{
#ifdef CONFIG_MMU
	int batch;

	/*
	 * The per-cpu-pages pools are set to around 1000th of the
	 * size of the zone.  But no more than 1/2 of a meg.
	 *
	 * OK, so we don't know how big the cache is.  So guess.
	 */
	batch = zone->managed_pages / 1024;
	if (batch * PAGE_SIZE > 512 * 1024)
		batch = (512 * 1024) / PAGE_SIZE;
	batch /= 4;		/* We effectively *= 4 below */
	if (batch < 1)
		batch = 1;

	/*
	 * Clamp the batch to a 2^n - 1 value. Having a power
	 * of 2 value was found to be more likely to have
	 * suboptimal cache aliasing properties in some cases.
	 *
	 * For example if 2 tasks are alternately allocating
	 * batches of pages, one task can end up with a lot
	 * of pages of one half of the possible page colors
	 * and the other with pages of the other colors.
	 */
	batch = rounddown_pow_of_two(batch + batch/2) - 1;

	return batch;

#else
	/* The deferral and batching of frees should be suppressed under NOMMU
	 * conditions.
	 *
	 * The problem is that NOMMU needs to be able to allocate large chunks
	 * of contiguous memory as there's no hardware page translation to
	 * assemble apparent contiguous memory from discontiguous pages.
	 *
	 * Queueing large contiguous runs of pages for batching, however,
	 * causes the pages to actually be freed in smaller chunks.  As there
	 * can be a significant delay between the individual batches being
	 * recycled, this leads to the once large chunks of space being
	 * fragmented and becoming unavailable for high-order allocations.
	 */
	return 0;
#endif
}

/*
 * pcp->high and pcp->batch values are related and dependent on one another:
 * ->batch must never be higher then ->high.
 * The following function updates them in a safe manner without read side
 * locking.
 *
 * Any new users of pcp->batch and pcp->high should ensure they can cope with
 * those fields changing asynchronously (acording the the above rule).
 *
 * mutex_is_locked(&pcp_batch_high_lock) required when calling this function
 * outside of boot time (or some other assurance that no concurrent updaters
 * exist).
 */
static void pageset_update(struct per_cpu_pages *pcp, unsigned long high,
		unsigned long batch)
{
       /* start with a fail safe value for batch */
	pcp->batch = 1;
	smp_wmb();

       /* Update high, then batch, in order */
	pcp->high = high;
	smp_wmb();

	pcp->batch = batch;
}

/* a companion to pageset_set_high() */
static void pageset_set_batch(struct per_cpu_pageset *p, unsigned long batch)
{
	pageset_update(&p->pcp, 6 * batch, max(1UL, 1 * batch));
}

static void pageset_init(struct per_cpu_pageset *p)
{
	struct per_cpu_pages *pcp;
	int migratetype;

	memset(p, 0, sizeof(*p));

	pcp = &p->pcp;
	pcp->count = 0;
	for (migratetype = 0; migratetype < MIGRATE_PCPTYPES; migratetype++)
		INIT_LIST_HEAD(&pcp->lists[migratetype]);
}

static void setup_pageset(struct per_cpu_pageset *p, unsigned long batch)
{
	pageset_init(p);
	pageset_set_batch(p, batch);
}

/*
 * pageset_set_high() sets the high water mark for hot per_cpu_pagelist
 * to the value high for the pageset p.
 */
static void pageset_set_high(struct per_cpu_pageset *p,
				unsigned long high)
{
	unsigned long batch = max(1UL, high / 4);
	if ((high / 4) > (PAGE_SHIFT * 8))
		batch = PAGE_SHIFT * 8;

	pageset_update(&p->pcp, high, batch);
}

static void pageset_set_high_and_batch(struct zone *zone,
				       struct per_cpu_pageset *pcp)
{
	if (percpu_pagelist_fraction)
		pageset_set_high(pcp,
			(zone->managed_pages /
				percpu_pagelist_fraction));
	else
		pageset_set_batch(pcp, zone_batchsize(zone));
}

static void __meminit zone_pageset_init(struct zone *zone, int cpu)
{
	struct per_cpu_pageset *pcp = per_cpu_ptr(zone->pageset, cpu);

	pageset_init(pcp);
	pageset_set_high_and_batch(zone, pcp);
}

void __meminit setup_zone_pageset(struct zone *zone)
{
	int cpu;
	zone->pageset = alloc_percpu(struct per_cpu_pageset);
	for_each_possible_cpu(cpu)
		zone_pageset_init(zone, cpu);
}

/*
 * Allocate per cpu pagesets and initialize them.
 * Before this call only boot pagesets were available.
 */
void __init setup_per_cpu_pageset(void)
{
	struct pglist_data *pgdat;
	struct zone *zone;

	for_each_populated_zone(zone)
		setup_zone_pageset(zone);

	for_each_online_pgdat(pgdat)
		pgdat->per_cpu_nodestats =
			alloc_percpu(struct per_cpu_nodestat);
}

static __meminit void zone_pcp_init(struct zone *zone)
{
	/*
	 * per cpu subsystem is not up at this point. The following code
	 * relies on the ability of the linker to provide the
	 * offset of a (static) per cpu variable into the per cpu area.
	 */
	zone->pageset = &boot_pageset;

	if (populated_zone(zone))
		printk(KERN_DEBUG "  %s zone: %lu pages, LIFO batch:%u\n",
			zone->name, zone->present_pages,
					 zone_batchsize(zone));
}

void __meminit init_currently_empty_zone(struct zone *zone,
					unsigned long zone_start_pfn,
					unsigned long size)
{
	struct pglist_data *pgdat = zone->zone_pgdat;
	int zone_idx = zone_idx(zone) + 1;

	if (zone_idx > pgdat->nr_zones)
		pgdat->nr_zones = zone_idx;

	zone->zone_start_pfn = zone_start_pfn;

	mminit_dprintk(MMINIT_TRACE, "memmap_init",
			"Initialising map node %d zone %lu pfns %lu -> %lu\n",
			pgdat->node_id,
			(unsigned long)zone_idx(zone),
			zone_start_pfn, (zone_start_pfn + size));

	zone_init_free_lists(zone);
	zone->initialized = 1;
}

#ifdef CONFIG_HAVE_MEMBLOCK_NODE_MAP
#ifndef CONFIG_HAVE_ARCH_EARLY_PFN_TO_NID

/*
 * Required by SPARSEMEM. Given a PFN, return what node the PFN is on.
 */
int __meminit __early_pfn_to_nid(unsigned long pfn,
					struct mminit_pfnnid_cache *state)
{
	unsigned long start_pfn, end_pfn;
	int nid;

	if (state->last_start <= pfn && pfn < state->last_end)
		return state->last_nid;

	nid = memblock_search_pfn_nid(pfn, &start_pfn, &end_pfn);
	if (nid != -1) {
		state->last_start = start_pfn;
		state->last_end = end_pfn;
		state->last_nid = nid;
	}

	return nid;
}
#endif /* CONFIG_HAVE_ARCH_EARLY_PFN_TO_NID */

/**
 * free_bootmem_with_active_regions - Call memblock_free_early_nid for each active range
 * @nid: The node to free memory on. If MAX_NUMNODES, all nodes are freed.
 * @max_low_pfn: The highest PFN that will be passed to memblock_free_early_nid
 *
 * If an architecture guarantees that all ranges registered contain no holes
 * and may be freed, this this function may be used instead of calling
 * memblock_free_early_nid() manually.
 */
void __init free_bootmem_with_active_regions(int nid, unsigned long max_low_pfn)
{
	unsigned long start_pfn, end_pfn;
	int i, this_nid;

	for_each_mem_pfn_range(i, nid, &start_pfn, &end_pfn, &this_nid) {
		start_pfn = min(start_pfn, max_low_pfn);
		end_pfn = min(end_pfn, max_low_pfn);

		if (start_pfn < end_pfn)
			memblock_free_early_nid(PFN_PHYS(start_pfn),
					(end_pfn - start_pfn) << PAGE_SHIFT,
					this_nid);
	}
}

/**
 * sparse_memory_present_with_active_regions - Call memory_present for each active range
 * @nid: The node to call memory_present for. If MAX_NUMNODES, all nodes will be used.
 *
 * If an architecture guarantees that all ranges registered contain no holes and may
 * be freed, this function may be used instead of calling memory_present() manually.
 */
void __init sparse_memory_present_with_active_regions(int nid)
{
	unsigned long start_pfn, end_pfn;
	int i, this_nid;

	for_each_mem_pfn_range(i, nid, &start_pfn, &end_pfn, &this_nid)
		memory_present(this_nid, start_pfn, end_pfn);
}

/**
 * get_pfn_range_for_nid - Return the start and end page frames for a node
 * @nid: The nid to return the range for. If MAX_NUMNODES, the min and max PFN are returned.
 * @start_pfn: Passed by reference. On return, it will have the node start_pfn.
 * @end_pfn: Passed by reference. On return, it will have the node end_pfn.
 *
 * It returns the start and end page frame of a node based on information
 * provided by memblock_set_node(). If called for a node
 * with no available memory, a warning is printed and the start and end
 * PFNs will be 0.
 */
void __meminit get_pfn_range_for_nid(unsigned int nid,
			unsigned long *start_pfn, unsigned long *end_pfn)
{
	unsigned long this_start_pfn, this_end_pfn;
	int i;

	*start_pfn = -1UL;
	*end_pfn = 0;

	for_each_mem_pfn_range(i, nid, &this_start_pfn, &this_end_pfn, NULL) {
		*start_pfn = min(*start_pfn, this_start_pfn);
		*end_pfn = max(*end_pfn, this_end_pfn);
	}

	if (*start_pfn == -1UL)
		*start_pfn = 0;
}

/*
 * This finds a zone that can be used for ZONE_MOVABLE pages. The
 * assumption is made that zones within a node are ordered in monotonic
 * increasing memory addresses so that the "highest" populated zone is used
 */
static void __init find_usable_zone_for_movable(void)
{
	int zone_index;
	for (zone_index = MAX_NR_ZONES - 1; zone_index >= 0; zone_index--) {
		if (zone_index == ZONE_MOVABLE)
			continue;

		if (arch_zone_highest_possible_pfn[zone_index] >
				arch_zone_lowest_possible_pfn[zone_index])
			break;
	}

	VM_BUG_ON(zone_index == -1);
	movable_zone = zone_index;
}

/*
 * The zone ranges provided by the architecture do not include ZONE_MOVABLE
 * because it is sized independent of architecture. Unlike the other zones,
 * the starting point for ZONE_MOVABLE is not fixed. It may be different
 * in each node depending on the size of each node and how evenly kernelcore
 * is distributed. This helper function adjusts the zone ranges
 * provided by the architecture for a given node by using the end of the
 * highest usable zone for ZONE_MOVABLE. This preserves the assumption that
 * zones within a node are in order of monotonic increases memory addresses
 */
static void __meminit adjust_zone_range_for_zone_movable(int nid,
					unsigned long zone_type,
					unsigned long node_start_pfn,
					unsigned long node_end_pfn,
					unsigned long *zone_start_pfn,
					unsigned long *zone_end_pfn)
{
	/* Only adjust if ZONE_MOVABLE is on this node */
	if (zone_movable_pfn[nid]) {
		/* Size ZONE_MOVABLE */
		if (zone_type == ZONE_MOVABLE) {
			*zone_start_pfn = zone_movable_pfn[nid];
			*zone_end_pfn = min(node_end_pfn,
				arch_zone_highest_possible_pfn[movable_zone]);

		/* Adjust for ZONE_MOVABLE starting within this range */
		} else if (!mirrored_kernelcore &&
			*zone_start_pfn < zone_movable_pfn[nid] &&
			*zone_end_pfn > zone_movable_pfn[nid]) {
			*zone_end_pfn = zone_movable_pfn[nid];

		/* Check if this whole range is within ZONE_MOVABLE */
		} else if (*zone_start_pfn >= zone_movable_pfn[nid])
			*zone_start_pfn = *zone_end_pfn;
	}
}

/*
 * Return the number of pages a zone spans in a node, including holes
 * present_pages = zone_spanned_pages_in_node() - zone_absent_pages_in_node()
 */
static unsigned long __meminit zone_spanned_pages_in_node(int nid,
					unsigned long zone_type,
					unsigned long node_start_pfn,
					unsigned long node_end_pfn,
					unsigned long *zone_start_pfn,
					unsigned long *zone_end_pfn,
					unsigned long *ignored)
{
	unsigned long zone_low = arch_zone_lowest_possible_pfn[zone_type];
	unsigned long zone_high = arch_zone_highest_possible_pfn[zone_type];
	/* When hotadd a new node from cpu_up(), the node should be empty */
	if (!node_start_pfn && !node_end_pfn)
		return 0;

	/* Get the start and end of the zone */
	*zone_start_pfn = clamp(node_start_pfn, zone_low, zone_high);
	*zone_end_pfn = clamp(node_end_pfn, zone_low, zone_high);
	adjust_zone_range_for_zone_movable(nid, zone_type,
				node_start_pfn, node_end_pfn,
				zone_start_pfn, zone_end_pfn);

	/* Check that this node has pages within the zone's required range */
	if (*zone_end_pfn < node_start_pfn || *zone_start_pfn > node_end_pfn)
		return 0;

	/* Move the zone boundaries inside the node if necessary */
	*zone_end_pfn = min(*zone_end_pfn, node_end_pfn);
	*zone_start_pfn = max(*zone_start_pfn, node_start_pfn);

	/* Return the spanned pages */
	return *zone_end_pfn - *zone_start_pfn;
}

/*
 * Return the number of holes in a range on a node. If nid is MAX_NUMNODES,
 * then all holes in the requested range will be accounted for.
 */
unsigned long __meminit __absent_pages_in_range(int nid,
				unsigned long range_start_pfn,
				unsigned long range_end_pfn)
{
	unsigned long nr_absent = range_end_pfn - range_start_pfn;
	unsigned long start_pfn, end_pfn;
	int i;

	for_each_mem_pfn_range(i, nid, &start_pfn, &end_pfn, NULL) {
		start_pfn = clamp(start_pfn, range_start_pfn, range_end_pfn);
		end_pfn = clamp(end_pfn, range_start_pfn, range_end_pfn);
		nr_absent -= end_pfn - start_pfn;
	}
	return nr_absent;
}

/**
 * absent_pages_in_range - Return number of page frames in holes within a range
 * @start_pfn: The start PFN to start searching for holes
 * @end_pfn: The end PFN to stop searching for holes
 *
 * It returns the number of pages frames in memory holes within a range.
 */
unsigned long __init absent_pages_in_range(unsigned long start_pfn,
							unsigned long end_pfn)
{
	return __absent_pages_in_range(MAX_NUMNODES, start_pfn, end_pfn);
}

/* Return the number of page frames in holes in a zone on a node */
static unsigned long __meminit zone_absent_pages_in_node(int nid,
					unsigned long zone_type,
					unsigned long node_start_pfn,
					unsigned long node_end_pfn,
					unsigned long *ignored)
{
	unsigned long zone_low = arch_zone_lowest_possible_pfn[zone_type];
	unsigned long zone_high = arch_zone_highest_possible_pfn[zone_type];
	unsigned long zone_start_pfn, zone_end_pfn;
	unsigned long nr_absent;

	/* When hotadd a new node from cpu_up(), the node should be empty */
	if (!node_start_pfn && !node_end_pfn)
		return 0;

	zone_start_pfn = clamp(node_start_pfn, zone_low, zone_high);
	zone_end_pfn = clamp(node_end_pfn, zone_low, zone_high);

	adjust_zone_range_for_zone_movable(nid, zone_type,
			node_start_pfn, node_end_pfn,
			&zone_start_pfn, &zone_end_pfn);
	nr_absent = __absent_pages_in_range(nid, zone_start_pfn, zone_end_pfn);

	/*
	 * ZONE_MOVABLE handling.
	 * Treat pages to be ZONE_MOVABLE in ZONE_NORMAL as absent pages
	 * and vice versa.
	 */
	if (mirrored_kernelcore && zone_movable_pfn[nid]) {
		unsigned long start_pfn, end_pfn;
		struct memblock_region *r;

		for_each_memblock(memory, r) {
			start_pfn = clamp(memblock_region_memory_base_pfn(r),
					  zone_start_pfn, zone_end_pfn);
			end_pfn = clamp(memblock_region_memory_end_pfn(r),
					zone_start_pfn, zone_end_pfn);

			if (zone_type == ZONE_MOVABLE &&
			    memblock_is_mirror(r))
				nr_absent += end_pfn - start_pfn;

			if (zone_type == ZONE_NORMAL &&
			    !memblock_is_mirror(r))
				nr_absent += end_pfn - start_pfn;
		}
	}

	return nr_absent;
}

#else /* CONFIG_HAVE_MEMBLOCK_NODE_MAP */
static inline unsigned long __meminit zone_spanned_pages_in_node(int nid,
					unsigned long zone_type,
					unsigned long node_start_pfn,
					unsigned long node_end_pfn,
					unsigned long *zone_start_pfn,
					unsigned long *zone_end_pfn,
					unsigned long *zones_size)
{
	unsigned int zone;

	*zone_start_pfn = node_start_pfn;
	for (zone = 0; zone < zone_type; zone++)
		*zone_start_pfn += zones_size[zone];

	*zone_end_pfn = *zone_start_pfn + zones_size[zone_type];

	return zones_size[zone_type];
}

static inline unsigned long __meminit zone_absent_pages_in_node(int nid,
						unsigned long zone_type,
						unsigned long node_start_pfn,
						unsigned long node_end_pfn,
						unsigned long *zholes_size)
{
	if (!zholes_size)
		return 0;

	return zholes_size[zone_type];
}

#endif /* CONFIG_HAVE_MEMBLOCK_NODE_MAP */

static void __meminit calculate_node_totalpages(struct pglist_data *pgdat,
						unsigned long node_start_pfn,
						unsigned long node_end_pfn,
						unsigned long *zones_size,
						unsigned long *zholes_size)
{
	unsigned long realtotalpages = 0, totalpages = 0;
	enum zone_type i;

	for (i = 0; i < MAX_NR_ZONES; i++) {
		struct zone *zone = pgdat->node_zones + i;
		unsigned long zone_start_pfn, zone_end_pfn;
		unsigned long size, real_size;

		size = zone_spanned_pages_in_node(pgdat->node_id, i,
						  node_start_pfn,
						  node_end_pfn,
						  &zone_start_pfn,
						  &zone_end_pfn,
						  zones_size);
		real_size = size - zone_absent_pages_in_node(pgdat->node_id, i,
						  node_start_pfn, node_end_pfn,
						  zholes_size);
		if (size)
			zone->zone_start_pfn = zone_start_pfn;
		else
			zone->zone_start_pfn = 0;
		zone->spanned_pages = size;
		zone->present_pages = real_size;

		totalpages += size;
		realtotalpages += real_size;
	}

	pgdat->node_spanned_pages = totalpages;
	pgdat->node_present_pages = realtotalpages;
	printk(KERN_DEBUG "On node %d totalpages: %lu\n", pgdat->node_id,
							realtotalpages);
}

#ifndef CONFIG_SPARSEMEM
/*
 * Calculate the size of the zone->blockflags rounded to an unsigned long
 * Start by making sure zonesize is a multiple of pageblock_order by rounding
 * up. Then use 1 NR_PAGEBLOCK_BITS worth of bits per pageblock, finally
 * round what is now in bits to nearest long in bits, then return it in
 * bytes.
 */
static unsigned long __init usemap_size(unsigned long zone_start_pfn, unsigned long zonesize)
{
	unsigned long usemapsize;

	zonesize += zone_start_pfn & (pageblock_nr_pages-1);
	usemapsize = roundup(zonesize, pageblock_nr_pages);
	usemapsize = usemapsize >> pageblock_order;
	usemapsize *= NR_PAGEBLOCK_BITS;
	usemapsize = roundup(usemapsize, 8 * sizeof(unsigned long));

	return usemapsize / 8;
}

static void __init setup_usemap(struct pglist_data *pgdat,
				struct zone *zone,
				unsigned long zone_start_pfn,
				unsigned long zonesize)
{
	unsigned long usemapsize = usemap_size(zone_start_pfn, zonesize);
	zone->pageblock_flags = NULL;
	if (usemapsize)
		zone->pageblock_flags =
			memblock_virt_alloc_node_nopanic(usemapsize,
							 pgdat->node_id);
}
#else
static inline void setup_usemap(struct pglist_data *pgdat, struct zone *zone,
				unsigned long zone_start_pfn, unsigned long zonesize) {}
#endif /* CONFIG_SPARSEMEM */

#ifdef CONFIG_HUGETLB_PAGE_SIZE_VARIABLE

/* Initialise the number of pages represented by NR_PAGEBLOCK_BITS */
void __paginginit set_pageblock_order(void)
{
	unsigned int order;

	/* Check that pageblock_nr_pages has not already been setup */
	if (pageblock_order)
		return;

	if (HPAGE_SHIFT > PAGE_SHIFT)
		order = HUGETLB_PAGE_ORDER;
	else
		order = MAX_ORDER - 1;

	/*
	 * Assume the largest contiguous order of interest is a huge page.
	 * This value may be variable depending on boot parameters on IA64 and
	 * powerpc.
	 */
	pageblock_order = order;
}
#else /* CONFIG_HUGETLB_PAGE_SIZE_VARIABLE */

/*
 * When CONFIG_HUGETLB_PAGE_SIZE_VARIABLE is not set, set_pageblock_order()
 * is unused as pageblock_order is set at compile-time. See
 * include/linux/pageblock-flags.h for the values of pageblock_order based on
 * the kernel config
 */
void __paginginit set_pageblock_order(void)
{
}

#endif /* CONFIG_HUGETLB_PAGE_SIZE_VARIABLE */

static unsigned long __paginginit calc_memmap_size(unsigned long spanned_pages,
						   unsigned long present_pages)
{
	unsigned long pages = spanned_pages;

	/*
	 * Provide a more accurate estimation if there are holes within
	 * the zone and SPARSEMEM is in use. If there are holes within the
	 * zone, each populated memory region may cost us one or two extra
	 * memmap pages due to alignment because memmap pages for each
	 * populated regions may not be naturally aligned on page boundary.
	 * So the (present_pages >> 4) heuristic is a tradeoff for that.
	 */
	if (spanned_pages > present_pages + (present_pages >> 4) &&
	    IS_ENABLED(CONFIG_SPARSEMEM))
		pages = present_pages;

	return PAGE_ALIGN(pages * sizeof(struct page)) >> PAGE_SHIFT;
}

/*
 * Set up the zone data structures:
 *   - mark all pages reserved
 *   - mark all memory queues empty
 *   - clear the memory bitmaps
 *
 * NOTE: pgdat should get zeroed by caller.
 */
static void __paginginit free_area_init_core(struct pglist_data *pgdat)
{
	enum zone_type j;
	int nid = pgdat->node_id;

	pgdat_resize_init(pgdat);
#ifdef CONFIG_NUMA_BALANCING
	spin_lock_init(&pgdat->numabalancing_migrate_lock);
	pgdat->numabalancing_migrate_nr_pages = 0;
	pgdat->numabalancing_migrate_next_window = jiffies;
#endif
#ifdef CONFIG_TRANSPARENT_HUGEPAGE
	spin_lock_init(&pgdat->split_queue_lock);
	INIT_LIST_HEAD(&pgdat->split_queue);
	pgdat->split_queue_len = 0;
#endif
	init_waitqueue_head(&pgdat->kswapd_wait);
	init_waitqueue_head(&pgdat->pfmemalloc_wait);
#ifdef CONFIG_COMPACTION
	init_waitqueue_head(&pgdat->kcompactd_wait);
#endif
	pgdat_page_ext_init(pgdat);
	spin_lock_init(&pgdat->lru_lock);
	lruvec_init(node_lruvec(pgdat));

	pgdat->per_cpu_nodestats = &boot_nodestats;

	for (j = 0; j < MAX_NR_ZONES; j++) {
		struct zone *zone = pgdat->node_zones + j;
		unsigned long size, realsize, freesize, memmap_pages;
		unsigned long zone_start_pfn = zone->zone_start_pfn;

		size = zone->spanned_pages;
		realsize = freesize = zone->present_pages;

		/*
		 * Adjust freesize so that it accounts for how much memory
		 * is used by this zone for memmap. This affects the watermark
		 * and per-cpu initialisations
		 */
		memmap_pages = calc_memmap_size(size, realsize);
		if (!is_highmem_idx(j)) {
			if (freesize >= memmap_pages) {
				freesize -= memmap_pages;
				if (memmap_pages)
					printk(KERN_DEBUG
					       "  %s zone: %lu pages used for memmap\n",
					       zone_names[j], memmap_pages);
			} else
				pr_warn("  %s zone: %lu pages exceeds freesize %lu\n",
					zone_names[j], memmap_pages, freesize);
		}

		/* Account for reserved pages */
		if (j == 0 && freesize > dma_reserve) {
			freesize -= dma_reserve;
			printk(KERN_DEBUG "  %s zone: %lu pages reserved\n",
					zone_names[0], dma_reserve);
		}

		if (!is_highmem_idx(j))
			nr_kernel_pages += freesize;
		/* Charge for highmem memmap if there are enough kernel pages */
		else if (nr_kernel_pages > memmap_pages * 2)
			nr_kernel_pages -= memmap_pages;
		nr_all_pages += freesize;

		/*
		 * Set an approximate value for lowmem here, it will be adjusted
		 * when the bootmem allocator frees pages into the buddy system.
		 * And all highmem pages will be managed by the buddy system.
		 */
		zone->managed_pages = is_highmem_idx(j) ? realsize : freesize;
#ifdef CONFIG_NUMA
		zone->node = nid;
#endif
		zone->name = zone_names[j];
		zone->zone_pgdat = pgdat;
		spin_lock_init(&zone->lock);
		zone_seqlock_init(zone);
		zone_pcp_init(zone);

		if (!size)
			continue;

		set_pageblock_order();
		setup_usemap(pgdat, zone, zone_start_pfn, size);
		init_currently_empty_zone(zone, zone_start_pfn, size);
		memmap_init(size, nid, j, zone_start_pfn);
	}
}

static void __ref alloc_node_mem_map(struct pglist_data *pgdat)
{
	unsigned long __maybe_unused start = 0;
	unsigned long __maybe_unused offset = 0;

	/* Skip empty nodes */
	if (!pgdat->node_spanned_pages)
		return;

#ifdef CONFIG_FLAT_NODE_MEM_MAP
	start = pgdat->node_start_pfn & ~(MAX_ORDER_NR_PAGES - 1);
	offset = pgdat->node_start_pfn - start;
	/* ia64 gets its own node_mem_map, before this, without bootmem */
	if (!pgdat->node_mem_map) {
		unsigned long size, end;
		struct page *map;

		/*
		 * The zone's endpoints aren't required to be MAX_ORDER
		 * aligned but the node_mem_map endpoints must be in order
		 * for the buddy allocator to function correctly.
		 */
		end = pgdat_end_pfn(pgdat);
		end = ALIGN(end, MAX_ORDER_NR_PAGES);
		size =  (end - start) * sizeof(struct page);
		map = alloc_remap(pgdat->node_id, size);
		if (!map)
			map = memblock_virt_alloc_node_nopanic(size,
							       pgdat->node_id);
		pgdat->node_mem_map = map + offset;
	}
#ifndef CONFIG_NEED_MULTIPLE_NODES
	/*
	 * With no DISCONTIG, the global mem_map is just set as node 0's
	 */
	if (pgdat == NODE_DATA(0)) {
		mem_map = NODE_DATA(0)->node_mem_map;
#if defined(CONFIG_HAVE_MEMBLOCK_NODE_MAP) || defined(CONFIG_FLATMEM)
		if (page_to_pfn(mem_map) != pgdat->node_start_pfn)
			mem_map -= offset;
#endif /* CONFIG_HAVE_MEMBLOCK_NODE_MAP */
	}
#endif
#endif /* CONFIG_FLAT_NODE_MEM_MAP */
}

void __paginginit free_area_init_node(int nid, unsigned long *zones_size,
		unsigned long node_start_pfn, unsigned long *zholes_size)
{
	pg_data_t *pgdat = NODE_DATA(nid);
	unsigned long start_pfn = 0;
	unsigned long end_pfn = 0;

	/* pg_data_t should be reset to zero when it's allocated */
	WARN_ON(pgdat->nr_zones || pgdat->kswapd_classzone_idx);

	pgdat->node_id = nid;
	pgdat->node_start_pfn = node_start_pfn;
	pgdat->per_cpu_nodestats = NULL;
#ifdef CONFIG_HAVE_MEMBLOCK_NODE_MAP
	get_pfn_range_for_nid(nid, &start_pfn, &end_pfn);
	pr_info("Initmem setup node %d [mem %#018Lx-%#018Lx]\n", nid,
		(u64)start_pfn << PAGE_SHIFT,
		end_pfn ? ((u64)end_pfn << PAGE_SHIFT) - 1 : 0);
#else
	start_pfn = node_start_pfn;
#endif
	calculate_node_totalpages(pgdat, start_pfn, end_pfn,
				  zones_size, zholes_size);

	alloc_node_mem_map(pgdat);
#ifdef CONFIG_FLAT_NODE_MEM_MAP
	printk(KERN_DEBUG "free_area_init_node: node %d, pgdat %08lx, node_mem_map %08lx\n",
		nid, (unsigned long)pgdat,
		(unsigned long)pgdat->node_mem_map);
#endif

	reset_deferred_meminit(pgdat);
	free_area_init_core(pgdat);
}

#ifdef CONFIG_HAVE_MEMBLOCK_NODE_MAP

#if MAX_NUMNODES > 1
/*
 * Figure out the number of possible node ids.
 */
void __init setup_nr_node_ids(void)
{
	unsigned int highest;

	highest = find_last_bit(node_possible_map.bits, MAX_NUMNODES);
	nr_node_ids = highest + 1;
}
#endif

/**
 * node_map_pfn_alignment - determine the maximum internode alignment
 *
 * This function should be called after node map is populated and sorted.
 * It calculates the maximum power of two alignment which can distinguish
 * all the nodes.
 *
 * For example, if all nodes are 1GiB and aligned to 1GiB, the return value
 * would indicate 1GiB alignment with (1 << (30 - PAGE_SHIFT)).  If the
 * nodes are shifted by 256MiB, 256MiB.  Note that if only the last node is
 * shifted, 1GiB is enough and this function will indicate so.
 *
 * This is used to test whether pfn -> nid mapping of the chosen memory
 * model has fine enough granularity to avoid incorrect mapping for the
 * populated node map.
 *
 * Returns the determined alignment in pfn's.  0 if there is no alignment
 * requirement (single node).
 */
unsigned long __init node_map_pfn_alignment(void)
{
	unsigned long accl_mask = 0, last_end = 0;
	unsigned long start, end, mask;
	int last_nid = -1;
	int i, nid;

	for_each_mem_pfn_range(i, MAX_NUMNODES, &start, &end, &nid) {
		if (!start || last_nid < 0 || last_nid == nid) {
			last_nid = nid;
			last_end = end;
			continue;
		}

		/*
		 * Start with a mask granular enough to pin-point to the
		 * start pfn and tick off bits one-by-one until it becomes
		 * too coarse to separate the current node from the last.
		 */
		mask = ~((1 << __ffs(start)) - 1);
		while (mask && last_end <= (start & (mask << 1)))
			mask <<= 1;

		/* accumulate all internode masks */
		accl_mask |= mask;
	}

	/* convert mask to number of pages */
	return ~accl_mask + 1;
}

/* Find the lowest pfn for a node */
static unsigned long __init find_min_pfn_for_node(int nid)
{
	unsigned long min_pfn = ULONG_MAX;
	unsigned long start_pfn;
	int i;

	for_each_mem_pfn_range(i, nid, &start_pfn, NULL, NULL)
		min_pfn = min(min_pfn, start_pfn);

	if (min_pfn == ULONG_MAX) {
		pr_warn("Could not find start_pfn for node %d\n", nid);
		return 0;
	}

	return min_pfn;
}

/**
 * find_min_pfn_with_active_regions - Find the minimum PFN registered
 *
 * It returns the minimum PFN based on information provided via
 * memblock_set_node().
 */
unsigned long __init find_min_pfn_with_active_regions(void)
{
	return find_min_pfn_for_node(MAX_NUMNODES);
}

/*
 * early_calculate_totalpages()
 * Sum pages in active regions for movable zone.
 * Populate N_MEMORY for calculating usable_nodes.
 */
static unsigned long __init early_calculate_totalpages(void)
{
	unsigned long totalpages = 0;
	unsigned long start_pfn, end_pfn;
	int i, nid;

	for_each_mem_pfn_range(i, MAX_NUMNODES, &start_pfn, &end_pfn, &nid) {
		unsigned long pages = end_pfn - start_pfn;

		totalpages += pages;
		if (pages)
			node_set_state(nid, N_MEMORY);
	}
	return totalpages;
}

/*
 * Find the PFN the Movable zone begins in each node. Kernel memory
 * is spread evenly between nodes as long as the nodes have enough
 * memory. When they don't, some nodes will have more kernelcore than
 * others
 */
static void __init find_zone_movable_pfns_for_nodes(void)
{
	int i, nid;
	unsigned long usable_startpfn;
	unsigned long kernelcore_node, kernelcore_remaining;
	/* save the state before borrow the nodemask */
	nodemask_t saved_node_state = node_states[N_MEMORY];
	unsigned long totalpages = early_calculate_totalpages();
	int usable_nodes = nodes_weight(node_states[N_MEMORY]);
	struct memblock_region *r;

	/* Need to find movable_zone earlier when movable_node is specified. */
	find_usable_zone_for_movable();

	/*
	 * If movable_node is specified, ignore kernelcore and movablecore
	 * options.
	 */
	if (movable_node_is_enabled()) {
		for_each_memblock(memory, r) {
			if (!memblock_is_hotpluggable(r))
				continue;

			nid = r->nid;

			usable_startpfn = PFN_DOWN(r->base);
			zone_movable_pfn[nid] = zone_movable_pfn[nid] ?
				min(usable_startpfn, zone_movable_pfn[nid]) :
				usable_startpfn;
		}

		goto out2;
	}

	/*
	 * If kernelcore=mirror is specified, ignore movablecore option
	 */
	if (mirrored_kernelcore) {
		bool mem_below_4gb_not_mirrored = false;

		for_each_memblock(memory, r) {
			if (memblock_is_mirror(r))
				continue;

			nid = r->nid;

			usable_startpfn = memblock_region_memory_base_pfn(r);

			if (usable_startpfn < 0x100000) {
				mem_below_4gb_not_mirrored = true;
				continue;
			}

			zone_movable_pfn[nid] = zone_movable_pfn[nid] ?
				min(usable_startpfn, zone_movable_pfn[nid]) :
				usable_startpfn;
		}

		if (mem_below_4gb_not_mirrored)
			pr_warn("This configuration results in unmirrored kernel memory.");

		goto out2;
	}

	/*
	 * If movablecore=nn[KMG] was specified, calculate what size of
	 * kernelcore that corresponds so that memory usable for
	 * any allocation type is evenly spread. If both kernelcore
	 * and movablecore are specified, then the value of kernelcore
	 * will be used for required_kernelcore if it's greater than
	 * what movablecore would have allowed.
	 */
	if (required_movablecore) {
		unsigned long corepages;

		/*
		 * Round-up so that ZONE_MOVABLE is at least as large as what
		 * was requested by the user
		 */
		required_movablecore =
			roundup(required_movablecore, MAX_ORDER_NR_PAGES);
		required_movablecore = min(totalpages, required_movablecore);
		corepages = totalpages - required_movablecore;

		required_kernelcore = max(required_kernelcore, corepages);
	}

	/*
	 * If kernelcore was not specified or kernelcore size is larger
	 * than totalpages, there is no ZONE_MOVABLE.
	 */
	if (!required_kernelcore || required_kernelcore >= totalpages)
		goto out;

	/* usable_startpfn is the lowest possible pfn ZONE_MOVABLE can be at */
	usable_startpfn = arch_zone_lowest_possible_pfn[movable_zone];

restart:
	/* Spread kernelcore memory as evenly as possible throughout nodes */
	kernelcore_node = required_kernelcore / usable_nodes;
	for_each_node_state(nid, N_MEMORY) {
		unsigned long start_pfn, end_pfn;

		/*
		 * Recalculate kernelcore_node if the division per node
		 * now exceeds what is necessary to satisfy the requested
		 * amount of memory for the kernel
		 */
		if (required_kernelcore < kernelcore_node)
			kernelcore_node = required_kernelcore / usable_nodes;

		/*
		 * As the map is walked, we track how much memory is usable
		 * by the kernel using kernelcore_remaining. When it is
		 * 0, the rest of the node is usable by ZONE_MOVABLE
		 */
		kernelcore_remaining = kernelcore_node;

		/* Go through each range of PFNs within this node */
		for_each_mem_pfn_range(i, nid, &start_pfn, &end_pfn, NULL) {
			unsigned long size_pages;

			start_pfn = max(start_pfn, zone_movable_pfn[nid]);
			if (start_pfn >= end_pfn)
				continue;

			/* Account for what is only usable for kernelcore */
			if (start_pfn < usable_startpfn) {
				unsigned long kernel_pages;
				kernel_pages = min(end_pfn, usable_startpfn)
								- start_pfn;

				kernelcore_remaining -= min(kernel_pages,
							kernelcore_remaining);
				required_kernelcore -= min(kernel_pages,
							required_kernelcore);

				/* Continue if range is now fully accounted */
				if (end_pfn <= usable_startpfn) {

					/*
					 * Push zone_movable_pfn to the end so
					 * that if we have to rebalance
					 * kernelcore across nodes, we will
					 * not double account here
					 */
					zone_movable_pfn[nid] = end_pfn;
					continue;
				}
				start_pfn = usable_startpfn;
			}

			/*
			 * The usable PFN range for ZONE_MOVABLE is from
			 * start_pfn->end_pfn. Calculate size_pages as the
			 * number of pages used as kernelcore
			 */
			size_pages = end_pfn - start_pfn;
			if (size_pages > kernelcore_remaining)
				size_pages = kernelcore_remaining;
			zone_movable_pfn[nid] = start_pfn + size_pages;

			/*
			 * Some kernelcore has been met, update counts and
			 * break if the kernelcore for this node has been
			 * satisfied
			 */
			required_kernelcore -= min(required_kernelcore,
								size_pages);
			kernelcore_remaining -= size_pages;
			if (!kernelcore_remaining)
				break;
		}
	}

	/*
	 * If there is still required_kernelcore, we do another pass with one
	 * less node in the count. This will push zone_movable_pfn[nid] further
	 * along on the nodes that still have memory until kernelcore is
	 * satisfied
	 */
	usable_nodes--;
	if (usable_nodes && required_kernelcore > usable_nodes)
		goto restart;

out2:
	/* Align start of ZONE_MOVABLE on all nids to MAX_ORDER_NR_PAGES */
	for (nid = 0; nid < MAX_NUMNODES; nid++)
		zone_movable_pfn[nid] =
			roundup(zone_movable_pfn[nid], MAX_ORDER_NR_PAGES);

out:
	/* restore the node_state */
	node_states[N_MEMORY] = saved_node_state;
}

/* Any regular or high memory on that node ? */
static void check_for_memory(pg_data_t *pgdat, int nid)
{
	enum zone_type zone_type;

	if (N_MEMORY == N_NORMAL_MEMORY)
		return;

	for (zone_type = 0; zone_type <= ZONE_MOVABLE - 1; zone_type++) {
		struct zone *zone = &pgdat->node_zones[zone_type];
		if (populated_zone(zone)) {
			node_set_state(nid, N_HIGH_MEMORY);
			if (N_NORMAL_MEMORY != N_HIGH_MEMORY &&
			    zone_type <= ZONE_NORMAL)
				node_set_state(nid, N_NORMAL_MEMORY);
			break;
		}
	}
}

/**
 * free_area_init_nodes - Initialise all pg_data_t and zone data
 * @max_zone_pfn: an array of max PFNs for each zone
 *
 * This will call free_area_init_node() for each active node in the system.
 * Using the page ranges provided by memblock_set_node(), the size of each
 * zone in each node and their holes is calculated. If the maximum PFN
 * between two adjacent zones match, it is assumed that the zone is empty.
 * For example, if arch_max_dma_pfn == arch_max_dma32_pfn, it is assumed
 * that arch_max_dma32_pfn has no pages. It is also assumed that a zone
 * starts where the previous one ended. For example, ZONE_DMA32 starts
 * at arch_max_dma_pfn.
 */
void __init free_area_init_nodes(unsigned long *max_zone_pfn)
{
	unsigned long start_pfn, end_pfn;
	int i, nid;

	/* Record where the zone boundaries are */
	memset(arch_zone_lowest_possible_pfn, 0,
				sizeof(arch_zone_lowest_possible_pfn));
	memset(arch_zone_highest_possible_pfn, 0,
				sizeof(arch_zone_highest_possible_pfn));

	start_pfn = find_min_pfn_with_active_regions();

	for (i = 0; i < MAX_NR_ZONES; i++) {
		if (i == ZONE_MOVABLE)
			continue;

		end_pfn = max(max_zone_pfn[i], start_pfn);
		arch_zone_lowest_possible_pfn[i] = start_pfn;
		arch_zone_highest_possible_pfn[i] = end_pfn;

		start_pfn = end_pfn;
	}

	/* Find the PFNs that ZONE_MOVABLE begins at in each node */
	memset(zone_movable_pfn, 0, sizeof(zone_movable_pfn));
	find_zone_movable_pfns_for_nodes();

	/* Print out the zone ranges */
	pr_info("Zone ranges:\n");
	for (i = 0; i < MAX_NR_ZONES; i++) {
		if (i == ZONE_MOVABLE)
			continue;
		pr_info("  %-8s ", zone_names[i]);
		if (arch_zone_lowest_possible_pfn[i] ==
				arch_zone_highest_possible_pfn[i])
			pr_cont("empty\n");
		else
			pr_cont("[mem %#018Lx-%#018Lx]\n",
				(u64)arch_zone_lowest_possible_pfn[i]
					<< PAGE_SHIFT,
				((u64)arch_zone_highest_possible_pfn[i]
					<< PAGE_SHIFT) - 1);
	}

	/* Print out the PFNs ZONE_MOVABLE begins at in each node */
	pr_info("Movable zone start for each node\n");
	for (i = 0; i < MAX_NUMNODES; i++) {
		if (zone_movable_pfn[i])
			pr_info("  Node %d: %#018Lx\n", i,
			       (u64)zone_movable_pfn[i] << PAGE_SHIFT);
	}

	/* Print out the early node map */
	pr_info("Early memory node ranges\n");
	for_each_mem_pfn_range(i, MAX_NUMNODES, &start_pfn, &end_pfn, &nid)
		pr_info("  node %3d: [mem %#018Lx-%#018Lx]\n", nid,
			(u64)start_pfn << PAGE_SHIFT,
			((u64)end_pfn << PAGE_SHIFT) - 1);

	/* Initialise every node */
	mminit_verify_pageflags_layout();
	setup_nr_node_ids();
	for_each_online_node(nid) {
		pg_data_t *pgdat = NODE_DATA(nid);
		free_area_init_node(nid, NULL,
				find_min_pfn_for_node(nid), NULL);

		/* Any memory on that node */
		if (pgdat->node_present_pages)
			node_set_state(nid, N_MEMORY);
		check_for_memory(pgdat, nid);
	}
}

static int __init cmdline_parse_core(char *p, unsigned long *core)
{
	unsigned long long coremem;
	if (!p)
		return -EINVAL;

	coremem = memparse(p, &p);
	*core = coremem >> PAGE_SHIFT;

	/* Paranoid check that UL is enough for the coremem value */
	WARN_ON((coremem >> PAGE_SHIFT) > ULONG_MAX);

	return 0;
}

/*
 * kernelcore=size sets the amount of memory for use for allocations that
 * cannot be reclaimed or migrated.
 */
static int __init cmdline_parse_kernelcore(char *p)
{
	/* parse kernelcore=mirror */
	if (parse_option_str(p, "mirror")) {
		mirrored_kernelcore = true;
		return 0;
	}

	return cmdline_parse_core(p, &required_kernelcore);
}

/*
 * movablecore=size sets the amount of memory for use for allocations that
 * can be reclaimed or migrated.
 */
static int __init cmdline_parse_movablecore(char *p)
{
	return cmdline_parse_core(p, &required_movablecore);
}

early_param("kernelcore", cmdline_parse_kernelcore);
early_param("movablecore", cmdline_parse_movablecore);

#endif /* CONFIG_HAVE_MEMBLOCK_NODE_MAP */

void adjust_managed_page_count(struct page *page, long count)
{
	spin_lock(&managed_page_count_lock);
	page_zone(page)->managed_pages += count;
	totalram_pages += count;
#ifdef CONFIG_HIGHMEM
	if (PageHighMem(page))
		totalhigh_pages += count;
#endif
	spin_unlock(&managed_page_count_lock);
}
EXPORT_SYMBOL(adjust_managed_page_count);

unsigned long free_reserved_area(void *start, void *end, int poison, char *s)
{
	void *pos;
	unsigned long pages = 0;

	start = (void *)PAGE_ALIGN((unsigned long)start);
	end = (void *)((unsigned long)end & PAGE_MASK);
	for (pos = start; pos < end; pos += PAGE_SIZE, pages++) {
		if ((unsigned int)poison <= 0xFF)
			memset(pos, poison, PAGE_SIZE);
		free_reserved_page(virt_to_page(pos));
	}

	if (pages && s)
		pr_info("Freeing %s memory: %ldK\n",
			s, pages << (PAGE_SHIFT - 10));

	return pages;
}
EXPORT_SYMBOL(free_reserved_area);

#ifdef	CONFIG_HIGHMEM
void free_highmem_page(struct page *page)
{
	__free_reserved_page(page);
	totalram_pages++;
	page_zone(page)->managed_pages++;
	totalhigh_pages++;
}
#endif


void __init mem_init_print_info(const char *str)
{
	unsigned long physpages, codesize, datasize, rosize, bss_size;
	unsigned long init_code_size, init_data_size;

	physpages = get_num_physpages();
	codesize = _etext - _stext;
	datasize = _edata - _sdata;
	rosize = __end_rodata - __start_rodata;
	bss_size = __bss_stop - __bss_start;
	init_data_size = __init_end - __init_begin;
	init_code_size = _einittext - _sinittext;

	/*
	 * Detect special cases and adjust section sizes accordingly:
	 * 1) .init.* may be embedded into .data sections
	 * 2) .init.text.* may be out of [__init_begin, __init_end],
	 *    please refer to arch/tile/kernel/vmlinux.lds.S.
	 * 3) .rodata.* may be embedded into .text or .data sections.
	 */
#define adj_init_size(start, end, size, pos, adj) \
	do { \
		if (start <= pos && pos < end && size > adj) \
			size -= adj; \
	} while (0)

	adj_init_size(__init_begin, __init_end, init_data_size,
		     _sinittext, init_code_size);
	adj_init_size(_stext, _etext, codesize, _sinittext, init_code_size);
	adj_init_size(_sdata, _edata, datasize, __init_begin, init_data_size);
	adj_init_size(_stext, _etext, codesize, __start_rodata, rosize);
	adj_init_size(_sdata, _edata, datasize, __start_rodata, rosize);

#undef	adj_init_size

	pr_info("Memory: %luK/%luK available (%luK kernel code, %luK rwdata, %luK rodata, %luK init, %luK bss, %luK reserved, %luK cma-reserved"
#ifdef	CONFIG_HIGHMEM
		", %luK highmem"
#endif
		"%s%s)\n",
		nr_free_pages() << (PAGE_SHIFT - 10),
		physpages << (PAGE_SHIFT - 10),
		codesize >> 10, datasize >> 10, rosize >> 10,
		(init_data_size + init_code_size) >> 10, bss_size >> 10,
		(physpages - totalram_pages - totalcma_pages) << (PAGE_SHIFT - 10),
		totalcma_pages << (PAGE_SHIFT - 10),
#ifdef	CONFIG_HIGHMEM
		totalhigh_pages << (PAGE_SHIFT - 10),
#endif
		str ? ", " : "", str ? str : "");
}

/**
 * set_dma_reserve - set the specified number of pages reserved in the first zone
 * @new_dma_reserve: The number of pages to mark reserved
 *
 * The per-cpu batchsize and zone watermarks are determined by managed_pages.
 * In the DMA zone, a significant percentage may be consumed by kernel image
 * and other unfreeable allocations which can skew the watermarks badly. This
 * function may optionally be used to account for unfreeable pages in the
 * first zone (e.g., ZONE_DMA). The effect will be lower watermarks and
 * smaller per-cpu batchsize.
 */
void __init set_dma_reserve(unsigned long new_dma_reserve)
{
	dma_reserve = new_dma_reserve;
}

void __init free_area_init(unsigned long *zones_size)
{
	free_area_init_node(0, zones_size,
			__pa(PAGE_OFFSET) >> PAGE_SHIFT, NULL);
}

static int page_alloc_cpu_dead(unsigned int cpu)
{
	local_lock_irq_on(swapvec_lock, cpu);
	lru_add_drain_cpu(cpu);
	local_unlock_irq_on(swapvec_lock, cpu);
	drain_pages(cpu);

	/*
	 * Spill the event counters of the dead processor
	 * into the current processors event counters.
	 * This artificially elevates the count of the current
	 * processor.
	 */
	vm_events_fold_cpu(cpu);

	/*
	 * Zero the differential counters of the dead processor
	 * so that the vm statistics are consistent.
	 *
	 * This is only okay since the processor is dead and cannot
	 * race with what we are doing.
	 */
	cpu_vm_stats_fold(cpu);
	return 0;
}

void __init page_alloc_init(void)
{
	int ret;

	ret = cpuhp_setup_state_nocalls(CPUHP_PAGE_ALLOC_DEAD,
					"mm/page_alloc:dead", NULL,
					page_alloc_cpu_dead);
	WARN_ON(ret < 0);
}

/*
 * calculate_totalreserve_pages - called when sysctl_lowmem_reserve_ratio
 *	or min_free_kbytes changes.
 */
static void calculate_totalreserve_pages(void)
{
	struct pglist_data *pgdat;
	unsigned long reserve_pages = 0;
	enum zone_type i, j;

	for_each_online_pgdat(pgdat) {

		pgdat->totalreserve_pages = 0;

		for (i = 0; i < MAX_NR_ZONES; i++) {
			struct zone *zone = pgdat->node_zones + i;
			long max = 0;

			/* Find valid and maximum lowmem_reserve in the zone */
			for (j = i; j < MAX_NR_ZONES; j++) {
				if (zone->lowmem_reserve[j] > max)
					max = zone->lowmem_reserve[j];
			}

			/* we treat the high watermark as reserved pages. */
			max += high_wmark_pages(zone);

			if (max > zone->managed_pages)
				max = zone->managed_pages;

			pgdat->totalreserve_pages += max;

			reserve_pages += max;
		}
	}
	totalreserve_pages = reserve_pages;
}

/*
 * setup_per_zone_lowmem_reserve - called whenever
 *	sysctl_lowmem_reserve_ratio changes.  Ensures that each zone
 *	has a correct pages reserved value, so an adequate number of
 *	pages are left in the zone after a successful __alloc_pages().
 */
static void setup_per_zone_lowmem_reserve(void)
{
	struct pglist_data *pgdat;
	enum zone_type j, idx;

	for_each_online_pgdat(pgdat) {
		for (j = 0; j < MAX_NR_ZONES; j++) {
			struct zone *zone = pgdat->node_zones + j;
			unsigned long managed_pages = zone->managed_pages;

			zone->lowmem_reserve[j] = 0;

			idx = j;
			while (idx) {
				struct zone *lower_zone;

				idx--;

				if (sysctl_lowmem_reserve_ratio[idx] < 1)
					sysctl_lowmem_reserve_ratio[idx] = 1;

				lower_zone = pgdat->node_zones + idx;
				lower_zone->lowmem_reserve[j] = managed_pages /
					sysctl_lowmem_reserve_ratio[idx];
				managed_pages += lower_zone->managed_pages;
			}
		}
	}

	/* update totalreserve_pages */
	calculate_totalreserve_pages();
}

static void __setup_per_zone_wmarks(void)
{
	unsigned long pages_min = min_free_kbytes >> (PAGE_SHIFT - 10);
	unsigned long lowmem_pages = 0;
	struct zone *zone;
	unsigned long flags;

	/* Calculate total number of !ZONE_HIGHMEM pages */
	for_each_zone(zone) {
		if (!is_highmem(zone))
			lowmem_pages += zone->managed_pages;
	}

	for_each_zone(zone) {
		u64 tmp;

		spin_lock_irqsave(&zone->lock, flags);
		tmp = (u64)pages_min * zone->managed_pages;
		do_div(tmp, lowmem_pages);
		if (is_highmem(zone)) {
			/*
			 * __GFP_HIGH and PF_MEMALLOC allocations usually don't
			 * need highmem pages, so cap pages_min to a small
			 * value here.
			 *
			 * The WMARK_HIGH-WMARK_LOW and (WMARK_LOW-WMARK_MIN)
			 * deltas control asynch page reclaim, and so should
			 * not be capped for highmem.
			 */
			unsigned long min_pages;

			min_pages = zone->managed_pages / 1024;
			min_pages = clamp(min_pages, SWAP_CLUSTER_MAX, 128UL);
			zone->watermark[WMARK_MIN] = min_pages;
		} else {
			/*
			 * If it's a lowmem zone, reserve a number of pages
			 * proportionate to the zone's size.
			 */
			zone->watermark[WMARK_MIN] = tmp;
		}

		/*
		 * Set the kswapd watermarks distance according to the
		 * scale factor in proportion to available memory, but
		 * ensure a minimum size on small systems.
		 */
		tmp = max_t(u64, tmp >> 2,
			    mult_frac(zone->managed_pages,
				      watermark_scale_factor, 10000));

		zone->watermark[WMARK_LOW]  = min_wmark_pages(zone) + tmp;
		zone->watermark[WMARK_HIGH] = min_wmark_pages(zone) + tmp * 2;

		spin_unlock_irqrestore(&zone->lock, flags);
	}

	/* update totalreserve_pages */
	calculate_totalreserve_pages();
}

/**
 * setup_per_zone_wmarks - called when min_free_kbytes changes
 * or when memory is hot-{added|removed}
 *
 * Ensures that the watermark[min,low,high] values for each zone are set
 * correctly with respect to min_free_kbytes.
 */
void setup_per_zone_wmarks(void)
{
	static DEFINE_SPINLOCK(lock);

	spin_lock(&lock);
	__setup_per_zone_wmarks();
	spin_unlock(&lock);
}

/*
 * Initialise min_free_kbytes.
 *
 * For small machines we want it small (128k min).  For large machines
 * we want it large (64MB max).  But it is not linear, because network
 * bandwidth does not increase linearly with machine size.  We use
 *
 *	min_free_kbytes = 4 * sqrt(lowmem_kbytes), for better accuracy:
 *	min_free_kbytes = sqrt(lowmem_kbytes * 16)
 *
 * which yields
 *
 * 16MB:	512k
 * 32MB:	724k
 * 64MB:	1024k
 * 128MB:	1448k
 * 256MB:	2048k
 * 512MB:	2896k
 * 1024MB:	4096k
 * 2048MB:	5792k
 * 4096MB:	8192k
 * 8192MB:	11584k
 * 16384MB:	16384k
 */
int __meminit init_per_zone_wmark_min(void)
{
	unsigned long lowmem_kbytes;
	int new_min_free_kbytes;

	lowmem_kbytes = nr_free_buffer_pages() * (PAGE_SIZE >> 10);
	new_min_free_kbytes = int_sqrt(lowmem_kbytes * 16);

	if (new_min_free_kbytes > user_min_free_kbytes) {
		min_free_kbytes = new_min_free_kbytes;
		if (min_free_kbytes < 128)
			min_free_kbytes = 128;
		if (min_free_kbytes > 65536)
			min_free_kbytes = 65536;
	} else {
		pr_warn("min_free_kbytes is not updated to %d because user defined value %d is preferred\n",
				new_min_free_kbytes, user_min_free_kbytes);
	}
	setup_per_zone_wmarks();
	refresh_zone_stat_thresholds();
	setup_per_zone_lowmem_reserve();

#ifdef CONFIG_NUMA
	setup_min_unmapped_ratio();
	setup_min_slab_ratio();
#endif

	return 0;
}
postcore_initcall(init_per_zone_wmark_min)

/*
 * min_free_kbytes_sysctl_handler - just a wrapper around proc_dointvec() so
 *	that we can call two helper functions whenever min_free_kbytes
 *	changes.
 */
int min_free_kbytes_sysctl_handler(struct ctl_table *table, int write,
	void __user *buffer, size_t *length, loff_t *ppos)
{
	int rc;

	rc = proc_dointvec_minmax(table, write, buffer, length, ppos);
	if (rc)
		return rc;

	if (write) {
		user_min_free_kbytes = min_free_kbytes;
		setup_per_zone_wmarks();
	}
	return 0;
}

int watermark_scale_factor_sysctl_handler(struct ctl_table *table, int write,
	void __user *buffer, size_t *length, loff_t *ppos)
{
	int rc;

	rc = proc_dointvec_minmax(table, write, buffer, length, ppos);
	if (rc)
		return rc;

	if (write)
		setup_per_zone_wmarks();

	return 0;
}

#ifdef CONFIG_NUMA
static void setup_min_unmapped_ratio(void)
{
	pg_data_t *pgdat;
	struct zone *zone;

	for_each_online_pgdat(pgdat)
		pgdat->min_unmapped_pages = 0;

	for_each_zone(zone)
		zone->zone_pgdat->min_unmapped_pages += (zone->managed_pages *
				sysctl_min_unmapped_ratio) / 100;
}


int sysctl_min_unmapped_ratio_sysctl_handler(struct ctl_table *table, int write,
	void __user *buffer, size_t *length, loff_t *ppos)
{
	int rc;

	rc = proc_dointvec_minmax(table, write, buffer, length, ppos);
	if (rc)
		return rc;

	setup_min_unmapped_ratio();

	return 0;
}

static void setup_min_slab_ratio(void)
{
	pg_data_t *pgdat;
	struct zone *zone;

	for_each_online_pgdat(pgdat)
		pgdat->min_slab_pages = 0;

	for_each_zone(zone)
		zone->zone_pgdat->min_slab_pages += (zone->managed_pages *
				sysctl_min_slab_ratio) / 100;
}

int sysctl_min_slab_ratio_sysctl_handler(struct ctl_table *table, int write,
	void __user *buffer, size_t *length, loff_t *ppos)
{
	int rc;

	rc = proc_dointvec_minmax(table, write, buffer, length, ppos);
	if (rc)
		return rc;

	setup_min_slab_ratio();

	return 0;
}
#endif

/*
 * lowmem_reserve_ratio_sysctl_handler - just a wrapper around
 *	proc_dointvec() so that we can call setup_per_zone_lowmem_reserve()
 *	whenever sysctl_lowmem_reserve_ratio changes.
 *
 * The reserve ratio obviously has absolutely no relation with the
 * minimum watermarks. The lowmem reserve ratio can only make sense
 * if in function of the boot time zone sizes.
 */
int lowmem_reserve_ratio_sysctl_handler(struct ctl_table *table, int write,
	void __user *buffer, size_t *length, loff_t *ppos)
{
	proc_dointvec_minmax(table, write, buffer, length, ppos);
	setup_per_zone_lowmem_reserve();
	return 0;
}

/*
 * percpu_pagelist_fraction - changes the pcp->high for each zone on each
 * cpu.  It is the fraction of total pages in each zone that a hot per cpu
 * pagelist can have before it gets flushed back to buddy allocator.
 */
int percpu_pagelist_fraction_sysctl_handler(struct ctl_table *table, int write,
	void __user *buffer, size_t *length, loff_t *ppos)
{
	struct zone *zone;
	int old_percpu_pagelist_fraction;
	int ret;

	mutex_lock(&pcp_batch_high_lock);
	old_percpu_pagelist_fraction = percpu_pagelist_fraction;

	ret = proc_dointvec_minmax(table, write, buffer, length, ppos);
	if (!write || ret < 0)
		goto out;

	/* Sanity checking to avoid pcp imbalance */
	if (percpu_pagelist_fraction &&
	    percpu_pagelist_fraction < MIN_PERCPU_PAGELIST_FRACTION) {
		percpu_pagelist_fraction = old_percpu_pagelist_fraction;
		ret = -EINVAL;
		goto out;
	}

	/* No change? */
	if (percpu_pagelist_fraction == old_percpu_pagelist_fraction)
		goto out;

	for_each_populated_zone(zone) {
		unsigned int cpu;

		for_each_possible_cpu(cpu)
			pageset_set_high_and_batch(zone,
					per_cpu_ptr(zone->pageset, cpu));
	}
out:
	mutex_unlock(&pcp_batch_high_lock);
	return ret;
}

#ifdef CONFIG_NUMA
int hashdist = HASHDIST_DEFAULT;

static int __init set_hashdist(char *str)
{
	if (!str)
		return 0;
	hashdist = simple_strtoul(str, &str, 0);
	return 1;
}
__setup("hashdist=", set_hashdist);
#endif

#ifndef __HAVE_ARCH_RESERVED_KERNEL_PAGES
/*
 * Returns the number of pages that arch has reserved but
 * is not known to alloc_large_system_hash().
 */
static unsigned long __init arch_reserved_kernel_pages(void)
{
	return 0;
}
#endif

/*
 * Adaptive scale is meant to reduce sizes of hash tables on large memory
 * machines. As memory size is increased the scale is also increased but at
 * slower pace.  Starting from ADAPT_SCALE_BASE (64G), every time memory
 * quadruples the scale is increased by one, which means the size of hash table
 * only doubles, instead of quadrupling as well.
 * Because 32-bit systems cannot have large physical memory, where this scaling
 * makes sense, it is disabled on such platforms.
 */
#if __BITS_PER_LONG > 32
#define ADAPT_SCALE_BASE	(64ul << 30)
#define ADAPT_SCALE_SHIFT	2
#define ADAPT_SCALE_NPAGES	(ADAPT_SCALE_BASE >> PAGE_SHIFT)
#endif

/*
 * allocate a large system hash table from bootmem
 * - it is assumed that the hash table must contain an exact power-of-2
 *   quantity of entries
 * - limit is the number of hash buckets, not the total allocation size
 */
void *__init alloc_large_system_hash(const char *tablename,
				     unsigned long bucketsize,
				     unsigned long numentries,
				     int scale,
				     int flags,
				     unsigned int *_hash_shift,
				     unsigned int *_hash_mask,
				     unsigned long low_limit,
				     unsigned long high_limit)
{
	unsigned long long max = high_limit;
	unsigned long log2qty, size;
	void *table = NULL;
	gfp_t gfp_flags;

	/* allow the kernel cmdline to have a say */
	if (!numentries) {
		/* round applicable memory size up to nearest megabyte */
		numentries = nr_kernel_pages;
		numentries -= arch_reserved_kernel_pages();

		/* It isn't necessary when PAGE_SIZE >= 1MB */
		if (PAGE_SHIFT < 20)
			numentries = round_up(numentries, (1<<20)/PAGE_SIZE);

#if __BITS_PER_LONG > 32
		if (!high_limit) {
			unsigned long adapt;

			for (adapt = ADAPT_SCALE_NPAGES; adapt < numentries;
			     adapt <<= ADAPT_SCALE_SHIFT)
				scale++;
		}
#endif

		/* limit to 1 bucket per 2^scale bytes of low memory */
		if (scale > PAGE_SHIFT)
			numentries >>= (scale - PAGE_SHIFT);
		else
			numentries <<= (PAGE_SHIFT - scale);

		/* Make sure we've got at least a 0-order allocation.. */
		if (unlikely(flags & HASH_SMALL)) {
			/* Makes no sense without HASH_EARLY */
			WARN_ON(!(flags & HASH_EARLY));
			if (!(numentries >> *_hash_shift)) {
				numentries = 1UL << *_hash_shift;
				BUG_ON(!numentries);
			}
		} else if (unlikely((numentries * bucketsize) < PAGE_SIZE))
			numentries = PAGE_SIZE / bucketsize;
	}
	numentries = roundup_pow_of_two(numentries);

	/* limit allocation size to 1/16 total memory by default */
	if (max == 0) {
		max = ((unsigned long long)nr_all_pages << PAGE_SHIFT) >> 4;
		do_div(max, bucketsize);
	}
	max = min(max, 0x80000000ULL);

	if (numentries < low_limit)
		numentries = low_limit;
	if (numentries > max)
		numentries = max;

	log2qty = ilog2(numentries);

	/*
	 * memblock allocator returns zeroed memory already, so HASH_ZERO is
	 * currently not used when HASH_EARLY is specified.
	 */
	gfp_flags = (flags & HASH_ZERO) ? GFP_ATOMIC | __GFP_ZERO : GFP_ATOMIC;
	do {
		size = bucketsize << log2qty;
		if (flags & HASH_EARLY)
			table = memblock_virt_alloc_nopanic(size, 0);
		else if (hashdist)
			table = __vmalloc(size, gfp_flags, PAGE_KERNEL);
		else {
			/*
			 * If bucketsize is not a power-of-two, we may free
			 * some pages at the end of hash table which
			 * alloc_pages_exact() automatically does
			 */
			if (get_order(size) < MAX_ORDER) {
				table = alloc_pages_exact(size, gfp_flags);
				kmemleak_alloc(table, size, 1, gfp_flags);
			}
		}
	} while (!table && size > PAGE_SIZE && --log2qty);

	if (!table)
		panic("Failed to allocate %s hash table\n", tablename);

	pr_info("%s hash table entries: %ld (order: %d, %lu bytes)\n",
		tablename, 1UL << log2qty, ilog2(size) - PAGE_SHIFT, size);

	if (_hash_shift)
		*_hash_shift = log2qty;
	if (_hash_mask)
		*_hash_mask = (1 << log2qty) - 1;

	return table;
}

/*
 * This function checks whether pageblock includes unmovable pages or not.
 * If @count is not zero, it is okay to include less @count unmovable pages
 *
 * PageLRU check without isolation or lru_lock could race so that
 * MIGRATE_MOVABLE block might include unmovable pages. And __PageMovable
 * check without lock_page also may miss some movable non-lru pages at
 * race condition. So you can't expect this function should be exact.
 */
bool has_unmovable_pages(struct zone *zone, struct page *page, int count,
			 bool skip_hwpoisoned_pages)
{
	unsigned long pfn, iter, found;
	int mt;

	/*
	 * For avoiding noise data, lru_add_drain_all() should be called
	 * If ZONE_MOVABLE, the zone never contains unmovable pages
	 */
	if (zone_idx(zone) == ZONE_MOVABLE)
		return false;
	mt = get_pageblock_migratetype(page);
	if (mt == MIGRATE_MOVABLE || is_migrate_cma(mt))
		return false;

	pfn = page_to_pfn(page);
	for (found = 0, iter = 0; iter < pageblock_nr_pages; iter++) {
		unsigned long check = pfn + iter;

		if (!pfn_valid_within(check))
			continue;

		page = pfn_to_page(check);

		/*
		 * Hugepages are not in LRU lists, but they're movable.
		 * We need not scan over tail pages bacause we don't
		 * handle each tail page individually in migration.
		 */
		if (PageHuge(page)) {
			iter = round_up(iter + 1, 1<<compound_order(page)) - 1;
			continue;
		}

		/*
		 * We can't use page_count without pin a page
		 * because another CPU can free compound page.
		 * This check already skips compound tails of THP
		 * because their page->_refcount is zero at all time.
		 */
		if (!page_ref_count(page)) {
			if (PageBuddy(page))
				iter += (1 << page_order(page)) - 1;
			continue;
		}

		/*
		 * The HWPoisoned page may be not in buddy system, and
		 * page_count() is not 0.
		 */
		if (skip_hwpoisoned_pages && PageHWPoison(page))
			continue;

		if (__PageMovable(page))
			continue;

		if (!PageLRU(page))
			found++;
		/*
		 * If there are RECLAIMABLE pages, we need to check
		 * it.  But now, memory offline itself doesn't call
		 * shrink_node_slabs() and it still to be fixed.
		 */
		/*
		 * If the page is not RAM, page_count()should be 0.
		 * we don't need more check. This is an _used_ not-movable page.
		 *
		 * The problematic thing here is PG_reserved pages. PG_reserved
		 * is set to both of a memory hole page and a _used_ kernel
		 * page at boot.
		 */
		if (found > count)
			return true;
	}
	return false;
}

bool is_pageblock_removable_nolock(struct page *page)
{
	struct zone *zone;
	unsigned long pfn;

	/*
	 * We have to be careful here because we are iterating over memory
	 * sections which are not zone aware so we might end up outside of
	 * the zone but still within the section.
	 * We have to take care about the node as well. If the node is offline
	 * its NODE_DATA will be NULL - see page_zone.
	 */
	if (!node_online(page_to_nid(page)))
		return false;

	zone = page_zone(page);
	pfn = page_to_pfn(page);
	if (!zone_spans_pfn(zone, pfn))
		return false;

	return !has_unmovable_pages(zone, page, 0, true);
}

#if (defined(CONFIG_MEMORY_ISOLATION) && defined(CONFIG_COMPACTION)) || defined(CONFIG_CMA)

static unsigned long pfn_max_align_down(unsigned long pfn)
{
	return pfn & ~(max_t(unsigned long, MAX_ORDER_NR_PAGES,
			     pageblock_nr_pages) - 1);
}

static unsigned long pfn_max_align_up(unsigned long pfn)
{
	return ALIGN(pfn, max_t(unsigned long, MAX_ORDER_NR_PAGES,
				pageblock_nr_pages));
}

/* [start, end) must belong to a single zone. */
static int __alloc_contig_migrate_range(struct compact_control *cc,
					unsigned long start, unsigned long end)
{
	/* This function is based on compact_zone() from compaction.c. */
	unsigned long nr_reclaimed;
	unsigned long pfn = start;
	unsigned int tries = 0;
	int ret = 0;

	migrate_prep();

	while (pfn < end || !list_empty(&cc->migratepages)) {
		if (fatal_signal_pending(current)) {
			ret = -EINTR;
			break;
		}

		if (list_empty(&cc->migratepages)) {
			cc->nr_migratepages = 0;
			pfn = isolate_migratepages_range(cc, pfn, end);
			if (!pfn) {
				ret = -EINTR;
				break;
			}
			tries = 0;
		} else if (++tries == 5) {
			ret = ret < 0 ? ret : -EBUSY;
			break;
		}

		nr_reclaimed = reclaim_clean_pages_from_list(cc->zone,
							&cc->migratepages);
		cc->nr_migratepages -= nr_reclaimed;

		ret = migrate_pages(&cc->migratepages, alloc_migrate_target,
				    NULL, 0, cc->mode, MR_CMA);
	}
	if (ret < 0) {
		putback_movable_pages(&cc->migratepages);
		return ret;
	}
	return 0;
}

/**
 * alloc_contig_range() -- tries to allocate given range of pages
 * @start:	start PFN to allocate
 * @end:	one-past-the-last PFN to allocate
 * @migratetype:	migratetype of the underlaying pageblocks (either
 *			#MIGRATE_MOVABLE or #MIGRATE_CMA).  All pageblocks
 *			in range must have the same migratetype and it must
 *			be either of the two.
 * @gfp_mask:	GFP mask to use during compaction
 *
 * The PFN range does not have to be pageblock or MAX_ORDER_NR_PAGES
 * aligned, however it's the caller's responsibility to guarantee that
 * we are the only thread that changes migrate type of pageblocks the
 * pages fall in.
 *
 * The PFN range must belong to a single zone.
 *
 * Returns zero on success or negative error code.  On success all
 * pages which PFN is in [start, end) are allocated for the caller and
 * need to be freed with free_contig_range().
 */
int alloc_contig_range(unsigned long start, unsigned long end,
		       unsigned migratetype, gfp_t gfp_mask)
{
	unsigned long outer_start, outer_end;
	unsigned int order;
	int ret = 0;

	struct compact_control cc = {
		.nr_migratepages = 0,
		.order = -1,
		.zone = page_zone(pfn_to_page(start)),
		.mode = MIGRATE_SYNC,
		.ignore_skip_hint = true,
		.gfp_mask = current_gfp_context(gfp_mask),
	};
	INIT_LIST_HEAD(&cc.migratepages);

	/*
	 * What we do here is we mark all pageblocks in range as
	 * MIGRATE_ISOLATE.  Because pageblock and max order pages may
	 * have different sizes, and due to the way page allocator
	 * work, we align the range to biggest of the two pages so
	 * that page allocator won't try to merge buddies from
	 * different pageblocks and change MIGRATE_ISOLATE to some
	 * other migration type.
	 *
	 * Once the pageblocks are marked as MIGRATE_ISOLATE, we
	 * migrate the pages from an unaligned range (ie. pages that
	 * we are interested in).  This will put all the pages in
	 * range back to page allocator as MIGRATE_ISOLATE.
	 *
	 * When this is done, we take the pages in range from page
	 * allocator removing them from the buddy system.  This way
	 * page allocator will never consider using them.
	 *
	 * This lets us mark the pageblocks back as
	 * MIGRATE_CMA/MIGRATE_MOVABLE so that free pages in the
	 * aligned range but not in the unaligned, original range are
	 * put back to page allocator so that buddy can use them.
	 */

	ret = start_isolate_page_range(pfn_max_align_down(start),
				       pfn_max_align_up(end), migratetype,
				       false);
	if (ret)
		return ret;

	/*
	 * In case of -EBUSY, we'd like to know which page causes problem.
	 * So, just fall through. test_pages_isolated() has a tracepoint
	 * which will report the busy page.
	 *
	 * It is possible that busy pages could become available before
	 * the call to test_pages_isolated, and the range will actually be
	 * allocated.  So, if we fall through be sure to clear ret so that
	 * -EBUSY is not accidentally used or returned to caller.
	 */
	ret = __alloc_contig_migrate_range(&cc, start, end);
	if (ret && ret != -EBUSY)
		goto done;
	ret =0;

	/*
	 * Pages from [start, end) are within a MAX_ORDER_NR_PAGES
	 * aligned blocks that are marked as MIGRATE_ISOLATE.  What's
	 * more, all pages in [start, end) are free in page allocator.
	 * What we are going to do is to allocate all pages from
	 * [start, end) (that is remove them from page allocator).
	 *
	 * The only problem is that pages at the beginning and at the
	 * end of interesting range may be not aligned with pages that
	 * page allocator holds, ie. they can be part of higher order
	 * pages.  Because of this, we reserve the bigger range and
	 * once this is done free the pages we are not interested in.
	 *
	 * We don't have to hold zone->lock here because the pages are
	 * isolated thus they won't get removed from buddy.
	 */

	lru_add_drain_all();
	drain_all_pages(cc.zone);

	order = 0;
	outer_start = start;
	while (!PageBuddy(pfn_to_page(outer_start))) {
		if (++order >= MAX_ORDER) {
			outer_start = start;
			break;
		}
		outer_start &= ~0UL << order;
	}

	if (outer_start != start) {
		order = page_order(pfn_to_page(outer_start));

		/*
		 * outer_start page could be small order buddy page and
		 * it doesn't include start page. Adjust outer_start
		 * in this case to report failed page properly
		 * on tracepoint in test_pages_isolated()
		 */
		if (outer_start + (1UL << order) <= start)
			outer_start = start;
	}

	/* Make sure the range is really isolated. */
	if (test_pages_isolated(outer_start, end, false)) {
		pr_info_ratelimited("%s: [%lx, %lx) PFNs busy\n",
			__func__, outer_start, end);
		ret = -EBUSY;
		goto done;
	}

	/* Grab isolated pages from freelists. */
	outer_end = isolate_freepages_range(&cc, outer_start, end);
	if (!outer_end) {
		ret = -EBUSY;
		goto done;
	}

	/* Free head and tail (if any) */
	if (start != outer_start)
		free_contig_range(outer_start, start - outer_start);
	if (end != outer_end)
		free_contig_range(end, outer_end - end);

done:
	undo_isolate_page_range(pfn_max_align_down(start),
				pfn_max_align_up(end), migratetype);
	return ret;
}

void free_contig_range(unsigned long pfn, unsigned nr_pages)
{
	unsigned int count = 0;

	for (; nr_pages--; pfn++) {
		struct page *page = pfn_to_page(pfn);

		count += page_count(page) != 1;
		__free_page(page);
	}
	WARN(count != 0, "%d pages are still in use!\n", count);
}
#endif

#ifdef CONFIG_MEMORY_HOTPLUG
/*
 * The zone indicated has a new number of managed_pages; batch sizes and percpu
 * page high values need to be recalulated.
 */
void __meminit zone_pcp_update(struct zone *zone)
{
	unsigned cpu;
	mutex_lock(&pcp_batch_high_lock);
	for_each_possible_cpu(cpu)
		pageset_set_high_and_batch(zone,
				per_cpu_ptr(zone->pageset, cpu));
	mutex_unlock(&pcp_batch_high_lock);
}
#endif

void zone_pcp_reset(struct zone *zone)
{
	unsigned long flags;
	int cpu;
	struct per_cpu_pageset *pset;

	/* avoid races with drain_pages()  */
	local_lock_irqsave(pa_lock, flags);
	if (zone->pageset != &boot_pageset) {
		for_each_online_cpu(cpu) {
			pset = per_cpu_ptr(zone->pageset, cpu);
			drain_zonestat(zone, pset);
		}
		free_percpu(zone->pageset);
		zone->pageset = &boot_pageset;
	}
	local_unlock_irqrestore(pa_lock, flags);
}

#ifdef CONFIG_MEMORY_HOTREMOVE
/*
 * All pages in the range must be in a single zone and isolated
 * before calling this.
 */
void
__offline_isolated_pages(unsigned long start_pfn, unsigned long end_pfn)
{
	struct page *page;
	struct zone *zone;
	unsigned int order, i;
	unsigned long pfn;
	unsigned long flags;
	/* find the first valid pfn */
	for (pfn = start_pfn; pfn < end_pfn; pfn++)
		if (pfn_valid(pfn))
			break;
	if (pfn == end_pfn)
		return;
	offline_mem_sections(pfn, end_pfn);
	zone = page_zone(pfn_to_page(pfn));
	spin_lock_irqsave(&zone->lock, flags);
	pfn = start_pfn;
	while (pfn < end_pfn) {
		if (!pfn_valid(pfn)) {
			pfn++;
			continue;
		}
		page = pfn_to_page(pfn);
		/*
		 * The HWPoisoned page may be not in buddy system, and
		 * page_count() is not 0.
		 */
		if (unlikely(!PageBuddy(page) && PageHWPoison(page))) {
			pfn++;
			SetPageReserved(page);
			continue;
		}

		BUG_ON(page_count(page));
		BUG_ON(!PageBuddy(page));
		order = page_order(page);
#ifdef CONFIG_DEBUG_VM
		pr_info("remove from free list %lx %d %lx\n",
			pfn, 1 << order, end_pfn);
#endif
		list_del(&page->lru);
		rmv_page_order(page);
		zone->free_area[order].nr_free--;
		for (i = 0; i < (1 << order); i++)
			SetPageReserved((page+i));
		pfn += (1 << order);
	}
	spin_unlock_irqrestore(&zone->lock, flags);
}
#endif

bool is_free_buddy_page(struct page *page)
{
	struct zone *zone = page_zone(page);
	unsigned long pfn = page_to_pfn(page);
	unsigned long flags;
	unsigned int order;

	spin_lock_irqsave(&zone->lock, flags);
	for (order = 0; order < MAX_ORDER; order++) {
		struct page *page_head = page - (pfn & ((1 << order) - 1));

		if (PageBuddy(page_head) && page_order(page_head) >= order)
			break;
	}
	spin_unlock_irqrestore(&zone->lock, flags);

	return order < MAX_ORDER;
}<|MERGE_RESOLUTION|>--- conflicted
+++ resolved
@@ -1126,7 +1126,6 @@
 	spin_lock_irqsave(&zone->lock, flags);
 	isolated_pageblocks = has_isolate_pageblock(zone);
 
-<<<<<<< HEAD
 	while (!list_empty(list)) {
 		struct page *page;
 		int mt; /* migratetype of the to-be-freed page */
@@ -1166,13 +1165,6 @@
 	int migratetype = 0;
 	int batch_free = 0;
 
-=======
-	/*
-	 * Ensure proper count is passed which otherwise would stuck in the
-	 * below while (list_empty(list)) loop.
-	 */
-	count = min(pcp->count, count);
->>>>>>> d7e78d08
 	while (count) {
 		struct page *page;
 		struct list_head *list;
