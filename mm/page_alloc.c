/*
 *  linux/mm/page_alloc.c
 *
 *  Manages the free list, the system allocates free pages here.
 *  Note that kmalloc() lives in slab.c
 *
 *  Copyright (C) 1991, 1992, 1993, 1994  Linus Torvalds
 *  Swap reorganised 29.12.95, Stephen Tweedie
 *  Support of BIGMEM added by Gerhard Wichert, Siemens AG, July 1999
 *  Reshaped it to be a zoned allocator, Ingo Molnar, Red Hat, 1999
 *  Discontiguous memory support, Kanoj Sarcar, SGI, Nov 1999
 *  Zone balancing, Kanoj Sarcar, SGI, Jan 2000
 *  Per cpu hot/cold page lists, bulk allocation, Martin J. Bligh, Sept 2002
 *          (lots of bits borrowed from Ingo Molnar & Andrew Morton)
 */

#include <linux/stddef.h>
#include <linux/mm.h>
#include <linux/swap.h>
#include <linux/interrupt.h>
#include <linux/pagemap.h>
#include <linux/jiffies.h>
#include <linux/bootmem.h>
#include <linux/memblock.h>
#include <linux/compiler.h>
#include <linux/kernel.h>
#include <linux/kmemcheck.h>
#include <linux/module.h>
#include <linux/suspend.h>
#include <linux/pagevec.h>
#include <linux/blkdev.h>
#include <linux/slab.h>
#include <linux/ratelimit.h>
#include <linux/oom.h>
#include <linux/notifier.h>
#include <linux/topology.h>
#include <linux/sysctl.h>
#include <linux/cpu.h>
#include <linux/cpuset.h>
#include <linux/memory_hotplug.h>
#include <linux/nodemask.h>
#include <linux/vmalloc.h>
#include <linux/vmstat.h>
#include <linux/mempolicy.h>
#include <linux/stop_machine.h>
#include <linux/sort.h>
#include <linux/pfn.h>
#include <linux/backing-dev.h>
#include <linux/fault-inject.h>
#include <linux/page-isolation.h>
#include <linux/page_cgroup.h>
#include <linux/debugobjects.h>
#include <linux/kmemleak.h>
#include <linux/compaction.h>
#include <trace/events/kmem.h>
#include <linux/ftrace_event.h>
#include <linux/memcontrol.h>
#include <linux/prefetch.h>
#include <linux/migrate.h>
#include <linux/page-debug-flags.h>

#include <asm/tlbflush.h>
#include <asm/div64.h>
#include "internal.h"

#ifdef CONFIG_USE_PERCPU_NUMA_NODE_ID
DEFINE_PER_CPU(int, numa_node);
EXPORT_PER_CPU_SYMBOL(numa_node);
#endif

#ifdef CONFIG_HAVE_MEMORYLESS_NODES
/*
 * N.B., Do NOT reference the '_numa_mem_' per cpu variable directly.
 * It will not be defined when CONFIG_HAVE_MEMORYLESS_NODES is not defined.
 * Use the accessor functions set_numa_mem(), numa_mem_id() and cpu_to_mem()
 * defined in <linux/topology.h>.
 */
DEFINE_PER_CPU(int, _numa_mem_);		/* Kernel "local memory" node */
EXPORT_PER_CPU_SYMBOL(_numa_mem_);
#endif

/*
 * Array of node states.
 */
nodemask_t node_states[NR_NODE_STATES] __read_mostly = {
	[N_POSSIBLE] = NODE_MASK_ALL,
	[N_ONLINE] = { { [0] = 1UL } },
#ifndef CONFIG_NUMA
	[N_NORMAL_MEMORY] = { { [0] = 1UL } },
#ifdef CONFIG_HIGHMEM
	[N_HIGH_MEMORY] = { { [0] = 1UL } },
#endif
	[N_CPU] = { { [0] = 1UL } },
#endif	/* NUMA */
};
EXPORT_SYMBOL(node_states);

unsigned long totalram_pages __read_mostly;
unsigned long totalreserve_pages __read_mostly;
/*
 * When calculating the number of globally allowed dirty pages, there
 * is a certain number of per-zone reserves that should not be
 * considered dirtyable memory.  This is the sum of those reserves
 * over all existing zones that contribute dirtyable memory.
 */
unsigned long dirty_balance_reserve __read_mostly;

int percpu_pagelist_fraction;
gfp_t gfp_allowed_mask __read_mostly = GFP_BOOT_MASK;

#ifdef CONFIG_PM_SLEEP
/*
 * The following functions are used by the suspend/hibernate code to temporarily
 * change gfp_allowed_mask in order to avoid using I/O during memory allocations
 * while devices are suspended.  To avoid races with the suspend/hibernate code,
 * they should always be called with pm_mutex held (gfp_allowed_mask also should
 * only be modified with pm_mutex held, unless the suspend/hibernate code is
 * guaranteed not to run in parallel with that modification).
 */

static gfp_t saved_gfp_mask;

void pm_restore_gfp_mask(void)
{
	WARN_ON(!mutex_is_locked(&pm_mutex));
	if (saved_gfp_mask) {
		gfp_allowed_mask = saved_gfp_mask;
		saved_gfp_mask = 0;
	}
}

void pm_restrict_gfp_mask(void)
{
	WARN_ON(!mutex_is_locked(&pm_mutex));
	WARN_ON(saved_gfp_mask);
	saved_gfp_mask = gfp_allowed_mask;
	gfp_allowed_mask &= ~GFP_IOFS;
}

bool pm_suspended_storage(void)
{
	if ((gfp_allowed_mask & GFP_IOFS) == GFP_IOFS)
		return false;
	return true;
}
#endif /* CONFIG_PM_SLEEP */

#ifdef CONFIG_HUGETLB_PAGE_SIZE_VARIABLE
int pageblock_order __read_mostly;
#endif

static void __free_pages_ok(struct page *page, unsigned int order);

/*
 * results with 256, 32 in the lowmem_reserve sysctl:
 *	1G machine -> (16M dma, 800M-16M normal, 1G-800M high)
 *	1G machine -> (16M dma, 784M normal, 224M high)
 *	NORMAL allocation will leave 784M/256 of ram reserved in the ZONE_DMA
 *	HIGHMEM allocation will leave 224M/32 of ram reserved in ZONE_NORMAL
 *	HIGHMEM allocation will (224M+784M)/256 of ram reserved in ZONE_DMA
 *
 * TBD: should special case ZONE_DMA32 machines here - in those we normally
 * don't need any ZONE_NORMAL reservation
 */
int sysctl_lowmem_reserve_ratio[MAX_NR_ZONES-1] = {
#ifdef CONFIG_ZONE_DMA
	 256,
#endif
#ifdef CONFIG_ZONE_DMA32
	 256,
#endif
#ifdef CONFIG_HIGHMEM
	 32,
#endif
	 32,
};

EXPORT_SYMBOL(totalram_pages);

static char * const zone_names[MAX_NR_ZONES] = {
#ifdef CONFIG_ZONE_DMA
	 "DMA",
#endif
#ifdef CONFIG_ZONE_DMA32
	 "DMA32",
#endif
	 "Normal",
#ifdef CONFIG_HIGHMEM
	 "HighMem",
#endif
	 "Movable",
};

int min_free_kbytes = 1024;

static unsigned long __meminitdata nr_kernel_pages;
static unsigned long __meminitdata nr_all_pages;
static unsigned long __meminitdata dma_reserve;

#ifdef CONFIG_HAVE_MEMBLOCK_NODE_MAP
static unsigned long __meminitdata arch_zone_lowest_possible_pfn[MAX_NR_ZONES];
static unsigned long __meminitdata arch_zone_highest_possible_pfn[MAX_NR_ZONES];
static unsigned long __initdata required_kernelcore;
static unsigned long __initdata required_movablecore;
static unsigned long __meminitdata zone_movable_pfn[MAX_NUMNODES];

/* movable_zone is the "real" zone pages in ZONE_MOVABLE are taken from */
int movable_zone;
EXPORT_SYMBOL(movable_zone);
#endif /* CONFIG_HAVE_MEMBLOCK_NODE_MAP */

#if MAX_NUMNODES > 1
int nr_node_ids __read_mostly = MAX_NUMNODES;
int nr_online_nodes __read_mostly = 1;
EXPORT_SYMBOL(nr_node_ids);
EXPORT_SYMBOL(nr_online_nodes);
#endif

int page_group_by_mobility_disabled __read_mostly;

/*
 * NOTE:
 * Don't use set_pageblock_migratetype(page, MIGRATE_ISOLATE) directly.
 * Instead, use {un}set_pageblock_isolate.
 */
void set_pageblock_migratetype(struct page *page, int migratetype)
{

	if (unlikely(page_group_by_mobility_disabled))
		migratetype = MIGRATE_UNMOVABLE;

	set_pageblock_flags_group(page, (unsigned long)migratetype,
					PB_migrate, PB_migrate_end);
}

bool oom_killer_disabled __read_mostly;

#ifdef CONFIG_DEBUG_VM
static int page_outside_zone_boundaries(struct zone *zone, struct page *page)
{
	int ret = 0;
	unsigned seq;
	unsigned long pfn = page_to_pfn(page);

	do {
		seq = zone_span_seqbegin(zone);
		if (pfn >= zone->zone_start_pfn + zone->spanned_pages)
			ret = 1;
		else if (pfn < zone->zone_start_pfn)
			ret = 1;
	} while (zone_span_seqretry(zone, seq));

	return ret;
}

static int page_is_consistent(struct zone *zone, struct page *page)
{
	if (!pfn_valid_within(page_to_pfn(page)))
		return 0;
	if (zone != page_zone(page))
		return 0;

	return 1;
}
/*
 * Temporary debugging check for pages not lying within a given zone.
 */
static int bad_range(struct zone *zone, struct page *page)
{
	if (page_outside_zone_boundaries(zone, page))
		return 1;
	if (!page_is_consistent(zone, page))
		return 1;

	return 0;
}
#else
static inline int bad_range(struct zone *zone, struct page *page)
{
	return 0;
}
#endif

static void bad_page(struct page *page)
{
	static unsigned long resume;
	static unsigned long nr_shown;
	static unsigned long nr_unshown;

	/* Don't complain about poisoned pages */
	if (PageHWPoison(page)) {
		reset_page_mapcount(page); /* remove PageBuddy */
		return;
	}

	/*
	 * Allow a burst of 60 reports, then keep quiet for that minute;
	 * or allow a steady drip of one report per second.
	 */
	if (nr_shown == 60) {
		if (time_before(jiffies, resume)) {
			nr_unshown++;
			goto out;
		}
		if (nr_unshown) {
			printk(KERN_ALERT
			      "BUG: Bad page state: %lu messages suppressed\n",
				nr_unshown);
			nr_unshown = 0;
		}
		nr_shown = 0;
	}
	if (nr_shown++ == 0)
		resume = jiffies + 60 * HZ;

	printk(KERN_ALERT "BUG: Bad page state in process %s  pfn:%05lx\n",
		current->comm, page_to_pfn(page));
	dump_page(page);

	print_modules();
	dump_stack();
out:
	/* Leave bad fields for debug, except PageBuddy could make trouble */
	reset_page_mapcount(page); /* remove PageBuddy */
	add_taint(TAINT_BAD_PAGE);
}

/*
 * Higher-order pages are called "compound pages".  They are structured thusly:
 *
 * The first PAGE_SIZE page is called the "head page".
 *
 * The remaining PAGE_SIZE pages are called "tail pages".
 *
 * All pages have PG_compound set.  All tail pages have their ->first_page
 * pointing at the head page.
 *
 * The first tail page's ->lru.next holds the address of the compound page's
 * put_page() function.  Its ->lru.prev holds the order of allocation.
 * This usage means that zero-order pages may not be compound.
 */

static void free_compound_page(struct page *page)
{
	__free_pages_ok(page, compound_order(page));
}

void prep_compound_page(struct page *page, unsigned long order)
{
	int i;
	int nr_pages = 1 << order;

	set_compound_page_dtor(page, free_compound_page);
	set_compound_order(page, order);
	__SetPageHead(page);
	for (i = 1; i < nr_pages; i++) {
		struct page *p = page + i;
		__SetPageTail(p);
		set_page_count(p, 0);
		p->first_page = page;
	}
}

/* update __split_huge_page_refcount if you change this function */
static int destroy_compound_page(struct page *page, unsigned long order)
{
	int i;
	int nr_pages = 1 << order;
	int bad = 0;

	if (unlikely(compound_order(page) != order) ||
	    unlikely(!PageHead(page))) {
		bad_page(page);
		bad++;
	}

	__ClearPageHead(page);

	for (i = 1; i < nr_pages; i++) {
		struct page *p = page + i;

		if (unlikely(!PageTail(p) || (p->first_page != page))) {
			bad_page(page);
			bad++;
		}
		__ClearPageTail(p);
	}

	return bad;
}

static inline void prep_zero_page(struct page *page, int order, gfp_t gfp_flags)
{
	int i;

	/*
	 * clear_highpage() will use KM_USER0, so it's a bug to use __GFP_ZERO
	 * and __GFP_HIGHMEM from hard or soft interrupt context.
	 */
	VM_BUG_ON((gfp_flags & __GFP_HIGHMEM) && in_interrupt());
	for (i = 0; i < (1 << order); i++)
		clear_highpage(page + i);
}

#ifdef CONFIG_DEBUG_PAGEALLOC
unsigned int _debug_guardpage_minorder;

static int __init debug_guardpage_minorder_setup(char *buf)
{
	unsigned long res;

	if (kstrtoul(buf, 10, &res) < 0 ||  res > MAX_ORDER / 2) {
		printk(KERN_ERR "Bad debug_guardpage_minorder value\n");
		return 0;
	}
	_debug_guardpage_minorder = res;
	printk(KERN_INFO "Setting debug_guardpage_minorder to %lu\n", res);
	return 0;
}
__setup("debug_guardpage_minorder=", debug_guardpage_minorder_setup);

static inline void set_page_guard_flag(struct page *page)
{
	__set_bit(PAGE_DEBUG_FLAG_GUARD, &page->debug_flags);
}

static inline void clear_page_guard_flag(struct page *page)
{
	__clear_bit(PAGE_DEBUG_FLAG_GUARD, &page->debug_flags);
}
#else
static inline void set_page_guard_flag(struct page *page) { }
static inline void clear_page_guard_flag(struct page *page) { }
#endif

static inline void set_page_order(struct page *page, int order)
{
	set_page_private(page, order);
	__SetPageBuddy(page);
}

static inline void rmv_page_order(struct page *page)
{
	__ClearPageBuddy(page);
	set_page_private(page, 0);
}

/*
 * Locate the struct page for both the matching buddy in our
 * pair (buddy1) and the combined O(n+1) page they form (page).
 *
 * 1) Any buddy B1 will have an order O twin B2 which satisfies
 * the following equation:
 *     B2 = B1 ^ (1 << O)
 * For example, if the starting buddy (buddy2) is #8 its order
 * 1 buddy is #10:
 *     B2 = 8 ^ (1 << 1) = 8 ^ 2 = 10
 *
 * 2) Any buddy B will have an order O+1 parent P which
 * satisfies the following equation:
 *     P = B & ~(1 << O)
 *
 * Assumption: *_mem_map is contiguous at least up to MAX_ORDER
 */
static inline unsigned long
__find_buddy_index(unsigned long page_idx, unsigned int order)
{
	return page_idx ^ (1 << order);
}

/*
 * This function checks whether a page is free && is the buddy
 * we can do coalesce a page and its buddy if
 * (a) the buddy is not in a hole &&
 * (b) the buddy is in the buddy system &&
 * (c) a page and its buddy have the same order &&
 * (d) a page and its buddy are in the same zone.
 *
 * For recording whether a page is in the buddy system, we set ->_mapcount -2.
 * Setting, clearing, and testing _mapcount -2 is serialized by zone->lock.
 *
 * For recording page's order, we use page_private(page).
 */
static inline int page_is_buddy(struct page *page, struct page *buddy,
								int order)
{
	if (!pfn_valid_within(page_to_pfn(buddy)))
		return 0;

	if (page_zone_id(page) != page_zone_id(buddy))
		return 0;

	if (page_is_guard(buddy) && page_order(buddy) == order) {
		VM_BUG_ON(page_count(buddy) != 0);
		return 1;
	}

	if (PageBuddy(buddy) && page_order(buddy) == order) {
		VM_BUG_ON(page_count(buddy) != 0);
		return 1;
	}
	return 0;
}

/*
 * Freeing function for a buddy system allocator.
 *
 * The concept of a buddy system is to maintain direct-mapped table
 * (containing bit values) for memory blocks of various "orders".
 * The bottom level table contains the map for the smallest allocatable
 * units of memory (here, pages), and each level above it describes
 * pairs of units from the levels below, hence, "buddies".
 * At a high level, all that happens here is marking the table entry
 * at the bottom level available, and propagating the changes upward
 * as necessary, plus some accounting needed to play nicely with other
 * parts of the VM system.
 * At each level, we keep a list of pages, which are heads of continuous
 * free pages of length of (1 << order) and marked with _mapcount -2. Page's
 * order is recorded in page_private(page) field.
 * So when we are allocating or freeing one, we can derive the state of the
 * other.  That is, if we allocate a small block, and both were
 * free, the remainder of the region must be split into blocks.
 * If a block is freed, and its buddy is also free, then this
 * triggers coalescing into a block of larger size.
 *
 * -- wli
 */

static inline void __free_one_page(struct page *page,
		struct zone *zone, unsigned int order,
		int migratetype)
{
	unsigned long page_idx;
	unsigned long combined_idx;
	unsigned long uninitialized_var(buddy_idx);
	struct page *buddy;

	if (unlikely(PageCompound(page)))
		if (unlikely(destroy_compound_page(page, order)))
			return;

	VM_BUG_ON(migratetype == -1);

	page_idx = page_to_pfn(page) & ((1 << MAX_ORDER) - 1);

	VM_BUG_ON(page_idx & ((1 << order) - 1));
	VM_BUG_ON(bad_range(zone, page));

	while (order < MAX_ORDER-1) {
		buddy_idx = __find_buddy_index(page_idx, order);
		buddy = page + (buddy_idx - page_idx);
		if (!page_is_buddy(page, buddy, order))
			break;
		/*
		 * Our buddy is free or it is CONFIG_DEBUG_PAGEALLOC guard page,
		 * merge with it and move up one order.
		 */
		if (page_is_guard(buddy)) {
			clear_page_guard_flag(buddy);
			set_page_private(page, 0);
			__mod_zone_page_state(zone, NR_FREE_PAGES, 1 << order);
		} else {
			list_del(&buddy->lru);
			zone->free_area[order].nr_free--;
			rmv_page_order(buddy);
		}
		combined_idx = buddy_idx & page_idx;
		page = page + (combined_idx - page_idx);
		page_idx = combined_idx;
		order++;
	}
	set_page_order(page, order);

	/*
	 * If this is not the largest possible page, check if the buddy
	 * of the next-highest order is free. If it is, it's possible
	 * that pages are being freed that will coalesce soon. In case,
	 * that is happening, add the free page to the tail of the list
	 * so it's less likely to be used soon and more likely to be merged
	 * as a higher order page
	 */
	if ((order < MAX_ORDER-2) && pfn_valid_within(page_to_pfn(buddy))) {
		struct page *higher_page, *higher_buddy;
		combined_idx = buddy_idx & page_idx;
		higher_page = page + (combined_idx - page_idx);
		buddy_idx = __find_buddy_index(combined_idx, order + 1);
		higher_buddy = page + (buddy_idx - combined_idx);
		if (page_is_buddy(higher_page, higher_buddy, order + 1)) {
			list_add_tail(&page->lru,
				&zone->free_area[order].free_list[migratetype]);
			goto out;
		}
	}

	list_add(&page->lru, &zone->free_area[order].free_list[migratetype]);
out:
	zone->free_area[order].nr_free++;
}

/*
 * free_page_mlock() -- clean up attempts to free and mlocked() page.
 * Page should not be on lru, so no need to fix that up.
 * free_pages_check() will verify...
 */
static inline void free_page_mlock(struct page *page)
{
	__dec_zone_page_state(page, NR_MLOCK);
	__count_vm_event(UNEVICTABLE_MLOCKFREED);
}

static inline int free_pages_check(struct page *page)
{
	if (unlikely(page_mapcount(page) |
		(page->mapping != NULL)  |
		(atomic_read(&page->_count) != 0) |
		(page->flags & PAGE_FLAGS_CHECK_AT_FREE) |
		(mem_cgroup_bad_page_check(page)))) {
		bad_page(page);
		return 1;
	}
	if (page->flags & PAGE_FLAGS_CHECK_AT_PREP)
		page->flags &= ~PAGE_FLAGS_CHECK_AT_PREP;
	return 0;
}

/*
 * Frees a number of pages from the PCP lists
 * Assumes all pages on list are in same zone, and of same order.
 * count is the number of pages to free.
 *
 * If the zone was previously in an "all pages pinned" state then look to
 * see if this freeing clears that state.
 *
 * And clear the zone's pages_scanned counter, to hold off the "all pages are
 * pinned" detection logic.
 */
static void free_pcppages_bulk(struct zone *zone, int count,
					struct per_cpu_pages *pcp)
{
	int migratetype = 0;
	int batch_free = 0;
	int to_free = count;

	spin_lock(&zone->lock);
	zone->all_unreclaimable = 0;
	zone->pages_scanned = 0;

	while (to_free) {
		struct page *page;
		struct list_head *list;

		/*
		 * Remove pages from lists in a round-robin fashion. A
		 * batch_free count is maintained that is incremented when an
		 * empty list is encountered.  This is so more pages are freed
		 * off fuller lists instead of spinning excessively around empty
		 * lists
		 */
		do {
			batch_free++;
			if (++migratetype == MIGRATE_PCPTYPES)
				migratetype = 0;
			list = &pcp->lists[migratetype];
		} while (list_empty(list));

		/* This is the only non-empty list. Free them all. */
		if (batch_free == MIGRATE_PCPTYPES)
			batch_free = to_free;

		do {
			page = list_entry(list->prev, struct page, lru);
			/* must delete as __free_one_page list manipulates */
			list_del(&page->lru);
			/* MIGRATE_MOVABLE list may include MIGRATE_RESERVEs */
			__free_one_page(page, zone, 0, page_private(page));
			trace_mm_page_pcpu_drain(page, 0, page_private(page));
		} while (--to_free && --batch_free && !list_empty(list));
	}
	__mod_zone_page_state(zone, NR_FREE_PAGES, count);
	spin_unlock(&zone->lock);
}

static void free_one_page(struct zone *zone, struct page *page, int order,
				int migratetype)
{
	spin_lock(&zone->lock);
	zone->all_unreclaimable = 0;
	zone->pages_scanned = 0;

	__free_one_page(page, zone, order, migratetype);
	__mod_zone_page_state(zone, NR_FREE_PAGES, 1 << order);
	spin_unlock(&zone->lock);
}

static bool free_pages_prepare(struct page *page, unsigned int order)
{
	int i;
	int bad = 0;

	trace_mm_page_free(page, order);
	kmemcheck_free_shadow(page, order);

	if (PageAnon(page))
		page->mapping = NULL;
	for (i = 0; i < (1 << order); i++)
		bad += free_pages_check(page + i);
	if (bad)
		return false;

	if (!PageHighMem(page)) {
		debug_check_no_locks_freed(page_address(page),PAGE_SIZE<<order);
		debug_check_no_obj_freed(page_address(page),
					   PAGE_SIZE << order);
	}
	arch_free_page(page, order);
	kernel_map_pages(page, 1 << order, 0);

	return true;
}

static void __free_pages_ok(struct page *page, unsigned int order)
{
	unsigned long flags;
	int wasMlocked = __TestClearPageMlocked(page);

	if (!free_pages_prepare(page, order))
		return;

	local_irq_save(flags);
	if (unlikely(wasMlocked))
		free_page_mlock(page);
	__count_vm_events(PGFREE, 1 << order);
	free_one_page(page_zone(page), page, order,
					get_pageblock_migratetype(page));
	local_irq_restore(flags);
}

void __meminit __free_pages_bootmem(struct page *page, unsigned int order)
{
	unsigned int nr_pages = 1 << order;
	unsigned int loop;

	prefetchw(page);
	for (loop = 0; loop < nr_pages; loop++) {
		struct page *p = &page[loop];

		if (loop + 1 < nr_pages)
			prefetchw(p + 1);
		__ClearPageReserved(p);
		set_page_count(p, 0);
	}

	set_page_refcounted(page);
	__free_pages(page, order);
}

#ifdef CONFIG_CMA
/* Free whole pageblock and set it's migration type to MIGRATE_CMA. */
void __init init_cma_reserved_pageblock(struct page *page)
{
	unsigned i = pageblock_nr_pages;
	struct page *p = page;

	do {
		__ClearPageReserved(p);
		set_page_count(p, 0);
	} while (++p, --i);

	set_page_refcounted(page);
	set_pageblock_migratetype(page, MIGRATE_CMA);
	__free_pages(page, pageblock_order);
	totalram_pages += pageblock_nr_pages;
}
#endif

/*
 * The order of subdivision here is critical for the IO subsystem.
 * Please do not alter this order without good reasons and regression
 * testing. Specifically, as large blocks of memory are subdivided,
 * the order in which smaller blocks are delivered depends on the order
 * they're subdivided in this function. This is the primary factor
 * influencing the order in which pages are delivered to the IO
 * subsystem according to empirical testing, and this is also justified
 * by considering the behavior of a buddy system containing a single
 * large block of memory acted on by a series of small allocations.
 * This behavior is a critical factor in sglist merging's success.
 *
 * -- wli
 */
static inline void expand(struct zone *zone, struct page *page,
	int low, int high, struct free_area *area,
	int migratetype)
{
	unsigned long size = 1 << high;

	while (high > low) {
		area--;
		high--;
		size >>= 1;
		VM_BUG_ON(bad_range(zone, &page[size]));

#ifdef CONFIG_DEBUG_PAGEALLOC
		if (high < debug_guardpage_minorder()) {
			/*
			 * Mark as guard pages (or page), that will allow to
			 * merge back to allocator when buddy will be freed.
			 * Corresponding page table entries will not be touched,
			 * pages will stay not present in virtual address space
			 */
			INIT_LIST_HEAD(&page[size].lru);
			set_page_guard_flag(&page[size]);
			set_page_private(&page[size], high);
			/* Guard pages are not available for any usage */
			__mod_zone_page_state(zone, NR_FREE_PAGES, -(1 << high));
			continue;
		}
#endif
		list_add(&page[size].lru, &area->free_list[migratetype]);
		area->nr_free++;
		set_page_order(&page[size], high);
	}
}

/*
 * This page is about to be returned from the page allocator
 */
static inline int check_new_page(struct page *page)
{
	if (unlikely(page_mapcount(page) |
		(page->mapping != NULL)  |
		(atomic_read(&page->_count) != 0)  |
		(page->flags & PAGE_FLAGS_CHECK_AT_PREP) |
		(mem_cgroup_bad_page_check(page)))) {
		bad_page(page);
		return 1;
	}
	return 0;
}

static int prep_new_page(struct page *page, int order, gfp_t gfp_flags)
{
	int i;

	for (i = 0; i < (1 << order); i++) {
		struct page *p = page + i;
		if (unlikely(check_new_page(p)))
			return 1;
	}

	set_page_private(page, 0);
	set_page_refcounted(page);

	arch_alloc_page(page, order);
	kernel_map_pages(page, 1 << order, 1);

	if (gfp_flags & __GFP_ZERO)
		prep_zero_page(page, order, gfp_flags);

	if (order && (gfp_flags & __GFP_COMP))
		prep_compound_page(page, order);

	return 0;
}

/*
 * Go through the free lists for the given migratetype and remove
 * the smallest available page from the freelists
 */
static inline
struct page *__rmqueue_smallest(struct zone *zone, unsigned int order,
						int migratetype)
{
	unsigned int current_order;
	struct free_area * area;
	struct page *page;

	/* Find a page of the appropriate size in the preferred list */
	for (current_order = order; current_order < MAX_ORDER; ++current_order) {
		area = &(zone->free_area[current_order]);
		if (list_empty(&area->free_list[migratetype]))
			continue;

		page = list_entry(area->free_list[migratetype].next,
							struct page, lru);
		list_del(&page->lru);
		rmv_page_order(page);
		area->nr_free--;
		expand(zone, page, order, current_order, area, migratetype);
		return page;
	}

	return NULL;
}


/*
 * This array describes the order lists are fallen back to when
 * the free lists for the desirable migrate type are depleted
 */
static int fallbacks[MIGRATE_TYPES][4] = {
	[MIGRATE_UNMOVABLE]   = { MIGRATE_RECLAIMABLE, MIGRATE_MOVABLE,     MIGRATE_RESERVE },
	[MIGRATE_RECLAIMABLE] = { MIGRATE_UNMOVABLE,   MIGRATE_MOVABLE,     MIGRATE_RESERVE },
#ifdef CONFIG_CMA
	[MIGRATE_MOVABLE]     = { MIGRATE_CMA,         MIGRATE_RECLAIMABLE, MIGRATE_UNMOVABLE, MIGRATE_RESERVE },
	[MIGRATE_CMA]         = { MIGRATE_RESERVE }, /* Never used */
#else
	[MIGRATE_MOVABLE]     = { MIGRATE_RECLAIMABLE, MIGRATE_UNMOVABLE,   MIGRATE_RESERVE },
#endif
	[MIGRATE_RESERVE]     = { MIGRATE_RESERVE }, /* Never used */
	[MIGRATE_ISOLATE]     = { MIGRATE_RESERVE }, /* Never used */
};

/*
 * Move the free pages in a range to the free lists of the requested type.
 * Note that start_page and end_pages are not aligned on a pageblock
 * boundary. If alignment is required, use move_freepages_block()
 */
static int move_freepages(struct zone *zone,
			  struct page *start_page, struct page *end_page,
			  int migratetype)
{
	struct page *page;
	unsigned long order;
	int pages_moved = 0;

#ifndef CONFIG_HOLES_IN_ZONE
	/*
	 * page_zone is not safe to call in this context when
	 * CONFIG_HOLES_IN_ZONE is set. This bug check is probably redundant
	 * anyway as we check zone boundaries in move_freepages_block().
	 * Remove at a later date when no bug reports exist related to
	 * grouping pages by mobility
	 */
	BUG_ON(page_zone(start_page) != page_zone(end_page));
#endif

	for (page = start_page; page <= end_page;) {
		/* Make sure we are not inadvertently changing nodes */
		VM_BUG_ON(page_to_nid(page) != zone_to_nid(zone));

		if (!pfn_valid_within(page_to_pfn(page))) {
			page++;
			continue;
		}

		if (!PageBuddy(page)) {
			page++;
			continue;
		}

		order = page_order(page);
		list_move(&page->lru,
			  &zone->free_area[order].free_list[migratetype]);
		page += 1 << order;
		pages_moved += 1 << order;
	}

	return pages_moved;
}

int move_freepages_block(struct zone *zone, struct page *page,
				int migratetype)
{
	unsigned long start_pfn, end_pfn;
	struct page *start_page, *end_page;

	start_pfn = page_to_pfn(page);
	start_pfn = start_pfn & ~(pageblock_nr_pages-1);
	start_page = pfn_to_page(start_pfn);
	end_page = start_page + pageblock_nr_pages - 1;
	end_pfn = start_pfn + pageblock_nr_pages - 1;

	/* Do not cross zone boundaries */
	if (start_pfn < zone->zone_start_pfn)
		start_page = page;
	if (end_pfn >= zone->zone_start_pfn + zone->spanned_pages)
		return 0;

	return move_freepages(zone, start_page, end_page, migratetype);
}

static void change_pageblock_range(struct page *pageblock_page,
					int start_order, int migratetype)
{
	int nr_pageblocks = 1 << (start_order - pageblock_order);

	while (nr_pageblocks--) {
		set_pageblock_migratetype(pageblock_page, migratetype);
		pageblock_page += pageblock_nr_pages;
	}
}

/* Remove an element from the buddy allocator from the fallback list */
static inline struct page *
__rmqueue_fallback(struct zone *zone, int order, int start_migratetype)
{
	struct free_area * area;
	int current_order;
	struct page *page;
	int migratetype, i;

	/* Find the largest possible block of pages in the other list */
	for (current_order = MAX_ORDER-1; current_order >= order;
						--current_order) {
		for (i = 0;; i++) {
			migratetype = fallbacks[start_migratetype][i];

			/* MIGRATE_RESERVE handled later if necessary */
			if (migratetype == MIGRATE_RESERVE)
				break;

			area = &(zone->free_area[current_order]);
			if (list_empty(&area->free_list[migratetype]))
				continue;

			page = list_entry(area->free_list[migratetype].next,
					struct page, lru);
			area->nr_free--;

			/*
			 * If breaking a large block of pages, move all free
			 * pages to the preferred allocation list. If falling
			 * back for a reclaimable kernel allocation, be more
			 * aggressive about taking ownership of free pages
			 *
			 * On the other hand, never change migration
			 * type of MIGRATE_CMA pageblocks nor move CMA
			 * pages on different free lists. We don't
			 * want unmovable pages to be allocated from
			 * MIGRATE_CMA areas.
			 */
			if (!is_migrate_cma(migratetype) &&
			    (unlikely(current_order >= pageblock_order / 2) ||
			     start_migratetype == MIGRATE_RECLAIMABLE ||
			     page_group_by_mobility_disabled)) {
				int pages;
				pages = move_freepages_block(zone, page,
								start_migratetype);

				/* Claim the whole block if over half of it is free */
				if (pages >= (1 << (pageblock_order-1)) ||
						page_group_by_mobility_disabled)
					set_pageblock_migratetype(page,
								start_migratetype);

				migratetype = start_migratetype;
			}

			/* Remove the page from the freelists */
			list_del(&page->lru);
			rmv_page_order(page);

			/* Take ownership for orders >= pageblock_order */
			if (current_order >= pageblock_order &&
			    !is_migrate_cma(migratetype))
				change_pageblock_range(page, current_order,
							start_migratetype);

			expand(zone, page, order, current_order, area,
			       is_migrate_cma(migratetype)
			     ? migratetype : start_migratetype);

			trace_mm_page_alloc_extfrag(page, order, current_order,
				start_migratetype, migratetype);

			return page;
		}
	}

	return NULL;
}

/*
 * Do the hard work of removing an element from the buddy allocator.
 * Call me with the zone->lock already held.
 */
static struct page *__rmqueue(struct zone *zone, unsigned int order,
						int migratetype)
{
	struct page *page;

retry_reserve:
	page = __rmqueue_smallest(zone, order, migratetype);

	if (unlikely(!page) && migratetype != MIGRATE_RESERVE) {
		page = __rmqueue_fallback(zone, order, migratetype);

		/*
		 * Use MIGRATE_RESERVE rather than fail an allocation. goto
		 * is used because __rmqueue_smallest is an inline function
		 * and we want just one call site
		 */
		if (!page) {
			migratetype = MIGRATE_RESERVE;
			goto retry_reserve;
		}
	}

	trace_mm_page_alloc_zone_locked(page, order, migratetype);
	return page;
}

/*
 * Obtain a specified number of elements from the buddy allocator, all under
 * a single hold of the lock, for efficiency.  Add them to the supplied list.
 * Returns the number of new pages which were placed at *list.
 */
static int rmqueue_bulk(struct zone *zone, unsigned int order,
			unsigned long count, struct list_head *list,
			int migratetype, int cold)
{
	int mt = migratetype, i;

	spin_lock(&zone->lock);
	for (i = 0; i < count; ++i) {
		struct page *page = __rmqueue(zone, order, migratetype);
		if (unlikely(page == NULL))
			break;

		/*
		 * Split buddy pages returned by expand() are received here
		 * in physical page order. The page is added to the callers and
		 * list and the list head then moves forward. From the callers
		 * perspective, the linked list is ordered by page number in
		 * some conditions. This is useful for IO devices that can
		 * merge IO requests if the physical pages are ordered
		 * properly.
		 */
		if (likely(cold == 0))
			list_add(&page->lru, list);
		else
			list_add_tail(&page->lru, list);
		if (IS_ENABLED(CONFIG_CMA)) {
			mt = get_pageblock_migratetype(page);
			if (!is_migrate_cma(mt) && mt != MIGRATE_ISOLATE)
				mt = migratetype;
		}
		set_page_private(page, mt);
		list = &page->lru;
	}
	__mod_zone_page_state(zone, NR_FREE_PAGES, -(i << order));
	spin_unlock(&zone->lock);
	return i;
}

#ifdef CONFIG_NUMA
/*
 * Called from the vmstat counter updater to drain pagesets of this
 * currently executing processor on remote nodes after they have
 * expired.
 *
 * Note that this function must be called with the thread pinned to
 * a single processor.
 */
void drain_zone_pages(struct zone *zone, struct per_cpu_pages *pcp)
{
	unsigned long flags;
	int to_drain;

	local_irq_save(flags);
	if (pcp->count >= pcp->batch)
		to_drain = pcp->batch;
	else
		to_drain = pcp->count;
	if (to_drain > 0) {
		free_pcppages_bulk(zone, to_drain, pcp);
		pcp->count -= to_drain;
	}
	local_irq_restore(flags);
}
#endif

/*
 * Drain pages of the indicated processor.
 *
 * The processor must either be the current processor and the
 * thread pinned to the current processor or a processor that
 * is not online.
 */
static void drain_pages(unsigned int cpu)
{
	unsigned long flags;
	struct zone *zone;

	for_each_populated_zone(zone) {
		struct per_cpu_pageset *pset;
		struct per_cpu_pages *pcp;

		local_irq_save(flags);
		pset = per_cpu_ptr(zone->pageset, cpu);

		pcp = &pset->pcp;
		if (pcp->count) {
			free_pcppages_bulk(zone, pcp->count, pcp);
			pcp->count = 0;
		}
		local_irq_restore(flags);
	}
}

/*
 * Spill all of this CPU's per-cpu pages back into the buddy allocator.
 */
void drain_local_pages(void *arg)
{
	drain_pages(smp_processor_id());
}

/*
 * Spill all the per-cpu pages from all CPUs back into the buddy allocator.
 *
 * Note that this code is protected against sending an IPI to an offline
 * CPU but does not guarantee sending an IPI to newly hotplugged CPUs:
 * on_each_cpu_mask() blocks hotplug and won't talk to offlined CPUs but
 * nothing keeps CPUs from showing up after we populated the cpumask and
 * before the call to on_each_cpu_mask().
 */
void drain_all_pages(void)
{
	int cpu;
	struct per_cpu_pageset *pcp;
	struct zone *zone;

	/*
	 * Allocate in the BSS so we wont require allocation in
	 * direct reclaim path for CONFIG_CPUMASK_OFFSTACK=y
	 */
	static cpumask_t cpus_with_pcps;

	/*
	 * We don't care about racing with CPU hotplug event
	 * as offline notification will cause the notified
	 * cpu to drain that CPU pcps and on_each_cpu_mask
	 * disables preemption as part of its processing
	 */
	for_each_online_cpu(cpu) {
		bool has_pcps = false;
		for_each_populated_zone(zone) {
			pcp = per_cpu_ptr(zone->pageset, cpu);
			if (pcp->pcp.count) {
				has_pcps = true;
				break;
			}
		}
		if (has_pcps)
			cpumask_set_cpu(cpu, &cpus_with_pcps);
		else
			cpumask_clear_cpu(cpu, &cpus_with_pcps);
	}
	on_each_cpu_mask(&cpus_with_pcps, drain_local_pages, NULL, 1);
}

#ifdef CONFIG_HIBERNATION

void mark_free_pages(struct zone *zone)
{
	unsigned long pfn, max_zone_pfn;
	unsigned long flags;
	int order, t;
	struct list_head *curr;

	if (!zone->spanned_pages)
		return;

	spin_lock_irqsave(&zone->lock, flags);

	max_zone_pfn = zone->zone_start_pfn + zone->spanned_pages;
	for (pfn = zone->zone_start_pfn; pfn < max_zone_pfn; pfn++)
		if (pfn_valid(pfn)) {
			struct page *page = pfn_to_page(pfn);

			if (!swsusp_page_is_forbidden(page))
				swsusp_unset_page_free(page);
		}

	for_each_migratetype_order(order, t) {
		list_for_each(curr, &zone->free_area[order].free_list[t]) {
			unsigned long i;

			pfn = page_to_pfn(list_entry(curr, struct page, lru));
			for (i = 0; i < (1UL << order); i++)
				swsusp_set_page_free(pfn_to_page(pfn + i));
		}
	}
	spin_unlock_irqrestore(&zone->lock, flags);
}
#endif /* CONFIG_PM */

/*
 * Free a 0-order page
 * cold == 1 ? free a cold page : free a hot page
 */
void free_hot_cold_page(struct page *page, int cold)
{
	struct zone *zone = page_zone(page);
	struct per_cpu_pages *pcp;
	unsigned long flags;
	int migratetype;
	int wasMlocked = __TestClearPageMlocked(page);

	if (!free_pages_prepare(page, 0))
		return;

	migratetype = get_pageblock_migratetype(page);
	set_page_private(page, migratetype);
	local_irq_save(flags);
	if (unlikely(wasMlocked))
		free_page_mlock(page);
	__count_vm_event(PGFREE);

	/*
	 * We only track unmovable, reclaimable and movable on pcp lists.
	 * Free ISOLATE pages back to the allocator because they are being
	 * offlined but treat RESERVE as movable pages so we can get those
	 * areas back if necessary. Otherwise, we may have to free
	 * excessively into the page allocator
	 */
	if (migratetype >= MIGRATE_PCPTYPES) {
		if (unlikely(migratetype == MIGRATE_ISOLATE)) {
			free_one_page(zone, page, 0, migratetype);
			goto out;
		}
		migratetype = MIGRATE_MOVABLE;
	}

	pcp = &this_cpu_ptr(zone->pageset)->pcp;
	if (cold)
		list_add_tail(&page->lru, &pcp->lists[migratetype]);
	else
		list_add(&page->lru, &pcp->lists[migratetype]);
	pcp->count++;
	if (pcp->count >= pcp->high) {
		free_pcppages_bulk(zone, pcp->batch, pcp);
		pcp->count -= pcp->batch;
	}

out:
	local_irq_restore(flags);
}

/*
 * Free a list of 0-order pages
 */
void free_hot_cold_page_list(struct list_head *list, int cold)
{
	struct page *page, *next;

	list_for_each_entry_safe(page, next, list, lru) {
		trace_mm_page_free_batched(page, cold);
		free_hot_cold_page(page, cold);
	}
}

/*
 * split_page takes a non-compound higher-order page, and splits it into
 * n (1<<order) sub-pages: page[0..n]
 * Each sub-page must be freed individually.
 *
 * Note: this is probably too low level an operation for use in drivers.
 * Please consult with lkml before using this in your driver.
 */
void split_page(struct page *page, unsigned int order)
{
	int i;

	VM_BUG_ON(PageCompound(page));
	VM_BUG_ON(!page_count(page));

#ifdef CONFIG_KMEMCHECK
	/*
	 * Split shadow pages too, because free(page[0]) would
	 * otherwise free the whole shadow.
	 */
	if (kmemcheck_page_is_tracked(page))
		split_page(virt_to_page(page[0].shadow), order);
#endif

	for (i = 1; i < (1 << order); i++)
		set_page_refcounted(page + i);
}

/*
 * Similar to split_page except the page is already free. As this is only
 * being used for migration, the migratetype of the block also changes.
 * As this is called with interrupts disabled, the caller is responsible
 * for calling arch_alloc_page() and kernel_map_page() after interrupts
 * are enabled.
 *
 * Note: this is probably too low level an operation for use in drivers.
 * Please consult with lkml before using this in your driver.
 */
int split_free_page(struct page *page)
{
	unsigned int order;
	unsigned long watermark;
	struct zone *zone;

	BUG_ON(!PageBuddy(page));

	zone = page_zone(page);
	order = page_order(page);

	/* Obey watermarks as if the page was being allocated */
	watermark = low_wmark_pages(zone) + (1 << order);
	if (!zone_watermark_ok(zone, 0, watermark, 0, 0))
		return 0;

	/* Remove page from free list */
	list_del(&page->lru);
	zone->free_area[order].nr_free--;
	rmv_page_order(page);
	__mod_zone_page_state(zone, NR_FREE_PAGES, -(1UL << order));

	/* Split into individual pages */
	set_page_refcounted(page);
	split_page(page, order);

	if (order >= pageblock_order - 1) {
		struct page *endpage = page + (1 << order) - 1;
		for (; page < endpage; page += pageblock_nr_pages) {
			int mt = get_pageblock_migratetype(page);
			if (mt != MIGRATE_ISOLATE && !is_migrate_cma(mt))
				set_pageblock_migratetype(page,
							  MIGRATE_MOVABLE);
		}
	}

	return 1 << order;
}

/*
 * Really, prep_compound_page() should be called from __rmqueue_bulk().  But
 * we cheat by calling it from here, in the order > 0 path.  Saves a branch
 * or two.
 */
static inline
struct page *buffered_rmqueue(struct zone *preferred_zone,
			struct zone *zone, int order, gfp_t gfp_flags,
			int migratetype)
{
	unsigned long flags;
	struct page *page;
	int cold = !!(gfp_flags & __GFP_COLD);

again:
	if (likely(order == 0)) {
		struct per_cpu_pages *pcp;
		struct list_head *list;

		local_irq_save(flags);
		pcp = &this_cpu_ptr(zone->pageset)->pcp;
		list = &pcp->lists[migratetype];
		if (list_empty(list)) {
			pcp->count += rmqueue_bulk(zone, 0,
					pcp->batch, list,
					migratetype, cold);
			if (unlikely(list_empty(list)))
				goto failed;
		}

		if (cold)
			page = list_entry(list->prev, struct page, lru);
		else
			page = list_entry(list->next, struct page, lru);

		list_del(&page->lru);
		pcp->count--;
	} else {
		if (unlikely(gfp_flags & __GFP_NOFAIL)) {
			/*
			 * __GFP_NOFAIL is not to be used in new code.
			 *
			 * All __GFP_NOFAIL callers should be fixed so that they
			 * properly detect and handle allocation failures.
			 *
			 * We most definitely don't want callers attempting to
			 * allocate greater than order-1 page units with
			 * __GFP_NOFAIL.
			 */
			WARN_ON_ONCE(order > 1);
		}
		spin_lock_irqsave(&zone->lock, flags);
		page = __rmqueue(zone, order, migratetype);
		spin_unlock(&zone->lock);
		if (!page)
			goto failed;
		__mod_zone_page_state(zone, NR_FREE_PAGES, -(1 << order));
	}

	__count_zone_vm_events(PGALLOC, zone, 1 << order);
	zone_statistics(preferred_zone, zone, gfp_flags);
	local_irq_restore(flags);

	VM_BUG_ON(bad_range(zone, page));
	if (prep_new_page(page, order, gfp_flags))
		goto again;
	return page;

failed:
	local_irq_restore(flags);
	return NULL;
}

/* The ALLOC_WMARK bits are used as an index to zone->watermark */
#define ALLOC_WMARK_MIN		WMARK_MIN
#define ALLOC_WMARK_LOW		WMARK_LOW
#define ALLOC_WMARK_HIGH	WMARK_HIGH
#define ALLOC_NO_WATERMARKS	0x04 /* don't check watermarks at all */

/* Mask to get the watermark bits */
#define ALLOC_WMARK_MASK	(ALLOC_NO_WATERMARKS-1)

#define ALLOC_HARDER		0x10 /* try to alloc harder */
#define ALLOC_HIGH		0x20 /* __GFP_HIGH set */
#define ALLOC_CPUSET		0x40 /* check for correct cpuset */

#ifdef CONFIG_FAIL_PAGE_ALLOC

static struct {
	struct fault_attr attr;

	u32 ignore_gfp_highmem;
	u32 ignore_gfp_wait;
	u32 min_order;
} fail_page_alloc = {
	.attr = FAULT_ATTR_INITIALIZER,
	.ignore_gfp_wait = 1,
	.ignore_gfp_highmem = 1,
	.min_order = 1,
};

static int __init setup_fail_page_alloc(char *str)
{
	return setup_fault_attr(&fail_page_alloc.attr, str);
}
__setup("fail_page_alloc=", setup_fail_page_alloc);

static bool should_fail_alloc_page(gfp_t gfp_mask, unsigned int order)
{
	if (order < fail_page_alloc.min_order)
		return false;
	if (gfp_mask & __GFP_NOFAIL)
		return false;
	if (fail_page_alloc.ignore_gfp_highmem && (gfp_mask & __GFP_HIGHMEM))
		return false;
	if (fail_page_alloc.ignore_gfp_wait && (gfp_mask & __GFP_WAIT))
		return false;

	return should_fail(&fail_page_alloc.attr, 1 << order);
}

#ifdef CONFIG_FAULT_INJECTION_DEBUG_FS

static int __init fail_page_alloc_debugfs(void)
{
	umode_t mode = S_IFREG | S_IRUSR | S_IWUSR;
	struct dentry *dir;

	dir = fault_create_debugfs_attr("fail_page_alloc", NULL,
					&fail_page_alloc.attr);
	if (IS_ERR(dir))
		return PTR_ERR(dir);

	if (!debugfs_create_bool("ignore-gfp-wait", mode, dir,
				&fail_page_alloc.ignore_gfp_wait))
		goto fail;
	if (!debugfs_create_bool("ignore-gfp-highmem", mode, dir,
				&fail_page_alloc.ignore_gfp_highmem))
		goto fail;
	if (!debugfs_create_u32("min-order", mode, dir,
				&fail_page_alloc.min_order))
		goto fail;

	return 0;
fail:
	debugfs_remove_recursive(dir);

	return -ENOMEM;
}

late_initcall(fail_page_alloc_debugfs);

#endif /* CONFIG_FAULT_INJECTION_DEBUG_FS */

#else /* CONFIG_FAIL_PAGE_ALLOC */

static inline bool should_fail_alloc_page(gfp_t gfp_mask, unsigned int order)
{
	return false;
}

#endif /* CONFIG_FAIL_PAGE_ALLOC */

/*
 * Return true if free pages are above 'mark'. This takes into account the order
 * of the allocation.
 */
static bool __zone_watermark_ok(struct zone *z, int order, unsigned long mark,
		      int classzone_idx, int alloc_flags, long free_pages)
{
	/* free_pages my go negative - that's OK */
	long min = mark;
	long lowmem_reserve = z->lowmem_reserve[classzone_idx];
	int o;

	free_pages -= (1 << order) - 1;
	if (alloc_flags & ALLOC_HIGH)
		min -= min / 2;
	if (alloc_flags & ALLOC_HARDER)
		min -= min / 4;

	if (free_pages <= min + lowmem_reserve)
		return false;
	for (o = 0; o < order; o++) {
		/* At the next order, this order's pages become unavailable */
		free_pages -= z->free_area[o].nr_free << o;

		/* Require fewer higher order pages to be free */
		min >>= 1;

		if (free_pages <= min)
			return false;
	}
	return true;
}

#ifdef CONFIG_MEMORY_ISOLATION
static inline unsigned long nr_zone_isolate_freepages(struct zone *zone)
{
	if (unlikely(zone->nr_pageblock_isolate))
		return zone->nr_pageblock_isolate * pageblock_nr_pages;
	return 0;
}
#else
static inline unsigned long nr_zone_isolate_freepages(struct zone *zone)
{
	return 0;
}
#endif

bool zone_watermark_ok(struct zone *z, int order, unsigned long mark,
		      int classzone_idx, int alloc_flags)
{
	return __zone_watermark_ok(z, order, mark, classzone_idx, alloc_flags,
					zone_page_state(z, NR_FREE_PAGES));
}

bool zone_watermark_ok_safe(struct zone *z, int order, unsigned long mark,
		      int classzone_idx, int alloc_flags)
{
	long free_pages = zone_page_state(z, NR_FREE_PAGES);

	if (z->percpu_drift_mark && free_pages < z->percpu_drift_mark)
		free_pages = zone_page_state_snapshot(z, NR_FREE_PAGES);

	/*
	 * If the zone has MIGRATE_ISOLATE type free pages, we should consider
	 * it.  nr_zone_isolate_freepages is never accurate so kswapd might not
	 * sleep although it could do so.  But this is more desirable for memory
	 * hotplug than sleeping which can cause a livelock in the direct
	 * reclaim path.
	 */
	free_pages -= nr_zone_isolate_freepages(z);
	return __zone_watermark_ok(z, order, mark, classzone_idx, alloc_flags,
								free_pages);
}

#ifdef CONFIG_NUMA
/*
 * zlc_setup - Setup for "zonelist cache".  Uses cached zone data to
 * skip over zones that are not allowed by the cpuset, or that have
 * been recently (in last second) found to be nearly full.  See further
 * comments in mmzone.h.  Reduces cache footprint of zonelist scans
 * that have to skip over a lot of full or unallowed zones.
 *
 * If the zonelist cache is present in the passed in zonelist, then
 * returns a pointer to the allowed node mask (either the current
 * tasks mems_allowed, or node_states[N_HIGH_MEMORY].)
 *
 * If the zonelist cache is not available for this zonelist, does
 * nothing and returns NULL.
 *
 * If the fullzones BITMAP in the zonelist cache is stale (more than
 * a second since last zap'd) then we zap it out (clear its bits.)
 *
 * We hold off even calling zlc_setup, until after we've checked the
 * first zone in the zonelist, on the theory that most allocations will
 * be satisfied from that first zone, so best to examine that zone as
 * quickly as we can.
 */
static nodemask_t *zlc_setup(struct zonelist *zonelist, int alloc_flags)
{
	struct zonelist_cache *zlc;	/* cached zonelist speedup info */
	nodemask_t *allowednodes;	/* zonelist_cache approximation */

	zlc = zonelist->zlcache_ptr;
	if (!zlc)
		return NULL;

	if (time_after(jiffies, zlc->last_full_zap + HZ)) {
		bitmap_zero(zlc->fullzones, MAX_ZONES_PER_ZONELIST);
		zlc->last_full_zap = jiffies;
	}

	allowednodes = !in_interrupt() && (alloc_flags & ALLOC_CPUSET) ?
					&cpuset_current_mems_allowed :
					&node_states[N_HIGH_MEMORY];
	return allowednodes;
}

/*
 * Given 'z' scanning a zonelist, run a couple of quick checks to see
 * if it is worth looking at further for free memory:
 *  1) Check that the zone isn't thought to be full (doesn't have its
 *     bit set in the zonelist_cache fullzones BITMAP).
 *  2) Check that the zones node (obtained from the zonelist_cache
 *     z_to_n[] mapping) is allowed in the passed in allowednodes mask.
 * Return true (non-zero) if zone is worth looking at further, or
 * else return false (zero) if it is not.
 *
 * This check -ignores- the distinction between various watermarks,
 * such as GFP_HIGH, GFP_ATOMIC, PF_MEMALLOC, ...  If a zone is
 * found to be full for any variation of these watermarks, it will
 * be considered full for up to one second by all requests, unless
 * we are so low on memory on all allowed nodes that we are forced
 * into the second scan of the zonelist.
 *
 * In the second scan we ignore this zonelist cache and exactly
 * apply the watermarks to all zones, even it is slower to do so.
 * We are low on memory in the second scan, and should leave no stone
 * unturned looking for a free page.
 */
static int zlc_zone_worth_trying(struct zonelist *zonelist, struct zoneref *z,
						nodemask_t *allowednodes)
{
	struct zonelist_cache *zlc;	/* cached zonelist speedup info */
	int i;				/* index of *z in zonelist zones */
	int n;				/* node that zone *z is on */

	zlc = zonelist->zlcache_ptr;
	if (!zlc)
		return 1;

	i = z - zonelist->_zonerefs;
	n = zlc->z_to_n[i];

	/* This zone is worth trying if it is allowed but not full */
	return node_isset(n, *allowednodes) && !test_bit(i, zlc->fullzones);
}

/*
 * Given 'z' scanning a zonelist, set the corresponding bit in
 * zlc->fullzones, so that subsequent attempts to allocate a page
 * from that zone don't waste time re-examining it.
 */
static void zlc_mark_zone_full(struct zonelist *zonelist, struct zoneref *z)
{
	struct zonelist_cache *zlc;	/* cached zonelist speedup info */
	int i;				/* index of *z in zonelist zones */

	zlc = zonelist->zlcache_ptr;
	if (!zlc)
		return;

	i = z - zonelist->_zonerefs;

	set_bit(i, zlc->fullzones);
}

/*
 * clear all zones full, called after direct reclaim makes progress so that
 * a zone that was recently full is not skipped over for up to a second
 */
static void zlc_clear_zones_full(struct zonelist *zonelist)
{
	struct zonelist_cache *zlc;	/* cached zonelist speedup info */

	zlc = zonelist->zlcache_ptr;
	if (!zlc)
		return;

	bitmap_zero(zlc->fullzones, MAX_ZONES_PER_ZONELIST);
}

#else	/* CONFIG_NUMA */

static nodemask_t *zlc_setup(struct zonelist *zonelist, int alloc_flags)
{
	return NULL;
}

static int zlc_zone_worth_trying(struct zonelist *zonelist, struct zoneref *z,
				nodemask_t *allowednodes)
{
	return 1;
}

static void zlc_mark_zone_full(struct zonelist *zonelist, struct zoneref *z)
{
}

static void zlc_clear_zones_full(struct zonelist *zonelist)
{
}
#endif	/* CONFIG_NUMA */

/*
 * get_page_from_freelist goes through the zonelist trying to allocate
 * a page.
 */
static struct page *
get_page_from_freelist(gfp_t gfp_mask, nodemask_t *nodemask, unsigned int order,
		struct zonelist *zonelist, int high_zoneidx, int alloc_flags,
		struct zone *preferred_zone, int migratetype)
{
	struct zoneref *z;
	struct page *page = NULL;
	int classzone_idx;
	struct zone *zone;
	nodemask_t *allowednodes = NULL;/* zonelist_cache approximation */
	int zlc_active = 0;		/* set if using zonelist_cache */
	int did_zlc_setup = 0;		/* just call zlc_setup() one time */

	classzone_idx = zone_idx(preferred_zone);
zonelist_scan:
	/*
	 * Scan zonelist, looking for a zone with enough free.
	 * See also cpuset_zone_allowed() comment in kernel/cpuset.c.
	 */
	for_each_zone_zonelist_nodemask(zone, z, zonelist,
						high_zoneidx, nodemask) {
		if (NUMA_BUILD && zlc_active &&
			!zlc_zone_worth_trying(zonelist, z, allowednodes))
				continue;
		if ((alloc_flags & ALLOC_CPUSET) &&
			!cpuset_zone_allowed_softwall(zone, gfp_mask))
				continue;
		/*
		 * When allocating a page cache page for writing, we
		 * want to get it from a zone that is within its dirty
		 * limit, such that no single zone holds more than its
		 * proportional share of globally allowed dirty pages.
		 * The dirty limits take into account the zone's
		 * lowmem reserves and high watermark so that kswapd
		 * should be able to balance it without having to
		 * write pages from its LRU list.
		 *
		 * This may look like it could increase pressure on
		 * lower zones by failing allocations in higher zones
		 * before they are full.  But the pages that do spill
		 * over are limited as the lower zones are protected
		 * by this very same mechanism.  It should not become
		 * a practical burden to them.
		 *
		 * XXX: For now, allow allocations to potentially
		 * exceed the per-zone dirty limit in the slowpath
		 * (ALLOC_WMARK_LOW unset) before going into reclaim,
		 * which is important when on a NUMA setup the allowed
		 * zones are together not big enough to reach the
		 * global limit.  The proper fix for these situations
		 * will require awareness of zones in the
		 * dirty-throttling and the flusher threads.
		 */
		if ((alloc_flags & ALLOC_WMARK_LOW) &&
		    (gfp_mask & __GFP_WRITE) && !zone_dirty_ok(zone))
			goto this_zone_full;

		BUILD_BUG_ON(ALLOC_NO_WATERMARKS < NR_WMARK);
		if (!(alloc_flags & ALLOC_NO_WATERMARKS)) {
			unsigned long mark;
			int ret;

			mark = zone->watermark[alloc_flags & ALLOC_WMARK_MASK];
			if (zone_watermark_ok(zone, order, mark,
				    classzone_idx, alloc_flags))
				goto try_this_zone;

			if (NUMA_BUILD && !did_zlc_setup && nr_online_nodes > 1) {
				/*
				 * we do zlc_setup if there are multiple nodes
				 * and before considering the first zone allowed
				 * by the cpuset.
				 */
				allowednodes = zlc_setup(zonelist, alloc_flags);
				zlc_active = 1;
				did_zlc_setup = 1;
			}

			if (zone_reclaim_mode == 0)
				goto this_zone_full;

			/*
			 * As we may have just activated ZLC, check if the first
			 * eligible zone has failed zone_reclaim recently.
			 */
			if (NUMA_BUILD && zlc_active &&
				!zlc_zone_worth_trying(zonelist, z, allowednodes))
				continue;

			ret = zone_reclaim(zone, gfp_mask, order);
			switch (ret) {
			case ZONE_RECLAIM_NOSCAN:
				/* did not scan */
				continue;
			case ZONE_RECLAIM_FULL:
				/* scanned but unreclaimable */
				continue;
			default:
				/* did we reclaim enough */
				if (!zone_watermark_ok(zone, order, mark,
						classzone_idx, alloc_flags))
					goto this_zone_full;
			}
		}

try_this_zone:
		page = buffered_rmqueue(preferred_zone, zone, order,
						gfp_mask, migratetype);
		if (page)
			break;
this_zone_full:
		if (NUMA_BUILD)
			zlc_mark_zone_full(zonelist, z);
	}

	if (unlikely(NUMA_BUILD && page == NULL && zlc_active)) {
		/* Disable zlc cache for second zonelist scan */
		zlc_active = 0;
		goto zonelist_scan;
	}

	if (page)
		/*
		 * page->pfmemalloc is set when ALLOC_NO_WATERMARKS was
		 * necessary to allocate the page. The expectation is
		 * that the caller is taking steps that will free more
		 * memory. The caller should avoid the page being used
		 * for !PFMEMALLOC purposes.
		 */
		page->pfmemalloc = !!(alloc_flags & ALLOC_NO_WATERMARKS);

	return page;
}

/*
 * Large machines with many possible nodes should not always dump per-node
 * meminfo in irq context.
 */
static inline bool should_suppress_show_mem(void)
{
	bool ret = false;

#if NODES_SHIFT > 8
	ret = in_interrupt();
#endif
	return ret;
}

static DEFINE_RATELIMIT_STATE(nopage_rs,
		DEFAULT_RATELIMIT_INTERVAL,
		DEFAULT_RATELIMIT_BURST);

void warn_alloc_failed(gfp_t gfp_mask, int order, const char *fmt, ...)
{
	unsigned int filter = SHOW_MEM_FILTER_NODES;

	if ((gfp_mask & __GFP_NOWARN) || !__ratelimit(&nopage_rs) ||
	    debug_guardpage_minorder() > 0)
		return;

	/*
	 * This documents exceptions given to allocations in certain
	 * contexts that are allowed to allocate outside current's set
	 * of allowed nodes.
	 */
	if (!(gfp_mask & __GFP_NOMEMALLOC))
		if (test_thread_flag(TIF_MEMDIE) ||
		    (current->flags & (PF_MEMALLOC | PF_EXITING)))
			filter &= ~SHOW_MEM_FILTER_NODES;
	if (in_interrupt() || !(gfp_mask & __GFP_WAIT))
		filter &= ~SHOW_MEM_FILTER_NODES;

	if (fmt) {
		struct va_format vaf;
		va_list args;

		va_start(args, fmt);

		vaf.fmt = fmt;
		vaf.va = &args;

		pr_warn("%pV", &vaf);

		va_end(args);
	}

	pr_warn("%s: page allocation failure: order:%d, mode:0x%x\n",
		current->comm, order, gfp_mask);

	dump_stack();
	if (!should_suppress_show_mem())
		show_mem(filter);
}

static inline int
should_alloc_retry(gfp_t gfp_mask, unsigned int order,
				unsigned long did_some_progress,
				unsigned long pages_reclaimed)
{
	/* Do not loop if specifically requested */
	if (gfp_mask & __GFP_NORETRY)
		return 0;

	/* Always retry if specifically requested */
	if (gfp_mask & __GFP_NOFAIL)
		return 1;

	/*
	 * Suspend converts GFP_KERNEL to __GFP_WAIT which can prevent reclaim
	 * making forward progress without invoking OOM. Suspend also disables
	 * storage devices so kswapd will not help. Bail if we are suspending.
	 */
	if (!did_some_progress && pm_suspended_storage())
		return 0;

	/*
	 * In this implementation, order <= PAGE_ALLOC_COSTLY_ORDER
	 * means __GFP_NOFAIL, but that may not be true in other
	 * implementations.
	 */
	if (order <= PAGE_ALLOC_COSTLY_ORDER)
		return 1;

	/*
	 * For order > PAGE_ALLOC_COSTLY_ORDER, if __GFP_REPEAT is
	 * specified, then we retry until we no longer reclaim any pages
	 * (above), or we've reclaimed an order of pages at least as
	 * large as the allocation's order. In both cases, if the
	 * allocation still fails, we stop retrying.
	 */
	if (gfp_mask & __GFP_REPEAT && pages_reclaimed < (1 << order))
		return 1;

	return 0;
}

static inline struct page *
__alloc_pages_may_oom(gfp_t gfp_mask, unsigned int order,
	struct zonelist *zonelist, enum zone_type high_zoneidx,
	nodemask_t *nodemask, struct zone *preferred_zone,
	int migratetype)
{
	struct page *page;

	/* Acquire the OOM killer lock for the zones in zonelist */
	if (!try_set_zonelist_oom(zonelist, gfp_mask)) {
		schedule_timeout_uninterruptible(1);
		return NULL;
	}

	/*
	 * Go through the zonelist yet one more time, keep very high watermark
	 * here, this is only to catch a parallel oom killing, we must fail if
	 * we're still under heavy pressure.
	 */
	page = get_page_from_freelist(gfp_mask|__GFP_HARDWALL, nodemask,
		order, zonelist, high_zoneidx,
		ALLOC_WMARK_HIGH|ALLOC_CPUSET,
		preferred_zone, migratetype);
	if (page)
		goto out;

	if (!(gfp_mask & __GFP_NOFAIL)) {
		/* The OOM killer will not help higher order allocs */
		if (order > PAGE_ALLOC_COSTLY_ORDER)
			goto out;
		/* The OOM killer does not needlessly kill tasks for lowmem */
		if (high_zoneidx < ZONE_NORMAL)
			goto out;
		/*
		 * GFP_THISNODE contains __GFP_NORETRY and we never hit this.
		 * Sanity check for bare calls of __GFP_THISNODE, not real OOM.
		 * The caller should handle page allocation failure by itself if
		 * it specifies __GFP_THISNODE.
		 * Note: Hugepage uses it but will hit PAGE_ALLOC_COSTLY_ORDER.
		 */
		if (gfp_mask & __GFP_THISNODE)
			goto out;
	}
	/* Exhausted what can be done so it's blamo time */
	out_of_memory(zonelist, gfp_mask, order, nodemask, false);

out:
	clear_zonelist_oom(zonelist, gfp_mask);
	return page;
}

#ifdef CONFIG_COMPACTION
/* Try memory compaction for high-order allocations before reclaim */
static struct page *
__alloc_pages_direct_compact(gfp_t gfp_mask, unsigned int order,
	struct zonelist *zonelist, enum zone_type high_zoneidx,
	nodemask_t *nodemask, int alloc_flags, struct zone *preferred_zone,
	int migratetype, bool sync_migration,
	bool *contended_compaction, bool *deferred_compaction,
	unsigned long *did_some_progress)
{
	struct page *page;

	if (!order)
		return NULL;

	if (compaction_deferred(preferred_zone, order)) {
		*deferred_compaction = true;
		return NULL;
	}

	current->flags |= PF_MEMALLOC;
	*did_some_progress = try_to_compact_pages(zonelist, order, gfp_mask,
						nodemask, sync_migration,
						contended_compaction);
	current->flags &= ~PF_MEMALLOC;
	if (*did_some_progress != COMPACT_SKIPPED) {

		/* Page migration frees to the PCP lists but we want merging */
		drain_pages(get_cpu());
		put_cpu();

		page = get_page_from_freelist(gfp_mask, nodemask,
				order, zonelist, high_zoneidx,
				alloc_flags & ~ALLOC_NO_WATERMARKS,
				preferred_zone, migratetype);
		if (page) {
			preferred_zone->compact_considered = 0;
			preferred_zone->compact_defer_shift = 0;
			if (order >= preferred_zone->compact_order_failed)
				preferred_zone->compact_order_failed = order + 1;
			count_vm_event(COMPACTSUCCESS);
			return page;
		}

		/*
		 * It's bad if compaction run occurs and fails.
		 * The most likely reason is that pages exist,
		 * but not enough to satisfy watermarks.
		 */
		count_vm_event(COMPACTFAIL);

		/*
		 * As async compaction considers a subset of pageblocks, only
		 * defer if the failure was a sync compaction failure.
		 */
		if (sync_migration)
			defer_compaction(preferred_zone, order);

		cond_resched();
	}

	return NULL;
}
#else
static inline struct page *
__alloc_pages_direct_compact(gfp_t gfp_mask, unsigned int order,
	struct zonelist *zonelist, enum zone_type high_zoneidx,
	nodemask_t *nodemask, int alloc_flags, struct zone *preferred_zone,
	int migratetype, bool sync_migration,
	bool *contended_compaction, bool *deferred_compaction,
	unsigned long *did_some_progress)
{
	return NULL;
}
#endif /* CONFIG_COMPACTION */

/* Perform direct synchronous page reclaim */
static int
__perform_reclaim(gfp_t gfp_mask, unsigned int order, struct zonelist *zonelist,
		  nodemask_t *nodemask)
{
	struct reclaim_state reclaim_state;
	int progress;

	cond_resched();

	/* We now go into synchronous reclaim */
	cpuset_memory_pressure_bump();
	current->flags |= PF_MEMALLOC;
	lockdep_set_current_reclaim_state(gfp_mask);
	reclaim_state.reclaimed_slab = 0;
	current->reclaim_state = &reclaim_state;

	progress = try_to_free_pages(zonelist, order, gfp_mask, nodemask);

	current->reclaim_state = NULL;
	lockdep_clear_current_reclaim_state();
	current->flags &= ~PF_MEMALLOC;

	cond_resched();

	return progress;
}

/* The really slow allocator path where we enter direct reclaim */
static inline struct page *
__alloc_pages_direct_reclaim(gfp_t gfp_mask, unsigned int order,
	struct zonelist *zonelist, enum zone_type high_zoneidx,
	nodemask_t *nodemask, int alloc_flags, struct zone *preferred_zone,
	int migratetype, unsigned long *did_some_progress)
{
	struct page *page = NULL;
	bool drained = false;

	*did_some_progress = __perform_reclaim(gfp_mask, order, zonelist,
					       nodemask);
	if (unlikely(!(*did_some_progress)))
		return NULL;

	/* After successful reclaim, reconsider all zones for allocation */
	if (NUMA_BUILD)
		zlc_clear_zones_full(zonelist);

retry:
	page = get_page_from_freelist(gfp_mask, nodemask, order,
					zonelist, high_zoneidx,
					alloc_flags & ~ALLOC_NO_WATERMARKS,
					preferred_zone, migratetype);

	/*
	 * If an allocation failed after direct reclaim, it could be because
	 * pages are pinned on the per-cpu lists. Drain them and try again
	 */
	if (!page && !drained) {
		drain_all_pages();
		drained = true;
		goto retry;
	}

	return page;
}

/*
 * This is called in the allocator slow-path if the allocation request is of
 * sufficient urgency to ignore watermarks and take other desperate measures
 */
static inline struct page *
__alloc_pages_high_priority(gfp_t gfp_mask, unsigned int order,
	struct zonelist *zonelist, enum zone_type high_zoneidx,
	nodemask_t *nodemask, struct zone *preferred_zone,
	int migratetype)
{
	struct page *page;

	do {
		page = get_page_from_freelist(gfp_mask, nodemask, order,
			zonelist, high_zoneidx, ALLOC_NO_WATERMARKS,
			preferred_zone, migratetype);

		if (!page && gfp_mask & __GFP_NOFAIL)
			wait_iff_congested(preferred_zone, BLK_RW_ASYNC, HZ/50);
	} while (!page && (gfp_mask & __GFP_NOFAIL));

	return page;
}

static inline
void wake_all_kswapd(unsigned int order, struct zonelist *zonelist,
						enum zone_type high_zoneidx,
						enum zone_type classzone_idx)
{
	struct zoneref *z;
	struct zone *zone;

	for_each_zone_zonelist(zone, z, zonelist, high_zoneidx)
		wakeup_kswapd(zone, order, classzone_idx);
}

static inline int
gfp_to_alloc_flags(gfp_t gfp_mask)
{
	int alloc_flags = ALLOC_WMARK_MIN | ALLOC_CPUSET;
	const gfp_t wait = gfp_mask & __GFP_WAIT;

	/* __GFP_HIGH is assumed to be the same as ALLOC_HIGH to save a branch. */
	BUILD_BUG_ON(__GFP_HIGH != (__force gfp_t) ALLOC_HIGH);

	/*
	 * The caller may dip into page reserves a bit more if the caller
	 * cannot run direct reclaim, or if the caller has realtime scheduling
	 * policy or is asking for __GFP_HIGH memory.  GFP_ATOMIC requests will
	 * set both ALLOC_HARDER (!wait) and ALLOC_HIGH (__GFP_HIGH).
	 */
	alloc_flags |= (__force int) (gfp_mask & __GFP_HIGH);

	if (!wait) {
		/*
		 * Not worth trying to allocate harder for
		 * __GFP_NOMEMALLOC even if it can't schedule.
		 */
		if  (!(gfp_mask & __GFP_NOMEMALLOC))
			alloc_flags |= ALLOC_HARDER;
		/*
		 * Ignore cpuset if GFP_ATOMIC (!wait) rather than fail alloc.
		 * See also cpuset_zone_allowed() comment in kernel/cpuset.c.
		 */
		alloc_flags &= ~ALLOC_CPUSET;
	} else if (unlikely(rt_task(current)) && !in_interrupt())
		alloc_flags |= ALLOC_HARDER;

	if (likely(!(gfp_mask & __GFP_NOMEMALLOC))) {
		if (gfp_mask & __GFP_MEMALLOC)
			alloc_flags |= ALLOC_NO_WATERMARKS;
		else if (in_serving_softirq() && (current->flags & PF_MEMALLOC))
			alloc_flags |= ALLOC_NO_WATERMARKS;
		else if (!in_interrupt() &&
				((current->flags & PF_MEMALLOC) ||
				 unlikely(test_thread_flag(TIF_MEMDIE))))
			alloc_flags |= ALLOC_NO_WATERMARKS;
	}

	return alloc_flags;
}

bool gfp_pfmemalloc_allowed(gfp_t gfp_mask)
{
	return !!(gfp_to_alloc_flags(gfp_mask) & ALLOC_NO_WATERMARKS);
}

static inline struct page *
__alloc_pages_slowpath(gfp_t gfp_mask, unsigned int order,
	struct zonelist *zonelist, enum zone_type high_zoneidx,
	nodemask_t *nodemask, struct zone *preferred_zone,
	int migratetype)
{
	const gfp_t wait = gfp_mask & __GFP_WAIT;
	struct page *page = NULL;
	int alloc_flags;
	unsigned long pages_reclaimed = 0;
	unsigned long did_some_progress;
	bool sync_migration = false;
	bool deferred_compaction = false;
	bool contended_compaction = false;

	/*
	 * In the slowpath, we sanity check order to avoid ever trying to
	 * reclaim >= MAX_ORDER areas which will never succeed. Callers may
	 * be using allocators in order of preference for an area that is
	 * too large.
	 */
	if (order >= MAX_ORDER) {
		WARN_ON_ONCE(!(gfp_mask & __GFP_NOWARN));
		return NULL;
	}

	/*
	 * GFP_THISNODE (meaning __GFP_THISNODE, __GFP_NORETRY and
	 * __GFP_NOWARN set) should not cause reclaim since the subsystem
	 * (f.e. slab) using GFP_THISNODE may choose to trigger reclaim
	 * using a larger set of nodes after it has established that the
	 * allowed per node queues are empty and that nodes are
	 * over allocated.
	 */
	if (NUMA_BUILD && (gfp_mask & GFP_THISNODE) == GFP_THISNODE)
		goto nopage;

restart:
	if (!(gfp_mask & __GFP_NO_KSWAPD))
		wake_all_kswapd(order, zonelist, high_zoneidx,
						zone_idx(preferred_zone));

	/*
	 * OK, we're below the kswapd watermark and have kicked background
	 * reclaim. Now things get more complex, so set up alloc_flags according
	 * to how we want to proceed.
	 */
	alloc_flags = gfp_to_alloc_flags(gfp_mask);

	/*
	 * Find the true preferred zone if the allocation is unconstrained by
	 * cpusets.
	 */
	if (!(alloc_flags & ALLOC_CPUSET) && !nodemask)
		first_zones_zonelist(zonelist, high_zoneidx, NULL,
					&preferred_zone);

rebalance:
	/* This is the last chance, in general, before the goto nopage. */
	page = get_page_from_freelist(gfp_mask, nodemask, order, zonelist,
			high_zoneidx, alloc_flags & ~ALLOC_NO_WATERMARKS,
			preferred_zone, migratetype);
	if (page)
		goto got_pg;

	/* Allocate without watermarks if the context allows */
	if (alloc_flags & ALLOC_NO_WATERMARKS) {
		/*
		 * Ignore mempolicies if ALLOC_NO_WATERMARKS on the grounds
		 * the allocation is high priority and these type of
		 * allocations are system rather than user orientated
		 */
		zonelist = node_zonelist(numa_node_id(), gfp_mask);

		page = __alloc_pages_high_priority(gfp_mask, order,
				zonelist, high_zoneidx, nodemask,
				preferred_zone, migratetype);
		if (page) {
<<<<<<< HEAD
			/*
			 * page->pfmemalloc is set when ALLOC_NO_WATERMARKS was
			 * necessary to allocate the page. The expectation is
			 * that the caller is taking steps that will free more
			 * memory. The caller should avoid the page being used
			 * for !PFMEMALLOC purposes.
			 */
			page->pfmemalloc = true;
=======
>>>>>>> 9450d57e
			goto got_pg;
		}
	}

	/* Atomic allocations - we can't balance anything */
	if (!wait)
		goto nopage;

	/* Avoid recursion of direct reclaim */
	if (current->flags & PF_MEMALLOC)
		goto nopage;

	/* Avoid allocations with no watermarks from looping endlessly */
	if (test_thread_flag(TIF_MEMDIE) && !(gfp_mask & __GFP_NOFAIL))
		goto nopage;

	/*
	 * Try direct compaction. The first pass is asynchronous. Subsequent
	 * attempts after direct reclaim are synchronous
	 */
	page = __alloc_pages_direct_compact(gfp_mask, order,
					zonelist, high_zoneidx,
					nodemask,
					alloc_flags, preferred_zone,
					migratetype, sync_migration,
					&contended_compaction,
					&deferred_compaction,
					&did_some_progress);
	if (page)
		goto got_pg;
	sync_migration = true;

	/*
	 * If compaction is deferred for high-order allocations, it is because
	 * sync compaction recently failed. In this is the case and the caller
	 * requested a movable allocation that does not heavily disrupt the
	 * system then fail the allocation instead of entering direct reclaim.
	 */
	if ((deferred_compaction || contended_compaction) &&
						(gfp_mask & __GFP_NO_KSWAPD))
		goto nopage;

	/* Try direct reclaim and then allocating */
	page = __alloc_pages_direct_reclaim(gfp_mask, order,
					zonelist, high_zoneidx,
					nodemask,
					alloc_flags, preferred_zone,
					migratetype, &did_some_progress);
	if (page)
		goto got_pg;

	/*
	 * If we failed to make any progress reclaiming, then we are
	 * running out of options and have to consider going OOM
	 */
	if (!did_some_progress) {
		if ((gfp_mask & __GFP_FS) && !(gfp_mask & __GFP_NORETRY)) {
			if (oom_killer_disabled)
				goto nopage;
			/* Coredumps can quickly deplete all memory reserves */
			if ((current->flags & PF_DUMPCORE) &&
			    !(gfp_mask & __GFP_NOFAIL))
				goto nopage;
			page = __alloc_pages_may_oom(gfp_mask, order,
					zonelist, high_zoneidx,
					nodemask, preferred_zone,
					migratetype);
			if (page)
				goto got_pg;

			if (!(gfp_mask & __GFP_NOFAIL)) {
				/*
				 * The oom killer is not called for high-order
				 * allocations that may fail, so if no progress
				 * is being made, there are no other options and
				 * retrying is unlikely to help.
				 */
				if (order > PAGE_ALLOC_COSTLY_ORDER)
					goto nopage;
				/*
				 * The oom killer is not called for lowmem
				 * allocations to prevent needlessly killing
				 * innocent tasks.
				 */
				if (high_zoneidx < ZONE_NORMAL)
					goto nopage;
			}

			goto restart;
		}
	}

	/* Check if we should retry the allocation */
	pages_reclaimed += did_some_progress;
	if (should_alloc_retry(gfp_mask, order, did_some_progress,
						pages_reclaimed)) {
		/* Wait for some write requests to complete then retry */
		wait_iff_congested(preferred_zone, BLK_RW_ASYNC, HZ/50);
		goto rebalance;
	} else {
		/*
		 * High-order allocations do not necessarily loop after
		 * direct reclaim and reclaim/compaction depends on compaction
		 * being called after reclaim so call directly if necessary
		 */
		page = __alloc_pages_direct_compact(gfp_mask, order,
					zonelist, high_zoneidx,
					nodemask,
					alloc_flags, preferred_zone,
					migratetype, sync_migration,
					&contended_compaction,
					&deferred_compaction,
					&did_some_progress);
		if (page)
			goto got_pg;
	}

nopage:
	warn_alloc_failed(gfp_mask, order, NULL);
	return page;
got_pg:
	if (kmemcheck_enabled)
		kmemcheck_pagealloc_alloc(page, order, gfp_mask);

	return page;
}

/*
 * This is the 'heart' of the zoned buddy allocator.
 */
struct page *
__alloc_pages_nodemask(gfp_t gfp_mask, unsigned int order,
			struct zonelist *zonelist, nodemask_t *nodemask)
{
	enum zone_type high_zoneidx = gfp_zone(gfp_mask);
	struct zone *preferred_zone;
	struct page *page = NULL;
	int migratetype = allocflags_to_migratetype(gfp_mask);
	unsigned int cpuset_mems_cookie;

	gfp_mask &= gfp_allowed_mask;

	lockdep_trace_alloc(gfp_mask);

	might_sleep_if(gfp_mask & __GFP_WAIT);

	if (should_fail_alloc_page(gfp_mask, order))
		return NULL;

	/*
	 * Check the zones suitable for the gfp_mask contain at least one
	 * valid zone. It's possible to have an empty zonelist as a result
	 * of GFP_THISNODE and a memoryless node
	 */
	if (unlikely(!zonelist->_zonerefs->zone))
		return NULL;

retry_cpuset:
	cpuset_mems_cookie = get_mems_allowed();

	/* The preferred zone is used for statistics later */
	first_zones_zonelist(zonelist, high_zoneidx,
				nodemask ? : &cpuset_current_mems_allowed,
				&preferred_zone);
	if (!preferred_zone)
		goto out;

	/* First allocation attempt */
	page = get_page_from_freelist(gfp_mask|__GFP_HARDWALL, nodemask, order,
			zonelist, high_zoneidx, ALLOC_WMARK_LOW|ALLOC_CPUSET,
			preferred_zone, migratetype);
	if (unlikely(!page))
		page = __alloc_pages_slowpath(gfp_mask, order,
				zonelist, high_zoneidx, nodemask,
				preferred_zone, migratetype);
	else
		page->pfmemalloc = false;

	trace_mm_page_alloc(page, order, gfp_mask, migratetype);

out:
	/*
	 * When updating a task's mems_allowed, it is possible to race with
	 * parallel threads in such a way that an allocation can fail while
	 * the mask is being updated. If a page allocation is about to fail,
	 * check if the cpuset changed during allocation and if so, retry.
	 */
	if (unlikely(!put_mems_allowed(cpuset_mems_cookie) && !page))
		goto retry_cpuset;

	return page;
}
EXPORT_SYMBOL(__alloc_pages_nodemask);

/*
 * Common helper functions.
 */
unsigned long __get_free_pages(gfp_t gfp_mask, unsigned int order)
{
	struct page *page;

	/*
	 * __get_free_pages() returns a 32-bit address, which cannot represent
	 * a highmem page
	 */
	VM_BUG_ON((gfp_mask & __GFP_HIGHMEM) != 0);

	page = alloc_pages(gfp_mask, order);
	if (!page)
		return 0;
	return (unsigned long) page_address(page);
}
EXPORT_SYMBOL(__get_free_pages);

unsigned long get_zeroed_page(gfp_t gfp_mask)
{
	return __get_free_pages(gfp_mask | __GFP_ZERO, 0);
}
EXPORT_SYMBOL(get_zeroed_page);

void __free_pages(struct page *page, unsigned int order)
{
	if (put_page_testzero(page)) {
		if (order == 0)
			free_hot_cold_page(page, 0);
		else
			__free_pages_ok(page, order);
	}
}

EXPORT_SYMBOL(__free_pages);

void free_pages(unsigned long addr, unsigned int order)
{
	if (addr != 0) {
		VM_BUG_ON(!virt_addr_valid((void *)addr));
		__free_pages(virt_to_page((void *)addr), order);
	}
}

EXPORT_SYMBOL(free_pages);

static void *make_alloc_exact(unsigned long addr, unsigned order, size_t size)
{
	if (addr) {
		unsigned long alloc_end = addr + (PAGE_SIZE << order);
		unsigned long used = addr + PAGE_ALIGN(size);

		split_page(virt_to_page((void *)addr), order);
		while (used < alloc_end) {
			free_page(used);
			used += PAGE_SIZE;
		}
	}
	return (void *)addr;
}

/**
 * alloc_pages_exact - allocate an exact number physically-contiguous pages.
 * @size: the number of bytes to allocate
 * @gfp_mask: GFP flags for the allocation
 *
 * This function is similar to alloc_pages(), except that it allocates the
 * minimum number of pages to satisfy the request.  alloc_pages() can only
 * allocate memory in power-of-two pages.
 *
 * This function is also limited by MAX_ORDER.
 *
 * Memory allocated by this function must be released by free_pages_exact().
 */
void *alloc_pages_exact(size_t size, gfp_t gfp_mask)
{
	unsigned int order = get_order(size);
	unsigned long addr;

	addr = __get_free_pages(gfp_mask, order);
	return make_alloc_exact(addr, order, size);
}
EXPORT_SYMBOL(alloc_pages_exact);

/**
 * alloc_pages_exact_nid - allocate an exact number of physically-contiguous
 *			   pages on a node.
 * @nid: the preferred node ID where memory should be allocated
 * @size: the number of bytes to allocate
 * @gfp_mask: GFP flags for the allocation
 *
 * Like alloc_pages_exact(), but try to allocate on node nid first before falling
 * back.
 * Note this is not alloc_pages_exact_node() which allocates on a specific node,
 * but is not exact.
 */
void *alloc_pages_exact_nid(int nid, size_t size, gfp_t gfp_mask)
{
	unsigned order = get_order(size);
	struct page *p = alloc_pages_node(nid, gfp_mask, order);
	if (!p)
		return NULL;
	return make_alloc_exact((unsigned long)page_address(p), order, size);
}
EXPORT_SYMBOL(alloc_pages_exact_nid);

/**
 * free_pages_exact - release memory allocated via alloc_pages_exact()
 * @virt: the value returned by alloc_pages_exact.
 * @size: size of allocation, same value as passed to alloc_pages_exact().
 *
 * Release the memory allocated by a previous call to alloc_pages_exact.
 */
void free_pages_exact(void *virt, size_t size)
{
	unsigned long addr = (unsigned long)virt;
	unsigned long end = addr + PAGE_ALIGN(size);

	while (addr < end) {
		free_page(addr);
		addr += PAGE_SIZE;
	}
}
EXPORT_SYMBOL(free_pages_exact);

static unsigned int nr_free_zone_pages(int offset)
{
	struct zoneref *z;
	struct zone *zone;

	/* Just pick one node, since fallback list is circular */
	unsigned int sum = 0;

	struct zonelist *zonelist = node_zonelist(numa_node_id(), GFP_KERNEL);

	for_each_zone_zonelist(zone, z, zonelist, offset) {
		unsigned long size = zone->present_pages;
		unsigned long high = high_wmark_pages(zone);
		if (size > high)
			sum += size - high;
	}

	return sum;
}

/*
 * Amount of free RAM allocatable within ZONE_DMA and ZONE_NORMAL
 */
unsigned int nr_free_buffer_pages(void)
{
	return nr_free_zone_pages(gfp_zone(GFP_USER));
}
EXPORT_SYMBOL_GPL(nr_free_buffer_pages);

/*
 * Amount of free RAM allocatable within all zones
 */
unsigned int nr_free_pagecache_pages(void)
{
	return nr_free_zone_pages(gfp_zone(GFP_HIGHUSER_MOVABLE));
}

static inline void show_node(struct zone *zone)
{
	if (NUMA_BUILD)
		printk("Node %d ", zone_to_nid(zone));
}

void si_meminfo(struct sysinfo *val)
{
	val->totalram = totalram_pages;
	val->sharedram = 0;
	val->freeram = global_page_state(NR_FREE_PAGES);
	val->bufferram = nr_blockdev_pages();
	val->totalhigh = totalhigh_pages;
	val->freehigh = nr_free_highpages();
	val->mem_unit = PAGE_SIZE;
}

EXPORT_SYMBOL(si_meminfo);

#ifdef CONFIG_NUMA
void si_meminfo_node(struct sysinfo *val, int nid)
{
	pg_data_t *pgdat = NODE_DATA(nid);

	val->totalram = pgdat->node_present_pages;
	val->freeram = node_page_state(nid, NR_FREE_PAGES);
#ifdef CONFIG_HIGHMEM
	val->totalhigh = pgdat->node_zones[ZONE_HIGHMEM].present_pages;
	val->freehigh = zone_page_state(&pgdat->node_zones[ZONE_HIGHMEM],
			NR_FREE_PAGES);
#else
	val->totalhigh = 0;
	val->freehigh = 0;
#endif
	val->mem_unit = PAGE_SIZE;
}
#endif

/*
 * Determine whether the node should be displayed or not, depending on whether
 * SHOW_MEM_FILTER_NODES was passed to show_free_areas().
 */
bool skip_free_areas_node(unsigned int flags, int nid)
{
	bool ret = false;
	unsigned int cpuset_mems_cookie;

	if (!(flags & SHOW_MEM_FILTER_NODES))
		goto out;

	do {
		cpuset_mems_cookie = get_mems_allowed();
		ret = !node_isset(nid, cpuset_current_mems_allowed);
	} while (!put_mems_allowed(cpuset_mems_cookie));
out:
	return ret;
}

#define K(x) ((x) << (PAGE_SHIFT-10))

/*
 * Show free area list (used inside shift_scroll-lock stuff)
 * We also calculate the percentage fragmentation. We do this by counting the
 * memory on each free list with the exception of the first item on the list.
 * Suppresses nodes that are not allowed by current's cpuset if
 * SHOW_MEM_FILTER_NODES is passed.
 */
void show_free_areas(unsigned int filter)
{
	int cpu;
	struct zone *zone;

	for_each_populated_zone(zone) {
		if (skip_free_areas_node(filter, zone_to_nid(zone)))
			continue;
		show_node(zone);
		printk("%s per-cpu:\n", zone->name);

		for_each_online_cpu(cpu) {
			struct per_cpu_pageset *pageset;

			pageset = per_cpu_ptr(zone->pageset, cpu);

			printk("CPU %4d: hi:%5d, btch:%4d usd:%4d\n",
			       cpu, pageset->pcp.high,
			       pageset->pcp.batch, pageset->pcp.count);
		}
	}

	printk("active_anon:%lu inactive_anon:%lu isolated_anon:%lu\n"
		" active_file:%lu inactive_file:%lu isolated_file:%lu\n"
		" unevictable:%lu"
		" dirty:%lu writeback:%lu unstable:%lu\n"
		" free:%lu slab_reclaimable:%lu slab_unreclaimable:%lu\n"
		" mapped:%lu shmem:%lu pagetables:%lu bounce:%lu\n",
		global_page_state(NR_ACTIVE_ANON),
		global_page_state(NR_INACTIVE_ANON),
		global_page_state(NR_ISOLATED_ANON),
		global_page_state(NR_ACTIVE_FILE),
		global_page_state(NR_INACTIVE_FILE),
		global_page_state(NR_ISOLATED_FILE),
		global_page_state(NR_UNEVICTABLE),
		global_page_state(NR_FILE_DIRTY),
		global_page_state(NR_WRITEBACK),
		global_page_state(NR_UNSTABLE_NFS),
		global_page_state(NR_FREE_PAGES),
		global_page_state(NR_SLAB_RECLAIMABLE),
		global_page_state(NR_SLAB_UNRECLAIMABLE),
		global_page_state(NR_FILE_MAPPED),
		global_page_state(NR_SHMEM),
		global_page_state(NR_PAGETABLE),
		global_page_state(NR_BOUNCE));

	for_each_populated_zone(zone) {
		int i;

		if (skip_free_areas_node(filter, zone_to_nid(zone)))
			continue;
		show_node(zone);
		printk("%s"
			" free:%lukB"
			" min:%lukB"
			" low:%lukB"
			" high:%lukB"
			" active_anon:%lukB"
			" inactive_anon:%lukB"
			" active_file:%lukB"
			" inactive_file:%lukB"
			" unevictable:%lukB"
			" isolated(anon):%lukB"
			" isolated(file):%lukB"
			" present:%lukB"
			" mlocked:%lukB"
			" dirty:%lukB"
			" writeback:%lukB"
			" mapped:%lukB"
			" shmem:%lukB"
			" slab_reclaimable:%lukB"
			" slab_unreclaimable:%lukB"
			" kernel_stack:%lukB"
			" pagetables:%lukB"
			" unstable:%lukB"
			" bounce:%lukB"
			" writeback_tmp:%lukB"
			" pages_scanned:%lu"
			" all_unreclaimable? %s"
			"\n",
			zone->name,
			K(zone_page_state(zone, NR_FREE_PAGES)),
			K(min_wmark_pages(zone)),
			K(low_wmark_pages(zone)),
			K(high_wmark_pages(zone)),
			K(zone_page_state(zone, NR_ACTIVE_ANON)),
			K(zone_page_state(zone, NR_INACTIVE_ANON)),
			K(zone_page_state(zone, NR_ACTIVE_FILE)),
			K(zone_page_state(zone, NR_INACTIVE_FILE)),
			K(zone_page_state(zone, NR_UNEVICTABLE)),
			K(zone_page_state(zone, NR_ISOLATED_ANON)),
			K(zone_page_state(zone, NR_ISOLATED_FILE)),
			K(zone->present_pages),
			K(zone_page_state(zone, NR_MLOCK)),
			K(zone_page_state(zone, NR_FILE_DIRTY)),
			K(zone_page_state(zone, NR_WRITEBACK)),
			K(zone_page_state(zone, NR_FILE_MAPPED)),
			K(zone_page_state(zone, NR_SHMEM)),
			K(zone_page_state(zone, NR_SLAB_RECLAIMABLE)),
			K(zone_page_state(zone, NR_SLAB_UNRECLAIMABLE)),
			zone_page_state(zone, NR_KERNEL_STACK) *
				THREAD_SIZE / 1024,
			K(zone_page_state(zone, NR_PAGETABLE)),
			K(zone_page_state(zone, NR_UNSTABLE_NFS)),
			K(zone_page_state(zone, NR_BOUNCE)),
			K(zone_page_state(zone, NR_WRITEBACK_TEMP)),
			zone->pages_scanned,
			(zone->all_unreclaimable ? "yes" : "no")
			);
		printk("lowmem_reserve[]:");
		for (i = 0; i < MAX_NR_ZONES; i++)
			printk(" %lu", zone->lowmem_reserve[i]);
		printk("\n");
	}

	for_each_populated_zone(zone) {
 		unsigned long nr[MAX_ORDER], flags, order, total = 0;

		if (skip_free_areas_node(filter, zone_to_nid(zone)))
			continue;
		show_node(zone);
		printk("%s: ", zone->name);

		spin_lock_irqsave(&zone->lock, flags);
		for (order = 0; order < MAX_ORDER; order++) {
			nr[order] = zone->free_area[order].nr_free;
			total += nr[order] << order;
		}
		spin_unlock_irqrestore(&zone->lock, flags);
		for (order = 0; order < MAX_ORDER; order++)
			printk("%lu*%lukB ", nr[order], K(1UL) << order);
		printk("= %lukB\n", K(total));
	}

	printk("%ld total pagecache pages\n", global_page_state(NR_FILE_PAGES));

	show_swap_cache_info();
}

static void zoneref_set_zone(struct zone *zone, struct zoneref *zoneref)
{
	zoneref->zone = zone;
	zoneref->zone_idx = zone_idx(zone);
}

/*
 * Builds allocation fallback zone lists.
 *
 * Add all populated zones of a node to the zonelist.
 */
static int build_zonelists_node(pg_data_t *pgdat, struct zonelist *zonelist,
				int nr_zones, enum zone_type zone_type)
{
	struct zone *zone;

	BUG_ON(zone_type >= MAX_NR_ZONES);
	zone_type++;

	do {
		zone_type--;
		zone = pgdat->node_zones + zone_type;
		if (populated_zone(zone)) {
			zoneref_set_zone(zone,
				&zonelist->_zonerefs[nr_zones++]);
			check_highest_zone(zone_type);
		}

	} while (zone_type);
	return nr_zones;
}


/*
 *  zonelist_order:
 *  0 = automatic detection of better ordering.
 *  1 = order by ([node] distance, -zonetype)
 *  2 = order by (-zonetype, [node] distance)
 *
 *  If not NUMA, ZONELIST_ORDER_ZONE and ZONELIST_ORDER_NODE will create
 *  the same zonelist. So only NUMA can configure this param.
 */
#define ZONELIST_ORDER_DEFAULT  0
#define ZONELIST_ORDER_NODE     1
#define ZONELIST_ORDER_ZONE     2

/* zonelist order in the kernel.
 * set_zonelist_order() will set this to NODE or ZONE.
 */
static int current_zonelist_order = ZONELIST_ORDER_DEFAULT;
static char zonelist_order_name[3][8] = {"Default", "Node", "Zone"};


#ifdef CONFIG_NUMA
/* The value user specified ....changed by config */
static int user_zonelist_order = ZONELIST_ORDER_DEFAULT;
/* string for sysctl */
#define NUMA_ZONELIST_ORDER_LEN	16
char numa_zonelist_order[16] = "default";

/*
 * interface for configure zonelist ordering.
 * command line option "numa_zonelist_order"
 *	= "[dD]efault	- default, automatic configuration.
 *	= "[nN]ode 	- order by node locality, then by zone within node
 *	= "[zZ]one      - order by zone, then by locality within zone
 */

static int __parse_numa_zonelist_order(char *s)
{
	if (*s == 'd' || *s == 'D') {
		user_zonelist_order = ZONELIST_ORDER_DEFAULT;
	} else if (*s == 'n' || *s == 'N') {
		user_zonelist_order = ZONELIST_ORDER_NODE;
	} else if (*s == 'z' || *s == 'Z') {
		user_zonelist_order = ZONELIST_ORDER_ZONE;
	} else {
		printk(KERN_WARNING
			"Ignoring invalid numa_zonelist_order value:  "
			"%s\n", s);
		return -EINVAL;
	}
	return 0;
}

static __init int setup_numa_zonelist_order(char *s)
{
	int ret;

	if (!s)
		return 0;

	ret = __parse_numa_zonelist_order(s);
	if (ret == 0)
		strlcpy(numa_zonelist_order, s, NUMA_ZONELIST_ORDER_LEN);

	return ret;
}
early_param("numa_zonelist_order", setup_numa_zonelist_order);

/*
 * sysctl handler for numa_zonelist_order
 */
int numa_zonelist_order_handler(ctl_table *table, int write,
		void __user *buffer, size_t *length,
		loff_t *ppos)
{
	char saved_string[NUMA_ZONELIST_ORDER_LEN];
	int ret;
	static DEFINE_MUTEX(zl_order_mutex);

	mutex_lock(&zl_order_mutex);
	if (write)
		strcpy(saved_string, (char*)table->data);
	ret = proc_dostring(table, write, buffer, length, ppos);
	if (ret)
		goto out;
	if (write) {
		int oldval = user_zonelist_order;
		if (__parse_numa_zonelist_order((char*)table->data)) {
			/*
			 * bogus value.  restore saved string
			 */
			strncpy((char*)table->data, saved_string,
				NUMA_ZONELIST_ORDER_LEN);
			user_zonelist_order = oldval;
		} else if (oldval != user_zonelist_order) {
			mutex_lock(&zonelists_mutex);
			build_all_zonelists(NULL, NULL);
			mutex_unlock(&zonelists_mutex);
		}
	}
out:
	mutex_unlock(&zl_order_mutex);
	return ret;
}


#define MAX_NODE_LOAD (nr_online_nodes)
static int node_load[MAX_NUMNODES];

/**
 * find_next_best_node - find the next node that should appear in a given node's fallback list
 * @node: node whose fallback list we're appending
 * @used_node_mask: nodemask_t of already used nodes
 *
 * We use a number of factors to determine which is the next node that should
 * appear on a given node's fallback list.  The node should not have appeared
 * already in @node's fallback list, and it should be the next closest node
 * according to the distance array (which contains arbitrary distance values
 * from each node to each node in the system), and should also prefer nodes
 * with no CPUs, since presumably they'll have very little allocation pressure
 * on them otherwise.
 * It returns -1 if no node is found.
 */
static int find_next_best_node(int node, nodemask_t *used_node_mask)
{
	int n, val;
	int min_val = INT_MAX;
	int best_node = -1;
	const struct cpumask *tmp = cpumask_of_node(0);

	/* Use the local node if we haven't already */
	if (!node_isset(node, *used_node_mask)) {
		node_set(node, *used_node_mask);
		return node;
	}

	for_each_node_state(n, N_HIGH_MEMORY) {

		/* Don't want a node to appear more than once */
		if (node_isset(n, *used_node_mask))
			continue;

		/* Use the distance array to find the distance */
		val = node_distance(node, n);

		/* Penalize nodes under us ("prefer the next node") */
		val += (n < node);

		/* Give preference to headless and unused nodes */
		tmp = cpumask_of_node(n);
		if (!cpumask_empty(tmp))
			val += PENALTY_FOR_NODE_WITH_CPUS;

		/* Slight preference for less loaded node */
		val *= (MAX_NODE_LOAD*MAX_NUMNODES);
		val += node_load[n];

		if (val < min_val) {
			min_val = val;
			best_node = n;
		}
	}

	if (best_node >= 0)
		node_set(best_node, *used_node_mask);

	return best_node;
}


/*
 * Build zonelists ordered by node and zones within node.
 * This results in maximum locality--normal zone overflows into local
 * DMA zone, if any--but risks exhausting DMA zone.
 */
static void build_zonelists_in_node_order(pg_data_t *pgdat, int node)
{
	int j;
	struct zonelist *zonelist;

	zonelist = &pgdat->node_zonelists[0];
	for (j = 0; zonelist->_zonerefs[j].zone != NULL; j++)
		;
	j = build_zonelists_node(NODE_DATA(node), zonelist, j,
							MAX_NR_ZONES - 1);
	zonelist->_zonerefs[j].zone = NULL;
	zonelist->_zonerefs[j].zone_idx = 0;
}

/*
 * Build gfp_thisnode zonelists
 */
static void build_thisnode_zonelists(pg_data_t *pgdat)
{
	int j;
	struct zonelist *zonelist;

	zonelist = &pgdat->node_zonelists[1];
	j = build_zonelists_node(pgdat, zonelist, 0, MAX_NR_ZONES - 1);
	zonelist->_zonerefs[j].zone = NULL;
	zonelist->_zonerefs[j].zone_idx = 0;
}

/*
 * Build zonelists ordered by zone and nodes within zones.
 * This results in conserving DMA zone[s] until all Normal memory is
 * exhausted, but results in overflowing to remote node while memory
 * may still exist in local DMA zone.
 */
static int node_order[MAX_NUMNODES];

static void build_zonelists_in_zone_order(pg_data_t *pgdat, int nr_nodes)
{
	int pos, j, node;
	int zone_type;		/* needs to be signed */
	struct zone *z;
	struct zonelist *zonelist;

	zonelist = &pgdat->node_zonelists[0];
	pos = 0;
	for (zone_type = MAX_NR_ZONES - 1; zone_type >= 0; zone_type--) {
		for (j = 0; j < nr_nodes; j++) {
			node = node_order[j];
			z = &NODE_DATA(node)->node_zones[zone_type];
			if (populated_zone(z)) {
				zoneref_set_zone(z,
					&zonelist->_zonerefs[pos++]);
				check_highest_zone(zone_type);
			}
		}
	}
	zonelist->_zonerefs[pos].zone = NULL;
	zonelist->_zonerefs[pos].zone_idx = 0;
}

static int default_zonelist_order(void)
{
	int nid, zone_type;
	unsigned long low_kmem_size,total_size;
	struct zone *z;
	int average_size;
	/*
         * ZONE_DMA and ZONE_DMA32 can be very small area in the system.
	 * If they are really small and used heavily, the system can fall
	 * into OOM very easily.
	 * This function detect ZONE_DMA/DMA32 size and configures zone order.
	 */
	/* Is there ZONE_NORMAL ? (ex. ppc has only DMA zone..) */
	low_kmem_size = 0;
	total_size = 0;
	for_each_online_node(nid) {
		for (zone_type = 0; zone_type < MAX_NR_ZONES; zone_type++) {
			z = &NODE_DATA(nid)->node_zones[zone_type];
			if (populated_zone(z)) {
				if (zone_type < ZONE_NORMAL)
					low_kmem_size += z->present_pages;
				total_size += z->present_pages;
			} else if (zone_type == ZONE_NORMAL) {
				/*
				 * If any node has only lowmem, then node order
				 * is preferred to allow kernel allocations
				 * locally; otherwise, they can easily infringe
				 * on other nodes when there is an abundance of
				 * lowmem available to allocate from.
				 */
				return ZONELIST_ORDER_NODE;
			}
		}
	}
	if (!low_kmem_size ||  /* there are no DMA area. */
	    low_kmem_size > total_size/2) /* DMA/DMA32 is big. */
		return ZONELIST_ORDER_NODE;
	/*
	 * look into each node's config.
  	 * If there is a node whose DMA/DMA32 memory is very big area on
 	 * local memory, NODE_ORDER may be suitable.
         */
	average_size = total_size /
				(nodes_weight(node_states[N_HIGH_MEMORY]) + 1);
	for_each_online_node(nid) {
		low_kmem_size = 0;
		total_size = 0;
		for (zone_type = 0; zone_type < MAX_NR_ZONES; zone_type++) {
			z = &NODE_DATA(nid)->node_zones[zone_type];
			if (populated_zone(z)) {
				if (zone_type < ZONE_NORMAL)
					low_kmem_size += z->present_pages;
				total_size += z->present_pages;
			}
		}
		if (low_kmem_size &&
		    total_size > average_size && /* ignore small node */
		    low_kmem_size > total_size * 70/100)
			return ZONELIST_ORDER_NODE;
	}
	return ZONELIST_ORDER_ZONE;
}

static void set_zonelist_order(void)
{
	if (user_zonelist_order == ZONELIST_ORDER_DEFAULT)
		current_zonelist_order = default_zonelist_order();
	else
		current_zonelist_order = user_zonelist_order;
}

static void build_zonelists(pg_data_t *pgdat)
{
	int j, node, load;
	enum zone_type i;
	nodemask_t used_mask;
	int local_node, prev_node;
	struct zonelist *zonelist;
	int order = current_zonelist_order;

	/* initialize zonelists */
	for (i = 0; i < MAX_ZONELISTS; i++) {
		zonelist = pgdat->node_zonelists + i;
		zonelist->_zonerefs[0].zone = NULL;
		zonelist->_zonerefs[0].zone_idx = 0;
	}

	/* NUMA-aware ordering of nodes */
	local_node = pgdat->node_id;
	load = nr_online_nodes;
	prev_node = local_node;
	nodes_clear(used_mask);

	memset(node_order, 0, sizeof(node_order));
	j = 0;

	while ((node = find_next_best_node(local_node, &used_mask)) >= 0) {
		int distance = node_distance(local_node, node);

		/*
		 * If another node is sufficiently far away then it is better
		 * to reclaim pages in a zone before going off node.
		 */
		if (distance > RECLAIM_DISTANCE)
			zone_reclaim_mode = 1;

		/*
		 * We don't want to pressure a particular node.
		 * So adding penalty to the first node in same
		 * distance group to make it round-robin.
		 */
		if (distance != node_distance(local_node, prev_node))
			node_load[node] = load;

		prev_node = node;
		load--;
		if (order == ZONELIST_ORDER_NODE)
			build_zonelists_in_node_order(pgdat, node);
		else
			node_order[j++] = node;	/* remember order */
	}

	if (order == ZONELIST_ORDER_ZONE) {
		/* calculate node order -- i.e., DMA last! */
		build_zonelists_in_zone_order(pgdat, j);
	}

	build_thisnode_zonelists(pgdat);
}

/* Construct the zonelist performance cache - see further mmzone.h */
static void build_zonelist_cache(pg_data_t *pgdat)
{
	struct zonelist *zonelist;
	struct zonelist_cache *zlc;
	struct zoneref *z;

	zonelist = &pgdat->node_zonelists[0];
	zonelist->zlcache_ptr = zlc = &zonelist->zlcache;
	bitmap_zero(zlc->fullzones, MAX_ZONES_PER_ZONELIST);
	for (z = zonelist->_zonerefs; z->zone; z++)
		zlc->z_to_n[z - zonelist->_zonerefs] = zonelist_node_idx(z);
}

#ifdef CONFIG_HAVE_MEMORYLESS_NODES
/*
 * Return node id of node used for "local" allocations.
 * I.e., first node id of first zone in arg node's generic zonelist.
 * Used for initializing percpu 'numa_mem', which is used primarily
 * for kernel allocations, so use GFP_KERNEL flags to locate zonelist.
 */
int local_memory_node(int node)
{
	struct zone *zone;

	(void)first_zones_zonelist(node_zonelist(node, GFP_KERNEL),
				   gfp_zone(GFP_KERNEL),
				   NULL,
				   &zone);
	return zone->node;
}
#endif

#else	/* CONFIG_NUMA */

static void set_zonelist_order(void)
{
	current_zonelist_order = ZONELIST_ORDER_ZONE;
}

static void build_zonelists(pg_data_t *pgdat)
{
	int node, local_node;
	enum zone_type j;
	struct zonelist *zonelist;

	local_node = pgdat->node_id;

	zonelist = &pgdat->node_zonelists[0];
	j = build_zonelists_node(pgdat, zonelist, 0, MAX_NR_ZONES - 1);

	/*
	 * Now we build the zonelist so that it contains the zones
	 * of all the other nodes.
	 * We don't want to pressure a particular node, so when
	 * building the zones for node N, we make sure that the
	 * zones coming right after the local ones are those from
	 * node N+1 (modulo N)
	 */
	for (node = local_node + 1; node < MAX_NUMNODES; node++) {
		if (!node_online(node))
			continue;
		j = build_zonelists_node(NODE_DATA(node), zonelist, j,
							MAX_NR_ZONES - 1);
	}
	for (node = 0; node < local_node; node++) {
		if (!node_online(node))
			continue;
		j = build_zonelists_node(NODE_DATA(node), zonelist, j,
							MAX_NR_ZONES - 1);
	}

	zonelist->_zonerefs[j].zone = NULL;
	zonelist->_zonerefs[j].zone_idx = 0;
}

/* non-NUMA variant of zonelist performance cache - just NULL zlcache_ptr */
static void build_zonelist_cache(pg_data_t *pgdat)
{
	pgdat->node_zonelists[0].zlcache_ptr = NULL;
}

#endif	/* CONFIG_NUMA */

/*
 * Boot pageset table. One per cpu which is going to be used for all
 * zones and all nodes. The parameters will be set in such a way
 * that an item put on a list will immediately be handed over to
 * the buddy list. This is safe since pageset manipulation is done
 * with interrupts disabled.
 *
 * The boot_pagesets must be kept even after bootup is complete for
 * unused processors and/or zones. They do play a role for bootstrapping
 * hotplugged processors.
 *
 * zoneinfo_show() and maybe other functions do
 * not check if the processor is online before following the pageset pointer.
 * Other parts of the kernel may not check if the zone is available.
 */
static void setup_pageset(struct per_cpu_pageset *p, unsigned long batch);
static DEFINE_PER_CPU(struct per_cpu_pageset, boot_pageset);
static void setup_zone_pageset(struct zone *zone);

/*
 * Global mutex to protect against size modification of zonelists
 * as well as to serialize pageset setup for the new populated zone.
 */
DEFINE_MUTEX(zonelists_mutex);

/* return values int ....just for stop_machine() */
static int __build_all_zonelists(void *data)
{
	int nid;
	int cpu;
	pg_data_t *self = data;

#ifdef CONFIG_NUMA
	memset(node_load, 0, sizeof(node_load));
#endif

	if (self && !node_online(self->node_id)) {
		build_zonelists(self);
		build_zonelist_cache(self);
	}

	for_each_online_node(nid) {
		pg_data_t *pgdat = NODE_DATA(nid);

		build_zonelists(pgdat);
		build_zonelist_cache(pgdat);
	}

	/*
	 * Initialize the boot_pagesets that are going to be used
	 * for bootstrapping processors. The real pagesets for
	 * each zone will be allocated later when the per cpu
	 * allocator is available.
	 *
	 * boot_pagesets are used also for bootstrapping offline
	 * cpus if the system is already booted because the pagesets
	 * are needed to initialize allocators on a specific cpu too.
	 * F.e. the percpu allocator needs the page allocator which
	 * needs the percpu allocator in order to allocate its pagesets
	 * (a chicken-egg dilemma).
	 */
	for_each_possible_cpu(cpu) {
		setup_pageset(&per_cpu(boot_pageset, cpu), 0);

#ifdef CONFIG_HAVE_MEMORYLESS_NODES
		/*
		 * We now know the "local memory node" for each node--
		 * i.e., the node of the first zone in the generic zonelist.
		 * Set up numa_mem percpu variable for on-line cpus.  During
		 * boot, only the boot cpu should be on-line;  we'll init the
		 * secondary cpus' numa_mem as they come on-line.  During
		 * node/memory hotplug, we'll fixup all on-line cpus.
		 */
		if (cpu_online(cpu))
			set_cpu_numa_mem(cpu, local_memory_node(cpu_to_node(cpu)));
#endif
	}

	return 0;
}

/*
 * Called with zonelists_mutex held always
 * unless system_state == SYSTEM_BOOTING.
 */
void __ref build_all_zonelists(pg_data_t *pgdat, struct zone *zone)
{
	set_zonelist_order();

	if (system_state == SYSTEM_BOOTING) {
		__build_all_zonelists(NULL);
		mminit_verify_zonelist();
		cpuset_init_current_mems_allowed();
	} else {
		/* we have to stop all cpus to guarantee there is no user
		   of zonelist */
#ifdef CONFIG_MEMORY_HOTPLUG
		if (zone)
			setup_zone_pageset(zone);
#endif
		stop_machine(__build_all_zonelists, pgdat, NULL);
		/* cpuset refresh routine should be here */
	}
	vm_total_pages = nr_free_pagecache_pages();
	/*
	 * Disable grouping by mobility if the number of pages in the
	 * system is too low to allow the mechanism to work. It would be
	 * more accurate, but expensive to check per-zone. This check is
	 * made on memory-hotadd so a system can start with mobility
	 * disabled and enable it later
	 */
	if (vm_total_pages < (pageblock_nr_pages * MIGRATE_TYPES))
		page_group_by_mobility_disabled = 1;
	else
		page_group_by_mobility_disabled = 0;

	printk("Built %i zonelists in %s order, mobility grouping %s.  "
		"Total pages: %ld\n",
			nr_online_nodes,
			zonelist_order_name[current_zonelist_order],
			page_group_by_mobility_disabled ? "off" : "on",
			vm_total_pages);
#ifdef CONFIG_NUMA
	printk("Policy zone: %s\n", zone_names[policy_zone]);
#endif
}

/*
 * Helper functions to size the waitqueue hash table.
 * Essentially these want to choose hash table sizes sufficiently
 * large so that collisions trying to wait on pages are rare.
 * But in fact, the number of active page waitqueues on typical
 * systems is ridiculously low, less than 200. So this is even
 * conservative, even though it seems large.
 *
 * The constant PAGES_PER_WAITQUEUE specifies the ratio of pages to
 * waitqueues, i.e. the size of the waitq table given the number of pages.
 */
#define PAGES_PER_WAITQUEUE	256

#ifndef CONFIG_MEMORY_HOTPLUG
static inline unsigned long wait_table_hash_nr_entries(unsigned long pages)
{
	unsigned long size = 1;

	pages /= PAGES_PER_WAITQUEUE;

	while (size < pages)
		size <<= 1;

	/*
	 * Once we have dozens or even hundreds of threads sleeping
	 * on IO we've got bigger problems than wait queue collision.
	 * Limit the size of the wait table to a reasonable size.
	 */
	size = min(size, 4096UL);

	return max(size, 4UL);
}
#else
/*
 * A zone's size might be changed by hot-add, so it is not possible to determine
 * a suitable size for its wait_table.  So we use the maximum size now.
 *
 * The max wait table size = 4096 x sizeof(wait_queue_head_t).   ie:
 *
 *    i386 (preemption config)    : 4096 x 16 = 64Kbyte.
 *    ia64, x86-64 (no preemption): 4096 x 20 = 80Kbyte.
 *    ia64, x86-64 (preemption)   : 4096 x 24 = 96Kbyte.
 *
 * The maximum entries are prepared when a zone's memory is (512K + 256) pages
 * or more by the traditional way. (See above).  It equals:
 *
 *    i386, x86-64, powerpc(4K page size) : =  ( 2G + 1M)byte.
 *    ia64(16K page size)                 : =  ( 8G + 4M)byte.
 *    powerpc (64K page size)             : =  (32G +16M)byte.
 */
static inline unsigned long wait_table_hash_nr_entries(unsigned long pages)
{
	return 4096UL;
}
#endif

/*
 * This is an integer logarithm so that shifts can be used later
 * to extract the more random high bits from the multiplicative
 * hash function before the remainder is taken.
 */
static inline unsigned long wait_table_bits(unsigned long size)
{
	return ffz(~size);
}

#define LONG_ALIGN(x) (((x)+(sizeof(long))-1)&~((sizeof(long))-1))

/*
 * Check if a pageblock contains reserved pages
 */
static int pageblock_is_reserved(unsigned long start_pfn, unsigned long end_pfn)
{
	unsigned long pfn;

	for (pfn = start_pfn; pfn < end_pfn; pfn++) {
		if (!pfn_valid_within(pfn) || PageReserved(pfn_to_page(pfn)))
			return 1;
	}
	return 0;
}

/*
 * Mark a number of pageblocks as MIGRATE_RESERVE. The number
 * of blocks reserved is based on min_wmark_pages(zone). The memory within
 * the reserve will tend to store contiguous free pages. Setting min_free_kbytes
 * higher will lead to a bigger reserve which will get freed as contiguous
 * blocks as reclaim kicks in
 */
static void setup_zone_migrate_reserve(struct zone *zone)
{
	unsigned long start_pfn, pfn, end_pfn, block_end_pfn;
	struct page *page;
	unsigned long block_migratetype;
	int reserve;

	/*
	 * Get the start pfn, end pfn and the number of blocks to reserve
	 * We have to be careful to be aligned to pageblock_nr_pages to
	 * make sure that we always check pfn_valid for the first page in
	 * the block.
	 */
	start_pfn = zone->zone_start_pfn;
	end_pfn = start_pfn + zone->spanned_pages;
	start_pfn = roundup(start_pfn, pageblock_nr_pages);
	reserve = roundup(min_wmark_pages(zone), pageblock_nr_pages) >>
							pageblock_order;

	/*
	 * Reserve blocks are generally in place to help high-order atomic
	 * allocations that are short-lived. A min_free_kbytes value that
	 * would result in more than 2 reserve blocks for atomic allocations
	 * is assumed to be in place to help anti-fragmentation for the
	 * future allocation of hugepages at runtime.
	 */
	reserve = min(2, reserve);

	for (pfn = start_pfn; pfn < end_pfn; pfn += pageblock_nr_pages) {
		if (!pfn_valid(pfn))
			continue;
		page = pfn_to_page(pfn);

		/* Watch out for overlapping nodes */
		if (page_to_nid(page) != zone_to_nid(zone))
			continue;

		block_migratetype = get_pageblock_migratetype(page);

		/* Only test what is necessary when the reserves are not met */
		if (reserve > 0) {
			/*
			 * Blocks with reserved pages will never free, skip
			 * them.
			 */
			block_end_pfn = min(pfn + pageblock_nr_pages, end_pfn);
			if (pageblock_is_reserved(pfn, block_end_pfn))
				continue;

			/* If this block is reserved, account for it */
			if (block_migratetype == MIGRATE_RESERVE) {
				reserve--;
				continue;
			}

			/* Suitable for reserving if this block is movable */
			if (block_migratetype == MIGRATE_MOVABLE) {
				set_pageblock_migratetype(page,
							MIGRATE_RESERVE);
				move_freepages_block(zone, page,
							MIGRATE_RESERVE);
				reserve--;
				continue;
			}
		}

		/*
		 * If the reserve is met and this is a previous reserved block,
		 * take it back
		 */
		if (block_migratetype == MIGRATE_RESERVE) {
			set_pageblock_migratetype(page, MIGRATE_MOVABLE);
			move_freepages_block(zone, page, MIGRATE_MOVABLE);
		}
	}
}

/*
 * Initially all pages are reserved - free ones are freed
 * up by free_all_bootmem() once the early boot process is
 * done. Non-atomic initialization, single-pass.
 */
void __meminit memmap_init_zone(unsigned long size, int nid, unsigned long zone,
		unsigned long start_pfn, enum memmap_context context)
{
	struct page *page;
	unsigned long end_pfn = start_pfn + size;
	unsigned long pfn;
	struct zone *z;

	if (highest_memmap_pfn < end_pfn - 1)
		highest_memmap_pfn = end_pfn - 1;

	z = &NODE_DATA(nid)->node_zones[zone];
	for (pfn = start_pfn; pfn < end_pfn; pfn++) {
		/*
		 * There can be holes in boot-time mem_map[]s
		 * handed to this function.  They do not
		 * exist on hotplugged memory.
		 */
		if (context == MEMMAP_EARLY) {
			if (!early_pfn_valid(pfn))
				continue;
			if (!early_pfn_in_nid(pfn, nid))
				continue;
		}
		page = pfn_to_page(pfn);
		set_page_links(page, zone, nid, pfn);
		mminit_verify_page_links(page, zone, nid, pfn);
		init_page_count(page);
		reset_page_mapcount(page);
		SetPageReserved(page);
		/*
		 * Mark the block movable so that blocks are reserved for
		 * movable at startup. This will force kernel allocations
		 * to reserve their blocks rather than leaking throughout
		 * the address space during boot when many long-lived
		 * kernel allocations are made. Later some blocks near
		 * the start are marked MIGRATE_RESERVE by
		 * setup_zone_migrate_reserve()
		 *
		 * bitmap is created for zone's valid pfn range. but memmap
		 * can be created for invalid pages (for alignment)
		 * check here not to call set_pageblock_migratetype() against
		 * pfn out of zone.
		 */
		if ((z->zone_start_pfn <= pfn)
		    && (pfn < z->zone_start_pfn + z->spanned_pages)
		    && !(pfn & (pageblock_nr_pages - 1)))
			set_pageblock_migratetype(page, MIGRATE_MOVABLE);

		INIT_LIST_HEAD(&page->lru);
#ifdef WANT_PAGE_VIRTUAL
		/* The shift won't overflow because ZONE_NORMAL is below 4G. */
		if (!is_highmem_idx(zone))
			set_page_address(page, __va(pfn << PAGE_SHIFT));
#endif
	}
}

static void __meminit zone_init_free_lists(struct zone *zone)
{
	int order, t;
	for_each_migratetype_order(order, t) {
		INIT_LIST_HEAD(&zone->free_area[order].free_list[t]);
		zone->free_area[order].nr_free = 0;
	}
}

#ifndef __HAVE_ARCH_MEMMAP_INIT
#define memmap_init(size, nid, zone, start_pfn) \
	memmap_init_zone((size), (nid), (zone), (start_pfn), MEMMAP_EARLY)
#endif

static int __meminit zone_batchsize(struct zone *zone)
{
#ifdef CONFIG_MMU
	int batch;

	/*
	 * The per-cpu-pages pools are set to around 1000th of the
	 * size of the zone.  But no more than 1/2 of a meg.
	 *
	 * OK, so we don't know how big the cache is.  So guess.
	 */
	batch = zone->present_pages / 1024;
	if (batch * PAGE_SIZE > 512 * 1024)
		batch = (512 * 1024) / PAGE_SIZE;
	batch /= 4;		/* We effectively *= 4 below */
	if (batch < 1)
		batch = 1;

	/*
	 * Clamp the batch to a 2^n - 1 value. Having a power
	 * of 2 value was found to be more likely to have
	 * suboptimal cache aliasing properties in some cases.
	 *
	 * For example if 2 tasks are alternately allocating
	 * batches of pages, one task can end up with a lot
	 * of pages of one half of the possible page colors
	 * and the other with pages of the other colors.
	 */
	batch = rounddown_pow_of_two(batch + batch/2) - 1;

	return batch;

#else
	/* The deferral and batching of frees should be suppressed under NOMMU
	 * conditions.
	 *
	 * The problem is that NOMMU needs to be able to allocate large chunks
	 * of contiguous memory as there's no hardware page translation to
	 * assemble apparent contiguous memory from discontiguous pages.
	 *
	 * Queueing large contiguous runs of pages for batching, however,
	 * causes the pages to actually be freed in smaller chunks.  As there
	 * can be a significant delay between the individual batches being
	 * recycled, this leads to the once large chunks of space being
	 * fragmented and becoming unavailable for high-order allocations.
	 */
	return 0;
#endif
}

static void setup_pageset(struct per_cpu_pageset *p, unsigned long batch)
{
	struct per_cpu_pages *pcp;
	int migratetype;

	memset(p, 0, sizeof(*p));

	pcp = &p->pcp;
	pcp->count = 0;
	pcp->high = 6 * batch;
	pcp->batch = max(1UL, 1 * batch);
	for (migratetype = 0; migratetype < MIGRATE_PCPTYPES; migratetype++)
		INIT_LIST_HEAD(&pcp->lists[migratetype]);
}

/*
 * setup_pagelist_highmark() sets the high water mark for hot per_cpu_pagelist
 * to the value high for the pageset p.
 */

static void setup_pagelist_highmark(struct per_cpu_pageset *p,
				unsigned long high)
{
	struct per_cpu_pages *pcp;

	pcp = &p->pcp;
	pcp->high = high;
	pcp->batch = max(1UL, high/4);
	if ((high/4) > (PAGE_SHIFT * 8))
		pcp->batch = PAGE_SHIFT * 8;
}

static void __meminit setup_zone_pageset(struct zone *zone)
{
	int cpu;

	zone->pageset = alloc_percpu(struct per_cpu_pageset);

	for_each_possible_cpu(cpu) {
		struct per_cpu_pageset *pcp = per_cpu_ptr(zone->pageset, cpu);

		setup_pageset(pcp, zone_batchsize(zone));

		if (percpu_pagelist_fraction)
			setup_pagelist_highmark(pcp,
				(zone->present_pages /
					percpu_pagelist_fraction));
	}
}

/*
 * Allocate per cpu pagesets and initialize them.
 * Before this call only boot pagesets were available.
 */
void __init setup_per_cpu_pageset(void)
{
	struct zone *zone;

	for_each_populated_zone(zone)
		setup_zone_pageset(zone);
}

static noinline __init_refok
int zone_wait_table_init(struct zone *zone, unsigned long zone_size_pages)
{
	int i;
	struct pglist_data *pgdat = zone->zone_pgdat;
	size_t alloc_size;

	/*
	 * The per-page waitqueue mechanism uses hashed waitqueues
	 * per zone.
	 */
	zone->wait_table_hash_nr_entries =
		 wait_table_hash_nr_entries(zone_size_pages);
	zone->wait_table_bits =
		wait_table_bits(zone->wait_table_hash_nr_entries);
	alloc_size = zone->wait_table_hash_nr_entries
					* sizeof(wait_queue_head_t);

	if (!slab_is_available()) {
		zone->wait_table = (wait_queue_head_t *)
			alloc_bootmem_node_nopanic(pgdat, alloc_size);
	} else {
		/*
		 * This case means that a zone whose size was 0 gets new memory
		 * via memory hot-add.
		 * But it may be the case that a new node was hot-added.  In
		 * this case vmalloc() will not be able to use this new node's
		 * memory - this wait_table must be initialized to use this new
		 * node itself as well.
		 * To use this new node's memory, further consideration will be
		 * necessary.
		 */
		zone->wait_table = vmalloc(alloc_size);
	}
	if (!zone->wait_table)
		return -ENOMEM;

	for(i = 0; i < zone->wait_table_hash_nr_entries; ++i)
		init_waitqueue_head(zone->wait_table + i);

	return 0;
}

static __meminit void zone_pcp_init(struct zone *zone)
{
	/*
	 * per cpu subsystem is not up at this point. The following code
	 * relies on the ability of the linker to provide the
	 * offset of a (static) per cpu variable into the per cpu area.
	 */
	zone->pageset = &boot_pageset;

	if (zone->present_pages)
		printk(KERN_DEBUG "  %s zone: %lu pages, LIFO batch:%u\n",
			zone->name, zone->present_pages,
					 zone_batchsize(zone));
}

int __meminit init_currently_empty_zone(struct zone *zone,
					unsigned long zone_start_pfn,
					unsigned long size,
					enum memmap_context context)
{
	struct pglist_data *pgdat = zone->zone_pgdat;
	int ret;
	ret = zone_wait_table_init(zone, size);
	if (ret)
		return ret;
	pgdat->nr_zones = zone_idx(zone) + 1;

	zone->zone_start_pfn = zone_start_pfn;

	mminit_dprintk(MMINIT_TRACE, "memmap_init",
			"Initialising map node %d zone %lu pfns %lu -> %lu\n",
			pgdat->node_id,
			(unsigned long)zone_idx(zone),
			zone_start_pfn, (zone_start_pfn + size));

	zone_init_free_lists(zone);

	return 0;
}

#ifdef CONFIG_HAVE_MEMBLOCK_NODE_MAP
#ifndef CONFIG_HAVE_ARCH_EARLY_PFN_TO_NID
/*
 * Required by SPARSEMEM. Given a PFN, return what node the PFN is on.
 * Architectures may implement their own version but if add_active_range()
 * was used and there are no special requirements, this is a convenient
 * alternative
 */
int __meminit __early_pfn_to_nid(unsigned long pfn)
{
	unsigned long start_pfn, end_pfn;
	int i, nid;

	for_each_mem_pfn_range(i, MAX_NUMNODES, &start_pfn, &end_pfn, &nid)
		if (start_pfn <= pfn && pfn < end_pfn)
			return nid;
	/* This is a memory hole */
	return -1;
}
#endif /* CONFIG_HAVE_ARCH_EARLY_PFN_TO_NID */

int __meminit early_pfn_to_nid(unsigned long pfn)
{
	int nid;

	nid = __early_pfn_to_nid(pfn);
	if (nid >= 0)
		return nid;
	/* just returns 0 */
	return 0;
}

#ifdef CONFIG_NODES_SPAN_OTHER_NODES
bool __meminit early_pfn_in_nid(unsigned long pfn, int node)
{
	int nid;

	nid = __early_pfn_to_nid(pfn);
	if (nid >= 0 && nid != node)
		return false;
	return true;
}
#endif

/**
 * free_bootmem_with_active_regions - Call free_bootmem_node for each active range
 * @nid: The node to free memory on. If MAX_NUMNODES, all nodes are freed.
 * @max_low_pfn: The highest PFN that will be passed to free_bootmem_node
 *
 * If an architecture guarantees that all ranges registered with
 * add_active_ranges() contain no holes and may be freed, this
 * this function may be used instead of calling free_bootmem() manually.
 */
void __init free_bootmem_with_active_regions(int nid, unsigned long max_low_pfn)
{
	unsigned long start_pfn, end_pfn;
	int i, this_nid;

	for_each_mem_pfn_range(i, nid, &start_pfn, &end_pfn, &this_nid) {
		start_pfn = min(start_pfn, max_low_pfn);
		end_pfn = min(end_pfn, max_low_pfn);

		if (start_pfn < end_pfn)
			free_bootmem_node(NODE_DATA(this_nid),
					  PFN_PHYS(start_pfn),
					  (end_pfn - start_pfn) << PAGE_SHIFT);
	}
}

/**
 * sparse_memory_present_with_active_regions - Call memory_present for each active range
 * @nid: The node to call memory_present for. If MAX_NUMNODES, all nodes will be used.
 *
 * If an architecture guarantees that all ranges registered with
 * add_active_ranges() contain no holes and may be freed, this
 * function may be used instead of calling memory_present() manually.
 */
void __init sparse_memory_present_with_active_regions(int nid)
{
	unsigned long start_pfn, end_pfn;
	int i, this_nid;

	for_each_mem_pfn_range(i, nid, &start_pfn, &end_pfn, &this_nid)
		memory_present(this_nid, start_pfn, end_pfn);
}

/**
 * get_pfn_range_for_nid - Return the start and end page frames for a node
 * @nid: The nid to return the range for. If MAX_NUMNODES, the min and max PFN are returned.
 * @start_pfn: Passed by reference. On return, it will have the node start_pfn.
 * @end_pfn: Passed by reference. On return, it will have the node end_pfn.
 *
 * It returns the start and end page frame of a node based on information
 * provided by an arch calling add_active_range(). If called for a node
 * with no available memory, a warning is printed and the start and end
 * PFNs will be 0.
 */
void __meminit get_pfn_range_for_nid(unsigned int nid,
			unsigned long *start_pfn, unsigned long *end_pfn)
{
	unsigned long this_start_pfn, this_end_pfn;
	int i;

	*start_pfn = -1UL;
	*end_pfn = 0;

	for_each_mem_pfn_range(i, nid, &this_start_pfn, &this_end_pfn, NULL) {
		*start_pfn = min(*start_pfn, this_start_pfn);
		*end_pfn = max(*end_pfn, this_end_pfn);
	}

	if (*start_pfn == -1UL)
		*start_pfn = 0;
}

/*
 * This finds a zone that can be used for ZONE_MOVABLE pages. The
 * assumption is made that zones within a node are ordered in monotonic
 * increasing memory addresses so that the "highest" populated zone is used
 */
static void __init find_usable_zone_for_movable(void)
{
	int zone_index;
	for (zone_index = MAX_NR_ZONES - 1; zone_index >= 0; zone_index--) {
		if (zone_index == ZONE_MOVABLE)
			continue;

		if (arch_zone_highest_possible_pfn[zone_index] >
				arch_zone_lowest_possible_pfn[zone_index])
			break;
	}

	VM_BUG_ON(zone_index == -1);
	movable_zone = zone_index;
}

/*
 * The zone ranges provided by the architecture do not include ZONE_MOVABLE
 * because it is sized independent of architecture. Unlike the other zones,
 * the starting point for ZONE_MOVABLE is not fixed. It may be different
 * in each node depending on the size of each node and how evenly kernelcore
 * is distributed. This helper function adjusts the zone ranges
 * provided by the architecture for a given node by using the end of the
 * highest usable zone for ZONE_MOVABLE. This preserves the assumption that
 * zones within a node are in order of monotonic increases memory addresses
 */
static void __meminit adjust_zone_range_for_zone_movable(int nid,
					unsigned long zone_type,
					unsigned long node_start_pfn,
					unsigned long node_end_pfn,
					unsigned long *zone_start_pfn,
					unsigned long *zone_end_pfn)
{
	/* Only adjust if ZONE_MOVABLE is on this node */
	if (zone_movable_pfn[nid]) {
		/* Size ZONE_MOVABLE */
		if (zone_type == ZONE_MOVABLE) {
			*zone_start_pfn = zone_movable_pfn[nid];
			*zone_end_pfn = min(node_end_pfn,
				arch_zone_highest_possible_pfn[movable_zone]);

		/* Adjust for ZONE_MOVABLE starting within this range */
		} else if (*zone_start_pfn < zone_movable_pfn[nid] &&
				*zone_end_pfn > zone_movable_pfn[nid]) {
			*zone_end_pfn = zone_movable_pfn[nid];

		/* Check if this whole range is within ZONE_MOVABLE */
		} else if (*zone_start_pfn >= zone_movable_pfn[nid])
			*zone_start_pfn = *zone_end_pfn;
	}
}

/*
 * Return the number of pages a zone spans in a node, including holes
 * present_pages = zone_spanned_pages_in_node() - zone_absent_pages_in_node()
 */
static unsigned long __meminit zone_spanned_pages_in_node(int nid,
					unsigned long zone_type,
					unsigned long *ignored)
{
	unsigned long node_start_pfn, node_end_pfn;
	unsigned long zone_start_pfn, zone_end_pfn;

	/* Get the start and end of the node and zone */
	get_pfn_range_for_nid(nid, &node_start_pfn, &node_end_pfn);
	zone_start_pfn = arch_zone_lowest_possible_pfn[zone_type];
	zone_end_pfn = arch_zone_highest_possible_pfn[zone_type];
	adjust_zone_range_for_zone_movable(nid, zone_type,
				node_start_pfn, node_end_pfn,
				&zone_start_pfn, &zone_end_pfn);

	/* Check that this node has pages within the zone's required range */
	if (zone_end_pfn < node_start_pfn || zone_start_pfn > node_end_pfn)
		return 0;

	/* Move the zone boundaries inside the node if necessary */
	zone_end_pfn = min(zone_end_pfn, node_end_pfn);
	zone_start_pfn = max(zone_start_pfn, node_start_pfn);

	/* Return the spanned pages */
	return zone_end_pfn - zone_start_pfn;
}

/*
 * Return the number of holes in a range on a node. If nid is MAX_NUMNODES,
 * then all holes in the requested range will be accounted for.
 */
unsigned long __meminit __absent_pages_in_range(int nid,
				unsigned long range_start_pfn,
				unsigned long range_end_pfn)
{
	unsigned long nr_absent = range_end_pfn - range_start_pfn;
	unsigned long start_pfn, end_pfn;
	int i;

	for_each_mem_pfn_range(i, nid, &start_pfn, &end_pfn, NULL) {
		start_pfn = clamp(start_pfn, range_start_pfn, range_end_pfn);
		end_pfn = clamp(end_pfn, range_start_pfn, range_end_pfn);
		nr_absent -= end_pfn - start_pfn;
	}
	return nr_absent;
}

/**
 * absent_pages_in_range - Return number of page frames in holes within a range
 * @start_pfn: The start PFN to start searching for holes
 * @end_pfn: The end PFN to stop searching for holes
 *
 * It returns the number of pages frames in memory holes within a range.
 */
unsigned long __init absent_pages_in_range(unsigned long start_pfn,
							unsigned long end_pfn)
{
	return __absent_pages_in_range(MAX_NUMNODES, start_pfn, end_pfn);
}

/* Return the number of page frames in holes in a zone on a node */
static unsigned long __meminit zone_absent_pages_in_node(int nid,
					unsigned long zone_type,
					unsigned long *ignored)
{
	unsigned long zone_low = arch_zone_lowest_possible_pfn[zone_type];
	unsigned long zone_high = arch_zone_highest_possible_pfn[zone_type];
	unsigned long node_start_pfn, node_end_pfn;
	unsigned long zone_start_pfn, zone_end_pfn;

	get_pfn_range_for_nid(nid, &node_start_pfn, &node_end_pfn);
	zone_start_pfn = clamp(node_start_pfn, zone_low, zone_high);
	zone_end_pfn = clamp(node_end_pfn, zone_low, zone_high);

	adjust_zone_range_for_zone_movable(nid, zone_type,
			node_start_pfn, node_end_pfn,
			&zone_start_pfn, &zone_end_pfn);
	return __absent_pages_in_range(nid, zone_start_pfn, zone_end_pfn);
}

#else /* CONFIG_HAVE_MEMBLOCK_NODE_MAP */
static inline unsigned long __meminit zone_spanned_pages_in_node(int nid,
					unsigned long zone_type,
					unsigned long *zones_size)
{
	return zones_size[zone_type];
}

static inline unsigned long __meminit zone_absent_pages_in_node(int nid,
						unsigned long zone_type,
						unsigned long *zholes_size)
{
	if (!zholes_size)
		return 0;

	return zholes_size[zone_type];
}

#endif /* CONFIG_HAVE_MEMBLOCK_NODE_MAP */

static void __meminit calculate_node_totalpages(struct pglist_data *pgdat,
		unsigned long *zones_size, unsigned long *zholes_size)
{
	unsigned long realtotalpages, totalpages = 0;
	enum zone_type i;

	for (i = 0; i < MAX_NR_ZONES; i++)
		totalpages += zone_spanned_pages_in_node(pgdat->node_id, i,
								zones_size);
	pgdat->node_spanned_pages = totalpages;

	realtotalpages = totalpages;
	for (i = 0; i < MAX_NR_ZONES; i++)
		realtotalpages -=
			zone_absent_pages_in_node(pgdat->node_id, i,
								zholes_size);
	pgdat->node_present_pages = realtotalpages;
	printk(KERN_DEBUG "On node %d totalpages: %lu\n", pgdat->node_id,
							realtotalpages);
}

#ifndef CONFIG_SPARSEMEM
/*
 * Calculate the size of the zone->blockflags rounded to an unsigned long
 * Start by making sure zonesize is a multiple of pageblock_order by rounding
 * up. Then use 1 NR_PAGEBLOCK_BITS worth of bits per pageblock, finally
 * round what is now in bits to nearest long in bits, then return it in
 * bytes.
 */
static unsigned long __init usemap_size(unsigned long zonesize)
{
	unsigned long usemapsize;

	usemapsize = roundup(zonesize, pageblock_nr_pages);
	usemapsize = usemapsize >> pageblock_order;
	usemapsize *= NR_PAGEBLOCK_BITS;
	usemapsize = roundup(usemapsize, 8 * sizeof(unsigned long));

	return usemapsize / 8;
}

static void __init setup_usemap(struct pglist_data *pgdat,
				struct zone *zone, unsigned long zonesize)
{
	unsigned long usemapsize = usemap_size(zonesize);
	zone->pageblock_flags = NULL;
	if (usemapsize)
		zone->pageblock_flags = alloc_bootmem_node_nopanic(pgdat,
								   usemapsize);
}
#else
static inline void setup_usemap(struct pglist_data *pgdat,
				struct zone *zone, unsigned long zonesize) {}
#endif /* CONFIG_SPARSEMEM */

#ifdef CONFIG_HUGETLB_PAGE_SIZE_VARIABLE

/* Initialise the number of pages represented by NR_PAGEBLOCK_BITS */
void __init set_pageblock_order(void)
{
	unsigned int order;

	/* Check that pageblock_nr_pages has not already been setup */
	if (pageblock_order)
		return;

	if (HPAGE_SHIFT > PAGE_SHIFT)
		order = HUGETLB_PAGE_ORDER;
	else
		order = MAX_ORDER - 1;

	/*
	 * Assume the largest contiguous order of interest is a huge page.
	 * This value may be variable depending on boot parameters on IA64 and
	 * powerpc.
	 */
	pageblock_order = order;
}
#else /* CONFIG_HUGETLB_PAGE_SIZE_VARIABLE */

/*
 * When CONFIG_HUGETLB_PAGE_SIZE_VARIABLE is not set, set_pageblock_order()
 * is unused as pageblock_order is set at compile-time. See
 * include/linux/pageblock-flags.h for the values of pageblock_order based on
 * the kernel config
 */
void __init set_pageblock_order(void)
{
}

#endif /* CONFIG_HUGETLB_PAGE_SIZE_VARIABLE */

/*
 * Set up the zone data structures:
 *   - mark all pages reserved
 *   - mark all memory queues empty
 *   - clear the memory bitmaps
 *
 * NOTE: pgdat should get zeroed by caller.
 */
static void __paginginit free_area_init_core(struct pglist_data *pgdat,
		unsigned long *zones_size, unsigned long *zholes_size)
{
	enum zone_type j;
	int nid = pgdat->node_id;
	unsigned long zone_start_pfn = pgdat->node_start_pfn;
	int ret;

	pgdat_resize_init(pgdat);
	init_waitqueue_head(&pgdat->kswapd_wait);
	init_waitqueue_head(&pgdat->pfmemalloc_wait);
	pgdat_page_cgroup_init(pgdat);

	for (j = 0; j < MAX_NR_ZONES; j++) {
		struct zone *zone = pgdat->node_zones + j;
		unsigned long size, realsize, memmap_pages;

		size = zone_spanned_pages_in_node(nid, j, zones_size);
		realsize = size - zone_absent_pages_in_node(nid, j,
								zholes_size);

		/*
		 * Adjust realsize so that it accounts for how much memory
		 * is used by this zone for memmap. This affects the watermark
		 * and per-cpu initialisations
		 */
		memmap_pages =
			PAGE_ALIGN(size * sizeof(struct page)) >> PAGE_SHIFT;
		if (realsize >= memmap_pages) {
			realsize -= memmap_pages;
			if (memmap_pages)
				printk(KERN_DEBUG
				       "  %s zone: %lu pages used for memmap\n",
				       zone_names[j], memmap_pages);
		} else
			printk(KERN_WARNING
				"  %s zone: %lu pages exceeds realsize %lu\n",
				zone_names[j], memmap_pages, realsize);

		/* Account for reserved pages */
		if (j == 0 && realsize > dma_reserve) {
			realsize -= dma_reserve;
			printk(KERN_DEBUG "  %s zone: %lu pages reserved\n",
					zone_names[0], dma_reserve);
		}

		if (!is_highmem_idx(j))
			nr_kernel_pages += realsize;
		nr_all_pages += realsize;

		zone->spanned_pages = size;
		zone->present_pages = realsize;
#if defined CONFIG_COMPACTION || defined CONFIG_CMA
		zone->compact_cached_free_pfn = zone->zone_start_pfn +
						zone->spanned_pages;
		zone->compact_cached_free_pfn &= ~(pageblock_nr_pages-1);
#endif
#ifdef CONFIG_NUMA
		zone->node = nid;
		zone->min_unmapped_pages = (realsize*sysctl_min_unmapped_ratio)
						/ 100;
		zone->min_slab_pages = (realsize * sysctl_min_slab_ratio) / 100;
#endif
		zone->name = zone_names[j];
		spin_lock_init(&zone->lock);
		spin_lock_init(&zone->lru_lock);
		zone_seqlock_init(zone);
		zone->zone_pgdat = pgdat;

		zone_pcp_init(zone);
		lruvec_init(&zone->lruvec, zone);
		if (!size)
			continue;

		set_pageblock_order();
		setup_usemap(pgdat, zone, size);
		ret = init_currently_empty_zone(zone, zone_start_pfn,
						size, MEMMAP_EARLY);
		BUG_ON(ret);
		memmap_init(size, nid, j, zone_start_pfn);
		zone_start_pfn += size;
	}
}

static void __init_refok alloc_node_mem_map(struct pglist_data *pgdat)
{
	/* Skip empty nodes */
	if (!pgdat->node_spanned_pages)
		return;

#ifdef CONFIG_FLAT_NODE_MEM_MAP
	/* ia64 gets its own node_mem_map, before this, without bootmem */
	if (!pgdat->node_mem_map) {
		unsigned long size, start, end;
		struct page *map;

		/*
		 * The zone's endpoints aren't required to be MAX_ORDER
		 * aligned but the node_mem_map endpoints must be in order
		 * for the buddy allocator to function correctly.
		 */
		start = pgdat->node_start_pfn & ~(MAX_ORDER_NR_PAGES - 1);
		end = pgdat->node_start_pfn + pgdat->node_spanned_pages;
		end = ALIGN(end, MAX_ORDER_NR_PAGES);
		size =  (end - start) * sizeof(struct page);
		map = alloc_remap(pgdat->node_id, size);
		if (!map)
			map = alloc_bootmem_node_nopanic(pgdat, size);
		pgdat->node_mem_map = map + (pgdat->node_start_pfn - start);
	}
#ifndef CONFIG_NEED_MULTIPLE_NODES
	/*
	 * With no DISCONTIG, the global mem_map is just set as node 0's
	 */
	if (pgdat == NODE_DATA(0)) {
		mem_map = NODE_DATA(0)->node_mem_map;
#ifdef CONFIG_HAVE_MEMBLOCK_NODE_MAP
		if (page_to_pfn(mem_map) != pgdat->node_start_pfn)
			mem_map -= (pgdat->node_start_pfn - ARCH_PFN_OFFSET);
#endif /* CONFIG_HAVE_MEMBLOCK_NODE_MAP */
	}
#endif
#endif /* CONFIG_FLAT_NODE_MEM_MAP */
}

void __paginginit free_area_init_node(int nid, unsigned long *zones_size,
		unsigned long node_start_pfn, unsigned long *zholes_size)
{
	pg_data_t *pgdat = NODE_DATA(nid);

	/* pg_data_t should be reset to zero when it's allocated */
	WARN_ON(pgdat->nr_zones || pgdat->classzone_idx);

	pgdat->node_id = nid;
	pgdat->node_start_pfn = node_start_pfn;
	calculate_node_totalpages(pgdat, zones_size, zholes_size);

	alloc_node_mem_map(pgdat);
#ifdef CONFIG_FLAT_NODE_MEM_MAP
	printk(KERN_DEBUG "free_area_init_node: node %d, pgdat %08lx, node_mem_map %08lx\n",
		nid, (unsigned long)pgdat,
		(unsigned long)pgdat->node_mem_map);
#endif

	free_area_init_core(pgdat, zones_size, zholes_size);
}

#ifdef CONFIG_HAVE_MEMBLOCK_NODE_MAP

#if MAX_NUMNODES > 1
/*
 * Figure out the number of possible node ids.
 */
static void __init setup_nr_node_ids(void)
{
	unsigned int node;
	unsigned int highest = 0;

	for_each_node_mask(node, node_possible_map)
		highest = node;
	nr_node_ids = highest + 1;
}
#else
static inline void setup_nr_node_ids(void)
{
}
#endif

/**
 * node_map_pfn_alignment - determine the maximum internode alignment
 *
 * This function should be called after node map is populated and sorted.
 * It calculates the maximum power of two alignment which can distinguish
 * all the nodes.
 *
 * For example, if all nodes are 1GiB and aligned to 1GiB, the return value
 * would indicate 1GiB alignment with (1 << (30 - PAGE_SHIFT)).  If the
 * nodes are shifted by 256MiB, 256MiB.  Note that if only the last node is
 * shifted, 1GiB is enough and this function will indicate so.
 *
 * This is used to test whether pfn -> nid mapping of the chosen memory
 * model has fine enough granularity to avoid incorrect mapping for the
 * populated node map.
 *
 * Returns the determined alignment in pfn's.  0 if there is no alignment
 * requirement (single node).
 */
unsigned long __init node_map_pfn_alignment(void)
{
	unsigned long accl_mask = 0, last_end = 0;
	unsigned long start, end, mask;
	int last_nid = -1;
	int i, nid;

	for_each_mem_pfn_range(i, MAX_NUMNODES, &start, &end, &nid) {
		if (!start || last_nid < 0 || last_nid == nid) {
			last_nid = nid;
			last_end = end;
			continue;
		}

		/*
		 * Start with a mask granular enough to pin-point to the
		 * start pfn and tick off bits one-by-one until it becomes
		 * too coarse to separate the current node from the last.
		 */
		mask = ~((1 << __ffs(start)) - 1);
		while (mask && last_end <= (start & (mask << 1)))
			mask <<= 1;

		/* accumulate all internode masks */
		accl_mask |= mask;
	}

	/* convert mask to number of pages */
	return ~accl_mask + 1;
}

/* Find the lowest pfn for a node */
static unsigned long __init find_min_pfn_for_node(int nid)
{
	unsigned long min_pfn = ULONG_MAX;
	unsigned long start_pfn;
	int i;

	for_each_mem_pfn_range(i, nid, &start_pfn, NULL, NULL)
		min_pfn = min(min_pfn, start_pfn);

	if (min_pfn == ULONG_MAX) {
		printk(KERN_WARNING
			"Could not find start_pfn for node %d\n", nid);
		return 0;
	}

	return min_pfn;
}

/**
 * find_min_pfn_with_active_regions - Find the minimum PFN registered
 *
 * It returns the minimum PFN based on information provided via
 * add_active_range().
 */
unsigned long __init find_min_pfn_with_active_regions(void)
{
	return find_min_pfn_for_node(MAX_NUMNODES);
}

/*
 * early_calculate_totalpages()
 * Sum pages in active regions for movable zone.
 * Populate N_HIGH_MEMORY for calculating usable_nodes.
 */
static unsigned long __init early_calculate_totalpages(void)
{
	unsigned long totalpages = 0;
	unsigned long start_pfn, end_pfn;
	int i, nid;

	for_each_mem_pfn_range(i, MAX_NUMNODES, &start_pfn, &end_pfn, &nid) {
		unsigned long pages = end_pfn - start_pfn;

		totalpages += pages;
		if (pages)
			node_set_state(nid, N_HIGH_MEMORY);
	}
  	return totalpages;
}

/*
 * Find the PFN the Movable zone begins in each node. Kernel memory
 * is spread evenly between nodes as long as the nodes have enough
 * memory. When they don't, some nodes will have more kernelcore than
 * others
 */
static void __init find_zone_movable_pfns_for_nodes(void)
{
	int i, nid;
	unsigned long usable_startpfn;
	unsigned long kernelcore_node, kernelcore_remaining;
	/* save the state before borrow the nodemask */
	nodemask_t saved_node_state = node_states[N_HIGH_MEMORY];
	unsigned long totalpages = early_calculate_totalpages();
	int usable_nodes = nodes_weight(node_states[N_HIGH_MEMORY]);

	/*
	 * If movablecore was specified, calculate what size of
	 * kernelcore that corresponds so that memory usable for
	 * any allocation type is evenly spread. If both kernelcore
	 * and movablecore are specified, then the value of kernelcore
	 * will be used for required_kernelcore if it's greater than
	 * what movablecore would have allowed.
	 */
	if (required_movablecore) {
		unsigned long corepages;

		/*
		 * Round-up so that ZONE_MOVABLE is at least as large as what
		 * was requested by the user
		 */
		required_movablecore =
			roundup(required_movablecore, MAX_ORDER_NR_PAGES);
		corepages = totalpages - required_movablecore;

		required_kernelcore = max(required_kernelcore, corepages);
	}

	/* If kernelcore was not specified, there is no ZONE_MOVABLE */
	if (!required_kernelcore)
		goto out;

	/* usable_startpfn is the lowest possible pfn ZONE_MOVABLE can be at */
	find_usable_zone_for_movable();
	usable_startpfn = arch_zone_lowest_possible_pfn[movable_zone];

restart:
	/* Spread kernelcore memory as evenly as possible throughout nodes */
	kernelcore_node = required_kernelcore / usable_nodes;
	for_each_node_state(nid, N_HIGH_MEMORY) {
		unsigned long start_pfn, end_pfn;

		/*
		 * Recalculate kernelcore_node if the division per node
		 * now exceeds what is necessary to satisfy the requested
		 * amount of memory for the kernel
		 */
		if (required_kernelcore < kernelcore_node)
			kernelcore_node = required_kernelcore / usable_nodes;

		/*
		 * As the map is walked, we track how much memory is usable
		 * by the kernel using kernelcore_remaining. When it is
		 * 0, the rest of the node is usable by ZONE_MOVABLE
		 */
		kernelcore_remaining = kernelcore_node;

		/* Go through each range of PFNs within this node */
		for_each_mem_pfn_range(i, nid, &start_pfn, &end_pfn, NULL) {
			unsigned long size_pages;

			start_pfn = max(start_pfn, zone_movable_pfn[nid]);
			if (start_pfn >= end_pfn)
				continue;

			/* Account for what is only usable for kernelcore */
			if (start_pfn < usable_startpfn) {
				unsigned long kernel_pages;
				kernel_pages = min(end_pfn, usable_startpfn)
								- start_pfn;

				kernelcore_remaining -= min(kernel_pages,
							kernelcore_remaining);
				required_kernelcore -= min(kernel_pages,
							required_kernelcore);

				/* Continue if range is now fully accounted */
				if (end_pfn <= usable_startpfn) {

					/*
					 * Push zone_movable_pfn to the end so
					 * that if we have to rebalance
					 * kernelcore across nodes, we will
					 * not double account here
					 */
					zone_movable_pfn[nid] = end_pfn;
					continue;
				}
				start_pfn = usable_startpfn;
			}

			/*
			 * The usable PFN range for ZONE_MOVABLE is from
			 * start_pfn->end_pfn. Calculate size_pages as the
			 * number of pages used as kernelcore
			 */
			size_pages = end_pfn - start_pfn;
			if (size_pages > kernelcore_remaining)
				size_pages = kernelcore_remaining;
			zone_movable_pfn[nid] = start_pfn + size_pages;

			/*
			 * Some kernelcore has been met, update counts and
			 * break if the kernelcore for this node has been
			 * satisified
			 */
			required_kernelcore -= min(required_kernelcore,
								size_pages);
			kernelcore_remaining -= size_pages;
			if (!kernelcore_remaining)
				break;
		}
	}

	/*
	 * If there is still required_kernelcore, we do another pass with one
	 * less node in the count. This will push zone_movable_pfn[nid] further
	 * along on the nodes that still have memory until kernelcore is
	 * satisified
	 */
	usable_nodes--;
	if (usable_nodes && required_kernelcore > usable_nodes)
		goto restart;

	/* Align start of ZONE_MOVABLE on all nids to MAX_ORDER_NR_PAGES */
	for (nid = 0; nid < MAX_NUMNODES; nid++)
		zone_movable_pfn[nid] =
			roundup(zone_movable_pfn[nid], MAX_ORDER_NR_PAGES);

out:
	/* restore the node_state */
	node_states[N_HIGH_MEMORY] = saved_node_state;
}

/* Any regular memory on that node ? */
static void __init check_for_regular_memory(pg_data_t *pgdat)
{
#ifdef CONFIG_HIGHMEM
	enum zone_type zone_type;

	for (zone_type = 0; zone_type <= ZONE_NORMAL; zone_type++) {
		struct zone *zone = &pgdat->node_zones[zone_type];
		if (zone->present_pages) {
			node_set_state(zone_to_nid(zone), N_NORMAL_MEMORY);
			break;
		}
	}
#endif
}

/**
 * free_area_init_nodes - Initialise all pg_data_t and zone data
 * @max_zone_pfn: an array of max PFNs for each zone
 *
 * This will call free_area_init_node() for each active node in the system.
 * Using the page ranges provided by add_active_range(), the size of each
 * zone in each node and their holes is calculated. If the maximum PFN
 * between two adjacent zones match, it is assumed that the zone is empty.
 * For example, if arch_max_dma_pfn == arch_max_dma32_pfn, it is assumed
 * that arch_max_dma32_pfn has no pages. It is also assumed that a zone
 * starts where the previous one ended. For example, ZONE_DMA32 starts
 * at arch_max_dma_pfn.
 */
void __init free_area_init_nodes(unsigned long *max_zone_pfn)
{
	unsigned long start_pfn, end_pfn;
	int i, nid;

	/* Record where the zone boundaries are */
	memset(arch_zone_lowest_possible_pfn, 0,
				sizeof(arch_zone_lowest_possible_pfn));
	memset(arch_zone_highest_possible_pfn, 0,
				sizeof(arch_zone_highest_possible_pfn));
	arch_zone_lowest_possible_pfn[0] = find_min_pfn_with_active_regions();
	arch_zone_highest_possible_pfn[0] = max_zone_pfn[0];
	for (i = 1; i < MAX_NR_ZONES; i++) {
		if (i == ZONE_MOVABLE)
			continue;
		arch_zone_lowest_possible_pfn[i] =
			arch_zone_highest_possible_pfn[i-1];
		arch_zone_highest_possible_pfn[i] =
			max(max_zone_pfn[i], arch_zone_lowest_possible_pfn[i]);
	}
	arch_zone_lowest_possible_pfn[ZONE_MOVABLE] = 0;
	arch_zone_highest_possible_pfn[ZONE_MOVABLE] = 0;

	/* Find the PFNs that ZONE_MOVABLE begins at in each node */
	memset(zone_movable_pfn, 0, sizeof(zone_movable_pfn));
	find_zone_movable_pfns_for_nodes();

	/* Print out the zone ranges */
	printk("Zone ranges:\n");
	for (i = 0; i < MAX_NR_ZONES; i++) {
		if (i == ZONE_MOVABLE)
			continue;
		printk(KERN_CONT "  %-8s ", zone_names[i]);
		if (arch_zone_lowest_possible_pfn[i] ==
				arch_zone_highest_possible_pfn[i])
			printk(KERN_CONT "empty\n");
		else
			printk(KERN_CONT "[mem %0#10lx-%0#10lx]\n",
				arch_zone_lowest_possible_pfn[i] << PAGE_SHIFT,
				(arch_zone_highest_possible_pfn[i]
					<< PAGE_SHIFT) - 1);
	}

	/* Print out the PFNs ZONE_MOVABLE begins at in each node */
	printk("Movable zone start for each node\n");
	for (i = 0; i < MAX_NUMNODES; i++) {
		if (zone_movable_pfn[i])
			printk("  Node %d: %#010lx\n", i,
			       zone_movable_pfn[i] << PAGE_SHIFT);
	}

	/* Print out the early_node_map[] */
	printk("Early memory node ranges\n");
	for_each_mem_pfn_range(i, MAX_NUMNODES, &start_pfn, &end_pfn, &nid)
		printk("  node %3d: [mem %#010lx-%#010lx]\n", nid,
		       start_pfn << PAGE_SHIFT, (end_pfn << PAGE_SHIFT) - 1);

	/* Initialise every node */
	mminit_verify_pageflags_layout();
	setup_nr_node_ids();
	for_each_online_node(nid) {
		pg_data_t *pgdat = NODE_DATA(nid);
		free_area_init_node(nid, NULL,
				find_min_pfn_for_node(nid), NULL);

		/* Any memory on that node */
		if (pgdat->node_present_pages)
			node_set_state(nid, N_HIGH_MEMORY);
		check_for_regular_memory(pgdat);
	}
}

static int __init cmdline_parse_core(char *p, unsigned long *core)
{
	unsigned long long coremem;
	if (!p)
		return -EINVAL;

	coremem = memparse(p, &p);
	*core = coremem >> PAGE_SHIFT;

	/* Paranoid check that UL is enough for the coremem value */
	WARN_ON((coremem >> PAGE_SHIFT) > ULONG_MAX);

	return 0;
}

/*
 * kernelcore=size sets the amount of memory for use for allocations that
 * cannot be reclaimed or migrated.
 */
static int __init cmdline_parse_kernelcore(char *p)
{
	return cmdline_parse_core(p, &required_kernelcore);
}

/*
 * movablecore=size sets the amount of memory for use for allocations that
 * can be reclaimed or migrated.
 */
static int __init cmdline_parse_movablecore(char *p)
{
	return cmdline_parse_core(p, &required_movablecore);
}

early_param("kernelcore", cmdline_parse_kernelcore);
early_param("movablecore", cmdline_parse_movablecore);

#endif /* CONFIG_HAVE_MEMBLOCK_NODE_MAP */

/**
 * set_dma_reserve - set the specified number of pages reserved in the first zone
 * @new_dma_reserve: The number of pages to mark reserved
 *
 * The per-cpu batchsize and zone watermarks are determined by present_pages.
 * In the DMA zone, a significant percentage may be consumed by kernel image
 * and other unfreeable allocations which can skew the watermarks badly. This
 * function may optionally be used to account for unfreeable pages in the
 * first zone (e.g., ZONE_DMA). The effect will be lower watermarks and
 * smaller per-cpu batchsize.
 */
void __init set_dma_reserve(unsigned long new_dma_reserve)
{
	dma_reserve = new_dma_reserve;
}

void __init free_area_init(unsigned long *zones_size)
{
	free_area_init_node(0, zones_size,
			__pa(PAGE_OFFSET) >> PAGE_SHIFT, NULL);
}

static int page_alloc_cpu_notify(struct notifier_block *self,
				 unsigned long action, void *hcpu)
{
	int cpu = (unsigned long)hcpu;

	if (action == CPU_DEAD || action == CPU_DEAD_FROZEN) {
		lru_add_drain_cpu(cpu);
		drain_pages(cpu);

		/*
		 * Spill the event counters of the dead processor
		 * into the current processors event counters.
		 * This artificially elevates the count of the current
		 * processor.
		 */
		vm_events_fold_cpu(cpu);

		/*
		 * Zero the differential counters of the dead processor
		 * so that the vm statistics are consistent.
		 *
		 * This is only okay since the processor is dead and cannot
		 * race with what we are doing.
		 */
		refresh_cpu_vm_stats(cpu);
	}
	return NOTIFY_OK;
}

void __init page_alloc_init(void)
{
	hotcpu_notifier(page_alloc_cpu_notify, 0);
}

/*
 * calculate_totalreserve_pages - called when sysctl_lower_zone_reserve_ratio
 *	or min_free_kbytes changes.
 */
static void calculate_totalreserve_pages(void)
{
	struct pglist_data *pgdat;
	unsigned long reserve_pages = 0;
	enum zone_type i, j;

	for_each_online_pgdat(pgdat) {
		for (i = 0; i < MAX_NR_ZONES; i++) {
			struct zone *zone = pgdat->node_zones + i;
			unsigned long max = 0;

			/* Find valid and maximum lowmem_reserve in the zone */
			for (j = i; j < MAX_NR_ZONES; j++) {
				if (zone->lowmem_reserve[j] > max)
					max = zone->lowmem_reserve[j];
			}

			/* we treat the high watermark as reserved pages. */
			max += high_wmark_pages(zone);

			if (max > zone->present_pages)
				max = zone->present_pages;
			reserve_pages += max;
			/*
			 * Lowmem reserves are not available to
			 * GFP_HIGHUSER page cache allocations and
			 * kswapd tries to balance zones to their high
			 * watermark.  As a result, neither should be
			 * regarded as dirtyable memory, to prevent a
			 * situation where reclaim has to clean pages
			 * in order to balance the zones.
			 */
			zone->dirty_balance_reserve = max;
		}
	}
	dirty_balance_reserve = reserve_pages;
	totalreserve_pages = reserve_pages;
}

/*
 * setup_per_zone_lowmem_reserve - called whenever
 *	sysctl_lower_zone_reserve_ratio changes.  Ensures that each zone
 *	has a correct pages reserved value, so an adequate number of
 *	pages are left in the zone after a successful __alloc_pages().
 */
static void setup_per_zone_lowmem_reserve(void)
{
	struct pglist_data *pgdat;
	enum zone_type j, idx;

	for_each_online_pgdat(pgdat) {
		for (j = 0; j < MAX_NR_ZONES; j++) {
			struct zone *zone = pgdat->node_zones + j;
			unsigned long present_pages = zone->present_pages;

			zone->lowmem_reserve[j] = 0;

			idx = j;
			while (idx) {
				struct zone *lower_zone;

				idx--;

				if (sysctl_lowmem_reserve_ratio[idx] < 1)
					sysctl_lowmem_reserve_ratio[idx] = 1;

				lower_zone = pgdat->node_zones + idx;
				lower_zone->lowmem_reserve[j] = present_pages /
					sysctl_lowmem_reserve_ratio[idx];
				present_pages += lower_zone->present_pages;
			}
		}
	}

	/* update totalreserve_pages */
	calculate_totalreserve_pages();
}

static void __setup_per_zone_wmarks(void)
{
	unsigned long pages_min = min_free_kbytes >> (PAGE_SHIFT - 10);
	unsigned long lowmem_pages = 0;
	struct zone *zone;
	unsigned long flags;

	/* Calculate total number of !ZONE_HIGHMEM pages */
	for_each_zone(zone) {
		if (!is_highmem(zone))
			lowmem_pages += zone->present_pages;
	}

	for_each_zone(zone) {
		u64 tmp;

		spin_lock_irqsave(&zone->lock, flags);
		tmp = (u64)pages_min * zone->present_pages;
		do_div(tmp, lowmem_pages);
		if (is_highmem(zone)) {
			/*
			 * __GFP_HIGH and PF_MEMALLOC allocations usually don't
			 * need highmem pages, so cap pages_min to a small
			 * value here.
			 *
			 * The WMARK_HIGH-WMARK_LOW and (WMARK_LOW-WMARK_MIN)
			 * deltas controls asynch page reclaim, and so should
			 * not be capped for highmem.
			 */
			int min_pages;

			min_pages = zone->present_pages / 1024;
			if (min_pages < SWAP_CLUSTER_MAX)
				min_pages = SWAP_CLUSTER_MAX;
			if (min_pages > 128)
				min_pages = 128;
			zone->watermark[WMARK_MIN] = min_pages;
		} else {
			/*
			 * If it's a lowmem zone, reserve a number of pages
			 * proportionate to the zone's size.
			 */
			zone->watermark[WMARK_MIN] = tmp;
		}

		zone->watermark[WMARK_LOW]  = min_wmark_pages(zone) + (tmp >> 2);
		zone->watermark[WMARK_HIGH] = min_wmark_pages(zone) + (tmp >> 1);

		zone->watermark[WMARK_MIN] += cma_wmark_pages(zone);
		zone->watermark[WMARK_LOW] += cma_wmark_pages(zone);
		zone->watermark[WMARK_HIGH] += cma_wmark_pages(zone);

		setup_zone_migrate_reserve(zone);
		spin_unlock_irqrestore(&zone->lock, flags);
	}

	/* update totalreserve_pages */
	calculate_totalreserve_pages();
}

/**
 * setup_per_zone_wmarks - called when min_free_kbytes changes
 * or when memory is hot-{added|removed}
 *
 * Ensures that the watermark[min,low,high] values for each zone are set
 * correctly with respect to min_free_kbytes.
 */
void setup_per_zone_wmarks(void)
{
	mutex_lock(&zonelists_mutex);
	__setup_per_zone_wmarks();
	mutex_unlock(&zonelists_mutex);
}

/*
 * The inactive anon list should be small enough that the VM never has to
 * do too much work, but large enough that each inactive page has a chance
 * to be referenced again before it is swapped out.
 *
 * The inactive_anon ratio is the target ratio of ACTIVE_ANON to
 * INACTIVE_ANON pages on this zone's LRU, maintained by the
 * pageout code. A zone->inactive_ratio of 3 means 3:1 or 25% of
 * the anonymous pages are kept on the inactive list.
 *
 * total     target    max
 * memory    ratio     inactive anon
 * -------------------------------------
 *   10MB       1         5MB
 *  100MB       1        50MB
 *    1GB       3       250MB
 *   10GB      10       0.9GB
 *  100GB      31         3GB
 *    1TB     101        10GB
 *   10TB     320        32GB
 */
static void __meminit calculate_zone_inactive_ratio(struct zone *zone)
{
	unsigned int gb, ratio;

	/* Zone size in gigabytes */
	gb = zone->present_pages >> (30 - PAGE_SHIFT);
	if (gb)
		ratio = int_sqrt(10 * gb);
	else
		ratio = 1;

	zone->inactive_ratio = ratio;
}

static void __meminit setup_per_zone_inactive_ratio(void)
{
	struct zone *zone;

	for_each_zone(zone)
		calculate_zone_inactive_ratio(zone);
}

/*
 * Initialise min_free_kbytes.
 *
 * For small machines we want it small (128k min).  For large machines
 * we want it large (64MB max).  But it is not linear, because network
 * bandwidth does not increase linearly with machine size.  We use
 *
 * 	min_free_kbytes = 4 * sqrt(lowmem_kbytes), for better accuracy:
 *	min_free_kbytes = sqrt(lowmem_kbytes * 16)
 *
 * which yields
 *
 * 16MB:	512k
 * 32MB:	724k
 * 64MB:	1024k
 * 128MB:	1448k
 * 256MB:	2048k
 * 512MB:	2896k
 * 1024MB:	4096k
 * 2048MB:	5792k
 * 4096MB:	8192k
 * 8192MB:	11584k
 * 16384MB:	16384k
 */
int __meminit init_per_zone_wmark_min(void)
{
	unsigned long lowmem_kbytes;

	lowmem_kbytes = nr_free_buffer_pages() * (PAGE_SIZE >> 10);

	min_free_kbytes = int_sqrt(lowmem_kbytes * 16);
	if (min_free_kbytes < 128)
		min_free_kbytes = 128;
	if (min_free_kbytes > 65536)
		min_free_kbytes = 65536;
	setup_per_zone_wmarks();
	refresh_zone_stat_thresholds();
	setup_per_zone_lowmem_reserve();
	setup_per_zone_inactive_ratio();
	return 0;
}
module_init(init_per_zone_wmark_min)

/*
 * min_free_kbytes_sysctl_handler - just a wrapper around proc_dointvec() so 
 *	that we can call two helper functions whenever min_free_kbytes
 *	changes.
 */
int min_free_kbytes_sysctl_handler(ctl_table *table, int write, 
	void __user *buffer, size_t *length, loff_t *ppos)
{
	proc_dointvec(table, write, buffer, length, ppos);
	if (write)
		setup_per_zone_wmarks();
	return 0;
}

#ifdef CONFIG_NUMA
int sysctl_min_unmapped_ratio_sysctl_handler(ctl_table *table, int write,
	void __user *buffer, size_t *length, loff_t *ppos)
{
	struct zone *zone;
	int rc;

	rc = proc_dointvec_minmax(table, write, buffer, length, ppos);
	if (rc)
		return rc;

	for_each_zone(zone)
		zone->min_unmapped_pages = (zone->present_pages *
				sysctl_min_unmapped_ratio) / 100;
	return 0;
}

int sysctl_min_slab_ratio_sysctl_handler(ctl_table *table, int write,
	void __user *buffer, size_t *length, loff_t *ppos)
{
	struct zone *zone;
	int rc;

	rc = proc_dointvec_minmax(table, write, buffer, length, ppos);
	if (rc)
		return rc;

	for_each_zone(zone)
		zone->min_slab_pages = (zone->present_pages *
				sysctl_min_slab_ratio) / 100;
	return 0;
}
#endif

/*
 * lowmem_reserve_ratio_sysctl_handler - just a wrapper around
 *	proc_dointvec() so that we can call setup_per_zone_lowmem_reserve()
 *	whenever sysctl_lowmem_reserve_ratio changes.
 *
 * The reserve ratio obviously has absolutely no relation with the
 * minimum watermarks. The lowmem reserve ratio can only make sense
 * if in function of the boot time zone sizes.
 */
int lowmem_reserve_ratio_sysctl_handler(ctl_table *table, int write,
	void __user *buffer, size_t *length, loff_t *ppos)
{
	proc_dointvec_minmax(table, write, buffer, length, ppos);
	setup_per_zone_lowmem_reserve();
	return 0;
}

/*
 * percpu_pagelist_fraction - changes the pcp->high for each zone on each
 * cpu.  It is the fraction of total pages in each zone that a hot per cpu pagelist
 * can have before it gets flushed back to buddy allocator.
 */

int percpu_pagelist_fraction_sysctl_handler(ctl_table *table, int write,
	void __user *buffer, size_t *length, loff_t *ppos)
{
	struct zone *zone;
	unsigned int cpu;
	int ret;

	ret = proc_dointvec_minmax(table, write, buffer, length, ppos);
	if (!write || (ret < 0))
		return ret;
	for_each_populated_zone(zone) {
		for_each_possible_cpu(cpu) {
			unsigned long  high;
			high = zone->present_pages / percpu_pagelist_fraction;
			setup_pagelist_highmark(
				per_cpu_ptr(zone->pageset, cpu), high);
		}
	}
	return 0;
}

int hashdist = HASHDIST_DEFAULT;

#ifdef CONFIG_NUMA
static int __init set_hashdist(char *str)
{
	if (!str)
		return 0;
	hashdist = simple_strtoul(str, &str, 0);
	return 1;
}
__setup("hashdist=", set_hashdist);
#endif

/*
 * allocate a large system hash table from bootmem
 * - it is assumed that the hash table must contain an exact power-of-2
 *   quantity of entries
 * - limit is the number of hash buckets, not the total allocation size
 */
void *__init alloc_large_system_hash(const char *tablename,
				     unsigned long bucketsize,
				     unsigned long numentries,
				     int scale,
				     int flags,
				     unsigned int *_hash_shift,
				     unsigned int *_hash_mask,
				     unsigned long low_limit,
				     unsigned long high_limit)
{
	unsigned long long max = high_limit;
	unsigned long log2qty, size;
	void *table = NULL;

	/* allow the kernel cmdline to have a say */
	if (!numentries) {
		/* round applicable memory size up to nearest megabyte */
		numentries = nr_kernel_pages;
		numentries += (1UL << (20 - PAGE_SHIFT)) - 1;
		numentries >>= 20 - PAGE_SHIFT;
		numentries <<= 20 - PAGE_SHIFT;

		/* limit to 1 bucket per 2^scale bytes of low memory */
		if (scale > PAGE_SHIFT)
			numentries >>= (scale - PAGE_SHIFT);
		else
			numentries <<= (PAGE_SHIFT - scale);

		/* Make sure we've got at least a 0-order allocation.. */
		if (unlikely(flags & HASH_SMALL)) {
			/* Makes no sense without HASH_EARLY */
			WARN_ON(!(flags & HASH_EARLY));
			if (!(numentries >> *_hash_shift)) {
				numentries = 1UL << *_hash_shift;
				BUG_ON(!numentries);
			}
		} else if (unlikely((numentries * bucketsize) < PAGE_SIZE))
			numentries = PAGE_SIZE / bucketsize;
	}
	numentries = roundup_pow_of_two(numentries);

	/* limit allocation size to 1/16 total memory by default */
	if (max == 0) {
		max = ((unsigned long long)nr_all_pages << PAGE_SHIFT) >> 4;
		do_div(max, bucketsize);
	}
	max = min(max, 0x80000000ULL);

	if (numentries < low_limit)
		numentries = low_limit;
	if (numentries > max)
		numentries = max;

	log2qty = ilog2(numentries);

	do {
		size = bucketsize << log2qty;
		if (flags & HASH_EARLY)
			table = alloc_bootmem_nopanic(size);
		else if (hashdist)
			table = __vmalloc(size, GFP_ATOMIC, PAGE_KERNEL);
		else {
			/*
			 * If bucketsize is not a power-of-two, we may free
			 * some pages at the end of hash table which
			 * alloc_pages_exact() automatically does
			 */
			if (get_order(size) < MAX_ORDER) {
				table = alloc_pages_exact(size, GFP_ATOMIC);
				kmemleak_alloc(table, size, 1, GFP_ATOMIC);
			}
		}
	} while (!table && size > PAGE_SIZE && --log2qty);

	if (!table)
		panic("Failed to allocate %s hash table\n", tablename);

	printk(KERN_INFO "%s hash table entries: %ld (order: %d, %lu bytes)\n",
	       tablename,
	       (1UL << log2qty),
	       ilog2(size) - PAGE_SHIFT,
	       size);

	if (_hash_shift)
		*_hash_shift = log2qty;
	if (_hash_mask)
		*_hash_mask = (1 << log2qty) - 1;

	return table;
}

/* Return a pointer to the bitmap storing bits affecting a block of pages */
static inline unsigned long *get_pageblock_bitmap(struct zone *zone,
							unsigned long pfn)
{
#ifdef CONFIG_SPARSEMEM
	return __pfn_to_section(pfn)->pageblock_flags;
#else
	return zone->pageblock_flags;
#endif /* CONFIG_SPARSEMEM */
}

static inline int pfn_to_bitidx(struct zone *zone, unsigned long pfn)
{
#ifdef CONFIG_SPARSEMEM
	pfn &= (PAGES_PER_SECTION-1);
	return (pfn >> pageblock_order) * NR_PAGEBLOCK_BITS;
#else
	pfn = pfn - zone->zone_start_pfn;
	return (pfn >> pageblock_order) * NR_PAGEBLOCK_BITS;
#endif /* CONFIG_SPARSEMEM */
}

/**
 * get_pageblock_flags_group - Return the requested group of flags for the pageblock_nr_pages block of pages
 * @page: The page within the block of interest
 * @start_bitidx: The first bit of interest to retrieve
 * @end_bitidx: The last bit of interest
 * returns pageblock_bits flags
 */
unsigned long get_pageblock_flags_group(struct page *page,
					int start_bitidx, int end_bitidx)
{
	struct zone *zone;
	unsigned long *bitmap;
	unsigned long pfn, bitidx;
	unsigned long flags = 0;
	unsigned long value = 1;

	zone = page_zone(page);
	pfn = page_to_pfn(page);
	bitmap = get_pageblock_bitmap(zone, pfn);
	bitidx = pfn_to_bitidx(zone, pfn);

	for (; start_bitidx <= end_bitidx; start_bitidx++, value <<= 1)
		if (test_bit(bitidx + start_bitidx, bitmap))
			flags |= value;

	return flags;
}

/**
 * set_pageblock_flags_group - Set the requested group of flags for a pageblock_nr_pages block of pages
 * @page: The page within the block of interest
 * @start_bitidx: The first bit of interest
 * @end_bitidx: The last bit of interest
 * @flags: The flags to set
 */
void set_pageblock_flags_group(struct page *page, unsigned long flags,
					int start_bitidx, int end_bitidx)
{
	struct zone *zone;
	unsigned long *bitmap;
	unsigned long pfn, bitidx;
	unsigned long value = 1;

	zone = page_zone(page);
	pfn = page_to_pfn(page);
	bitmap = get_pageblock_bitmap(zone, pfn);
	bitidx = pfn_to_bitidx(zone, pfn);
	VM_BUG_ON(pfn < zone->zone_start_pfn);
	VM_BUG_ON(pfn >= zone->zone_start_pfn + zone->spanned_pages);

	for (; start_bitidx <= end_bitidx; start_bitidx++, value <<= 1)
		if (flags & value)
			__set_bit(bitidx + start_bitidx, bitmap);
		else
			__clear_bit(bitidx + start_bitidx, bitmap);
}

/*
 * This function checks whether pageblock includes unmovable pages or not.
 * If @count is not zero, it is okay to include less @count unmovable pages
 *
 * PageLRU check wihtout isolation or lru_lock could race so that
 * MIGRATE_MOVABLE block might include unmovable pages. It means you can't
 * expect this function should be exact.
 */
bool has_unmovable_pages(struct zone *zone, struct page *page, int count)
{
	unsigned long pfn, iter, found;
	int mt;

	/*
	 * For avoiding noise data, lru_add_drain_all() should be called
	 * If ZONE_MOVABLE, the zone never contains unmovable pages
	 */
	if (zone_idx(zone) == ZONE_MOVABLE)
		return false;
	mt = get_pageblock_migratetype(page);
	if (mt == MIGRATE_MOVABLE || is_migrate_cma(mt))
		return false;

	pfn = page_to_pfn(page);
	for (found = 0, iter = 0; iter < pageblock_nr_pages; iter++) {
		unsigned long check = pfn + iter;

		if (!pfn_valid_within(check))
			continue;

		page = pfn_to_page(check);
		/*
		 * We can't use page_count without pin a page
		 * because another CPU can free compound page.
		 * This check already skips compound tails of THP
		 * because their page->_count is zero at all time.
		 */
		if (!atomic_read(&page->_count)) {
			if (PageBuddy(page))
				iter += (1 << page_order(page)) - 1;
			continue;
		}

		if (!PageLRU(page))
			found++;
		/*
		 * If there are RECLAIMABLE pages, we need to check it.
		 * But now, memory offline itself doesn't call shrink_slab()
		 * and it still to be fixed.
		 */
		/*
		 * If the page is not RAM, page_count()should be 0.
		 * we don't need more check. This is an _used_ not-movable page.
		 *
		 * The problematic thing here is PG_reserved pages. PG_reserved
		 * is set to both of a memory hole page and a _used_ kernel
		 * page at boot.
		 */
		if (found > count)
			return true;
	}
	return false;
}

bool is_pageblock_removable_nolock(struct page *page)
{
	struct zone *zone;
	unsigned long pfn;

	/*
	 * We have to be careful here because we are iterating over memory
	 * sections which are not zone aware so we might end up outside of
	 * the zone but still within the section.
	 * We have to take care about the node as well. If the node is offline
	 * its NODE_DATA will be NULL - see page_zone.
	 */
	if (!node_online(page_to_nid(page)))
		return false;

	zone = page_zone(page);
	pfn = page_to_pfn(page);
	if (zone->zone_start_pfn > pfn ||
			zone->zone_start_pfn + zone->spanned_pages <= pfn)
		return false;

	return !has_unmovable_pages(zone, page, 0);
}

#ifdef CONFIG_CMA

static unsigned long pfn_max_align_down(unsigned long pfn)
{
	return pfn & ~(max_t(unsigned long, MAX_ORDER_NR_PAGES,
			     pageblock_nr_pages) - 1);
}

static unsigned long pfn_max_align_up(unsigned long pfn)
{
	return ALIGN(pfn, max_t(unsigned long, MAX_ORDER_NR_PAGES,
				pageblock_nr_pages));
}

static struct page *
__alloc_contig_migrate_alloc(struct page *page, unsigned long private,
			     int **resultp)
{
	gfp_t gfp_mask = GFP_USER | __GFP_MOVABLE;

	if (PageHighMem(page))
		gfp_mask |= __GFP_HIGHMEM;

	return alloc_page(gfp_mask);
}

/* [start, end) must belong to a single zone. */
static int __alloc_contig_migrate_range(unsigned long start, unsigned long end)
{
	/* This function is based on compact_zone() from compaction.c. */

	unsigned long pfn = start;
	unsigned int tries = 0;
	int ret = 0;

	struct compact_control cc = {
		.nr_migratepages = 0,
		.order = -1,
		.zone = page_zone(pfn_to_page(start)),
		.sync = true,
	};
	INIT_LIST_HEAD(&cc.migratepages);

	migrate_prep_local();

	while (pfn < end || !list_empty(&cc.migratepages)) {
		if (fatal_signal_pending(current)) {
			ret = -EINTR;
			break;
		}

		if (list_empty(&cc.migratepages)) {
			cc.nr_migratepages = 0;
			pfn = isolate_migratepages_range(cc.zone, &cc,
							 pfn, end);
			if (!pfn) {
				ret = -EINTR;
				break;
			}
			tries = 0;
		} else if (++tries == 5) {
			ret = ret < 0 ? ret : -EBUSY;
			break;
		}

		ret = migrate_pages(&cc.migratepages,
				    __alloc_contig_migrate_alloc,
				    0, false, MIGRATE_SYNC);
	}

	putback_lru_pages(&cc.migratepages);
	return ret > 0 ? 0 : ret;
}

/*
 * Update zone's cma pages counter used for watermark level calculation.
 */
static inline void __update_cma_watermarks(struct zone *zone, int count)
{
	unsigned long flags;
	spin_lock_irqsave(&zone->lock, flags);
	zone->min_cma_pages += count;
	spin_unlock_irqrestore(&zone->lock, flags);
	setup_per_zone_wmarks();
}

/*
 * Trigger memory pressure bump to reclaim some pages in order to be able to
 * allocate 'count' pages in single page units. Does similar work as
 *__alloc_pages_slowpath() function.
 */
static int __reclaim_pages(struct zone *zone, gfp_t gfp_mask, int count)
{
	enum zone_type high_zoneidx = gfp_zone(gfp_mask);
	struct zonelist *zonelist = node_zonelist(0, gfp_mask);
	int did_some_progress = 0;
	int order = 1;

	/*
	 * Increase level of watermarks to force kswapd do his job
	 * to stabilise at new watermark level.
	 */
	__update_cma_watermarks(zone, count);

	/* Obey watermarks as if the page was being allocated */
	while (!zone_watermark_ok(zone, 0, low_wmark_pages(zone), 0, 0)) {
		wake_all_kswapd(order, zonelist, high_zoneidx, zone_idx(zone));

		did_some_progress = __perform_reclaim(gfp_mask, order, zonelist,
						      NULL);
		if (!did_some_progress) {
			/* Exhausted what can be done so it's blamo time */
			out_of_memory(zonelist, gfp_mask, order, NULL, false);
		}
	}

	/* Restore original watermark levels. */
	__update_cma_watermarks(zone, -count);

	return count;
}

/**
 * alloc_contig_range() -- tries to allocate given range of pages
 * @start:	start PFN to allocate
 * @end:	one-past-the-last PFN to allocate
 * @migratetype:	migratetype of the underlaying pageblocks (either
 *			#MIGRATE_MOVABLE or #MIGRATE_CMA).  All pageblocks
 *			in range must have the same migratetype and it must
 *			be either of the two.
 *
 * The PFN range does not have to be pageblock or MAX_ORDER_NR_PAGES
 * aligned, however it's the caller's responsibility to guarantee that
 * we are the only thread that changes migrate type of pageblocks the
 * pages fall in.
 *
 * The PFN range must belong to a single zone.
 *
 * Returns zero on success or negative error code.  On success all
 * pages which PFN is in [start, end) are allocated for the caller and
 * need to be freed with free_contig_range().
 */
int alloc_contig_range(unsigned long start, unsigned long end,
		       unsigned migratetype)
{
	struct zone *zone = page_zone(pfn_to_page(start));
	unsigned long outer_start, outer_end;
	int ret = 0, order;

	/*
	 * What we do here is we mark all pageblocks in range as
	 * MIGRATE_ISOLATE.  Because pageblock and max order pages may
	 * have different sizes, and due to the way page allocator
	 * work, we align the range to biggest of the two pages so
	 * that page allocator won't try to merge buddies from
	 * different pageblocks and change MIGRATE_ISOLATE to some
	 * other migration type.
	 *
	 * Once the pageblocks are marked as MIGRATE_ISOLATE, we
	 * migrate the pages from an unaligned range (ie. pages that
	 * we are interested in).  This will put all the pages in
	 * range back to page allocator as MIGRATE_ISOLATE.
	 *
	 * When this is done, we take the pages in range from page
	 * allocator removing them from the buddy system.  This way
	 * page allocator will never consider using them.
	 *
	 * This lets us mark the pageblocks back as
	 * MIGRATE_CMA/MIGRATE_MOVABLE so that free pages in the
	 * aligned range but not in the unaligned, original range are
	 * put back to page allocator so that buddy can use them.
	 */

	ret = start_isolate_page_range(pfn_max_align_down(start),
				       pfn_max_align_up(end), migratetype);
	if (ret)
		goto done;

	ret = __alloc_contig_migrate_range(start, end);
	if (ret)
		goto done;

	/*
	 * Pages from [start, end) are within a MAX_ORDER_NR_PAGES
	 * aligned blocks that are marked as MIGRATE_ISOLATE.  What's
	 * more, all pages in [start, end) are free in page allocator.
	 * What we are going to do is to allocate all pages from
	 * [start, end) (that is remove them from page allocator).
	 *
	 * The only problem is that pages at the beginning and at the
	 * end of interesting range may be not aligned with pages that
	 * page allocator holds, ie. they can be part of higher order
	 * pages.  Because of this, we reserve the bigger range and
	 * once this is done free the pages we are not interested in.
	 *
	 * We don't have to hold zone->lock here because the pages are
	 * isolated thus they won't get removed from buddy.
	 */

	lru_add_drain_all();
	drain_all_pages();

	order = 0;
	outer_start = start;
	while (!PageBuddy(pfn_to_page(outer_start))) {
		if (++order >= MAX_ORDER) {
			ret = -EBUSY;
			goto done;
		}
		outer_start &= ~0UL << order;
	}

	/* Make sure the range is really isolated. */
	if (test_pages_isolated(outer_start, end)) {
		pr_warn("alloc_contig_range test_pages_isolated(%lx, %lx) failed\n",
		       outer_start, end);
		ret = -EBUSY;
		goto done;
	}

	/*
	 * Reclaim enough pages to make sure that contiguous allocation
	 * will not starve the system.
	 */
	__reclaim_pages(zone, GFP_HIGHUSER_MOVABLE, end-start);

	/* Grab isolated pages from freelists. */
	outer_end = isolate_freepages_range(outer_start, end);
	if (!outer_end) {
		ret = -EBUSY;
		goto done;
	}

	/* Free head and tail (if any) */
	if (start != outer_start)
		free_contig_range(outer_start, start - outer_start);
	if (end != outer_end)
		free_contig_range(end, outer_end - end);

done:
	undo_isolate_page_range(pfn_max_align_down(start),
				pfn_max_align_up(end), migratetype);
	return ret;
}

void free_contig_range(unsigned long pfn, unsigned nr_pages)
{
	for (; nr_pages--; ++pfn)
		__free_page(pfn_to_page(pfn));
}
#endif

#ifdef CONFIG_MEMORY_HOTPLUG
static int __meminit __zone_pcp_update(void *data)
{
	struct zone *zone = data;
	int cpu;
	unsigned long batch = zone_batchsize(zone), flags;

	for_each_possible_cpu(cpu) {
		struct per_cpu_pageset *pset;
		struct per_cpu_pages *pcp;

		pset = per_cpu_ptr(zone->pageset, cpu);
		pcp = &pset->pcp;

		local_irq_save(flags);
		if (pcp->count > 0)
			free_pcppages_bulk(zone, pcp->count, pcp);
		setup_pageset(pset, batch);
		local_irq_restore(flags);
	}
	return 0;
}

void __meminit zone_pcp_update(struct zone *zone)
{
	stop_machine(__zone_pcp_update, zone, NULL);
}
#endif

#ifdef CONFIG_MEMORY_HOTREMOVE
void zone_pcp_reset(struct zone *zone)
{
	unsigned long flags;

	/* avoid races with drain_pages()  */
	local_irq_save(flags);
	if (zone->pageset != &boot_pageset) {
		free_percpu(zone->pageset);
		zone->pageset = &boot_pageset;
	}
	local_irq_restore(flags);
}

/*
 * All pages in the range must be isolated before calling this.
 */
void
__offline_isolated_pages(unsigned long start_pfn, unsigned long end_pfn)
{
	struct page *page;
	struct zone *zone;
	int order, i;
	unsigned long pfn;
	unsigned long flags;
	/* find the first valid pfn */
	for (pfn = start_pfn; pfn < end_pfn; pfn++)
		if (pfn_valid(pfn))
			break;
	if (pfn == end_pfn)
		return;
	zone = page_zone(pfn_to_page(pfn));
	spin_lock_irqsave(&zone->lock, flags);
	pfn = start_pfn;
	while (pfn < end_pfn) {
		if (!pfn_valid(pfn)) {
			pfn++;
			continue;
		}
		page = pfn_to_page(pfn);
		BUG_ON(page_count(page));
		BUG_ON(!PageBuddy(page));
		order = page_order(page);
#ifdef CONFIG_DEBUG_VM
		printk(KERN_INFO "remove from free list %lx %d %lx\n",
		       pfn, 1 << order, end_pfn);
#endif
		list_del(&page->lru);
		rmv_page_order(page);
		zone->free_area[order].nr_free--;
		__mod_zone_page_state(zone, NR_FREE_PAGES,
				      - (1UL << order));
		for (i = 0; i < (1 << order); i++)
			SetPageReserved((page+i));
		pfn += (1 << order);
	}
	spin_unlock_irqrestore(&zone->lock, flags);
}
#endif

#ifdef CONFIG_MEMORY_FAILURE
bool is_free_buddy_page(struct page *page)
{
	struct zone *zone = page_zone(page);
	unsigned long pfn = page_to_pfn(page);
	unsigned long flags;
	int order;

	spin_lock_irqsave(&zone->lock, flags);
	for (order = 0; order < MAX_ORDER; order++) {
		struct page *page_head = page - (pfn & ((1 << order) - 1));

		if (PageBuddy(page_head) && page_order(page_head) >= order)
			break;
	}
	spin_unlock_irqrestore(&zone->lock, flags);

	return order < MAX_ORDER;
}
#endif

static const struct trace_print_flags pageflag_names[] = {
	{1UL << PG_locked,		"locked"	},
	{1UL << PG_error,		"error"		},
	{1UL << PG_referenced,		"referenced"	},
	{1UL << PG_uptodate,		"uptodate"	},
	{1UL << PG_dirty,		"dirty"		},
	{1UL << PG_lru,			"lru"		},
	{1UL << PG_active,		"active"	},
	{1UL << PG_slab,		"slab"		},
	{1UL << PG_owner_priv_1,	"owner_priv_1"	},
	{1UL << PG_arch_1,		"arch_1"	},
	{1UL << PG_reserved,		"reserved"	},
	{1UL << PG_private,		"private"	},
	{1UL << PG_private_2,		"private_2"	},
	{1UL << PG_writeback,		"writeback"	},
#ifdef CONFIG_PAGEFLAGS_EXTENDED
	{1UL << PG_head,		"head"		},
	{1UL << PG_tail,		"tail"		},
#else
	{1UL << PG_compound,		"compound"	},
#endif
	{1UL << PG_swapcache,		"swapcache"	},
	{1UL << PG_mappedtodisk,	"mappedtodisk"	},
	{1UL << PG_reclaim,		"reclaim"	},
	{1UL << PG_swapbacked,		"swapbacked"	},
	{1UL << PG_unevictable,		"unevictable"	},
#ifdef CONFIG_MMU
	{1UL << PG_mlocked,		"mlocked"	},
#endif
#ifdef CONFIG_ARCH_USES_PG_UNCACHED
	{1UL << PG_uncached,		"uncached"	},
#endif
#ifdef CONFIG_MEMORY_FAILURE
	{1UL << PG_hwpoison,		"hwpoison"	},
#endif
#ifdef CONFIG_TRANSPARENT_HUGEPAGE
	{1UL << PG_compound_lock,	"compound_lock"	},
#endif
};

static void dump_page_flags(unsigned long flags)
{
	const char *delim = "";
	unsigned long mask;
	int i;

	BUILD_BUG_ON(ARRAY_SIZE(pageflag_names) != __NR_PAGEFLAGS);

	printk(KERN_ALERT "page flags: %#lx(", flags);

	/* remove zone id */
	flags &= (1UL << NR_PAGEFLAGS) - 1;

	for (i = 0; i < ARRAY_SIZE(pageflag_names) && flags; i++) {

		mask = pageflag_names[i].mask;
		if ((flags & mask) != mask)
			continue;

		flags &= ~mask;
		printk("%s%s", delim, pageflag_names[i].name);
		delim = "|";
	}

	/* check for left over flags */
	if (flags)
		printk("%s%#lx", delim, flags);

	printk(")\n");
}

void dump_page(struct page *page)
{
	printk(KERN_ALERT
	       "page:%p count:%d mapcount:%d mapping:%p index:%#lx\n",
		page, atomic_read(&page->_count), page_mapcount(page),
		page->mapping, page->index);
	dump_page_flags(page->flags);
	mem_cgroup_print_bad_page(page);
}<|MERGE_RESOLUTION|>--- conflicted
+++ resolved
@@ -2402,17 +2402,6 @@
 				zonelist, high_zoneidx, nodemask,
 				preferred_zone, migratetype);
 		if (page) {
-<<<<<<< HEAD
-			/*
-			 * page->pfmemalloc is set when ALLOC_NO_WATERMARKS was
-			 * necessary to allocate the page. The expectation is
-			 * that the caller is taking steps that will free more
-			 * memory. The caller should avoid the page being used
-			 * for !PFMEMALLOC purposes.
-			 */
-			page->pfmemalloc = true;
-=======
->>>>>>> 9450d57e
 			goto got_pg;
 		}
 	}
@@ -2588,8 +2577,6 @@
 		page = __alloc_pages_slowpath(gfp_mask, order,
 				zonelist, high_zoneidx, nodemask,
 				preferred_zone, migratetype);
-	else
-		page->pfmemalloc = false;
 
 	trace_mm_page_alloc(page, order, gfp_mask, migratetype);
 
