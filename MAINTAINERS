

	List of maintainers and how to submit kernel changes

Please try to follow the guidelines below.  This will make things
easier on the maintainers.  Not all of these guidelines matter for every
trivial patch so apply some common sense.

1.	Always _test_ your changes, however small, on at least 4 or
	5 people, preferably many more.

2.	Try to release a few ALPHA test versions to the net. Announce
	them onto the kernel channel and await results. This is especially
	important for device drivers, because often that's the only way
	you will find things like the fact version 3 firmware needs
	a magic fix you didn't know about, or some clown changed the
	chips on a board and not its name.  (Don't laugh!  Look at the
	SMC etherpower for that.)

3.	Make sure your changes compile correctly in multiple
	configurations. In particular check that changes work both as a
	module and built into the kernel.

4.	When you are happy with a change make it generally available for
	testing and await feedback.

5.	Make a patch available to the relevant maintainer in the list. Use
	'diff -u' to make the patch easy to merge. Be prepared to get your
	changes sent back with seemingly silly requests about formatting
	and variable names.  These aren't as silly as they seem. One
	job the maintainers (and especially Linus) do is to keep things
	looking the same. Sometimes this means that the clever hack in
	your driver to get around a problem actually needs to become a
	generalized kernel feature ready for next time.

	PLEASE check your patch with the automated style checker
	(scripts/checkpatch.pl) to catch trivial style violations.
	See Documentation/CodingStyle for guidance here.

	PLEASE CC: the maintainers and mailing lists that are generated
	by scripts/get_maintainer.pl.  The results returned by the
	script will be best if you have git installed and are making
	your changes in a branch derived from Linus' latest git tree.
	See Documentation/SubmittingPatches for details.

	PLEASE try to include any credit lines you want added with the
	patch. It avoids people being missed off by mistake and makes
	it easier to know who wants adding and who doesn't.

	PLEASE document known bugs. If it doesn't work for everything
	or does something very odd once a month document it.

	PLEASE remember that submissions must be made under the terms
	of the Linux Foundation certificate of contribution and should
	include a Signed-off-by: line.  The current version of this
	"Developer's Certificate of Origin" (DCO) is listed in the file
	Documentation/SubmittingPatches.

6.	Make sure you have the right to send any changes you make. If you
	do changes at work you may find your employer owns the patch
	not you.

7.	When sending security related changes or reports to a maintainer
	please Cc: security@kernel.org, especially if the maintainer
	does not respond.

8.	Happy hacking.

Descriptions of section entries:

	P: Person (obsolete)
	M: Mail patches to: FullName <address@domain>
	R: Designated reviewer: FullName <address@domain>
	   These reviewers should be CCed on patches.
	L: Mailing list that is relevant to this area
	W: Web-page with status/info
	Q: Patchwork web based patch tracking system site
	T: SCM tree type and location.
	   Type is one of: git, hg, quilt, stgit, topgit
	S: Status, one of the following:
	   Supported:	Someone is actually paid to look after this.
	   Maintained:	Someone actually looks after it.
	   Odd Fixes:	It has a maintainer but they don't have time to do
			much other than throw the odd patch in. See below..
	   Orphan:	No current maintainer [but maybe you could take the
			role as you write your new code].
	   Obsolete:	Old code. Something tagged obsolete generally means
			it has been replaced by a better system and you
			should be using that.
	F: Files and directories with wildcard patterns.
	   A trailing slash includes all files and subdirectory files.
	   F:	drivers/net/	all files in and below drivers/net
	   F:	drivers/net/*	all files in drivers/net, but not below
	   F:	*/net/*		all files in "any top level directory"/net
	   One pattern per line.  Multiple F: lines acceptable.
	N: Files and directories with regex patterns.
	   N:	[^a-z]tegra	all files whose path contains the word tegra
	   One pattern per line.  Multiple N: lines acceptable.
	   scripts/get_maintainer.pl has different behavior for files that
	   match F: pattern and matches of N: patterns.  By default,
	   get_maintainer will not look at git log history when an F: pattern
	   match occurs.  When an N: match occurs, git log history is used
	   to also notify the people that have git commit signatures.
	X: Files and directories that are NOT maintained, same rules as F:
	   Files exclusions are tested before file matches.
	   Can be useful for excluding a specific subdirectory, for instance:
	   F:	net/
	   X:	net/ipv6/
	   matches all files in and below net excluding net/ipv6/
	K: Keyword perl extended regex pattern to match content in a
	   patch or file.  For instance:
	   K: of_get_profile
	      matches patches or files that contain "of_get_profile"
	   K: \b(printk|pr_(info|err))\b
	      matches patches or files that contain one or more of the words
	      printk, pr_info or pr_err
	   One regex pattern per line.  Multiple K: lines acceptable.

Note: For the hard of thinking, this list is meant to remain in alphabetical
order. If you could add yourselves to it in alphabetical order that would be
so much easier [Ed]

Maintainers List (try to look for most precise areas first)

		-----------------------------------

3C59X NETWORK DRIVER
M:	Steffen Klassert <klassert@mathematik.tu-chemnitz.de>
L:	netdev@vger.kernel.org
S:	Maintained
F:	Documentation/networking/vortex.txt
F:	drivers/net/ethernet/3com/3c59x.c

3CR990 NETWORK DRIVER
M:	David Dillow <dave@thedillows.org>
L:	netdev@vger.kernel.org
S:	Maintained
F:	drivers/net/ethernet/3com/typhoon*

3WARE SAS/SATA-RAID SCSI DRIVERS (3W-XXXX, 3W-9XXX, 3W-SAS)
M:	Adam Radford <linuxraid@lsi.com>
L:	linux-scsi@vger.kernel.org
W:	http://www.lsi.com
S:	Supported
F:	drivers/scsi/3w-*

53C700 AND 53C700-66 SCSI DRIVER
M:	"James E.J. Bottomley" <James.Bottomley@HansenPartnership.com>
L:	linux-scsi@vger.kernel.org
S:	Maintained
F:	drivers/scsi/53c700*

6LOWPAN GENERIC (BTLE/IEEE 802.15.4)
M:	Alexander Aring <aar@pengutronix.de>
M:	Jukka Rissanen <jukka.rissanen@linux.intel.com>
L:	linux-bluetooth@vger.kernel.org
L:	linux-wpan@vger.kernel.org
S:	Maintained
F:	net/6lowpan/
F:	include/net/6lowpan.h
F:	Documentation/networking/6lowpan.txt

6PACK NETWORK DRIVER FOR AX.25
M:	Andreas Koensgen <ajk@comnets.uni-bremen.de>
L:	linux-hams@vger.kernel.org
S:	Maintained
F:	drivers/net/hamradio/6pack.c

8169 10/100/1000 GIGABIT ETHERNET DRIVER
M:	Realtek linux nic maintainers <nic_swsd@realtek.com>
L:	netdev@vger.kernel.org
S:	Maintained
F:	drivers/net/ethernet/realtek/r8169.c

8250/16?50 (AND CLONE UARTS) SERIAL DRIVER
M:	Greg Kroah-Hartman <gregkh@linuxfoundation.org>
L:	linux-serial@vger.kernel.org
W:	http://serial.sourceforge.net
S:	Maintained
T:	git git://git.kernel.org/pub/scm/linux/kernel/git/gregkh/tty.git
F:	drivers/tty/serial/8250*
F:	include/linux/serial_8250.h

8390 NETWORK DRIVERS [WD80x3/SMC-ELITE, SMC-ULTRA, NE2000, 3C503, etc.]
L:	netdev@vger.kernel.org
S:	Orphan / Obsolete
F:	drivers/net/ethernet/8390/

9P FILE SYSTEM
M:	Eric Van Hensbergen <ericvh@gmail.com>
M:	Ron Minnich <rminnich@sandia.gov>
M:	Latchesar Ionkov <lucho@ionkov.net>
L:	v9fs-developer@lists.sourceforge.net
W:	http://swik.net/v9fs
Q:	http://patchwork.kernel.org/project/v9fs-devel/list/
T:	git git://git.kernel.org/pub/scm/linux/kernel/git/ericvh/v9fs.git
S:	Maintained
F:	Documentation/filesystems/9p.txt
F:	fs/9p/
F:	net/9p/
F:	include/net/9p/
F:	include/uapi/linux/virtio_9p.h
F:	include/trace/events/9p.h


A8293 MEDIA DRIVER
M:	Antti Palosaari <crope@iki.fi>
L:	linux-media@vger.kernel.org
W:	https://linuxtv.org
W:	http://palosaari.fi/linux/
Q:	http://patchwork.linuxtv.org/project/linux-media/list/
T:	git git://linuxtv.org/anttip/media_tree.git
S:	Maintained
F:	drivers/media/dvb-frontends/a8293*

AACRAID SCSI RAID DRIVER
M:	Adaptec OEM Raid Solutions <aacraid@adaptec.com>
L:	linux-scsi@vger.kernel.org
W:	http://www.adaptec.com/
S:	Supported
F:	Documentation/scsi/aacraid.txt
F:	drivers/scsi/aacraid/

ABI/API
L:	linux-api@vger.kernel.org
F:	include/linux/syscalls.h
F:	kernel/sys_ni.c

ABIT UGURU 1,2 HARDWARE MONITOR DRIVER
M:	Hans de Goede <hdegoede@redhat.com>
L:	lm-sensors@lm-sensors.org
S:	Maintained
F:	drivers/hwmon/abituguru.c

ABIT UGURU 3 HARDWARE MONITOR DRIVER
M:	Alistair John Strachan <alistair@devzero.co.uk>
L:	lm-sensors@lm-sensors.org
S:	Maintained
F:	drivers/hwmon/abituguru3.c

ACCES 104-IDI-48 GPIO DRIVER
M:	"William Breathitt Gray" <vilhelm.gray@gmail.com>
L:	linux-gpio@vger.kernel.org
S:	Maintained
F:	drivers/gpio/gpio-104-idi-48.c

ACCES 104-IDIO-16 GPIO DRIVER
M:	"William Breathitt Gray" <vilhelm.gray@gmail.com>
L:	linux-gpio@vger.kernel.org
S:	Maintained
F:	drivers/gpio/gpio-104-idio-16.c

ACENIC DRIVER
M:	Jes Sorensen <jes@trained-monkey.org>
L:	linux-acenic@sunsite.dk
S:	Maintained
F:	drivers/net/ethernet/alteon/acenic*

ACER ASPIRE ONE TEMPERATURE AND FAN DRIVER
M:	Peter Feuerer <peter@piie.net>
L:	platform-driver-x86@vger.kernel.org
W:	http://piie.net/?section=acerhdf
S:	Maintained
F:	drivers/platform/x86/acerhdf.c

ACER WMI LAPTOP EXTRAS
M:	"Lee, Chun-Yi" <jlee@suse.com>
L:	platform-driver-x86@vger.kernel.org
S:	Maintained
F:	drivers/platform/x86/acer-wmi.c

ACPI
M:	"Rafael J. Wysocki" <rjw@rjwysocki.net>
M:	Len Brown <lenb@kernel.org>
L:	linux-acpi@vger.kernel.org
W:	https://01.org/linux-acpi
Q:	https://patchwork.kernel.org/project/linux-acpi/list/
T:	git git://git.kernel.org/pub/scm/linux/kernel/git/rafael/linux-pm
S:	Supported
F:	drivers/acpi/
F:	drivers/pnp/pnpacpi/
F:	include/linux/acpi.h
F:	include/acpi/
F:	Documentation/acpi/
F:	Documentation/ABI/testing/sysfs-bus-acpi
F:	drivers/pci/*acpi*
F:	drivers/pci/*/*acpi*
F:	drivers/pci/*/*/*acpi*
F:	tools/power/acpi/

ACPI COMPONENT ARCHITECTURE (ACPICA)
M:	Robert Moore <robert.moore@intel.com>
M:	Lv Zheng <lv.zheng@intel.com>
M:	"Rafael J. Wysocki" <rafael.j.wysocki@intel.com>
L:	linux-acpi@vger.kernel.org
L:	devel@acpica.org
W:	https://acpica.org/
W:	https://github.com/acpica/acpica/
Q:	https://patchwork.kernel.org/project/linux-acpi/list/
T:	git git://git.kernel.org/pub/scm/linux/kernel/git/rafael/linux-pm
S:	Supported
F:	drivers/acpi/acpica/
F:	include/acpi/
F:	tools/power/acpi/

ACPI FAN DRIVER
M:	Zhang Rui <rui.zhang@intel.com>
L:	linux-acpi@vger.kernel.org
W:	https://01.org/linux-acpi
S:	Supported
F:	drivers/acpi/fan.c

ACPI THERMAL DRIVER
M:	Zhang Rui <rui.zhang@intel.com>
L:	linux-acpi@vger.kernel.org
W:	https://01.org/linux-acpi
S:	Supported
F:	drivers/acpi/*thermal*

ACPI VIDEO DRIVER
M:	Zhang Rui <rui.zhang@intel.com>
L:	linux-acpi@vger.kernel.org
W:	https://01.org/linux-acpi
S:	Supported
F:	drivers/acpi/acpi_video.c

ACPI WMI DRIVER
L:	platform-driver-x86@vger.kernel.org
S:	Orphan
F:	drivers/platform/x86/wmi.c

AD1889 ALSA SOUND DRIVER
M:	Thibaut Varene <T-Bone@parisc-linux.org>
W:	http://wiki.parisc-linux.org/AD1889
L:	linux-parisc@vger.kernel.org
S:	Maintained
F:	sound/pci/ad1889.*

AD525X ANALOG DEVICES DIGITAL POTENTIOMETERS DRIVER
M:	Michael Hennerich <michael.hennerich@analog.com>
W:	http://wiki.analog.com/AD5254
W:	http://ez.analog.com/community/linux-device-drivers
S:	Supported
F:	drivers/misc/ad525x_dpot.c

AD5398 CURRENT REGULATOR DRIVER (AD5398/AD5821)
M:	Michael Hennerich <michael.hennerich@analog.com>
W:	http://wiki.analog.com/AD5398
W:	http://ez.analog.com/community/linux-device-drivers
S:	Supported
F:	drivers/regulator/ad5398.c

AD714X CAPACITANCE TOUCH SENSOR DRIVER (AD7142/3/7/8/7A)
M:	Michael Hennerich <michael.hennerich@analog.com>
W:	http://wiki.analog.com/AD7142
W:	http://ez.analog.com/community/linux-device-drivers
S:	Supported
F:	drivers/input/misc/ad714x.c

AD7877 TOUCHSCREEN DRIVER
M:	Michael Hennerich <michael.hennerich@analog.com>
W:	http://wiki.analog.com/AD7877
W:	http://ez.analog.com/community/linux-device-drivers
S:	Supported
F:	drivers/input/touchscreen/ad7877.c

AD7879 TOUCHSCREEN DRIVER (AD7879/AD7889)
M:	Michael Hennerich <michael.hennerich@analog.com>
W:	http://wiki.analog.com/AD7879
W:	http://ez.analog.com/community/linux-device-drivers
S:	Supported
F:	drivers/input/touchscreen/ad7879.c

ADDRESS SPACE LAYOUT RANDOMIZATION (ASLR)
M:	Jiri Kosina <jikos@kernel.org>
S:	Maintained

ADF7242 IEEE 802.15.4 RADIO DRIVER
M:	Michael Hennerich <michael.hennerich@analog.com>
W:	https://wiki.analog.com/ADF7242
W:	http://ez.analog.com/community/linux-device-drivers
L:	linux-wpan@vger.kernel.org
S:	Supported
F:	drivers/net/ieee802154/adf7242.c
F:	Documentation/devicetree/bindings/net/ieee802154/adf7242.txt

ADM1025 HARDWARE MONITOR DRIVER
M:	Jean Delvare <jdelvare@suse.com>
L:	lm-sensors@lm-sensors.org
S:	Maintained
F:	Documentation/hwmon/adm1025
F:	drivers/hwmon/adm1025.c

ADM1029 HARDWARE MONITOR DRIVER
M:	Corentin Labbe <clabbe.montjoie@gmail.com>
L:	lm-sensors@lm-sensors.org
S:	Maintained
F:	drivers/hwmon/adm1029.c

ADM8211 WIRELESS DRIVER
L:	linux-wireless@vger.kernel.org
W:	http://wireless.kernel.org/
S:	Orphan
F:	drivers/net/wireless/admtek/adm8211.*

ADP1653 FLASH CONTROLLER DRIVER
M:	Sakari Ailus <sakari.ailus@iki.fi>
L:	linux-media@vger.kernel.org
S:	Maintained
F:	drivers/media/i2c/adp1653.c
F:	include/media/i2c/adp1653.h

ADP5520 BACKLIGHT DRIVER WITH IO EXPANDER (ADP5520/ADP5501)
M:	Michael Hennerich <michael.hennerich@analog.com>
W:	http://wiki.analog.com/ADP5520
W:	http://ez.analog.com/community/linux-device-drivers
S:	Supported
F:	drivers/mfd/adp5520.c
F:	drivers/video/backlight/adp5520_bl.c
F:	drivers/leds/leds-adp5520.c
F:	drivers/gpio/gpio-adp5520.c
F:	drivers/input/keyboard/adp5520-keys.c

ADP5588 QWERTY KEYPAD AND IO EXPANDER DRIVER (ADP5588/ADP5587)
M:	Michael Hennerich <michael.hennerich@analog.com>
W:	http://wiki.analog.com/ADP5588
W:	http://ez.analog.com/community/linux-device-drivers
S:	Supported
F:	drivers/input/keyboard/adp5588-keys.c
F:	drivers/gpio/gpio-adp5588.c

ADP8860 BACKLIGHT DRIVER (ADP8860/ADP8861/ADP8863)
M:	Michael Hennerich <michael.hennerich@analog.com>
W:	http://wiki.analog.com/ADP8860
W:	http://ez.analog.com/community/linux-device-drivers
S:	Supported
F:	drivers/video/backlight/adp8860_bl.c

ADS1015 HARDWARE MONITOR DRIVER
M:	Dirk Eibach <eibach@gdsys.de>
L:	lm-sensors@lm-sensors.org
S:	Maintained
F:	Documentation/hwmon/ads1015
F:	drivers/hwmon/ads1015.c
F:	include/linux/i2c/ads1015.h

ADT746X FAN DRIVER
M:	Colin Leroy <colin@colino.net>
S:	Maintained
F:	drivers/macintosh/therm_adt746x.c

ADT7475 HARDWARE MONITOR DRIVER
M:	Jean Delvare <jdelvare@suse.com>
L:	lm-sensors@lm-sensors.org
S:	Maintained
F:	Documentation/hwmon/adt7475
F:	drivers/hwmon/adt7475.c

ADXL34X THREE-AXIS DIGITAL ACCELEROMETER DRIVER (ADXL345/ADXL346)
M:	Michael Hennerich <michael.hennerich@analog.com>
W:	http://wiki.analog.com/ADXL345
W:	http://ez.analog.com/community/linux-device-drivers
S:	Supported
F:	drivers/input/misc/adxl34x.c

ADVANSYS SCSI DRIVER
M:	Matthew Wilcox <matthew@wil.cx>
M:	Hannes Reinecke <hare@suse.com>
L:	linux-scsi@vger.kernel.org
S:	Maintained
F:	Documentation/scsi/advansys.txt
F:	drivers/scsi/advansys.c

AEDSP16 DRIVER
M:	Riccardo Facchetti <fizban@tin.it>
S:	Maintained
F:	sound/oss/aedsp16.c

AF9013 MEDIA DRIVER
M:	Antti Palosaari <crope@iki.fi>
L:	linux-media@vger.kernel.org
W:	https://linuxtv.org
W:	http://palosaari.fi/linux/
Q:	http://patchwork.linuxtv.org/project/linux-media/list/
T:	git git://linuxtv.org/anttip/media_tree.git
S:	Maintained
F:	drivers/media/dvb-frontends/af9013*

AF9033 MEDIA DRIVER
M:	Antti Palosaari <crope@iki.fi>
L:	linux-media@vger.kernel.org
W:	https://linuxtv.org
W:	http://palosaari.fi/linux/
Q:	http://patchwork.linuxtv.org/project/linux-media/list/
T:	git git://linuxtv.org/anttip/media_tree.git
S:	Maintained
F:	drivers/media/dvb-frontends/af9033*

AFFS FILE SYSTEM
L:	linux-fsdevel@vger.kernel.org
S:	Orphan
F:	Documentation/filesystems/affs.txt
F:	fs/affs/

AFS FILESYSTEM & AF_RXRPC SOCKET DOMAIN
M:	David Howells <dhowells@redhat.com>
L:	linux-afs@lists.infradead.org
S:	Supported
F:	fs/afs/
F:	include/net/af_rxrpc.h
F:	net/rxrpc/af_rxrpc.c

AGPGART DRIVER
M:	David Airlie <airlied@linux.ie>
T:	git git://people.freedesktop.org/~airlied/linux (part of drm maint)
S:	Maintained
F:	drivers/char/agp/
F:	include/linux/agp*
F:	include/uapi/linux/agp*

AHA152X SCSI DRIVER
M:	"Juergen E. Fischer" <fischer@norbit.de>
L:	linux-scsi@vger.kernel.org
S:	Maintained
F:	drivers/scsi/aha152x*
F:	drivers/scsi/pcmcia/aha152x*

AIC7XXX / AIC79XX SCSI DRIVER
M:	Hannes Reinecke <hare@suse.com>
L:	linux-scsi@vger.kernel.org
S:	Maintained
F:	drivers/scsi/aic7xxx/

AIMSLAB FM RADIO RECEIVER DRIVER
M:	Hans Verkuil <hverkuil@xs4all.nl>
L:	linux-media@vger.kernel.org
T:	git git://linuxtv.org/media_tree.git
W:	https://linuxtv.org
S:	Maintained
F:	drivers/media/radio/radio-aimslab*

AIO
M:	Benjamin LaHaise <bcrl@kvack.org>
L:	linux-aio@kvack.org
S:	Supported
F:	fs/aio.c
F:	include/linux/*aio*.h

AIRSPY MEDIA DRIVER
M:	Antti Palosaari <crope@iki.fi>
L:	linux-media@vger.kernel.org
W:	https://linuxtv.org
W:	http://palosaari.fi/linux/
Q:	http://patchwork.linuxtv.org/project/linux-media/list/
T:	git git://linuxtv.org/anttip/media_tree.git
S:	Maintained
F:	drivers/media/usb/airspy/

ALCATEL SPEEDTOUCH USB DRIVER
M:	Duncan Sands <duncan.sands@free.fr>
L:	linux-usb@vger.kernel.org
W:	http://www.linux-usb.org/SpeedTouch/
S:	Maintained
F:	drivers/usb/atm/speedtch.c
F:	drivers/usb/atm/usbatm.c

ALCHEMY AU1XX0 MMC DRIVER
M:	Manuel Lauss <manuel.lauss@gmail.com>
S:	Maintained
F:	drivers/mmc/host/au1xmmc.c

ALI1563 I2C DRIVER
M:	Rudolf Marek <r.marek@assembler.cz>
L:	linux-i2c@vger.kernel.org
S:	Maintained
F:	Documentation/i2c/busses/i2c-ali1563
F:	drivers/i2c/busses/i2c-ali1563.c

ALLWINNER SECURITY SYSTEM
M:	Corentin Labbe <clabbe.montjoie@gmail.com>
L:	linux-crypto@vger.kernel.org
S:	Maintained
F:	drivers/crypto/sunxi-ss/

ALPHA PORT
M:	Richard Henderson <rth@twiddle.net>
M:	Ivan Kokshaysky <ink@jurassic.park.msu.ru>
M:	Matt Turner <mattst88@gmail.com>
S:	Odd Fixes
L:	linux-alpha@vger.kernel.org
F:	arch/alpha/

ALTERA MAILBOX DRIVER
M:	Ley Foon Tan <lftan@altera.com>
L:	nios2-dev@lists.rocketboards.org (moderated for non-subscribers)
S:	Maintained
F:	drivers/mailbox/mailbox-altera.c

ALTERA PIO DRIVER
M:	Tien Hock Loh <thloh@altera.com>
L:	linux-gpio@vger.kernel.org
S:	Maintained
F:	drivers/gpio/gpio-altera.c

ALTERA TRIPLE SPEED ETHERNET DRIVER
M:	Vince Bridgers <vbridger@opensource.altera.com>
L:	netdev@vger.kernel.org
L:	nios2-dev@lists.rocketboards.org (moderated for non-subscribers)
S:	Maintained
F:	drivers/net/ethernet/altera/

ALTERA UART/JTAG UART SERIAL DRIVERS
M:	Tobias Klauser <tklauser@distanz.ch>
L:	linux-serial@vger.kernel.org
L:	nios2-dev@lists.rocketboards.org (moderated for non-subscribers)
S:	Maintained
F:	drivers/tty/serial/altera_uart.c
F:	drivers/tty/serial/altera_jtaguart.c
F:	include/linux/altera_uart.h
F:	include/linux/altera_jtaguart.h

AMD CRYPTOGRAPHIC COPROCESSOR (CCP) DRIVER
M:	Tom Lendacky <thomas.lendacky@amd.com>
L:	linux-crypto@vger.kernel.org
S:	Supported
F:	drivers/crypto/ccp/
F:	include/linux/ccp.h

AMD FAM15H PROCESSOR POWER MONITORING DRIVER
M:	Huang Rui <ray.huang@amd.com>
L:	lm-sensors@lm-sensors.org
S:	Supported
F:	Documentation/hwmon/fam15h_power
F:	drivers/hwmon/fam15h_power.c

AMD GEODE CS5536 USB DEVICE CONTROLLER DRIVER
L:	linux-geode@lists.infradead.org (moderated for non-subscribers)
S:	Orphan
F:	drivers/usb/gadget/udc/amd5536udc.*

AMD GEODE PROCESSOR/CHIPSET SUPPORT
P:	Andres Salomon <dilinger@queued.net>
L:	linux-geode@lists.infradead.org (moderated for non-subscribers)
W:	http://www.amd.com/us-en/ConnectivitySolutions/TechnicalResources/0,,50_2334_2452_11363,00.html
S:	Supported
F:	drivers/char/hw_random/geode-rng.c
F:	drivers/crypto/geode*
F:	drivers/video/fbdev/geode/
F:	arch/x86/include/asm/geode.h

AMD IOMMU (AMD-VI)
M:	Joerg Roedel <joro@8bytes.org>
L:	iommu@lists.linux-foundation.org
T:	git git://git.kernel.org/pub/scm/linux/kernel/git/joro/iommu.git
S:	Maintained
F:	drivers/iommu/amd_iommu*.[ch]
F:	include/linux/amd-iommu.h

AMD KFD
M:	Oded Gabbay <oded.gabbay@gmail.com>
L:	dri-devel@lists.freedesktop.org
T:	git git://people.freedesktop.org/~gabbayo/linux.git
S:	Supported
F:	drivers/gpu/drm/amd/amdgpu/amdgpu_amdkfd.c
F:	drivers/gpu/drm/amd/amdgpu/amdgpu_amdkfd.h
F:	drivers/gpu/drm/amd/amdgpu/amdgpu_amdkfd_gfx_v7.c
F:	drivers/gpu/drm/amd/amdgpu/amdgpu_amdkfd_gfx_v8.c
F:	drivers/gpu/drm/amd/amdkfd/
F:	drivers/gpu/drm/amd/include/cik_structs.h
F:	drivers/gpu/drm/amd/include/kgd_kfd_interface.h
F:	drivers/gpu/drm/amd/include/vi_structs.h
F:	drivers/gpu/drm/radeon/radeon_kfd.c
F:	drivers/gpu/drm/radeon/radeon_kfd.h
F:	include/uapi/linux/kfd_ioctl.h

AMD XGBE DRIVER
M:	Tom Lendacky <thomas.lendacky@amd.com>
L:	netdev@vger.kernel.org
S:	Supported
F:	drivers/net/ethernet/amd/xgbe/

AMS (Apple Motion Sensor) DRIVER
M:	Michael Hanselmann <linux-kernel@hansmi.ch>
S:	Supported
F:	drivers/macintosh/ams/

ANALOG DEVICES INC AD9389B DRIVER
M:	Hans Verkuil <hans.verkuil@cisco.com>
L:	linux-media@vger.kernel.org
S:	Maintained
F:	drivers/media/i2c/ad9389b*

ANALOG DEVICES INC ADV7180 DRIVER
M:	Lars-Peter Clausen <lars@metafoo.de>
L:	linux-media@vger.kernel.org
W:	http://ez.analog.com/community/linux-device-drivers
S:	Supported
F:	drivers/media/i2c/adv7180.c

ANALOG DEVICES INC ADV7511 DRIVER
M:	Hans Verkuil <hans.verkuil@cisco.com>
L:	linux-media@vger.kernel.org
S:	Maintained
F:	drivers/media/i2c/adv7511*

ANALOG DEVICES INC ADV7604 DRIVER
M:	Hans Verkuil <hans.verkuil@cisco.com>
L:	linux-media@vger.kernel.org
S:	Maintained
F:	drivers/media/i2c/adv7604*

ANALOG DEVICES INC ADV7842 DRIVER
M:	Hans Verkuil <hans.verkuil@cisco.com>
L:	linux-media@vger.kernel.org
S:	Maintained
F:	drivers/media/i2c/adv7842*

ANALOG DEVICES INC ASOC CODEC DRIVERS
M:	Lars-Peter Clausen <lars@metafoo.de>
L:	alsa-devel@alsa-project.org (moderated for non-subscribers)
W:	http://wiki.analog.com/
W:	http://ez.analog.com/community/linux-device-drivers
S:	Supported
F:	sound/soc/codecs/adau*
F:	sound/soc/codecs/adav*
F:	sound/soc/codecs/ad1*
F:	sound/soc/codecs/ad7*
F:	sound/soc/codecs/ssm*
F:	sound/soc/codecs/sigmadsp.*

ANALOG DEVICES INC ASOC DRIVERS
L:	adi-buildroot-devel@lists.sourceforge.net (moderated for non-subscribers)
L:	alsa-devel@alsa-project.org (moderated for non-subscribers)
W:	http://blackfin.uclinux.org/
S:	Supported
F:	sound/soc/blackfin/*

ANALOG DEVICES INC IIO DRIVERS
M:	Lars-Peter Clausen <lars@metafoo.de>
M:	Michael Hennerich <Michael.Hennerich@analog.com>
W:	http://wiki.analog.com/
W:	http://ez.analog.com/community/linux-device-drivers
S:	Supported
F:	drivers/iio/*/ad*
X:	drivers/iio/*/adjd*
F:	drivers/staging/iio/*/ad*
F:	staging/iio/trigger/iio-trig-bfin-timer.c

ANALOG DEVICES INC DMA DRIVERS
M:	Lars-Peter Clausen <lars@metafoo.de>
W:	http://ez.analog.com/community/linux-device-drivers
S:	Supported
F:	drivers/dma/dma-axi-dmac.c

ANDROID DRIVERS
M:	Greg Kroah-Hartman <gregkh@linuxfoundation.org>
M:	Arve Hjønnevåg <arve@android.com>
M:	Riley Andrews <riandrews@android.com>
T:	git git://git.kernel.org/pub/scm/linux/kernel/git/gregkh/staging.git
L:	devel@driverdev.osuosl.org
S:	Supported
F:	drivers/android/
F:	drivers/staging/android/

AOA (Apple Onboard Audio) ALSA DRIVER
M:	Johannes Berg <johannes@sipsolutions.net>
L:	linuxppc-dev@lists.ozlabs.org
L:	alsa-devel@alsa-project.org (moderated for non-subscribers)
S:	Maintained
F:	sound/aoa/

APM DRIVER
M:	Jiri Kosina <jikos@kernel.org>
S:	Odd fixes
T:	git git://git.kernel.org/pub/scm/linux/kernel/git/jikos/apm.git
F:	arch/x86/kernel/apm_32.c
F:	include/linux/apm_bios.h
F:	include/uapi/linux/apm_bios.h
F:	drivers/char/apm-emulation.c

APPLE BCM5974 MULTITOUCH DRIVER
M:	Henrik Rydberg <rydberg@bitmath.org>
L:	linux-input@vger.kernel.org
S:	Odd fixes
F:	drivers/input/mouse/bcm5974.c

APPLE SMC DRIVER
M:	Henrik Rydberg <rydberg@bitmath.org>
L:	lm-sensors@lm-sensors.org
S:	Odd fixes
F:	drivers/hwmon/applesmc.c

APPLETALK NETWORK LAYER
M:	Arnaldo Carvalho de Melo <acme@ghostprotocols.net>
S:	Maintained
F:	drivers/net/appletalk/
F:	net/appletalk/

APPLIED MICRO (APM) X-GENE DEVICE TREE SUPPORT
M:	Duc Dang <dhdang@apm.com>
S:	Supported
F:	arch/arm64/boot/dts/apm/

APPLIED MICRO (APM) X-GENE SOC ETHERNET DRIVER
M:	Iyappan Subramanian <isubramanian@apm.com>
M:	Keyur Chudgar <kchudgar@apm.com>
S:	Supported
F:	drivers/net/ethernet/apm/xgene/
F:	Documentation/devicetree/bindings/net/apm-xgene-enet.txt

APTINA CAMERA SENSOR PLL
M:	Laurent Pinchart <Laurent.pinchart@ideasonboard.com>
L:	linux-media@vger.kernel.org
S:	Maintained
F:	drivers/media/i2c/aptina-pll.*

ARC FRAMEBUFFER DRIVER
M:	Jaya Kumar <jayalk@intworks.biz>
S:	Maintained
F:	drivers/video/fbdev/arcfb.c
F:	drivers/video/fbdev/core/fb_defio.c

ARCNET NETWORK LAYER
M:	Michael Grzeschik <m.grzeschik@pengutronix.de>
L:	netdev@vger.kernel.org
S:	Maintained
F:	drivers/net/arcnet/
F:	include/uapi/linux/if_arcnet.h

ARM MFM AND FLOPPY DRIVERS
M:	Ian Molton <spyro@f2s.com>
S:	Maintained
F:	arch/arm/lib/floppydma.S
F:	arch/arm/include/asm/floppy.h

ARM PMU PROFILING AND DEBUGGING
M:	Will Deacon <will.deacon@arm.com>
R:	Mark Rutland <mark.rutland@arm.com>
S:	Maintained
F:	arch/arm*/kernel/perf_*
F:	arch/arm/oprofile/common.c
F:	arch/arm*/kernel/hw_breakpoint.c
F:	arch/arm*/include/asm/hw_breakpoint.h
F:	arch/arm*/include/asm/perf_event.h
F:	drivers/perf/arm_pmu.c
F:	include/linux/perf/arm_pmu.h

ARM PORT
M:	Russell King <linux@arm.linux.org.uk>
L:	linux-arm-kernel@lists.infradead.org (moderated for non-subscribers)
W:	http://www.arm.linux.org.uk/
S:	Maintained
F:	arch/arm/

ARM SUB-ARCHITECTURES
L:	linux-arm-kernel@lists.infradead.org (moderated for non-subscribers)
S:	Maintained
F:	arch/arm/mach-*/
F:	arch/arm/plat-*/
T:	git git://git.kernel.org/pub/scm/linux/kernel/git/arm/arm-soc.git

ARM PRIMECELL AACI PL041 DRIVER
M:	Russell King <linux@arm.linux.org.uk>
S:	Maintained
F:	sound/arm/aaci.*

ARM PRIMECELL CLCD PL110 DRIVER
M:	Russell King <linux@arm.linux.org.uk>
S:	Maintained
F:	drivers/video/fbdev/amba-clcd.*

ARM PRIMECELL KMI PL050 DRIVER
M:	Russell King <linux@arm.linux.org.uk>
S:	Maintained
F:	drivers/input/serio/ambakmi.*
F:	include/linux/amba/kmi.h

ARM PRIMECELL MMCI PL180/1 DRIVER
M:	Russell King <linux@arm.linux.org.uk>
S:	Maintained
F:	drivers/mmc/host/mmci.*
F:	include/linux/amba/mmci.h

ARM PRIMECELL UART PL010 AND PL011 DRIVERS
M:	Russell King <linux@arm.linux.org.uk>
S:	Maintained
F:	drivers/tty/serial/amba-pl01*.c
F:	include/linux/amba/serial.h

ARM PRIMECELL BUS SUPPORT
M:	Russell King <linux@arm.linux.org.uk>
S:	Maintained
F:	drivers/amba/
F:	include/linux/amba/bus.h

ARM/ADS SPHERE MACHINE SUPPORT
M:	Lennert Buytenhek <kernel@wantstofly.org>
L:	linux-arm-kernel@lists.infradead.org (moderated for non-subscribers)
S:	Maintained

ARM/AFEB9260 MACHINE SUPPORT
M:	Sergey Lapin <slapin@ossfans.org>
L:	linux-arm-kernel@lists.infradead.org (moderated for non-subscribers)
S:	Maintained

ARM/AJECO 1ARM MACHINE SUPPORT
M:	Lennert Buytenhek <kernel@wantstofly.org>
L:	linux-arm-kernel@lists.infradead.org (moderated for non-subscribers)
S:	Maintained

ARM/Allwinner sunXi SoC support
M:	Maxime Ripard <maxime.ripard@free-electrons.com>
M:	Chen-Yu Tsai <wens@csie.org>
L:	linux-arm-kernel@lists.infradead.org (moderated for non-subscribers)
S:	Maintained
N:	sun[x456789]i

ARM/Allwinner SoC Clock Support
M:	Emilio López <emilio@elopez.com.ar>
S:	Maintained
F:	drivers/clk/sunxi/

ARM/Amlogic Meson SoC support
M:	Carlo Caione <carlo@caione.org>
L:	linux-arm-kernel@lists.infradead.org (moderated for non-subscribers)
L:	linux-meson@googlegroups.com
W:	http://linux-meson.com/
S:	Maintained
F:	arch/arm/mach-meson/
F:	arch/arm/boot/dts/meson*
N:	meson

ARM/Annapurna Labs ALPINE ARCHITECTURE
M:	Tsahee Zidenberg <tsahee@annapurnalabs.com>
M:	Antoine Tenart <antoine.tenart@free-electrons.com>
S:	Maintained
F:	arch/arm/mach-alpine/
F:	arch/arm/boot/dts/alpine*
F:	arch/arm64/boot/dts/al/
F:	drivers/*/*alpine*

ARM/ATMEL AT91RM9200, AT91SAM9 AND SAMA5 SOC SUPPORT
M:	Nicolas Ferre <nicolas.ferre@atmel.com>
M:	Alexandre Belloni <alexandre.belloni@free-electrons.com>
M:	Jean-Christophe Plagniol-Villard <plagnioj@jcrosoft.com>
L:	linux-arm-kernel@lists.infradead.org (moderated for non-subscribers)
W:	http://www.linux4sam.org
T:	git git://git.kernel.org/pub/scm/linux/kernel/git/nferre/linux-at91.git
S:	Supported
F:	arch/arm/mach-at91/
F:	include/soc/at91/
F:	arch/arm/boot/dts/at91*.dts
F:	arch/arm/boot/dts/at91*.dtsi
F:	arch/arm/boot/dts/sama*.dts
F:	arch/arm/boot/dts/sama*.dtsi
F:	arch/arm/include/debug/at91.S

ARM/ATMEL AT91 Clock Support
M:	Boris Brezillon <boris.brezillon@free-electrons.com>
S:	Maintained
F:	drivers/clk/at91

ARM/CALXEDA HIGHBANK ARCHITECTURE
M:	Rob Herring <robh@kernel.org>
L:	linux-arm-kernel@lists.infradead.org (moderated for non-subscribers)
S:	Maintained
F:	arch/arm/mach-highbank/
F:	arch/arm/boot/dts/highbank.dts
F:	arch/arm/boot/dts/ecx-*.dts*

ARM/CAVIUM NETWORKS CNS3XXX MACHINE SUPPORT
M:	Krzysztof Halasa <khalasa@piap.pl>
S:	Maintained
F:	arch/arm/mach-cns3xxx/

ARM/CAVIUM THUNDER NETWORK DRIVER
M:	Sunil Goutham <sgoutham@cavium.com>
M:	Robert Richter <rric@kernel.org>
L:	linux-arm-kernel@lists.infradead.org (moderated for non-subscribers)
S:	Supported
F:	drivers/net/ethernet/cavium/thunder/

ARM/CIRRUS LOGIC CLPS711X ARM ARCHITECTURE
M:	Alexander Shiyan <shc_work@mail.ru>
L:	linux-arm-kernel@lists.infradead.org (moderated for non-subscribers)
S:	Odd Fixes
N:	clps711x

ARM/CIRRUS LOGIC EP93XX ARM ARCHITECTURE
M:	Hartley Sweeten <hsweeten@visionengravers.com>
M:	Ryan Mallon <rmallon@gmail.com>
L:	linux-arm-kernel@lists.infradead.org (moderated for non-subscribers)
S:	Maintained
F:	arch/arm/mach-ep93xx/
F:	arch/arm/mach-ep93xx/include/mach/

ARM/CIRRUS LOGIC EDB9315A MACHINE SUPPORT
M:	Lennert Buytenhek <kernel@wantstofly.org>
L:	linux-arm-kernel@lists.infradead.org (moderated for non-subscribers)
S:	Maintained

ARM/CLKDEV SUPPORT
M:	Russell King <linux@arm.linux.org.uk>
L:	linux-arm-kernel@lists.infradead.org (moderated for non-subscribers)
S:	Maintained
F:	arch/arm/include/asm/clkdev.h
F:	drivers/clk/clkdev.c

ARM/COMPULAB CM-X270/EM-X270 and CM-X300 MACHINE SUPPORT
M:	Mike Rapoport <mike@compulab.co.il>
L:	linux-arm-kernel@lists.infradead.org (moderated for non-subscribers)
S:	Maintained

ARM/CONTEC MICRO9 MACHINE SUPPORT
M:	Hubert Feurstein <hubert.feurstein@contec.at>
S:	Maintained
F:	arch/arm/mach-ep93xx/micro9.c

ARM/CORESIGHT FRAMEWORK AND DRIVERS
M:	Mathieu Poirier <mathieu.poirier@linaro.org>
L:	linux-arm-kernel@lists.infradead.org (moderated for non-subscribers)
S:	Maintained
F:	drivers/hwtracing/coresight/*
F:	Documentation/trace/coresight.txt
F:	Documentation/devicetree/bindings/arm/coresight.txt
F:	Documentation/ABI/testing/sysfs-bus-coresight-devices-*

ARM/CORGI MACHINE SUPPORT
M:	Richard Purdie <rpurdie@rpsys.net>
S:	Maintained

ARM/CORTINA SYSTEMS GEMINI ARM ARCHITECTURE
M:	Hans Ulli Kroll <ulli.kroll@googlemail.com>
L:	linux-arm-kernel@lists.infradead.org (moderated for non-subscribers)
T:	git git://github.com/ulli-kroll/linux.git
S:	Maintained
F:	arch/arm/mach-gemini/
F:	drivers/rtc/rtc-gemini.c

ARM/CSR SIRFPRIMA2 MACHINE SUPPORT
M:	Barry Song <baohua@kernel.org>
L:	linux-arm-kernel@lists.infradead.org (moderated for non-subscribers)
T:	git git://git.kernel.org/pub/scm/linux/kernel/git/baohua/linux.git
S:	Maintained
F:	arch/arm/boot/dts/prima2*
F:	arch/arm/mach-prima2/
F:	drivers/clk/sirf/
F:	drivers/clocksource/timer-prima2.c
F:	drivers/clocksource/timer-atlas7.c
N:	[^a-z]sirf

ARM/CONEXANT DIGICOLOR MACHINE SUPPORT
M:	Baruch Siach <baruch@tkos.co.il>
L:	linux-arm-kernel@lists.infradead.org (moderated for non-subscribers)
S:	Maintained
F:	arch/arm/boot/dts/cx92755*
N:	digicolor

ARM/EBSA110 MACHINE SUPPORT
M:	Russell King <linux@arm.linux.org.uk>
L:	linux-arm-kernel@lists.infradead.org (moderated for non-subscribers)
W:	http://www.arm.linux.org.uk/
S:	Maintained
F:	arch/arm/mach-ebsa110/
F:	drivers/net/ethernet/amd/am79c961a.*

ARM/ENERGY MICRO (SILICON LABS) EFM32 SUPPORT
M:	Uwe Kleine-König <kernel@pengutronix.de>
L:	linux-arm-kernel@lists.infradead.org (moderated for non-subscribers)
S:	Maintained
N:	efm32

ARM/EZX SMARTPHONES (A780, A910, A1200, E680, ROKR E2 and ROKR E6)
M:	Daniel Ribeiro <drwyrm@gmail.com>
M:	Stefan Schmidt <stefan@openezx.org>
M:	Harald Welte <laforge@openezx.org>
L:	openezx-devel@lists.openezx.org (moderated for non-subscribers)
W:	http://www.openezx.org/
S:	Maintained
T:	topgit git://git.openezx.org/openezx.git
F:	arch/arm/mach-pxa/ezx.c

ARM/FARADAY FA526 PORT
M:	Hans Ulli Kroll <ulli.kroll@googlemail.com>
L:	linux-arm-kernel@lists.infradead.org (moderated for non-subscribers)
S:	Maintained
T:	git git://git.berlios.de/gemini-board
F:	arch/arm/mm/*-fa*

ARM/FOOTBRIDGE ARCHITECTURE
M:	Russell King <linux@arm.linux.org.uk>
L:	linux-arm-kernel@lists.infradead.org (moderated for non-subscribers)
W:	http://www.arm.linux.org.uk/
S:	Maintained
F:	arch/arm/include/asm/hardware/dec21285.h
F:	arch/arm/mach-footbridge/

ARM/FREESCALE IMX / MXC ARM ARCHITECTURE
M:	Shawn Guo <shawnguo@kernel.org>
M:	Sascha Hauer <kernel@pengutronix.de>
L:	linux-arm-kernel@lists.infradead.org (moderated for non-subscribers)
S:	Maintained
T:	git git://git.kernel.org/pub/scm/linux/kernel/git/shawnguo/linux.git
F:	arch/arm/mach-imx/
F:	arch/arm/mach-mxs/
F:	arch/arm/boot/dts/imx*
F:	arch/arm/configs/imx*_defconfig
F:	drivers/clk/imx/
F:	include/soc/imx/

ARM/FREESCALE VYBRID ARM ARCHITECTURE
M:	Shawn Guo <shawnguo@kernel.org>
M:	Sascha Hauer <kernel@pengutronix.de>
R:	Stefan Agner <stefan@agner.ch>
L:	linux-arm-kernel@lists.infradead.org (moderated for non-subscribers)
S:	Maintained
T:	git git://git.kernel.org/pub/scm/linux/kernel/git/shawnguo/linux.git
F:	arch/arm/mach-imx/*vf610*
F:	arch/arm/boot/dts/vf*

ARM/GLOMATION GESBC9312SX MACHINE SUPPORT
M:	Lennert Buytenhek <kernel@wantstofly.org>
L:	linux-arm-kernel@lists.infradead.org (moderated for non-subscribers)
S:	Maintained

ARM/GUMSTIX MACHINE SUPPORT
M:	Steve Sakoman <sakoman@gmail.com>
L:	linux-arm-kernel@lists.infradead.org (moderated for non-subscribers)
S:	Maintained

ARM/H4700 (HP IPAQ HX4700) MACHINE SUPPORT
M:	Philipp Zabel <philipp.zabel@gmail.com>
M:	Paul Parsons <lost.distance@yahoo.com>
L:	linux-arm-kernel@lists.infradead.org (moderated for non-subscribers)
S:	Maintained
F:	arch/arm/mach-pxa/hx4700.c
F:	arch/arm/mach-pxa/include/mach/hx4700.h
F:	sound/soc/pxa/hx4700.c

ARM/HISILICON SOC SUPPORT
M:	Wei Xu <xuwei5@hisilicon.com>
L:	linux-arm-kernel@lists.infradead.org (moderated for non-subscribers)
W:	http://www.hisilicon.com
S:	Supported
T:	git git://github.com/hisilicon/linux-hisi.git
F:	arch/arm/mach-hisi/
F:	arch/arm/boot/dts/hi3*
F:	arch/arm/boot/dts/hip*
F:	arch/arm/boot/dts/hisi*
F:	arch/arm64/boot/dts/hisilicon/

ARM/HP JORNADA 7XX MACHINE SUPPORT
M:	Kristoffer Ericson <kristoffer.ericson@gmail.com>
W:	www.jlime.com
S:	Maintained
T:	git git://git.kernel.org/pub/scm/linux/kernel/git/kristoffer/linux-hpc.git
F:	arch/arm/mach-sa1100/jornada720.c
F:	arch/arm/mach-sa1100/include/mach/jornada720.h

ARM/IGEP MACHINE SUPPORT
M:	Enric Balletbo i Serra <eballetbo@gmail.com>
M:	Javier Martinez Canillas <javier@dowhile0.org>
L:	linux-omap@vger.kernel.org
L:	linux-arm-kernel@lists.infradead.org (moderated for non-subscribers)
S:	Maintained
F:	arch/arm/boot/dts/omap3-igep*

ARM/INCOME PXA270 SUPPORT
M:	Marek Vasut <marek.vasut@gmail.com>
L:	linux-arm-kernel@lists.infradead.org (moderated for non-subscribers)
S:	Maintained
F:	arch/arm/mach-pxa/colibri-pxa270-income.c

ARM/INTEL IOP32X ARM ARCHITECTURE
M:	Lennert Buytenhek <kernel@wantstofly.org>
L:	linux-arm-kernel@lists.infradead.org (moderated for non-subscribers)
S:	Maintained

ARM/INTEL IOP33X ARM ARCHITECTURE
L:	linux-arm-kernel@lists.infradead.org (moderated for non-subscribers)
S:	Orphan

ARM/INTEL IOP13XX ARM ARCHITECTURE
M:	Lennert Buytenhek <kernel@wantstofly.org>
L:	linux-arm-kernel@lists.infradead.org (moderated for non-subscribers)
S:	Maintained

ARM/INTEL IQ81342EX MACHINE SUPPORT
M:	Lennert Buytenhek <kernel@wantstofly.org>
L:	linux-arm-kernel@lists.infradead.org (moderated for non-subscribers)
S:	Maintained

ARM/INTEL IXDP2850 MACHINE SUPPORT
M:	Lennert Buytenhek <kernel@wantstofly.org>
L:	linux-arm-kernel@lists.infradead.org (moderated for non-subscribers)
S:	Maintained

ARM/INTEL IXP4XX ARM ARCHITECTURE
M:	Imre Kaloz <kaloz@openwrt.org>
M:	Krzysztof Halasa <khalasa@piap.pl>
L:	linux-arm-kernel@lists.infradead.org (moderated for non-subscribers)
S:	Maintained
F:	arch/arm/mach-ixp4xx/

ARM/INTEL RESEARCH IMOTE/STARGATE 2 MACHINE SUPPORT
M:	Jonathan Cameron <jic23@cam.ac.uk>
L:	linux-arm-kernel@lists.infradead.org (moderated for non-subscribers)
S:	Maintained
F:	arch/arm/mach-pxa/stargate2.c
F:	drivers/pcmcia/pxa2xx_stargate2.c

ARM/INTEL XSC3 (MANZANO) ARM CORE
M:	Lennert Buytenhek <kernel@wantstofly.org>
L:	linux-arm-kernel@lists.infradead.org (moderated for non-subscribers)
S:	Maintained

ARM/IP FABRICS DOUBLE ESPRESSO MACHINE SUPPORT
M:	Lennert Buytenhek <kernel@wantstofly.org>
L:	linux-arm-kernel@lists.infradead.org (moderated for non-subscribers)
S:	Maintained

ARM/TEXAS INSTRUMENT KEYSTONE ARCHITECTURE
M:	Santosh Shilimkar <ssantosh@kernel.org>
L:	linux-arm-kernel@lists.infradead.org (moderated for non-subscribers)
S:	Maintained
F:	arch/arm/mach-keystone/
F:	arch/arm/boot/dts/k2*
T:	git git://git.kernel.org/pub/scm/linux/kernel/git/ssantosh/linux-keystone.git

ARM/TEXAS INSTRUMENT KEYSTONE CLOCK FRAMEWORK
M:	Santosh Shilimkar <ssantosh@kernel.org>
L:	linux-kernel@vger.kernel.org
S:	Maintained
F:	drivers/clk/keystone/

ARM/TEXAS INSTRUMENT KEYSTONE ClOCKSOURCE
M:	Santosh Shilimkar <ssantosh@kernel.org>
L:	linux-arm-kernel@lists.infradead.org (moderated for non-subscribers)
L:	linux-kernel@vger.kernel.org
S:	Maintained
F:	drivers/clocksource/timer-keystone.c

ARM/TEXAS INSTRUMENT KEYSTONE RESET DRIVER
M:	Santosh Shilimkar <ssantosh@kernel.org>
L:	linux-kernel@vger.kernel.org
S:	Maintained
F:	drivers/power/reset/keystone-reset.c

ARM/TEXAS INSTRUMENT AEMIF/EMIF DRIVERS
M:	Santosh Shilimkar <ssantosh@kernel.org>
L:	linux-kernel@vger.kernel.org
S:	Maintained
F:	drivers/memory/*emif*

ARM/LOGICPD PXA270 MACHINE SUPPORT
M:	Lennert Buytenhek <kernel@wantstofly.org>
L:	linux-arm-kernel@lists.infradead.org (moderated for non-subscribers)
S:	Maintained

ARM/LPC18XX ARCHITECTURE
M:	Joachim Eastwood <manabian@gmail.com>
L:	linux-arm-kernel@lists.infradead.org (moderated for non-subscribers)
S:	Maintained
F:	arch/arm/boot/dts/lpc43*
F:	drivers/clk/nxp/clk-lpc18xx*
F:	drivers/clocksource/time-lpc32xx.c
F:	drivers/i2c/busses/i2c-lpc2k.c
F:	drivers/memory/pl172.c
F:	drivers/mtd/spi-nor/nxp-spifi.c
F:	drivers/rtc/rtc-lpc24xx.c
N:	lpc18xx

ARM/MAGICIAN MACHINE SUPPORT
M:	Philipp Zabel <philipp.zabel@gmail.com>
S:	Maintained

ARM/Marvell Kirkwood and Armada 370, 375, 38x, XP SOC support
M:	Jason Cooper <jason@lakedaemon.net>
M:	Andrew Lunn <andrew@lunn.ch>
M:	Gregory Clement <gregory.clement@free-electrons.com>
M:	Sebastian Hesselbarth <sebastian.hesselbarth@gmail.com>
L:	linux-arm-kernel@lists.infradead.org (moderated for non-subscribers)
S:	Maintained
F:	arch/arm/mach-mvebu/
F:	drivers/rtc/rtc-armada38x.c
F:	arch/arm/boot/dts/armada*
F:	arch/arm/boot/dts/kirkwood*


ARM/Marvell Berlin SoC support
M:	Sebastian Hesselbarth <sebastian.hesselbarth@gmail.com>
L:	linux-arm-kernel@lists.infradead.org (moderated for non-subscribers)
S:	Maintained
F:	arch/arm/mach-berlin/
F:	arch/arm/boot/dts/berlin*
F:	arch/arm64/boot/dts/marvell/berlin*


ARM/Marvell Dove/MV78xx0/Orion SOC support
M:	Jason Cooper <jason@lakedaemon.net>
M:	Andrew Lunn <andrew@lunn.ch>
M:	Sebastian Hesselbarth <sebastian.hesselbarth@gmail.com>
M:	Gregory Clement <gregory.clement@free-electrons.com>
L:	linux-arm-kernel@lists.infradead.org (moderated for non-subscribers)
S:	Maintained
F:	arch/arm/mach-dove/
F:	arch/arm/mach-mv78xx0/
F:	arch/arm/mach-orion5x/
F:	arch/arm/plat-orion/
F:	arch/arm/boot/dts/dove*
F:	arch/arm/boot/dts/orion5x*


ARM/Orion SoC/Technologic Systems TS-78xx platform support
M:	Alexander Clouter <alex@digriz.org.uk>
L:	linux-arm-kernel@lists.infradead.org (moderated for non-subscribers)
W:	http://www.digriz.org.uk/ts78xx/kernel
S:	Maintained
F:	arch/arm/mach-orion5x/ts78xx-*

ARM/Mediatek RTC DRIVER
M:	Eddie Huang <eddie.huang@mediatek.com>
L:	linux-arm-kernel@lists.infradead.org (moderated for non-subscribers)
L:	linux-mediatek@lists.infradead.org (moderated for non-subscribers)
S:	Maintained
F:	drivers/rtc/rtc-mt6397.c

ARM/Mediatek SoC support
M:	Matthias Brugger <matthias.bgg@gmail.com>
L:	linux-arm-kernel@lists.infradead.org (moderated for non-subscribers)
L:	linux-mediatek@lists.infradead.org (moderated for non-subscribers)
S:	Maintained
F:	arch/arm/boot/dts/mt6*
F:	arch/arm/boot/dts/mt8*
F:	arch/arm/mach-mediatek/
N:	mtk
K:	mediatek

ARM/Mediatek USB3 PHY DRIVER
M:	Chunfeng Yun <chunfeng.yun@mediatek.com>
L:	linux-arm-kernel@lists.infradead.org (moderated for non-subscribers)
L:	linux-mediatek@lists.infradead.org (moderated for non-subscribers)
S:	Maintained
F:	drivers/phy/phy-mt65xx-usb3.c

ARM/MICREL KS8695 ARCHITECTURE
M:	Greg Ungerer <gerg@uclinux.org>
L:	linux-arm-kernel@lists.infradead.org (moderated for non-subscribers)
F:	arch/arm/mach-ks8695/
S:	Odd Fixes

ARM/MIOA701 MACHINE SUPPORT
M:	Robert Jarzmik <robert.jarzmik@free.fr>
L:	linux-arm-kernel@lists.infradead.org (moderated for non-subscribers)
F:	arch/arm/mach-pxa/mioa701.c
S:	Maintained

ARM/NEC MOBILEPRO 900/c MACHINE SUPPORT
M:	Michael Petchkovsky <mkpetch@internode.on.net>
S:	Maintained

ARM/NOMADIK ARCHITECTURE
M:	Alessandro Rubini <rubini@unipv.it>
M:	Linus Walleij <linus.walleij@linaro.org>
L:	linux-arm-kernel@lists.infradead.org (moderated for non-subscribers)
S:	Maintained
F:	arch/arm/mach-nomadik/
F:	drivers/pinctrl/nomadik/
F:	drivers/i2c/busses/i2c-nomadik.c
T:	git git://git.kernel.org/pub/scm/linux/kernel/git/linusw/linux-nomadik.git

ARM/OPENMOKO NEO FREERUNNER (GTA02) MACHINE SUPPORT
M:	Nelson Castillo <arhuaco@freaks-unidos.net>
L:	openmoko-kernel@lists.openmoko.org (subscribers-only)
W:	http://wiki.openmoko.org/wiki/Neo_FreeRunner
S:	Supported

ARM/TOSA MACHINE SUPPORT
M:	Dmitry Eremin-Solenikov <dbaryshkov@gmail.com>
M:	Dirk Opfer <dirk@opfer-online.de>
S:	Maintained

ARM/PALMTX,PALMT5,PALMLD,PALMTE2,PALMTC SUPPORT
M:	Marek Vasut <marek.vasut@gmail.com>
L:	linux-arm-kernel@lists.infradead.org
W:	http://hackndev.com
S:	Maintained
F:	arch/arm/mach-pxa/include/mach/palmtx.h
F:	arch/arm/mach-pxa/palmtx.c
F:	arch/arm/mach-pxa/include/mach/palmt5.h
F:	arch/arm/mach-pxa/palmt5.c
F:	arch/arm/mach-pxa/include/mach/palmld.h
F:	arch/arm/mach-pxa/palmld.c
F:	arch/arm/mach-pxa/include/mach/palmte2.h
F:	arch/arm/mach-pxa/palmte2.c
F:	arch/arm/mach-pxa/include/mach/palmtc.h
F:	arch/arm/mach-pxa/palmtc.c

ARM/PALM TREO SUPPORT
M:	Tomas Cech <sleep_walker@suse.com>
L:	linux-arm-kernel@lists.infradead.org
W:	http://hackndev.com
S:	Maintained
F:	arch/arm/mach-pxa/include/mach/palmtreo.h
F:	arch/arm/mach-pxa/palmtreo.c

ARM/PALMZ72 SUPPORT
M:	Sergey Lapin <slapin@ossfans.org>
L:	linux-arm-kernel@lists.infradead.org
W:	http://hackndev.com
S:	Maintained
F:	arch/arm/mach-pxa/include/mach/palmz72.h
F:	arch/arm/mach-pxa/palmz72.c

ARM/PLEB SUPPORT
M:	Peter Chubb <pleb@gelato.unsw.edu.au>
W:	http://www.disy.cse.unsw.edu.au/Hardware/PLEB
S:	Maintained

ARM/PT DIGITAL BOARD PORT
M:	Stefan Eletzhofer <stefan.eletzhofer@eletztrick.de>
L:	linux-arm-kernel@lists.infradead.org (moderated for non-subscribers)
W:	http://www.arm.linux.org.uk/
S:	Maintained

ARM/QUALCOMM SUPPORT
M:	Andy Gross <andy.gross@linaro.org>
M:	David Brown <david.brown@linaro.org>
L:	linux-arm-msm@vger.kernel.org
L:	linux-soc@vger.kernel.org
S:	Maintained
F:	arch/arm/boot/dts/qcom-*.dts
F:	arch/arm/boot/dts/qcom-*.dtsi
F:	arch/arm/mach-qcom/
F:	arch/arm64/boot/dts/qcom/*
F:	drivers/soc/qcom/
F:	drivers/tty/serial/msm_serial.h
F:	drivers/tty/serial/msm_serial.c
F:	drivers/*/pm8???-*
F:	drivers/mfd/ssbi.c
F:	drivers/firmware/qcom_scm.c
T:	git git://git.kernel.org/pub/scm/linux/kernel/git/agross/linux.git

ARM/RADISYS ENP2611 MACHINE SUPPORT
M:	Lennert Buytenhek <kernel@wantstofly.org>
L:	linux-arm-kernel@lists.infradead.org (moderated for non-subscribers)
S:	Maintained

ARM/RENESAS ARM64 ARCHITECTURE
M:	Simon Horman <horms@verge.net.au>
M:	Magnus Damm <magnus.damm@gmail.com>
L:	linux-renesas-soc@vger.kernel.org
Q:	http://patchwork.kernel.org/project/linux-renesas-soc/list/
T:	git git://git.kernel.org/pub/scm/linux/kernel/git/horms/renesas.git next
S:	Supported
F:	arch/arm64/boot/dts/renesas/

ARM/RISCPC ARCHITECTURE
M:	Russell King <linux@arm.linux.org.uk>
L:	linux-arm-kernel@lists.infradead.org (moderated for non-subscribers)
W:	http://www.arm.linux.org.uk/
S:	Maintained
F:	arch/arm/include/asm/hardware/entry-macro-iomd.S
F:	arch/arm/include/asm/hardware/ioc.h
F:	arch/arm/include/asm/hardware/iomd.h
F:	arch/arm/include/asm/hardware/memc.h
F:	arch/arm/mach-rpc/
F:	drivers/net/ethernet/8390/etherh.c
F:	drivers/net/ethernet/i825xx/ether1*
F:	drivers/net/ethernet/seeq/ether3*
F:	drivers/scsi/arm/

ARM/Rockchip SoC support
M:	Heiko Stuebner <heiko@sntech.de>
L:	linux-arm-kernel@lists.infradead.org (moderated for non-subscribers)
L:	linux-rockchip@lists.infradead.org
T:	git git://git.kernel.org/pub/scm/linux/kernel/git/mmind/linux-rockchip.git
S:	Maintained
F:	arch/arm/boot/dts/rk3*
F:	arch/arm/mach-rockchip/
F:	drivers/clk/rockchip/
F:	drivers/i2c/busses/i2c-rk3x.c
F:	drivers/*/*rockchip*
F:	drivers/*/*/*rockchip*
F:	sound/soc/rockchip/
N:	rockchip

ARM/SAMSUNG EXYNOS ARM ARCHITECTURES
M:	Kukjin Kim <kgene@kernel.org>
M:	Krzysztof Kozlowski <k.kozlowski@samsung.com>
L:	linux-arm-kernel@lists.infradead.org (moderated for non-subscribers)
L:	linux-samsung-soc@vger.kernel.org (moderated for non-subscribers)
S:	Maintained
F:	arch/arm/boot/dts/s3c*
F:	arch/arm/boot/dts/s5p*
F:	arch/arm/boot/dts/samsung*
F:	arch/arm/boot/dts/exynos*
F:	arch/arm64/boot/dts/exynos/
F:	arch/arm/plat-samsung/
F:	arch/arm/mach-s3c24*/
F:	arch/arm/mach-s3c64xx/
F:	arch/arm/mach-s5p*/
F:	arch/arm/mach-exynos*/
F:	drivers/*/*s3c2410*
F:	drivers/*/*/*s3c2410*
F:	drivers/spi/spi-s3c*
F:	sound/soc/samsung/*
F:	Documentation/arm/Samsung/
F:	Documentation/devicetree/bindings/arm/samsung/
F:	Documentation/devicetree/bindings/sram/samsung-sram.txt
F:	Documentation/devicetree/bindings/power/pd-samsung.txt
N:	exynos

ARM/SAMSUNG MOBILE MACHINE SUPPORT
M:	Kyungmin Park <kyungmin.park@samsung.com>
L:	linux-arm-kernel@lists.infradead.org (moderated for non-subscribers)
S:	Maintained
F:	arch/arm/mach-s5pv210/

ARM/SAMSUNG S5P SERIES 2D GRAPHICS ACCELERATION (G2D) SUPPORT
M:	Kyungmin Park <kyungmin.park@samsung.com>
M:	Kamil Debski <k.debski@samsung.com>
L:	linux-arm-kernel@lists.infradead.org
L:	linux-media@vger.kernel.org
S:	Maintained
F:	drivers/media/platform/s5p-g2d/

ARM/SAMSUNG S5P SERIES Multi Format Codec (MFC) SUPPORT
M:	Kyungmin Park <kyungmin.park@samsung.com>
M:	Kamil Debski <k.debski@samsung.com>
M:	Jeongtae Park <jtp.park@samsung.com>
L:	linux-arm-kernel@lists.infradead.org
L:	linux-media@vger.kernel.org
S:	Maintained
F:	arch/arm/plat-samsung/s5p-dev-mfc.c
F:	drivers/media/platform/s5p-mfc/

ARM/SAMSUNG S5P SERIES TV SUBSYSTEM SUPPORT
M:	Kyungmin Park <kyungmin.park@samsung.com>
M:	Tomasz Stanislawski <t.stanislaws@samsung.com>
L:	linux-arm-kernel@lists.infradead.org
L:	linux-media@vger.kernel.org
S:	Maintained
F:	drivers/media/platform/s5p-tv/

ARM/SAMSUNG S5P SERIES JPEG CODEC SUPPORT
M:	Andrzej Pietrasiewicz <andrzej.p@samsung.com>
M:	Jacek Anaszewski <j.anaszewski@samsung.com>
L:	linux-arm-kernel@lists.infradead.org
L:	linux-media@vger.kernel.org
S:	Maintained
F:	drivers/media/platform/s5p-jpeg/

ARM/SHMOBILE ARM ARCHITECTURE
M:	Simon Horman <horms@verge.net.au>
M:	Magnus Damm <magnus.damm@gmail.com>
L:	linux-renesas-soc@vger.kernel.org
Q:	http://patchwork.kernel.org/project/linux-renesas-soc/list/
T:	git git://git.kernel.org/pub/scm/linux/kernel/git/horms/renesas.git next
S:	Supported
F:	arch/arm/boot/dts/emev2*
F:	arch/arm/boot/dts/r7s*
F:	arch/arm/boot/dts/r8a*
F:	arch/arm/boot/dts/sh*
F:	arch/arm/configs/shmobile_defconfig
F:	arch/arm/include/debug/renesas-scif.S
F:	arch/arm/mach-shmobile/
F:	drivers/sh/

ARM/SOCFPGA ARCHITECTURE
M:	Dinh Nguyen <dinguyen@opensource.altera.com>
S:	Maintained
F:	arch/arm/mach-socfpga/
F:	arch/arm/boot/dts/socfpga*
F:	arch/arm/configs/socfpga_defconfig
F:	arch/arm64/boot/dts/altera/
W:	http://www.rocketboards.org
T:	git git://git.kernel.org/pub/scm/linux/kernel/git/dinguyen/linux.git

ARM/SOCFPGA CLOCK FRAMEWORK SUPPORT
M:	Dinh Nguyen <dinguyen@opensource.altera.com>
S:	Maintained
F:	drivers/clk/socfpga/

ARM/SOCFPGA EDAC SUPPORT
M:	Thor Thayer <tthayer@opensource.altera.com>
S:	Maintained
F:	drivers/edac/altera_edac.

ARM/STI ARCHITECTURE
M:	Srinivas Kandagatla <srinivas.kandagatla@gmail.com>
M:	Maxime Coquelin <maxime.coquelin@st.com>
M:	Patrice Chotard <patrice.chotard@st.com>
L:	linux-arm-kernel@lists.infradead.org (moderated for non-subscribers)
L:	kernel@stlinux.com
W:	http://www.stlinux.com
S:	Maintained
F:	arch/arm/mach-sti/
F:	arch/arm/boot/dts/sti*
F:	drivers/char/hw_random/st-rng.c
F:	drivers/clocksource/arm_global_timer.c
F:	drivers/clocksource/clksrc_st_lpc.c
F:	drivers/i2c/busses/i2c-st.c
F:	drivers/media/rc/st_rc.c
F:	drivers/media/platform/sti/c8sectpfe/
F:	drivers/mmc/host/sdhci-st.c
F:	drivers/phy/phy-miphy28lp.c
F:	drivers/phy/phy-miphy365x.c
F:	drivers/phy/phy-stih407-usb.c
F:	drivers/phy/phy-stih41x-usb.c
F:	drivers/pinctrl/pinctrl-st.c
F:	drivers/reset/sti/
F:	drivers/rtc/rtc-st-lpc.c
F:	drivers/tty/serial/st-asc.c
F:	drivers/usb/dwc3/dwc3-st.c
F:	drivers/usb/host/ehci-st.c
F:	drivers/usb/host/ohci-st.c
F:	drivers/watchdog/st_lpc_wdt.c
F:	drivers/ata/ahci_st.c

ARM/STM32 ARCHITECTURE
M:	Maxime Coquelin <mcoquelin.stm32@gmail.com>
L:	linux-arm-kernel@lists.infradead.org (moderated for non-subscribers)
S:	Maintained
T:	git git://git.kernel.org/pub/scm/linux/kernel/git/mcoquelin/stm32.git
N:	stm32
F:	drivers/clocksource/armv7m_systick.c

ARM/TANGO ARCHITECTURE
M:	Marc Gonzalez <marc_gonzalez@sigmadesigns.com>
L:	linux-arm-kernel@lists.infradead.org
S:	Maintained
F:	arch/arm/mach-tango/
F:	arch/arm/boot/dts/tango*

ARM/TECHNOLOGIC SYSTEMS TS7250 MACHINE SUPPORT
M:	Lennert Buytenhek <kernel@wantstofly.org>
L:	linux-arm-kernel@lists.infradead.org (moderated for non-subscribers)
S:	Maintained

ARM/TETON BGA MACHINE SUPPORT
M:	"Mark F. Brown" <mark.brown314@gmail.com>
L:	linux-arm-kernel@lists.infradead.org (moderated for non-subscribers)
S:	Maintained

ARM/THECUS N2100 MACHINE SUPPORT
M:	Lennert Buytenhek <kernel@wantstofly.org>
L:	linux-arm-kernel@lists.infradead.org (moderated for non-subscribers)
S:	Maintained

ARM/NUVOTON W90X900 ARM ARCHITECTURE
M:	Wan ZongShun <mcuos.com@gmail.com>
L:	linux-arm-kernel@lists.infradead.org (moderated for non-subscribers)
W:	http://www.mcuos.com
S:	Maintained
F:	arch/arm/mach-w90x900/
F:	drivers/input/keyboard/w90p910_keypad.c
F:	drivers/input/touchscreen/w90p910_ts.c
F:	drivers/watchdog/nuc900_wdt.c
F:	drivers/net/ethernet/nuvoton/w90p910_ether.c
F:	drivers/mtd/nand/nuc900_nand.c
F:	drivers/rtc/rtc-nuc900.c
F:	drivers/spi/spi-nuc900.c
F:	drivers/usb/host/ehci-w90x900.c
F:	drivers/video/fbdev/nuc900fb.c

ARM/U300 MACHINE SUPPORT
M:	Linus Walleij <linus.walleij@linaro.org>
L:	linux-arm-kernel@lists.infradead.org (moderated for non-subscribers)
S:	Supported
F:	arch/arm/mach-u300/
F:	drivers/clocksource/timer-u300.c
F:	drivers/i2c/busses/i2c-stu300.c
F:	drivers/rtc/rtc-coh901331.c
F:	drivers/watchdog/coh901327_wdt.c
F:	drivers/dma/coh901318*
F:	drivers/mfd/ab3100*
F:	drivers/rtc/rtc-ab3100.c
F:	drivers/rtc/rtc-coh901331.c
T:	git git://git.kernel.org/pub/scm/linux/kernel/git/linusw/linux-stericsson.git

ARM/UNIPHIER ARCHITECTURE
M:	Masahiro Yamada <yamada.masahiro@socionext.com>
L:	linux-arm-kernel@lists.infradead.org (moderated for non-subscribers)
S:	Maintained
F:	arch/arm/boot/dts/uniphier*
F:	arch/arm/include/asm/hardware/cache-uniphier.h
F:	arch/arm/mach-uniphier/
F:	arch/arm/mm/cache-uniphier.c
F:	arch/arm64/boot/dts/socionext/
F:	drivers/bus/uniphier-system-bus.c
F:	drivers/i2c/busses/i2c-uniphier*
F:	drivers/pinctrl/uniphier/
F:	drivers/tty/serial/8250/8250_uniphier.c
N:	uniphier

ARM/Ux500 ARM ARCHITECTURE
M:	Linus Walleij <linus.walleij@linaro.org>
L:	linux-arm-kernel@lists.infradead.org (moderated for non-subscribers)
S:	Maintained
F:	arch/arm/mach-ux500/
F:	drivers/clocksource/clksrc-dbx500-prcmu.c
F:	drivers/dma/ste_dma40*
F:	drivers/hwspinlock/u8500_hsem.c
F:	drivers/mfd/abx500*
F:	drivers/mfd/ab8500*
F:	drivers/mfd/dbx500*
F:	drivers/mfd/db8500*
F:	drivers/pinctrl/nomadik/pinctrl-ab*
F:	drivers/pinctrl/nomadik/pinctrl-nomadik*
F:	drivers/rtc/rtc-ab8500.c
F:	drivers/rtc/rtc-pl031.c
T:	git git://git.kernel.org/pub/scm/linux/kernel/git/linusw/linux-stericsson.git

ARM/Ux500 CLOCK FRAMEWORK SUPPORT
M:	Ulf Hansson <ulf.hansson@linaro.org>
L:	linux-arm-kernel@lists.infradead.org (moderated for non-subscribers)
T:	git git://git.linaro.org/people/ulfh/clk.git
S:	Maintained
F:	drivers/clk/ux500/
F:	include/linux/platform_data/clk-ux500.h

ARM/VERSATILE EXPRESS PLATFORM
M:	Liviu Dudau <liviu.dudau@arm.com>
M:	Sudeep Holla <sudeep.holla@arm.com>
M:	Lorenzo Pieralisi <lorenzo.pieralisi@arm.com>
L:	linux-arm-kernel@lists.infradead.org (moderated for non-subscribers)
S:	Maintained
F:	arch/arm/boot/dts/vexpress*
F:	arch/arm64/boot/dts/arm/
F:	arch/arm/mach-vexpress/
F:	*/*/vexpress*
F:	*/*/*/vexpress*
F:	drivers/clk/versatile/clk-vexpress-osc.c
F:	drivers/clocksource/versatile.c

ARM/VFP SUPPORT
M:	Russell King <linux@arm.linux.org.uk>
L:	linux-arm-kernel@lists.infradead.org (moderated for non-subscribers)
W:	http://www.arm.linux.org.uk/
S:	Maintained
F:	arch/arm/vfp/

ARM/VOIPAC PXA270 SUPPORT
M:	Marek Vasut <marek.vasut@gmail.com>
L:	linux-arm-kernel@lists.infradead.org (moderated for non-subscribers)
S:	Maintained
F:	arch/arm/mach-pxa/vpac270.c
F:	arch/arm/mach-pxa/include/mach/vpac270.h

ARM/VT8500 ARM ARCHITECTURE
M:	Tony Prisk <linux@prisktech.co.nz>
L:	linux-arm-kernel@lists.infradead.org (moderated for non-subscribers)
S:	Maintained
F:	arch/arm/mach-vt8500/
F:	drivers/clocksource/vt8500_timer.c
F:	drivers/i2c/busses/i2c-wmt.c
F:	drivers/mmc/host/wmt-sdmmc.c
F:	drivers/pwm/pwm-vt8500.c
F:	drivers/rtc/rtc-vt8500.c
F:	drivers/tty/serial/vt8500_serial.c
F:	drivers/usb/host/ehci-platform.c
F:	drivers/usb/host/uhci-platform.c
F:	drivers/video/fbdev/vt8500lcdfb.*
F:	drivers/video/fbdev/wm8505fb*
F:	drivers/video/fbdev/wmt_ge_rops.*

ARM/ZIPIT Z2 SUPPORT
M:	Marek Vasut <marek.vasut@gmail.com>
L:	linux-arm-kernel@lists.infradead.org (moderated for non-subscribers)
S:	Maintained
F:	arch/arm/mach-pxa/z2.c
F:	arch/arm/mach-pxa/include/mach/z2.h

ARM/ZTE ARCHITECTURE
M:	Jun Nie <jun.nie@linaro.org>
L:	linux-arm-kernel@lists.infradead.org (moderated for non-subscribers)
S:	Maintained
F:	arch/arm/mach-zx/
F:	drivers/clk/zte/
F:	Documentation/devicetree/bindings/arm/zte.txt
F:	Documentation/devicetree/bindings/clock/zx296702-clk.txt

ARM/ZYNQ ARCHITECTURE
M:	Michal Simek <michal.simek@xilinx.com>
R:	Sören Brinkmann <soren.brinkmann@xilinx.com>
L:	linux-arm-kernel@lists.infradead.org (moderated for non-subscribers)
W:	http://wiki.xilinx.com
T:	git https://github.com/Xilinx/linux-xlnx.git
S:	Supported
F:	arch/arm/mach-zynq/
F:	drivers/cpuidle/cpuidle-zynq.c
F:	drivers/block/xsysace.c
N:	zynq
N:	xilinx
F:	drivers/clocksource/cadence_ttc_timer.c
F:	drivers/i2c/busses/i2c-cadence.c
F:	drivers/mmc/host/sdhci-of-arasan.c
F:	drivers/edac/synopsys_edac.c

ARM SMMU DRIVERS
M:	Will Deacon <will.deacon@arm.com>
L:	linux-arm-kernel@lists.infradead.org (moderated for non-subscribers)
S:	Maintained
F:	drivers/iommu/arm-smmu.c
F:	drivers/iommu/arm-smmu-v3.c
F:	drivers/iommu/io-pgtable-arm.c

ARM64 PORT (AARCH64 ARCHITECTURE)
M:	Catalin Marinas <catalin.marinas@arm.com>
M:	Will Deacon <will.deacon@arm.com>
L:	linux-arm-kernel@lists.infradead.org (moderated for non-subscribers)
T:	git git://git.kernel.org/pub/scm/linux/kernel/git/arm64/linux.git
S:	Maintained
F:	arch/arm64/
F:	Documentation/arm64/

AS3645A LED FLASH CONTROLLER DRIVER
M:	Laurent Pinchart <laurent.pinchart@ideasonboard.com>
L:	linux-media@vger.kernel.org
T:	git git://linuxtv.org/media_tree.git
S:	Maintained
F:	drivers/media/i2c/as3645a.c
F:	include/media/i2c/as3645a.h

ASC7621 HARDWARE MONITOR DRIVER
M:	George Joseph <george.joseph@fairview5.com>
L:	lm-sensors@lm-sensors.org
S:	Maintained
F:	Documentation/hwmon/asc7621
F:	drivers/hwmon/asc7621.c

ASUS NOTEBOOKS AND EEEPC ACPI/WMI EXTRAS DRIVERS
M:	Corentin Chary <corentin.chary@gmail.com>
L:	acpi4asus-user@lists.sourceforge.net
L:	platform-driver-x86@vger.kernel.org
W:	http://acpi4asus.sf.net
S:	Maintained
F:	drivers/platform/x86/asus*.c
F:	drivers/platform/x86/eeepc*.c

ASUS WIRELESS RADIO CONTROL DRIVER
M:	João Paulo Rechi Vita <jprvita@gmail.com>
L:	platform-driver-x86@vger.kernel.org
S:	Maintained
F:	drivers/platform/x86/asus-wireless.c

ASYNCHRONOUS TRANSFERS/TRANSFORMS (IOAT) API
R:	Dan Williams <dan.j.williams@intel.com>
W:	http://sourceforge.net/projects/xscaleiop
S:	Odd fixes
F:	Documentation/crypto/async-tx-api.txt
F:	crypto/async_tx/
F:	drivers/dma/
F:	include/linux/dmaengine.h
F:	include/linux/async_tx.h

AT24 EEPROM DRIVER
M:	Wolfram Sang <wsa@the-dreams.de>
L:	linux-i2c@vger.kernel.org
S:	Maintained
F:	drivers/misc/eeprom/at24.c
F:	include/linux/platform_data/at24.h

ATA OVER ETHERNET (AOE) DRIVER
M:	"Ed L. Cashin" <ed.cashin@acm.org>
W:	http://www.openaoe.org/
S:	Supported
F:	Documentation/aoe/
F:	drivers/block/aoe/

ATHEROS 71XX/9XXX GPIO DRIVER
M:	Alban Bedel <albeu@free.fr>
W:	https://github.com/AlbanBedel/linux
T:	git git://github.com/AlbanBedel/linux
S:	Maintained
F:	drivers/gpio/gpio-ath79.c
F:	Documentation/devicetree/bindings/gpio/gpio-ath79.txt

ATHEROS ATH GENERIC UTILITIES
M:	"Luis R. Rodriguez" <mcgrof@do-not-panic.com>
L:	linux-wireless@vger.kernel.org
S:	Supported
F:	drivers/net/wireless/ath/*

ATHEROS ATH5K WIRELESS DRIVER
M:	Jiri Slaby <jirislaby@gmail.com>
M:	Nick Kossifidis <mickflemm@gmail.com>
M:	"Luis R. Rodriguez" <mcgrof@do-not-panic.com>
L:	linux-wireless@vger.kernel.org
W:	http://wireless.kernel.org/en/users/Drivers/ath5k
S:	Maintained
F:	drivers/net/wireless/ath/ath5k/

ATHEROS ATH6KL WIRELESS DRIVER
M:	Kalle Valo <kvalo@qca.qualcomm.com>
L:	linux-wireless@vger.kernel.org
W:	http://wireless.kernel.org/en/users/Drivers/ath6kl
T:	git git://git.kernel.org/pub/scm/linux/kernel/git/kvalo/ath.git
S:	Supported
F:	drivers/net/wireless/ath/ath6kl/

WILOCITY WIL6210 WIRELESS DRIVER
M:	Maya Erez <qca_merez@qca.qualcomm.com>
L:	linux-wireless@vger.kernel.org
L:	wil6210@qca.qualcomm.com
S:	Supported
W:	http://wireless.kernel.org/en/users/Drivers/wil6210
F:	drivers/net/wireless/ath/wil6210/
F:	include/uapi/linux/wil6210_uapi.h

CARL9170 LINUX COMMUNITY WIRELESS DRIVER
M:	Christian Lamparter <chunkeey@googlemail.com>
L:	linux-wireless@vger.kernel.org
W:	http://wireless.kernel.org/en/users/Drivers/carl9170
S:	Maintained
F:	drivers/net/wireless/ath/carl9170/

ATK0110 HWMON DRIVER
M:	Luca Tettamanti <kronos.it@gmail.com>
L:	lm-sensors@lm-sensors.org
S:	Maintained
F:	drivers/hwmon/asus_atk0110.c

ATI_REMOTE2 DRIVER
M:	Ville Syrjala <syrjala@sci.fi>
S:	Maintained
F:	drivers/input/misc/ati_remote2.c

ATLX ETHERNET DRIVERS
M:	Jay Cliburn <jcliburn@gmail.com>
M:	Chris Snook <chris.snook@gmail.com>
L:	netdev@vger.kernel.org
W:	http://sourceforge.net/projects/atl1
W:	http://atl1.sourceforge.net
S:	Maintained
F:	drivers/net/ethernet/atheros/

ATM
M:	Chas Williams <3chas3@gmail.com>
L:	linux-atm-general@lists.sourceforge.net (moderated for non-subscribers)
L:	netdev@vger.kernel.org
W:	http://linux-atm.sourceforge.net
S:	Maintained
F:	drivers/atm/
F:	include/linux/atm*
F:	include/uapi/linux/atm*

ATMEL AT91 / AT32 MCI DRIVER
M:	Ludovic Desroches <ludovic.desroches@atmel.com>
S:	Maintained
F:	drivers/mmc/host/atmel-mci.c

ATMEL AT91 / AT32 SERIAL DRIVER
M:	Nicolas Ferre <nicolas.ferre@atmel.com>
S:	Supported
F:	drivers/tty/serial/atmel_serial.c

ATMEL Audio ALSA driver
M:	Nicolas Ferre <nicolas.ferre@atmel.com>
L:	alsa-devel@alsa-project.org (moderated for non-subscribers)
S:	Supported
F:	sound/soc/atmel

ATMEL DMA DRIVER
M:	Nicolas Ferre <nicolas.ferre@atmel.com>
L:	linux-arm-kernel@lists.infradead.org (moderated for non-subscribers)
S:	Supported
F:	drivers/dma/at_hdmac.c
F:	drivers/dma/at_hdmac_regs.h
F:	include/linux/platform_data/dma-atmel.h

ATMEL XDMA DRIVER
M:	Ludovic Desroches <ludovic.desroches@atmel.com>
L:	linux-arm-kernel@lists.infradead.org
L:	dmaengine@vger.kernel.org
S:	Supported
F:	drivers/dma/at_xdmac.c

ATMEL I2C DRIVER
M:	Ludovic Desroches <ludovic.desroches@atmel.com>
L:	linux-i2c@vger.kernel.org
S:	Supported
F:	drivers/i2c/busses/i2c-at91.c

ATMEL ISI DRIVER
M:	Ludovic Desroches <ludovic.desroches@atmel.com>
L:	linux-media@vger.kernel.org
S:	Supported
F:	drivers/media/platform/soc_camera/atmel-isi.c
F:	include/media/atmel-isi.h

ATMEL LCDFB DRIVER
M:	Nicolas Ferre <nicolas.ferre@atmel.com>
L:	linux-fbdev@vger.kernel.org
S:	Maintained
F:	drivers/video/fbdev/atmel_lcdfb.c
F:	include/video/atmel_lcdc.h

ATMEL MACB ETHERNET DRIVER
M:	Nicolas Ferre <nicolas.ferre@atmel.com>
S:	Supported
F:	drivers/net/ethernet/cadence/

ATMEL NAND DRIVER
M:	Wenyou Yang <wenyou.yang@atmel.com>
M:	Josh Wu <rainyfeeling@outlook.com>
L:	linux-mtd@lists.infradead.org
S:	Supported
F:	drivers/mtd/nand/atmel_nand*

ATMEL SDMMC DRIVER
M:	Ludovic Desroches <ludovic.desroches@atmel.com>
L:	linux-mmc@vger.kernel.org
S:	Supported
F:	drivers/mmc/host/sdhci-of-at91.c

ATMEL SPI DRIVER
M:	Nicolas Ferre <nicolas.ferre@atmel.com>
S:	Supported
F:	drivers/spi/spi-atmel.*

ATMEL SSC DRIVER
M:	Nicolas Ferre <nicolas.ferre@atmel.com>
L:	linux-arm-kernel@lists.infradead.org (moderated for non-subscribers)
S:	Supported
F:	drivers/misc/atmel-ssc.c
F:	include/linux/atmel-ssc.h

ATMEL Timer Counter (TC) AND CLOCKSOURCE DRIVERS
M:	Nicolas Ferre <nicolas.ferre@atmel.com>
L:	linux-arm-kernel@lists.infradead.org (moderated for non-subscribers)
S:	Supported
F:	drivers/misc/atmel_tclib.c
F:	drivers/clocksource/tcb_clksrc.c

ATMEL USBA UDC DRIVER
M:	Nicolas Ferre <nicolas.ferre@atmel.com>
L:	linux-arm-kernel@lists.infradead.org (moderated for non-subscribers)
S:	Supported
F:	drivers/usb/gadget/udc/atmel_usba_udc.*

ATMEL WIRELESS DRIVER
M:	Simon Kelley <simon@thekelleys.org.uk>
L:	linux-wireless@vger.kernel.org
W:	http://www.thekelleys.org.uk/atmel
W:	http://atmelwlandriver.sourceforge.net/
S:	Maintained
F:	drivers/net/wireless/atmel/atmel*

ATMEL MAXTOUCH DRIVER
M:	Nick Dyer <nick.dyer@itdev.co.uk>
T:	git git://github.com/atmel-maxtouch/linux.git
S:	Supported
F:	Documentation/devicetree/bindings/input/atmel,maxtouch.txt
F:	drivers/input/touchscreen/atmel_mxt_ts.c
F:	include/linux/platform_data/atmel_mxt_ts.h

ATTO EXPRESSSAS SAS/SATA RAID SCSI DRIVER
M:	Bradley Grove <linuxdrivers@attotech.com>
L:	linux-scsi@vger.kernel.org
W:	http://www.attotech.com
S:	Supported
F:	drivers/scsi/esas2r

ATUSB IEEE 802.15.4 RADIO DRIVER
M:	Stefan Schmidt <stefan@osg.samsung.com>
L:	linux-wpan@vger.kernel.org
S:	Maintained
F:	drivers/net/ieee802154/atusb.c
F:	drivers/net/ieee802154/atusb.h
F:	drivers/net/ieee802154/at86rf230.h

AUDIT SUBSYSTEM
M:	Paul Moore <paul@paul-moore.com>
M:	Eric Paris <eparis@redhat.com>
L:	linux-audit@redhat.com (moderated for non-subscribers)
W:	http://people.redhat.com/sgrubb/audit/
T:	git git://git.infradead.org/users/pcmoore/audit
S:	Maintained
F:	include/linux/audit.h
F:	include/uapi/linux/audit.h
F:	kernel/audit*

AUXILIARY DISPLAY DRIVERS
M:	Miguel Ojeda Sandonis <miguel.ojeda.sandonis@gmail.com>
W:	http://miguelojeda.es/auxdisplay.htm
W:	http://jair.lab.fi.uva.es/~migojed/auxdisplay.htm
S:	Maintained
F:	drivers/auxdisplay/
F:	include/linux/cfag12864b.h

AVR32 ARCHITECTURE
M:	Haavard Skinnemoen <hskinnemoen@gmail.com>
M:	Hans-Christian Egtvedt <egtvedt@samfundet.no>
W:	http://www.atmel.com/products/AVR32/
W:	http://mirror.egtvedt.no/avr32linux.org/
W:	http://avrfreaks.net/
S:	Maintained
F:	arch/avr32/

AVR32/AT32AP MACHINE SUPPORT
M:	Haavard Skinnemoen <hskinnemoen@gmail.com>
M:	Hans-Christian Egtvedt <egtvedt@samfundet.no>
S:	Maintained
F:	arch/avr32/mach-at32ap/

AX.25 NETWORK LAYER
M:	Ralf Baechle <ralf@linux-mips.org>
L:	linux-hams@vger.kernel.org
W:	http://www.linux-ax25.org/
S:	Maintained
F:	include/uapi/linux/ax25.h
F:	include/net/ax25.h
F:	net/ax25/

AZ6007 DVB DRIVER
M:	Mauro Carvalho Chehab <mchehab@osg.samsung.com>
L:	linux-media@vger.kernel.org
W:	https://linuxtv.org
T:	git git://linuxtv.org/media_tree.git
S:	Maintained
F:	drivers/media/usb/dvb-usb-v2/az6007.c

AZTECH FM RADIO RECEIVER DRIVER
M:	Hans Verkuil <hverkuil@xs4all.nl>
L:	linux-media@vger.kernel.org
T:	git git://linuxtv.org/media_tree.git
W:	https://linuxtv.org
S:	Maintained
F:	drivers/media/radio/radio-aztech*

B43 WIRELESS DRIVER
L:	linux-wireless@vger.kernel.org
L:	b43-dev@lists.infradead.org
W:	http://wireless.kernel.org/en/users/Drivers/b43
S:	Odd Fixes
F:	drivers/net/wireless/broadcom/b43/

B43LEGACY WIRELESS DRIVER
M:	Larry Finger <Larry.Finger@lwfinger.net>
L:	linux-wireless@vger.kernel.org
L:	b43-dev@lists.infradead.org
W:	http://wireless.kernel.org/en/users/Drivers/b43
S:	Maintained
F:	drivers/net/wireless/broadcom/b43legacy/

BACKLIGHT CLASS/SUBSYSTEM
M:	Jingoo Han <jingoohan1@gmail.com>
M:	Lee Jones <lee.jones@linaro.org>
T:	git git://git.kernel.org/pub/scm/linux/kernel/git/lee/backlight.git
S:	Maintained
F:	drivers/video/backlight/
F:	include/linux/backlight.h

BATMAN ADVANCED
M:	Marek Lindner <mareklindner@neomailbox.ch>
M:	Simon Wunderlich <sw@simonwunderlich.de>
M:	Antonio Quartulli <a@unstable.cc>
L:	b.a.t.m.a.n@lists.open-mesh.org
W:	https://www.open-mesh.org/
Q:	https://patchwork.open-mesh.org/project/batman/list/
S:	Maintained
F:	net/batman-adv/

BAYCOM/HDLCDRV DRIVERS FOR AX.25
M:	Thomas Sailer <t.sailer@alumni.ethz.ch>
L:	linux-hams@vger.kernel.org
W:	http://www.baycom.org/~tom/ham/ham.html
S:	Maintained
F:	drivers/net/hamradio/baycom*

BCACHE (BLOCK LAYER CACHE)
M:	Kent Overstreet <kent.overstreet@gmail.com>
L:	linux-bcache@vger.kernel.org
W:	http://bcache.evilpiepirate.org
S:	Maintained
F:	drivers/md/bcache/

BDISP ST MEDIA DRIVER
M:	Fabien Dessenne <fabien.dessenne@st.com>
L:	linux-media@vger.kernel.org
T:	git git://linuxtv.org/media_tree.git
W:	https://linuxtv.org
S:	Supported
F:	drivers/media/platform/sti/bdisp

BEFS FILE SYSTEM
S:	Orphan
F:	Documentation/filesystems/befs.txt
F:	fs/befs/

BECKHOFF CX5020 ETHERCAT MASTER DRIVER
M:	Dariusz Marcinkiewicz <reksio@newterm.pl>
L:	netdev@vger.kernel.org
S:	Maintained
F:	drivers/net/ethernet/ec_bhf.c

BFS FILE SYSTEM
M:	"Tigran A. Aivazian" <tigran@aivazian.fsnet.co.uk>
S:	Maintained
F:	Documentation/filesystems/bfs.txt
F:	fs/bfs/
F:	include/uapi/linux/bfs_fs.h

BLACKFIN ARCHITECTURE
M:	Steven Miao <realmz6@gmail.com>
L:	adi-buildroot-devel@lists.sourceforge.net (moderated for non-subscribers)
T:	git git://git.code.sf.net/p/adi-linux/code
W:	http://blackfin.uclinux.org
S:	Supported
F:	arch/blackfin/

BLACKFIN EMAC DRIVER
L:	adi-buildroot-devel@lists.sourceforge.net (moderated for non-subscribers)
W:	http://blackfin.uclinux.org
S:	Supported
F:	drivers/net/ethernet/adi/

BLACKFIN RTC DRIVER
L:	adi-buildroot-devel@lists.sourceforge.net (moderated for non-subscribers)
W:	http://blackfin.uclinux.org
S:	Supported
F:	drivers/rtc/rtc-bfin.c

BLACKFIN SDH DRIVER
M:	Sonic Zhang <sonic.zhang@analog.com>
L:	adi-buildroot-devel@lists.sourceforge.net (moderated for non-subscribers)
W:	http://blackfin.uclinux.org
S:	Supported
F:	drivers/mmc/host/bfin_sdh.c

BLACKFIN SERIAL DRIVER
M:	Sonic Zhang <sonic.zhang@analog.com>
L:	adi-buildroot-devel@lists.sourceforge.net (moderated for non-subscribers)
W:	http://blackfin.uclinux.org
S:	Supported
F:	drivers/tty/serial/bfin_uart.c

BLACKFIN WATCHDOG DRIVER
L:	adi-buildroot-devel@lists.sourceforge.net (moderated for non-subscribers)
W:	http://blackfin.uclinux.org
S:	Supported
F:	drivers/watchdog/bfin_wdt.c

BLACKFIN I2C TWI DRIVER
M:	Sonic Zhang <sonic.zhang@analog.com>
L:	adi-buildroot-devel@lists.sourceforge.net (moderated for non-subscribers)
W:	http://blackfin.uclinux.org/
S:	Supported
F:	drivers/i2c/busses/i2c-bfin-twi.c

BLACKFIN MEDIA DRIVER
M:	Scott Jiang <scott.jiang.linux@gmail.com>
L:	adi-buildroot-devel@lists.sourceforge.net (moderated for non-subscribers)
W:	http://blackfin.uclinux.org/
S:	Supported
F:	drivers/media/platform/blackfin/
F:	drivers/media/i2c/adv7183*
F:	drivers/media/i2c/vs6624*

BLINKM RGB LED DRIVER
M:	Jan-Simon Moeller <jansimon.moeller@gmx.de>
S:	Maintained
F:	drivers/leds/leds-blinkm.c

BLOCK LAYER
M:	Jens Axboe <axboe@kernel.dk>
L:	linux-block@vger.kernel.org
T:	git git://git.kernel.org/pub/scm/linux/kernel/git/axboe/linux-block.git
S:	Maintained
F:	block/
F:	kernel/trace/blktrace.c

BLOCK2MTD DRIVER
M:	Joern Engel <joern@lazybastard.org>
L:	linux-mtd@lists.infradead.org
S:	Maintained
F:	drivers/mtd/devices/block2mtd.c

BLUETOOTH DRIVERS
M:	Marcel Holtmann <marcel@holtmann.org>
M:	Gustavo Padovan <gustavo@padovan.org>
M:	Johan Hedberg <johan.hedberg@gmail.com>
L:	linux-bluetooth@vger.kernel.org
W:	http://www.bluez.org/
T:	git git://git.kernel.org/pub/scm/linux/kernel/git/bluetooth/bluetooth.git
T:	git git://git.kernel.org/pub/scm/linux/kernel/git/bluetooth/bluetooth-next.git
S:	Maintained
F:	drivers/bluetooth/

BLUETOOTH SUBSYSTEM
M:	Marcel Holtmann <marcel@holtmann.org>
M:	Gustavo Padovan <gustavo@padovan.org>
M:	Johan Hedberg <johan.hedberg@gmail.com>
L:	linux-bluetooth@vger.kernel.org
W:	http://www.bluez.org/
T:	git git://git.kernel.org/pub/scm/linux/kernel/git/bluetooth/bluetooth.git
T:	git git://git.kernel.org/pub/scm/linux/kernel/git/bluetooth/bluetooth-next.git
S:	Maintained
F:	net/bluetooth/
F:	include/net/bluetooth/

BONDING DRIVER
M:	Jay Vosburgh <j.vosburgh@gmail.com>
M:	Veaceslav Falico <vfalico@gmail.com>
M:	Andy Gospodarek <gospo@cumulusnetworks.com>
L:	netdev@vger.kernel.org
W:	http://sourceforge.net/projects/bonding/
S:	Supported
F:	drivers/net/bonding/
F:	include/uapi/linux/if_bonding.h

BPF (Safe dynamic programs and tools)
M:	Alexei Starovoitov <ast@kernel.org>
L:	netdev@vger.kernel.org
L:	linux-kernel@vger.kernel.org
S:	Supported
F:	kernel/bpf/

BROADCOM B44 10/100 ETHERNET DRIVER
M:	Gary Zambrano <zambrano@broadcom.com>
L:	netdev@vger.kernel.org
S:	Supported
F:	drivers/net/ethernet/broadcom/b44.*

BROADCOM GENET ETHERNET DRIVER
M:	Florian Fainelli <f.fainelli@gmail.com>
L:	netdev@vger.kernel.org
S:	Supported
F:	drivers/net/ethernet/broadcom/genet/

BROADCOM BNX2 GIGABIT ETHERNET DRIVER
M:	Sony Chacko <sony.chacko@qlogic.com>
M:	Dept-HSGLinuxNICDev@qlogic.com
L:	netdev@vger.kernel.org
S:	Supported
F:	drivers/net/ethernet/broadcom/bnx2.*
F:	drivers/net/ethernet/broadcom/bnx2_*

BROADCOM BNX2X 10 GIGABIT ETHERNET DRIVER
M:	Ariel Elior <ariel.elior@qlogic.com>
L:	netdev@vger.kernel.org
S:	Supported
F:	drivers/net/ethernet/broadcom/bnx2x/

BROADCOM BCM281XX/BCM11XXX/BCM216XX ARM ARCHITECTURE
M:	Florian Fainelli <f.fainelli@gmail.com>
M:	Ray Jui <rjui@broadcom.com>
M:	Scott Branden <sbranden@broadcom.com>
L:	bcm-kernel-feedback-list@broadcom.com
T:	git git://github.com/broadcom/mach-bcm
S:	Maintained
F:	arch/arm/mach-bcm/
F:	arch/arm/boot/dts/bcm113*
F:	arch/arm/boot/dts/bcm216*
F:	arch/arm/boot/dts/bcm281*
F:	arch/arm64/boot/dts/broadcom/
F:	arch/arm/configs/bcm_defconfig
F:	drivers/mmc/host/sdhci-bcm-kona.c
F:	drivers/clocksource/bcm_kona_timer.c

BROADCOM BCM2835 ARM ARCHITECTURE
M:	Stephen Warren <swarren@wwwdotorg.org>
M:	Lee Jones <lee@kernel.org>
M:	Eric Anholt <eric@anholt.net>
L:	linux-rpi-kernel@lists.infradead.org (moderated for non-subscribers)
L:	linux-arm-kernel@lists.infradead.org (moderated for non-subscribers)
T:	git git://git.kernel.org/pub/scm/linux/kernel/git/rpi/linux-rpi.git
S:	Maintained
N:	bcm2835

BROADCOM BCM47XX MIPS ARCHITECTURE
M:	Hauke Mehrtens <hauke@hauke-m.de>
M:	Rafał Miłecki <zajec5@gmail.com>
L:	linux-mips@linux-mips.org
S:	Maintained
F:	arch/mips/bcm47xx/*
F:	arch/mips/include/asm/mach-bcm47xx/*

BROADCOM BCM5301X ARM ARCHITECTURE
M:	Hauke Mehrtens <hauke@hauke-m.de>
L:	linux-arm-kernel@lists.infradead.org
S:	Maintained
F:	arch/arm/mach-bcm/bcm_5301x.c
F:	arch/arm/boot/dts/bcm5301x.dtsi
F:	arch/arm/boot/dts/bcm470*

BROADCOM BCM63XX ARM ARCHITECTURE
M:	Florian Fainelli <f.fainelli@gmail.com>
L:	linux-arm-kernel@lists.infradead.org
T:	git git://github.com/broadcom/arm-bcm63xx.git
S:	Maintained
F:	arch/arm/mach-bcm/bcm63xx.c
F:	arch/arm/include/debug/bcm63xx.S

BROADCOM BCM63XX/BCM33XX UDC DRIVER
M:	Kevin Cernekee <cernekee@gmail.com>
L:	linux-usb@vger.kernel.org
S:	Maintained
F:	drivers/usb/gadget/udc/bcm63xx_udc.*

BROADCOM BCM7XXX ARM ARCHITECTURE
M:	Brian Norris <computersforpeace@gmail.com>
M:	Gregory Fong <gregory.0xf0@gmail.com>
M:	Florian Fainelli <f.fainelli@gmail.com>
L:	linux-arm-kernel@lists.infradead.org (moderated for non-subscribers)
L:	bcm-kernel-feedback-list@broadcom.com
T:	git git://github.com/broadcom/stblinux.git
S:	Maintained
F:	arch/arm/mach-bcm/*brcmstb*
F:	arch/arm/boot/dts/bcm7*.dts*
F:	drivers/bus/brcmstb_gisb.c
N:	brcmstb

BROADCOM BMIPS MIPS ARCHITECTURE
M:	Kevin Cernekee <cernekee@gmail.com>
M:	Florian Fainelli <f.fainelli@gmail.com>
L:	linux-mips@linux-mips.org
T:	git git://github.com/broadcom/stblinux.git
S:	Maintained
F:	arch/mips/bmips/*
F:	arch/mips/include/asm/mach-bmips/*
F:	arch/mips/kernel/*bmips*
F:	arch/mips/boot/dts/brcm/bcm*.dts*
F:	drivers/irqchip/irq-bcm7*
F:	drivers/irqchip/irq-brcmstb*
F:	include/linux/bcm963xx_nvram.h
F:	include/linux/bcm963xx_tag.h

BROADCOM TG3 GIGABIT ETHERNET DRIVER
M:	Siva Reddy Kallam <siva.kallam@broadcom.com>
M:	Prashant Sreedharan <prashant@broadcom.com>
M:	Michael Chan <mchan@broadcom.com>
L:	netdev@vger.kernel.org
S:	Supported
F:	drivers/net/ethernet/broadcom/tg3.*

BROADCOM BRCM80211 IEEE802.11n WIRELESS DRIVER
M:	Brett Rudley <brudley@broadcom.com>
M:	Arend van Spriel <arend@broadcom.com>
M:	Franky (Zhenhui) Lin <frankyl@broadcom.com>
M:	Hante Meuleman <meuleman@broadcom.com>
L:	linux-wireless@vger.kernel.org
L:	brcm80211-dev-list@broadcom.com
S:	Supported
F:	drivers/net/wireless/broadcom/brcm80211/

BROADCOM BNX2FC 10 GIGABIT FCOE DRIVER
M:	QLogic-Storage-Upstream@qlogic.com
L:	linux-scsi@vger.kernel.org
S:	Supported
F:	drivers/scsi/bnx2fc/

BROADCOM BNX2I 1/10 GIGABIT iSCSI DRIVER
M:	QLogic-Storage-Upstream@qlogic.com
L:	linux-scsi@vger.kernel.org
S:	Supported
F:	drivers/scsi/bnx2i/

BROADCOM IPROC ARM ARCHITECTURE
M:	Ray Jui <rjui@broadcom.com>
M:	Scott Branden <sbranden@broadcom.com>
M:	Jon Mason <jonmason@broadcom.com>
L:	linux-arm-kernel@lists.infradead.org (moderated for non-subscribers)
L:	bcm-kernel-feedback-list@broadcom.com
T:	git git://github.com/broadcom/cygnus-linux.git
S:	Maintained
N:	iproc
N:	cygnus
N:	nsp
N:	bcm9113*
N:	bcm9583*
N:	bcm9585*
N:	bcm9586*
N:	bcm988312
N:	bcm113*
N:	bcm583*
N:	bcm585*
N:	bcm586*
N:	bcm88312

BROADCOM BRCMSTB GPIO DRIVER
M:	Gregory Fong <gregory.0xf0@gmail.com>
L:	bcm-kernel-feedback-list@broadcom.com
S:	Supported
F:	drivers/gpio/gpio-brcmstb.c
F:	Documentation/devicetree/bindings/gpio/brcm,brcmstb-gpio.txt

BROADCOM KONA GPIO DRIVER
M:	Ray Jui <rjui@broadcom.com>
L:	bcm-kernel-feedback-list@broadcom.com
S:	Supported
F:	drivers/gpio/gpio-bcm-kona.c
F:	Documentation/devicetree/bindings/gpio/brcm,kona-gpio.txt

BROADCOM NVRAM DRIVER
M:	Rafał Miłecki <zajec5@gmail.com>
L:	linux-mips@linux-mips.org
S:	Maintained
F:	drivers/firmware/broadcom/*

BROADCOM STB NAND FLASH DRIVER
M:	Brian Norris <computersforpeace@gmail.com>
M:	Kamal Dasu <kdasu.kdev@gmail.com>
L:	linux-mtd@lists.infradead.org
L:	bcm-kernel-feedback-list@broadcom.com
S:	Maintained
F:	drivers/mtd/nand/brcmnand/

BROADCOM SPECIFIC AMBA DRIVER (BCMA)
M:	Rafał Miłecki <zajec5@gmail.com>
L:	linux-wireless@vger.kernel.org
S:	Maintained
F:	drivers/bcma/
F:	include/linux/bcma/

BROADCOM SYSTEMPORT ETHERNET DRIVER
M:	Florian Fainelli <f.fainelli@gmail.com>
L:	netdev@vger.kernel.org
S:	Supported
F:	drivers/net/ethernet/broadcom/bcmsysport.*

BROCADE BFA FC SCSI DRIVER
M:	Anil Gurumurthy <anil.gurumurthy@qlogic.com>
M:	Sudarsana Kalluru <sudarsana.kalluru@qlogic.com>
L:	linux-scsi@vger.kernel.org
S:	Supported
F:	drivers/scsi/bfa/

BROCADE BNA 10 GIGABIT ETHERNET DRIVER
M:	Rasesh Mody <rasesh.mody@qlogic.com>
L:	netdev@vger.kernel.org
S:	Supported
F:	drivers/net/ethernet/brocade/bna/

BSG (block layer generic sg v4 driver)
M:	FUJITA Tomonori <fujita.tomonori@lab.ntt.co.jp>
L:	linux-scsi@vger.kernel.org
S:	Supported
F:	block/bsg.c
F:	include/linux/bsg.h
F:	include/uapi/linux/bsg.h

BT87X AUDIO DRIVER
M:	Clemens Ladisch <clemens@ladisch.de>
L:	alsa-devel@alsa-project.org (moderated for non-subscribers)
T:	git git://git.alsa-project.org/alsa-kernel.git
S:	Maintained
F:	Documentation/sound/alsa/Bt87x.txt
F:	sound/pci/bt87x.c

BT8XXGPIO DRIVER
M:	Michael Buesch <m@bues.ch>
W:	http://bu3sch.de/btgpio.php
S:	Maintained
F:	drivers/gpio/gpio-bt8xx.c

BTRFS FILE SYSTEM
M:	Chris Mason <clm@fb.com>
M:	Josef Bacik <jbacik@fb.com>
M:	David Sterba <dsterba@suse.com>
L:	linux-btrfs@vger.kernel.org
W:	http://btrfs.wiki.kernel.org/
Q:	http://patchwork.kernel.org/project/linux-btrfs/list/
T:	git git://git.kernel.org/pub/scm/linux/kernel/git/mason/linux-btrfs.git
S:	Maintained
F:	Documentation/filesystems/btrfs.txt
F:	fs/btrfs/

BTTV VIDEO4LINUX DRIVER
M:	Mauro Carvalho Chehab <mchehab@osg.samsung.com>
L:	linux-media@vger.kernel.org
W:	https://linuxtv.org
T:	git git://linuxtv.org/media_tree.git
S:	Odd fixes
F:	Documentation/video4linux/bttv/
F:	drivers/media/pci/bt8xx/bttv*

BUSLOGIC SCSI DRIVER
M:	Khalid Aziz <khalid@gonehiking.org>
L:	linux-scsi@vger.kernel.org
S:	Maintained
F:	drivers/scsi/BusLogic.*
F:	drivers/scsi/FlashPoint.*

C-MEDIA CMI8788 DRIVER
M:	Clemens Ladisch <clemens@ladisch.de>
L:	alsa-devel@alsa-project.org (moderated for non-subscribers)
T:	git git://git.alsa-project.org/alsa-kernel.git
S:	Maintained
F:	sound/pci/oxygen/

C6X ARCHITECTURE
M:	Mark Salter <msalter@redhat.com>
M:	Aurelien Jacquiot <a-jacquiot@ti.com>
L:	linux-c6x-dev@linux-c6x.org
W:	http://www.linux-c6x.org/wiki/index.php/Main_Page
S:	Maintained
F:	arch/c6x/

CACHEFILES: FS-CACHE BACKEND FOR CACHING ON MOUNTED FILESYSTEMS
M:	David Howells <dhowells@redhat.com>
L:	linux-cachefs@redhat.com (moderated for non-subscribers)
S:	Supported
F:	Documentation/filesystems/caching/cachefiles.txt
F:	fs/cachefiles/

CADET FM/AM RADIO RECEIVER DRIVER
M:	Hans Verkuil <hverkuil@xs4all.nl>
L:	linux-media@vger.kernel.org
T:	git git://linuxtv.org/media_tree.git
W:	https://linuxtv.org
S:	Maintained
F:	drivers/media/radio/radio-cadet*

CAFE CMOS INTEGRATED CAMERA CONTROLLER DRIVER
M:	Jonathan Corbet <corbet@lwn.net>
L:	linux-media@vger.kernel.org
T:	git git://linuxtv.org/media_tree.git
S:	Maintained
F:	Documentation/video4linux/cafe_ccic
F:	drivers/media/platform/marvell-ccic/

CAIF NETWORK LAYER
M:	Dmitry Tarnyagin <dmitry.tarnyagin@lockless.no>
L:	netdev@vger.kernel.org
S:	Supported
F:	Documentation/networking/caif/
F:	drivers/net/caif/
F:	include/uapi/linux/caif/
F:	include/net/caif/
F:	net/caif/

CALGARY x86-64 IOMMU
M:	Muli Ben-Yehuda <muli@il.ibm.com>
M:	"Jon D. Mason" <jdmason@kudzu.us>
L:	discuss@x86-64.org
S:	Maintained
F:	arch/x86/kernel/pci-calgary_64.c
F:	arch/x86/kernel/tce_64.c
F:	arch/x86/include/asm/calgary.h
F:	arch/x86/include/asm/tce.h

CAN NETWORK LAYER
M:	Oliver Hartkopp <socketcan@hartkopp.net>
M:	Marc Kleine-Budde <mkl@pengutronix.de>
L:	linux-can@vger.kernel.org
W:	https://github.com/linux-can
T:	git git://git.kernel.org/pub/scm/linux/kernel/git/mkl/linux-can.git
T:	git git://git.kernel.org/pub/scm/linux/kernel/git/mkl/linux-can-next.git
S:	Maintained
F:	Documentation/networking/can.txt
F:	net/can/
F:	include/linux/can/core.h
F:	include/uapi/linux/can.h
F:	include/uapi/linux/can/bcm.h
F:	include/uapi/linux/can/raw.h
F:	include/uapi/linux/can/gw.h

CAN NETWORK DRIVERS
M:	Wolfgang Grandegger <wg@grandegger.com>
M:	Marc Kleine-Budde <mkl@pengutronix.de>
L:	linux-can@vger.kernel.org
W:	https://github.com/linux-can
T:	git git://git.kernel.org/pub/scm/linux/kernel/git/mkl/linux-can.git
T:	git git://git.kernel.org/pub/scm/linux/kernel/git/mkl/linux-can-next.git
S:	Maintained
F:	drivers/net/can/
F:	include/linux/can/dev.h
F:	include/linux/can/platform/
F:	include/uapi/linux/can/error.h
F:	include/uapi/linux/can/netlink.h

CAPABILITIES
M:	Serge Hallyn <serge.hallyn@canonical.com>
L:	linux-security-module@vger.kernel.org
S:	Supported
F:	include/linux/capability.h
F:	include/uapi/linux/capability.h
F:	security/commoncap.c
F:	kernel/capability.c

CAPELLA MICROSYSTEMS LIGHT SENSOR DRIVER
M:	Kevin Tsai <ktsai@capellamicro.com>
S:	Maintained
F:	drivers/iio/light/cm*
F:	Documentation/devicetree/bindings/i2c/trivial-devices.txt

CAVIUM LIQUIDIO NETWORK DRIVER
M:     Derek Chickles <derek.chickles@caviumnetworks.com>
M:     Satanand Burla <satananda.burla@caviumnetworks.com>
M:     Felix Manlunas <felix.manlunas@caviumnetworks.com>
M:     Raghu Vatsavayi <raghu.vatsavayi@caviumnetworks.com>
L:     netdev@vger.kernel.org
W:     http://www.cavium.com
S:     Supported
F:     drivers/net/ethernet/cavium/liquidio/

CC2520 IEEE-802.15.4 RADIO DRIVER
M:	Varka Bhadram <varkabhadram@gmail.com>
L:	linux-wpan@vger.kernel.org
S:	Maintained
F:	drivers/net/ieee802154/cc2520.c
F:	include/linux/spi/cc2520.h
F:	Documentation/devicetree/bindings/net/ieee802154/cc2520.txt

CELL BROADBAND ENGINE ARCHITECTURE
M:	Arnd Bergmann <arnd@arndb.de>
L:	linuxppc-dev@lists.ozlabs.org
W:	http://www.ibm.com/developerworks/power/cell/
S:	Supported
F:	arch/powerpc/include/asm/cell*.h
F:	arch/powerpc/include/asm/spu*.h
F:	arch/powerpc/include/uapi/asm/spu*.h
F:	arch/powerpc/oprofile/*cell*
F:	arch/powerpc/platforms/cell/

CEPH COMMON CODE (LIBCEPH)
M:	Ilya Dryomov <idryomov@gmail.com>
M:	"Yan, Zheng" <zyan@redhat.com>
M:	Sage Weil <sage@redhat.com>
L:	ceph-devel@vger.kernel.org
W:	http://ceph.com/
T:	git git://git.kernel.org/pub/scm/linux/kernel/git/sage/ceph-client.git
T:	git git://github.com/ceph/ceph-client.git
S:	Supported
F:	net/ceph/
F:	include/linux/ceph/
F:	include/linux/crush/

CEPH DISTRIBUTED FILE SYSTEM CLIENT (CEPH)
M:	"Yan, Zheng" <zyan@redhat.com>
M:	Sage Weil <sage@redhat.com>
M:	Ilya Dryomov <idryomov@gmail.com>
L:	ceph-devel@vger.kernel.org
W:	http://ceph.com/
T:	git git://git.kernel.org/pub/scm/linux/kernel/git/sage/ceph-client.git
T:	git git://github.com/ceph/ceph-client.git
S:	Supported
F:	Documentation/filesystems/ceph.txt
F:	fs/ceph/

CERTIFICATE HANDLING:
M:	David Howells <dhowells@redhat.com>
M:	David Woodhouse <dwmw2@infradead.org>
L:	keyrings@vger.kernel.org
S:	Maintained
F:	Documentation/module-signing.txt
F:	certs/
F:	scripts/sign-file.c
F:	scripts/extract-cert.c

CERTIFIED WIRELESS USB (WUSB) SUBSYSTEM:
L:	linux-usb@vger.kernel.org
S:	Orphan
F:	Documentation/usb/WUSB-Design-overview.txt
F:	Documentation/usb/wusb-cbaf
F:	drivers/usb/host/hwa-hc.c
F:	drivers/usb/host/whci/
F:	drivers/usb/wusbcore/
F:	include/linux/usb/wusb*

CFAG12864B LCD DRIVER
M:	Miguel Ojeda Sandonis <miguel.ojeda.sandonis@gmail.com>
W:	http://miguelojeda.es/auxdisplay.htm
W:	http://jair.lab.fi.uva.es/~migojed/auxdisplay.htm
S:	Maintained
F:	drivers/auxdisplay/cfag12864b.c
F:	include/linux/cfag12864b.h

CFAG12864BFB LCD FRAMEBUFFER DRIVER
M:	Miguel Ojeda Sandonis <miguel.ojeda.sandonis@gmail.com>
W:	http://miguelojeda.es/auxdisplay.htm
W:	http://jair.lab.fi.uva.es/~migojed/auxdisplay.htm
S:	Maintained
F:	drivers/auxdisplay/cfag12864bfb.c
F:	include/linux/cfag12864b.h

CFG80211 and NL80211
M:	Johannes Berg <johannes@sipsolutions.net>
L:	linux-wireless@vger.kernel.org
W:	http://wireless.kernel.org/
T:	git git://git.kernel.org/pub/scm/linux/kernel/git/jberg/mac80211.git
T:	git git://git.kernel.org/pub/scm/linux/kernel/git/jberg/mac80211-next.git
S:	Maintained
F:	include/uapi/linux/nl80211.h
F:	include/net/cfg80211.h
F:	net/wireless/*
X:	net/wireless/wext*

CHAR and MISC DRIVERS
M:	Arnd Bergmann <arnd@arndb.de>
M:	Greg Kroah-Hartman <gregkh@linuxfoundation.org>
T:	git git://git.kernel.org/pub/scm/linux/kernel/git/gregkh/char-misc.git
S:	Supported
F:	drivers/char/*
F:	drivers/misc/*
F:	include/linux/miscdevice.h

CHECKPATCH
M:	Andy Whitcroft <apw@canonical.com>
M:	Joe Perches <joe@perches.com>
S:	Maintained
F:	scripts/checkpatch.pl

CHINESE DOCUMENTATION
M:	Harry Wei <harryxiyou@gmail.com>
L:	xiyoulinuxkernelgroup@googlegroups.com (subscribers-only)
L:	linux-kernel@zh-kernel.org (moderated for non-subscribers)
S:	Maintained
F:	Documentation/zh_CN/

CHIPIDEA USB HIGH SPEED DUAL ROLE CONTROLLER
M:	Peter Chen <Peter.Chen@nxp.com>
T:	git git://git.kernel.org/pub/scm/linux/kernel/git/peter.chen/usb.git
L:	linux-usb@vger.kernel.org
S:	Maintained
F:	drivers/usb/chipidea/

CHIPONE ICN8318 I2C TOUCHSCREEN DRIVER
M:	Hans de Goede <hdegoede@redhat.com>
L:	linux-input@vger.kernel.org
S:	Maintained
F:	Documentation/devicetree/bindings/input/touchscreen/chipone_icn8318.txt
F:	drivers/input/touchscreen/chipone_icn8318.c

CHROME HARDWARE PLATFORM SUPPORT
M:	Olof Johansson <olof@lixom.net>
S:	Maintained
T:	git git://git.kernel.org/pub/scm/linux/kernel/git/olof/chrome-platform.git
F:	drivers/platform/chrome/

CISCO VIC ETHERNET NIC DRIVER
M:	Christian Benvenuti <benve@cisco.com>
M:	Sujith Sankar <ssujith@cisco.com>
M:	Govindarajulu Varadarajan <_govind@gmx.com>
M:	Neel Patel <neepatel@cisco.com>
S:	Supported
F:	drivers/net/ethernet/cisco/enic/

CISCO VIC LOW LATENCY NIC DRIVER
M:	Christian Benvenuti <benve@cisco.com>
M:	Dave Goodell <dgoodell@cisco.com>
S:	Supported
F:	drivers/infiniband/hw/usnic/

CIRRUS LOGIC EP93XX ETHERNET DRIVER
M:	Hartley Sweeten <hsweeten@visionengravers.com>
L:	netdev@vger.kernel.org
S:	Maintained
F:	drivers/net/ethernet/cirrus/ep93xx_eth.c

CIRRUS LOGIC AUDIO CODEC DRIVERS
M:	Brian Austin <brian.austin@cirrus.com>
M:	Paul Handrigan <Paul.Handrigan@cirrus.com>
L:	alsa-devel@alsa-project.org (moderated for non-subscribers)
S:	Maintained
F:	sound/soc/codecs/cs*

CLEANCACHE API
M:	Konrad Rzeszutek Wilk <konrad.wilk@oracle.com>
L:	linux-kernel@vger.kernel.org
S:	Maintained
F:	mm/cleancache.c
F:	include/linux/cleancache.h

CLK API
M:	Russell King <linux@arm.linux.org.uk>
L:	linux-clk@vger.kernel.org
S:	Maintained
F:	include/linux/clk.h

CLOCKSOURCE, CLOCKEVENT DRIVERS
M:	Daniel Lezcano <daniel.lezcano@linaro.org>
M:	Thomas Gleixner <tglx@linutronix.de>
L:	linux-kernel@vger.kernel.org
T:	git git://git.kernel.org/pub/scm/linux/kernel/git/tip/tip.git timers/core
S:	Supported
F:	drivers/clocksource

CISCO FCOE HBA DRIVER
M:	Hiral Patel <hiralpat@cisco.com>
M:	Suma Ramars <sramars@cisco.com>
M:	Brian Uchino <buchino@cisco.com>
L:	linux-scsi@vger.kernel.org
S:	Supported
F:	drivers/scsi/fnic/

CISCO SCSI HBA DRIVER
M:	Narsimhulu Musini <nmusini@cisco.com>
M:	Sesidhar Baddela <sebaddel@cisco.com>
L:	linux-scsi@vger.kernel.org
S:	Supported
F:	drivers/scsi/snic/

CMPC ACPI DRIVER
M:	Thadeu Lima de Souza Cascardo <cascardo@holoscopio.com>
M:	Daniel Oliveira Nascimento <don@syst.com.br>
L:	platform-driver-x86@vger.kernel.org
S:	Supported
F:	drivers/platform/x86/classmate-laptop.c

COBALT MEDIA DRIVER
M:	Hans Verkuil <hans.verkuil@cisco.com>
L:	linux-media@vger.kernel.org
T:	git git://linuxtv.org/media_tree.git
W:	https://linuxtv.org
S:	Supported
F:	drivers/media/pci/cobalt/

COCCINELLE/Semantic Patches (SmPL)
M:	Julia Lawall <Julia.Lawall@lip6.fr>
M:	Gilles Muller <Gilles.Muller@lip6.fr>
M:	Nicolas Palix <nicolas.palix@imag.fr>
M:	Michal Marek <mmarek@suse.com>
L:	cocci@systeme.lip6.fr (moderated for non-subscribers)
T:	git git://git.kernel.org/pub/scm/linux/kernel/git/mmarek/kbuild.git misc
W:	http://coccinelle.lip6.fr/
S:	Supported
F:	Documentation/coccinelle.txt
F:	scripts/coccinelle/
F:	scripts/coccicheck

CODA FILE SYSTEM
M:	Jan Harkes <jaharkes@cs.cmu.edu>
M:	coda@cs.cmu.edu
L:	codalist@coda.cs.cmu.edu
W:	http://www.coda.cs.cmu.edu/
S:	Maintained
F:	Documentation/filesystems/coda.txt
F:	fs/coda/
F:	include/linux/coda*.h
F:	include/uapi/linux/coda*.h

CODA V4L2 MEM2MEM DRIVER
M:	Philipp Zabel <p.zabel@pengutronix.de>
L:	linux-media@vger.kernel.org
S:	Maintained
F:	Documentation/devicetree/bindings/media/coda.txt
F:	drivers/media/platform/coda/

COMMON CLK FRAMEWORK
M:	Michael Turquette <mturquette@baylibre.com>
M:	Stephen Boyd <sboyd@codeaurora.org>
L:	linux-clk@vger.kernel.org
T:	git git://git.kernel.org/pub/scm/linux/kernel/git/clk/linux.git
S:	Maintained
F:	drivers/clk/
X:	drivers/clk/clkdev.c
F:	include/linux/clk-pr*
F:	include/linux/clk/

COMMON INTERNET FILE SYSTEM (CIFS)
M:	Steve French <sfrench@samba.org>
L:	linux-cifs@vger.kernel.org
L:	samba-technical@lists.samba.org (moderated for non-subscribers)
W:	http://linux-cifs.samba.org/
T:	git git://git.samba.org/sfrench/cifs-2.6.git
S:	Supported
F:	Documentation/filesystems/cifs/
F:	fs/cifs/

COMPACTPCI HOTPLUG CORE
M:	Scott Murray <scott@spiteful.org>
L:	linux-pci@vger.kernel.org
S:	Maintained
F:	drivers/pci/hotplug/cpci_hotplug*

COMPACTPCI HOTPLUG ZIATECH ZT5550 DRIVER
M:	Scott Murray <scott@spiteful.org>
L:	linux-pci@vger.kernel.org
S:	Maintained
F:	drivers/pci/hotplug/cpcihp_zt5550.*

COMPACTPCI HOTPLUG GENERIC DRIVER
M:	Scott Murray <scott@spiteful.org>
L:	linux-pci@vger.kernel.org
S:	Maintained
F:	drivers/pci/hotplug/cpcihp_generic.c

COMPAL LAPTOP SUPPORT
M:	Cezary Jackiewicz <cezary.jackiewicz@gmail.com>
L:	platform-driver-x86@vger.kernel.org
S:	Maintained
F:	drivers/platform/x86/compal-laptop.c

CONEXANT ACCESSRUNNER USB DRIVER
L:	accessrunner-general@lists.sourceforge.net
W:	http://accessrunner.sourceforge.net/
S:	Orphan
F:	drivers/usb/atm/cxacru.c

CONFIGFS
M:	Joel Becker <jlbec@evilplan.org>
M:	Christoph Hellwig <hch@lst.de>
T:	git git://git.infradead.org/users/hch/configfs.git
S:	Supported
F:	fs/configfs/
F:	include/linux/configfs.h

CONNECTOR
M:	Evgeniy Polyakov <zbr@ioremap.net>
L:	netdev@vger.kernel.org
S:	Maintained
F:	drivers/connector/

CONTROL GROUP (CGROUP)
M:	Tejun Heo <tj@kernel.org>
M:	Li Zefan <lizefan@huawei.com>
M:	Johannes Weiner <hannes@cmpxchg.org>
L:	cgroups@vger.kernel.org
T:	git git://git.kernel.org/pub/scm/linux/kernel/git/tj/cgroup.git
S:	Maintained
F:	Documentation/cgroups/
F:	include/linux/cgroup*
F:	kernel/cgroup*

CONTROL GROUP - CPUSET
M:	Li Zefan <lizefan@huawei.com>
L:	cgroups@vger.kernel.org
W:	http://www.bullopensource.org/cpuset/
W:	http://oss.sgi.com/projects/cpusets/
T:	git git://git.kernel.org/pub/scm/linux/kernel/git/tj/cgroup.git
S:	Maintained
F:	Documentation/cgroups/cpusets.txt
F:	include/linux/cpuset.h
F:	kernel/cpuset.c

CONTROL GROUP - MEMORY RESOURCE CONTROLLER (MEMCG)
M:	Johannes Weiner <hannes@cmpxchg.org>
M:	Michal Hocko <mhocko@kernel.org>
M:	Vladimir Davydov <vdavydov@virtuozzo.com>
L:	cgroups@vger.kernel.org
L:	linux-mm@kvack.org
S:	Maintained
F:	mm/memcontrol.c
F:	mm/swap_cgroup.c

CORETEMP HARDWARE MONITORING DRIVER
M:	Fenghua Yu <fenghua.yu@intel.com>
L:	lm-sensors@lm-sensors.org
S:	Maintained
F:	Documentation/hwmon/coretemp
F:	drivers/hwmon/coretemp.c

COSA/SRP SYNC SERIAL DRIVER
M:	Jan "Yenya" Kasprzak <kas@fi.muni.cz>
W:	http://www.fi.muni.cz/~kas/cosa/
S:	Maintained
F:	drivers/net/wan/cosa*

CPMAC ETHERNET DRIVER
M:	Florian Fainelli <florian@openwrt.org>
L:	netdev@vger.kernel.org
S:	Maintained
F:	drivers/net/ethernet/ti/cpmac.c

CPU FREQUENCY DRIVERS
M:	"Rafael J. Wysocki" <rjw@rjwysocki.net>
M:	Viresh Kumar <viresh.kumar@linaro.org>
L:	linux-pm@vger.kernel.org
S:	Maintained
T:	git git://git.kernel.org/pub/scm/linux/kernel/git/rafael/linux-pm.git
T:	git git://git.linaro.org/people/vireshk/linux.git (For ARM Updates)
F:	drivers/cpufreq/
F:	include/linux/cpufreq.h

CPU FREQUENCY DRIVERS - ARM BIG LITTLE
M:	Viresh Kumar <viresh.kumar@linaro.org>
M:	Sudeep Holla <sudeep.holla@arm.com>
L:	linux-pm@vger.kernel.org
W:	http://www.arm.com/products/processors/technologies/biglittleprocessing.php
S:	Maintained
F:	drivers/cpufreq/arm_big_little.h
F:	drivers/cpufreq/arm_big_little.c
F:	drivers/cpufreq/arm_big_little_dt.c

CPUIDLE DRIVER - ARM BIG LITTLE
M:	Lorenzo Pieralisi <lorenzo.pieralisi@arm.com>
M:	Daniel Lezcano <daniel.lezcano@linaro.org>
L:	linux-pm@vger.kernel.org
L:	linux-arm-kernel@lists.infradead.org
T:	git git://git.kernel.org/pub/scm/linux/kernel/git/rafael/linux-pm.git
S:	Maintained
F:	drivers/cpuidle/cpuidle-big_little.c

CPUIDLE DRIVER - ARM EXYNOS
M:	Bartlomiej Zolnierkiewicz <b.zolnierkie@samsung.com>
M:	Daniel Lezcano <daniel.lezcano@linaro.org>
M:	Kukjin Kim <kgene@kernel.org>
L:	linux-pm@vger.kernel.org
L:	linux-samsung-soc@vger.kernel.org
S:	Supported
F:	drivers/cpuidle/cpuidle-exynos.c
F:	arch/arm/mach-exynos/pm.c

CPUIDLE DRIVERS
M:	"Rafael J. Wysocki" <rjw@rjwysocki.net>
M:	Daniel Lezcano <daniel.lezcano@linaro.org>
L:	linux-pm@vger.kernel.org
S:	Maintained
T:	git git://git.kernel.org/pub/scm/linux/kernel/git/rafael/linux-pm.git
F:	drivers/cpuidle/*
F:	include/linux/cpuidle.h

CPUID/MSR DRIVER
M:	"H. Peter Anvin" <hpa@zytor.com>
S:	Maintained
F:	arch/x86/kernel/cpuid.c
F:	arch/x86/kernel/msr.c

CPU POWER MONITORING SUBSYSTEM
M:	Thomas Renninger <trenn@suse.com>
L:	linux-pm@vger.kernel.org
S:	Maintained
F:	tools/power/cpupower/

CRAMFS FILESYSTEM
W:	http://sourceforge.net/projects/cramfs/
S:	Orphan / Obsolete
F:	Documentation/filesystems/cramfs.txt
F:	fs/cramfs/

CRIS PORT
M:	Mikael Starvik <starvik@axis.com>
M:	Jesper Nilsson <jesper.nilsson@axis.com>
L:	linux-cris-kernel@axis.com
W:	http://developer.axis.com
T:	git git://git.kernel.org/pub/scm/linux/kernel/git/jesper/cris.git
S:	Maintained
F:	arch/cris/
F:	drivers/tty/serial/crisv10.*

CRYPTO API
M:	Herbert Xu <herbert@gondor.apana.org.au>
M:	"David S. Miller" <davem@davemloft.net>
L:	linux-crypto@vger.kernel.org
T:	git git://git.kernel.org/pub/scm/linux/kernel/git/herbert/cryptodev-2.6.git
T:	git git://git.kernel.org/pub/scm/linux/kernel/git/herbert/crypto-2.6.git
S:	Maintained
F:	Documentation/crypto/
F:	Documentation/DocBook/crypto-API.tmpl
F:	arch/*/crypto/
F:	crypto/
F:	drivers/crypto/
F:	include/crypto/

CRYPTOGRAPHIC RANDOM NUMBER GENERATOR
M:	Neil Horman <nhorman@tuxdriver.com>
L:	linux-crypto@vger.kernel.org
S:	Maintained
F:	crypto/ansi_cprng.c
F:	crypto/rng.c

CS3308 MEDIA DRIVER
M:	Hans Verkuil <hverkuil@xs4all.nl>
L:	linux-media@vger.kernel.org
T:	git git://linuxtv.org/media_tree.git
W:	http://linuxtv.org
S:	Odd Fixes
F:	drivers/media/i2c/cs3308.c
F:	drivers/media/i2c/cs3308.h

CS5535 Audio ALSA driver
M:	Jaya Kumar <jayakumar.alsa@gmail.com>
S:	Maintained
F:	sound/pci/cs5535audio/

CW1200 WLAN driver
M:	Solomon Peachy <pizza@shaftnet.org>
S:	Maintained
F:	drivers/net/wireless/st/cw1200/

CX18 VIDEO4LINUX DRIVER
M:	Andy Walls <awalls@md.metrocast.net>
L:	ivtv-devel@ivtvdriver.org (subscribers-only)
L:	linux-media@vger.kernel.org
T:	git git://linuxtv.org/media_tree.git
W:	https://linuxtv.org
W:	http://www.ivtvdriver.org/index.php/Cx18
S:	Maintained
F:	Documentation/video4linux/cx18.txt
F:	drivers/media/pci/cx18/
F:	include/uapi/linux/ivtv*

CX2341X MPEG ENCODER HELPER MODULE
M:	Hans Verkuil <hverkuil@xs4all.nl>
L:	linux-media@vger.kernel.org
T:	git git://linuxtv.org/media_tree.git
W:	https://linuxtv.org
S:	Maintained
F:	drivers/media/common/cx2341x*
F:	include/media/cx2341x*

CX24120 MEDIA DRIVER
M:	Jemma Denson <jdenson@gmail.com>
M:	Patrick Boettcher <patrick.boettcher@posteo.de>
L:	linux-media@vger.kernel.org
W:	https://linuxtv.org
Q:	http://patchwork.linuxtv.org/project/linux-media/list/
S:	Maintained
F:	drivers/media/dvb-frontends/cx24120*

CX88 VIDEO4LINUX DRIVER
M:	Mauro Carvalho Chehab <mchehab@osg.samsung.com>
L:	linux-media@vger.kernel.org
W:	https://linuxtv.org
T:	git git://linuxtv.org/media_tree.git
S:	Odd fixes
F:	Documentation/video4linux/cx88/
F:	drivers/media/pci/cx88/

CXD2820R MEDIA DRIVER
M:	Antti Palosaari <crope@iki.fi>
L:	linux-media@vger.kernel.org
W:	https://linuxtv.org
W:	http://palosaari.fi/linux/
Q:	http://patchwork.linuxtv.org/project/linux-media/list/
T:	git git://linuxtv.org/anttip/media_tree.git
S:	Maintained
F:	drivers/media/dvb-frontends/cxd2820r*

CXGB3 ETHERNET DRIVER (CXGB3)
M:	Santosh Raspatur <santosh@chelsio.com>
L:	netdev@vger.kernel.org
W:	http://www.chelsio.com
S:	Supported
F:	drivers/net/ethernet/chelsio/cxgb3/

CXGB3 ISCSI DRIVER (CXGB3I)
M:	Karen Xie <kxie@chelsio.com>
L:	linux-scsi@vger.kernel.org
W:	http://www.chelsio.com
S:	Supported
F:	drivers/scsi/cxgbi/cxgb3i

CXGB3 IWARP RNIC DRIVER (IW_CXGB3)
M:	Steve Wise <swise@chelsio.com>
L:	linux-rdma@vger.kernel.org
W:	http://www.openfabrics.org
S:	Supported
F:	drivers/infiniband/hw/cxgb3/

CXGB4 ETHERNET DRIVER (CXGB4)
M:	Hariprasad S <hariprasad@chelsio.com>
L:	netdev@vger.kernel.org
W:	http://www.chelsio.com
S:	Supported
F:	drivers/net/ethernet/chelsio/cxgb4/

CXGB4 ISCSI DRIVER (CXGB4I)
M:	Karen Xie <kxie@chelsio.com>
L:	linux-scsi@vger.kernel.org
W:	http://www.chelsio.com
S:	Supported
F:	drivers/scsi/cxgbi/cxgb4i

CXGB4 IWARP RNIC DRIVER (IW_CXGB4)
M:	Steve Wise <swise@chelsio.com>
L:	linux-rdma@vger.kernel.org
W:	http://www.openfabrics.org
S:	Supported
F:	drivers/infiniband/hw/cxgb4/

CXGB4VF ETHERNET DRIVER (CXGB4VF)
M:	Casey Leedom <leedom@chelsio.com>
L:	netdev@vger.kernel.org
W:	http://www.chelsio.com
S:	Supported
F:	drivers/net/ethernet/chelsio/cxgb4vf/

CXL (IBM Coherent Accelerator Processor Interface CAPI) DRIVER
M:	Ian Munsie <imunsie@au1.ibm.com>
M:	Michael Neuling <mikey@neuling.org>
L:	linuxppc-dev@lists.ozlabs.org
S:	Supported
F:	drivers/misc/cxl/
F:	include/misc/cxl*
F:	include/uapi/misc/cxl.h
F:	Documentation/powerpc/cxl.txt
F:	Documentation/powerpc/cxl.txt
F:	Documentation/ABI/testing/sysfs-class-cxl

CXLFLASH (IBM Coherent Accelerator Processor Interface CAPI Flash) SCSI DRIVER
M:	Manoj N. Kumar <manoj@linux.vnet.ibm.com>
M:	Matthew R. Ochs <mrochs@linux.vnet.ibm.com>
L:	linux-scsi@vger.kernel.org
S:	Supported
F:	drivers/scsi/cxlflash/
F:	include/uapi/scsi/cxlflash_ioctls.h
F:	Documentation/powerpc/cxlflash.txt

STMMAC ETHERNET DRIVER
M:	Giuseppe Cavallaro <peppe.cavallaro@st.com>
L:	netdev@vger.kernel.org
W:	http://www.stlinux.com
S:	Supported
F:	drivers/net/ethernet/stmicro/stmmac/

CYBERPRO FB DRIVER
M:	Russell King <linux@arm.linux.org.uk>
L:	linux-arm-kernel@lists.infradead.org (moderated for non-subscribers)
W:	http://www.arm.linux.org.uk/
S:	Maintained
F:	drivers/video/fbdev/cyber2000fb.*

CYCLADES ASYNC MUX DRIVER
W:	http://www.cyclades.com/
S:	Orphan
F:	drivers/tty/cyclades.c
F:	include/linux/cyclades.h
F:	include/uapi/linux/cyclades.h

CYCLADES PC300 DRIVER
W:	http://www.cyclades.com/
S:	Orphan
F:	drivers/net/wan/pc300*

CYPRESS_FIRMWARE MEDIA DRIVER
M:	Antti Palosaari <crope@iki.fi>
L:	linux-media@vger.kernel.org
W:	https://linuxtv.org
W:	http://palosaari.fi/linux/
Q:	http://patchwork.linuxtv.org/project/linux-media/list/
T:	git git://linuxtv.org/anttip/media_tree.git
S:	Maintained
F:	drivers/media/common/cypress_firmware*

CYTTSP TOUCHSCREEN DRIVER
M:	Ferruh Yigit <fery@cypress.com>
L:	linux-input@vger.kernel.org
S:	Supported
F:	drivers/input/touchscreen/cyttsp*
F:	include/linux/input/cyttsp.h

DALLAS/MAXIM DS1685-FAMILY REAL TIME CLOCK
M:	Joshua Kinard <kumba@gentoo.org>
S:	Maintained
F:	drivers/rtc/rtc-ds1685.c
F:	include/linux/rtc/ds1685.h

DAMA SLAVE for AX.25
M:	Joerg Reuter <jreuter@yaina.de>
W:	http://yaina.de/jreuter/
W:	http://www.qsl.net/dl1bke/
L:	linux-hams@vger.kernel.org
S:	Maintained
F:	net/ax25/af_ax25.c
F:	net/ax25/ax25_dev.c
F:	net/ax25/ax25_ds_*
F:	net/ax25/ax25_in.c
F:	net/ax25/ax25_out.c
F:	net/ax25/ax25_timer.c
F:	net/ax25/sysctl_net_ax25.c

DAVICOM FAST ETHERNET (DMFE) NETWORK DRIVER
L:	netdev@vger.kernel.org
S:	Orphan
F:	Documentation/networking/dmfe.txt
F:	drivers/net/ethernet/dec/tulip/dmfe.c

DC390/AM53C974 SCSI driver
M:	Hannes Reinecke <hare@suse.com>
L:	linux-scsi@vger.kernel.org
S:	Maintained
F:	drivers/scsi/am53c974.c

DC395x SCSI driver
M:	Oliver Neukum <oliver@neukum.org>
M:	Ali Akcaagac <aliakc@web.de>
M:	Jamie Lenehan <lenehan@twibble.org>
L:	dc395x@twibble.org
W:	http://twibble.org/dist/dc395x/
W:	http://lists.twibble.org/mailman/listinfo/dc395x/
S:	Maintained
F:	Documentation/scsi/dc395x.txt
F:	drivers/scsi/dc395x.*

DCCP PROTOCOL
M:	Gerrit Renker <gerrit@erg.abdn.ac.uk>
L:	dccp@vger.kernel.org
W:	http://www.linuxfoundation.org/collaborate/workgroups/networking/dccp
S:	Maintained
F:	include/linux/dccp.h
F:	include/uapi/linux/dccp.h
F:	include/linux/tfrc.h
F:	net/dccp/

DECnet NETWORK LAYER
W:	http://linux-decnet.sourceforge.net
L:	linux-decnet-user@lists.sourceforge.net
S:	Orphan
F:	Documentation/networking/decnet.txt
F:	net/decnet/

DECSTATION PLATFORM SUPPORT
M:	"Maciej W. Rozycki" <macro@linux-mips.org>
L:	linux-mips@linux-mips.org
W:	http://www.linux-mips.org/wiki/DECstation
S:	Maintained
F:	arch/mips/dec/
F:	arch/mips/include/asm/dec/
F:	arch/mips/include/asm/mach-dec/

DEFXX FDDI NETWORK DRIVER
M:	"Maciej W. Rozycki" <macro@linux-mips.org>
S:	Maintained
F:	drivers/net/fddi/defxx.*

DELL LAPTOP DRIVER
M:	Matthew Garrett <mjg59@srcf.ucam.org>
M:	Pali Rohár <pali.rohar@gmail.com>
L:	platform-driver-x86@vger.kernel.org
S:	Maintained
F:	drivers/platform/x86/dell-laptop.c

DELL LAPTOP RBTN DRIVER
M:	Pali Rohár <pali.rohar@gmail.com>
S:	Maintained
F:	drivers/platform/x86/dell-rbtn.*

DELL LAPTOP FREEFALL DRIVER
M:	Pali Rohár <pali.rohar@gmail.com>
S:	Maintained
F:	drivers/platform/x86/dell-smo8800.c

DELL LAPTOP SMM DRIVER
M:	Pali Rohár <pali.rohar@gmail.com>
S:	Maintained
F:	drivers/hwmon/dell-smm-hwmon.c
F:	include/uapi/linux/i8k.h

DELL SYSTEMS MANAGEMENT BASE DRIVER (dcdbas)
M:	Doug Warzecha <Douglas_Warzecha@dell.com>
S:	Maintained
F:	Documentation/dcdbas.txt
F:	drivers/firmware/dcdbas.*

DELL WMI EXTRAS DRIVER
M:	Matthew Garrett <mjg59@srcf.ucam.org>
M:	Pali Rohár <pali.rohar@gmail.com>
S:	Maintained
F:	drivers/platform/x86/dell-wmi.c

DESIGNWARE USB2 DRD IP DRIVER
M:	John Youn <johnyoun@synopsys.com>
L:	linux-usb@vger.kernel.org
T:	git git://git.kernel.org/pub/scm/linux/kernel/git/balbi/usb.git
S:	Maintained
F:	drivers/usb/dwc2/

DESIGNWARE USB3 DRD IP DRIVER
M:	Felipe Balbi <balbi@kernel.org>
L:	linux-usb@vger.kernel.org
T:	git git://git.kernel.org/pub/scm/linux/kernel/git/balbi/usb.git
S:	Maintained
F:	drivers/usb/dwc3/

DEVICE COREDUMP (DEV_COREDUMP)
M:	Johannes Berg <johannes@sipsolutions.net>
L:	linux-kernel@vger.kernel.org
S:	Maintained
F:	drivers/base/devcoredump.c
F:	include/linux/devcoredump.h

DEVICE FREQUENCY (DEVFREQ)
M:	MyungJoo Ham <myungjoo.ham@samsung.com>
M:	Kyungmin Park <kyungmin.park@samsung.com>
L:	linux-pm@vger.kernel.org
T:	git git://git.kernel.org/pub/scm/linux/kernel/git/mzx/devfreq.git
S:	Maintained
F:	drivers/devfreq/
F:	include/linux/devfreq.h
F:	Documentation/devicetree/bindings/devfreq/

DEVICE FREQUENCY EVENT (DEVFREQ-EVENT)
M:	Chanwoo Choi <cw00.choi@samsung.com>
L:	linux-pm@vger.kernel.org
T:	git git://git.kernel.org/pub/scm/linux/kernel/git/mzx/devfreq.git
S:	Supported
F:	drivers/devfreq/event/
F:	drivers/devfreq/devfreq-event.c
F:	include/linux/devfreq-event.h
F:	Documentation/devicetree/bindings/devfreq/event/

DEVICE NUMBER REGISTRY
M:	Torben Mathiasen <device@lanana.org>
W:	http://lanana.org/docs/device-list/index.html
S:	Maintained

DEVICE-MAPPER  (LVM)
M:	Alasdair Kergon <agk@redhat.com>
M:	Mike Snitzer <snitzer@redhat.com>
M:	dm-devel@redhat.com
L:	dm-devel@redhat.com
W:	http://sources.redhat.com/dm
Q:	http://patchwork.kernel.org/project/dm-devel/list/
T:	git git://git.kernel.org/pub/scm/linux/kernel/git/device-mapper/linux-dm.git
T:	quilt http://people.redhat.com/agk/patches/linux/editing/
S:	Maintained
F:	Documentation/device-mapper/
F:	drivers/md/dm*
F:	drivers/md/persistent-data/
F:	include/linux/device-mapper.h
F:	include/linux/dm-*.h
F:	include/uapi/linux/dm-*.h

DEVLINK
M:	Jiri Pirko <jiri@mellanox.com>
L:	netdev@vger.kernel.org
S:	Supported
F:	net/core/devlink.c
F:	include/net/devlink.h
F:	include/uapi/linux/devlink.h

DIALOG SEMICONDUCTOR DRIVERS
M:	Support Opensource <support.opensource@diasemi.com>
W:	http://www.dialog-semiconductor.com/products
S:	Supported
F:	Documentation/hwmon/da90??
F:	Documentation/devicetree/bindings/sound/da[79]*.txt
F:	drivers/gpio/gpio-da90??.c
F:	drivers/hwmon/da90??-hwmon.c
F:	drivers/iio/adc/da91??-*.c
F:	drivers/input/misc/da90??_onkey.c
F:	drivers/input/touchscreen/da9052_tsi.c
F:	drivers/leds/leds-da90??.c
F:	drivers/mfd/da903x.c
F:	drivers/mfd/da90??-*.c
F:	drivers/mfd/da91??-*.c
F:	drivers/power/da9052-battery.c
F:	drivers/power/da91??-*.c
F:	drivers/regulator/da903x.c
F:	drivers/regulator/da9???-regulator.[ch]
F:	drivers/rtc/rtc-da90??.c
F:	drivers/video/backlight/da90??_bl.c
F:	drivers/watchdog/da90??_wdt.c
F:	include/linux/mfd/da903x.h
F:	include/linux/mfd/da9052/
F:	include/linux/mfd/da9055/
F:	include/linux/mfd/da9063/
F:	include/linux/mfd/da9150/
F:	include/sound/da[79]*.h
F:	sound/soc/codecs/da[79]*.[ch]

DIGI NEO AND CLASSIC PCI PRODUCTS
M:	Lidza Louina <lidza.louina@gmail.com>
M:	Mark Hounschell <markh@compro.net>
L:	driverdev-devel@linuxdriverproject.org
S:	Maintained
F:	drivers/staging/dgnc/

DIGI EPCA PCI PRODUCTS
M:	Lidza Louina <lidza.louina@gmail.com>
M:	Daeseok Youn <daeseok.youn@gmail.com>
L:	driverdev-devel@linuxdriverproject.org
S:	Maintained
F:	drivers/staging/dgap/

DIOLAN U2C-12 I2C DRIVER
M:	Guenter Roeck <linux@roeck-us.net>
L:	linux-i2c@vger.kernel.org
S:	Maintained
F:	drivers/i2c/busses/i2c-diolan-u2c.c

DIRECT ACCESS (DAX)
M:	Matthew Wilcox <willy@linux.intel.com>
L:	linux-fsdevel@vger.kernel.org
S:	Supported
F:	fs/dax.c

DIRECTORY NOTIFICATION (DNOTIFY)
M:	Eric Paris <eparis@parisplace.org>
S:	Maintained
F:	Documentation/filesystems/dnotify.txt
F:	fs/notify/dnotify/
F:	include/linux/dnotify.h

DISK GEOMETRY AND PARTITION HANDLING
M:	Andries Brouwer <aeb@cwi.nl>
W:	http://www.win.tue.nl/~aeb/linux/Large-Disk.html
W:	http://www.win.tue.nl/~aeb/linux/zip/zip-1.html
W:	http://www.win.tue.nl/~aeb/partitions/partition_types-1.html
S:	Maintained

DISKQUOTA
M:	Jan Kara <jack@suse.com>
S:	Maintained
F:	Documentation/filesystems/quota.txt
F:	fs/quota/
F:	include/linux/quota*.h
F:	include/uapi/linux/quota*.h

DISPLAYLINK USB 2.0 FRAMEBUFFER DRIVER (UDLFB)
M:	Bernie Thompson <bernie@plugable.com>
L:	linux-fbdev@vger.kernel.org
S:	Maintained
W:	http://plugable.com/category/projects/udlfb/
F:	drivers/video/fbdev/udlfb.c
F:	include/video/udlfb.h
F:	Documentation/fb/udlfb.txt

DISTRIBUTED LOCK MANAGER (DLM)
M:	Christine Caulfield <ccaulfie@redhat.com>
M:	David Teigland <teigland@redhat.com>
L:	cluster-devel@redhat.com
W:	http://sources.redhat.com/cluster/
T:	git git://git.kernel.org/pub/scm/linux/kernel/git/teigland/linux-dlm.git
S:	Supported
F:	fs/dlm/

DMA BUFFER SHARING FRAMEWORK
M:	Sumit Semwal <sumit.semwal@linaro.org>
S:	Maintained
L:	linux-media@vger.kernel.org
L:	dri-devel@lists.freedesktop.org
L:	linaro-mm-sig@lists.linaro.org (moderated for non-subscribers)
F:	drivers/dma-buf/
F:	include/linux/dma-buf*
F:	include/linux/reservation.h
F:	include/linux/*fence.h
F:	Documentation/dma-buf-sharing.txt
T:	git git://git.linaro.org/people/sumitsemwal/linux-dma-buf.git

DMA GENERIC OFFLOAD ENGINE SUBSYSTEM
M:	Vinod Koul <vinod.koul@intel.com>
L:	dmaengine@vger.kernel.org
Q:	https://patchwork.kernel.org/project/linux-dmaengine/list/
S:	Maintained
F:	drivers/dma/
F:	include/linux/dmaengine.h
F:	Documentation/dmaengine/
T:	git git://git.infradead.org/users/vkoul/slave-dma.git

DME1737 HARDWARE MONITOR DRIVER
M:	Juerg Haefliger <juergh@gmail.com>
L:	lm-sensors@lm-sensors.org
S:	Maintained
F:	Documentation/hwmon/dme1737
F:	drivers/hwmon/dme1737.c

DMI/SMBIOS SUPPORT
M:	Jean Delvare <jdelvare@suse.com>
S:	Maintained
T:	quilt http://jdelvare.nerim.net/devel/linux/jdelvare-dmi/
F:	Documentation/ABI/testing/sysfs-firmware-dmi-tables
F:	drivers/firmware/dmi-id.c
F:	drivers/firmware/dmi_scan.c
F:	include/linux/dmi.h

DOCUMENTATION
M:	Jonathan Corbet <corbet@lwn.net>
L:	linux-doc@vger.kernel.org
S:	Maintained
F:	Documentation/
F:	scripts/docproc.c
F:	scripts/kernel-doc*
X:	Documentation/ABI/
X:	Documentation/devicetree/
X:	Documentation/acpi
X:	Documentation/power
X:	Documentation/spi
X:	Documentation/DocBook/media
T:	git git://git.lwn.net/linux.git docs-next

DOUBLETALK DRIVER
M:	"James R. Van Zandt" <jrv@vanzandt.mv.com>
L:	blinux-list@redhat.com
S:	Maintained
F:	drivers/char/dtlk.c
F:	include/linux/dtlk.h

DPT_I2O SCSI RAID DRIVER
M:	Adaptec OEM Raid Solutions <aacraid@adaptec.com>
L:	linux-scsi@vger.kernel.org
W:	http://www.adaptec.com/
S:	Maintained
F:	drivers/scsi/dpt*
F:	drivers/scsi/dpt/

DRBD DRIVER
M:	Philipp Reisner <philipp.reisner@linbit.com>
M:	Lars Ellenberg <lars.ellenberg@linbit.com>
L:	drbd-dev@lists.linbit.com
W:	http://www.drbd.org
T:	git git://git.linbit.com/linux-drbd.git
T:	git git://git.linbit.com/drbd-8.4.git
S:	Supported
F:	drivers/block/drbd/
F:	lib/lru_cache.c
F:	Documentation/blockdev/drbd/

DRIVER CORE, KOBJECTS, DEBUGFS, KERNFS AND SYSFS
M:	Greg Kroah-Hartman <gregkh@linuxfoundation.org>
T:	git git://git.kernel.org/pub/scm/linux/kernel/git/gregkh/driver-core.git
S:	Supported
F:	Documentation/kobject.txt
F:	drivers/base/
F:	fs/debugfs/
F:	fs/kernfs/
F:	fs/sysfs/
F:	include/linux/debugfs.h
F:	include/linux/kobj*
F:	lib/kobj*

DRM DRIVERS
M:	David Airlie <airlied@linux.ie>
L:	dri-devel@lists.freedesktop.org
T:	git git://people.freedesktop.org/~airlied/linux
S:	Maintained
F:	drivers/gpu/drm/
F:	drivers/gpu/vga/
F:	include/drm/
F:	include/uapi/drm/

RADEON DRM DRIVERS
M:	Alex Deucher <alexander.deucher@amd.com>
M:	Christian König <christian.koenig@amd.com>
L:	dri-devel@lists.freedesktop.org
T:	git git://people.freedesktop.org/~agd5f/linux
S:	Supported
F:	drivers/gpu/drm/radeon/
F:	include/uapi/drm/radeon*

DRM PANEL DRIVERS
M:	Thierry Reding <thierry.reding@gmail.com>
L:	dri-devel@lists.freedesktop.org
T:	git git://anongit.freedesktop.org/tegra/linux.git
S:	Maintained
F:	drivers/gpu/drm/drm_panel.c
F:	drivers/gpu/drm/panel/
F:	include/drm/drm_panel.h
F:	Documentation/devicetree/bindings/display/panel/

INTEL DRM DRIVERS (excluding Poulsbo, Moorestown and derivative chipsets)
M:	Daniel Vetter <daniel.vetter@intel.com>
M:	Jani Nikula <jani.nikula@linux.intel.com>
L:	intel-gfx@lists.freedesktop.org
L:	dri-devel@lists.freedesktop.org
W:	https://01.org/linuxgraphics/
Q:	http://patchwork.freedesktop.org/project/intel-gfx/
T:	git git://anongit.freedesktop.org/drm-intel
S:	Supported
F:	drivers/gpu/drm/i915/
F:	include/drm/i915*
F:	include/uapi/drm/i915*

DRM DRIVERS FOR ATMEL HLCDC
M:	Boris Brezillon <boris.brezillon@free-electrons.com>
L:	dri-devel@lists.freedesktop.org
S:	Supported
F:	drivers/gpu/drm/atmel-hlcdc/
F:	Documentation/devicetree/bindings/drm/atmel/

DRM DRIVERS FOR EXYNOS
M:	Inki Dae <inki.dae@samsung.com>
M:	Joonyoung Shim <jy0922.shim@samsung.com>
M:	Seung-Woo Kim <sw0312.kim@samsung.com>
M:	Kyungmin Park <kyungmin.park@samsung.com>
L:	dri-devel@lists.freedesktop.org
T:	git git://git.kernel.org/pub/scm/linux/kernel/git/daeinki/drm-exynos.git
S:	Supported
F:	drivers/gpu/drm/exynos/
F:	include/drm/exynos*
F:	include/uapi/drm/exynos*

DRM DRIVERS FOR FREESCALE DCU
M:	Jianwei Wang <jianwei.wang.chn@gmail.com>
M:	Alison Wang <alison.wang@freescale.com>
L:	dri-devel@lists.freedesktop.org
S:	Supported
F:	drivers/gpu/drm/fsl-dcu/
F:	Documentation/devicetree/bindings/display/fsl,dcu.txt
F:	Documentation/devicetree/bindings/display/panel/nec,nl4827hc19_05b.txt

DRM DRIVERS FOR FREESCALE IMX
M:	Philipp Zabel <p.zabel@pengutronix.de>
L:	dri-devel@lists.freedesktop.org
S:	Maintained
F:	drivers/gpu/drm/imx/
F:	drivers/gpu/ipu-v3/
F:	Documentation/devicetree/bindings/display/imx/

DRM DRIVERS FOR GMA500 (Poulsbo, Moorestown and derivative chipsets)
M:	Patrik Jakobsson <patrik.r.jakobsson@gmail.com>
L:	dri-devel@lists.freedesktop.org
T:	git git://github.com/patjak/drm-gma500
S:	Maintained
F:	drivers/gpu/drm/gma500
F:	include/drm/gma500*

DRM DRIVERS FOR NVIDIA TEGRA
M:	Thierry Reding <thierry.reding@gmail.com>
M:	Terje Bergström <tbergstrom@nvidia.com>
L:	dri-devel@lists.freedesktop.org
L:	linux-tegra@vger.kernel.org
T:	git git://anongit.freedesktop.org/tegra/linux.git
S:	Supported
F:	drivers/gpu/drm/tegra/
F:	drivers/gpu/host1x/
F:	include/linux/host1x.h
F:	include/uapi/drm/tegra_drm.h
F:	Documentation/devicetree/bindings/display/tegra/nvidia,tegra20-host1x.txt

DRM DRIVERS FOR RENESAS
M:	Laurent Pinchart <laurent.pinchart@ideasonboard.com>
L:	dri-devel@lists.freedesktop.org
L:	linux-renesas-soc@vger.kernel.org
T:	git git://people.freedesktop.org/~airlied/linux
S:	Supported
F:	drivers/gpu/drm/rcar-du/
F:	drivers/gpu/drm/shmobile/
F:	include/linux/platform_data/shmob_drm.h

DRM DRIVERS FOR ROCKCHIP
M:	Mark Yao <mark.yao@rock-chips.com>
L:	dri-devel@lists.freedesktop.org
S:	Maintained
F:	drivers/gpu/drm/rockchip/
F:	Documentation/devicetree/bindings/display/rockchip*

DRM DRIVERS FOR STI
M:	Benjamin Gaignard <benjamin.gaignard@linaro.org>
M:	Vincent Abriou <vincent.abriou@st.com>
L:	dri-devel@lists.freedesktop.org
T:	git http://git.linaro.org/people/benjamin.gaignard/kernel.git
S:	Maintained
F:	drivers/gpu/drm/sti
F:	Documentation/devicetree/bindings/display/st,stih4xx.txt

DRM DRIVERS FOR VIVANTE GPU IP
M:	Lucas Stach <l.stach@pengutronix.de>
R:	Russell King <linux+etnaviv@arm.linux.org.uk>
R:	Christian Gmeiner <christian.gmeiner@gmail.com>
L:	dri-devel@lists.freedesktop.org
S:	Maintained
F:	drivers/gpu/drm/etnaviv
F:	Documentation/devicetree/bindings/display/etnaviv

DSBR100 USB FM RADIO DRIVER
M:	Alexey Klimov <klimov.linux@gmail.com>
L:	linux-media@vger.kernel.org
T:	git git://linuxtv.org/media_tree.git
S:	Maintained
F:	drivers/media/radio/dsbr100.c

DSCC4 DRIVER
M:	Francois Romieu <romieu@fr.zoreil.com>
L:	netdev@vger.kernel.org
S:	Maintained
F:	drivers/net/wan/dscc4.c

DT3155 MEDIA DRIVER
M:	Hans Verkuil <hverkuil@xs4all.nl>
L:	linux-media@vger.kernel.org
T:	git git://linuxtv.org/media_tree.git
W:	https://linuxtv.org
S:	Odd Fixes
F:	drivers/media/pci/dt3155/

DVB_USB_AF9015 MEDIA DRIVER
M:	Antti Palosaari <crope@iki.fi>
L:	linux-media@vger.kernel.org
W:	https://linuxtv.org
W:	http://palosaari.fi/linux/
Q:	http://patchwork.linuxtv.org/project/linux-media/list/
T:	git git://linuxtv.org/anttip/media_tree.git
S:	Maintained
F:	drivers/media/usb/dvb-usb-v2/af9015*

DVB_USB_AF9035 MEDIA DRIVER
M:	Antti Palosaari <crope@iki.fi>
L:	linux-media@vger.kernel.org
W:	https://linuxtv.org
W:	http://palosaari.fi/linux/
Q:	http://patchwork.linuxtv.org/project/linux-media/list/
T:	git git://linuxtv.org/anttip/media_tree.git
S:	Maintained
F:	drivers/media/usb/dvb-usb-v2/af9035*

DVB_USB_ANYSEE MEDIA DRIVER
M:	Antti Palosaari <crope@iki.fi>
L:	linux-media@vger.kernel.org
W:	https://linuxtv.org
W:	http://palosaari.fi/linux/
Q:	http://patchwork.linuxtv.org/project/linux-media/list/
T:	git git://linuxtv.org/anttip/media_tree.git
S:	Maintained
F:	drivers/media/usb/dvb-usb-v2/anysee*

DVB_USB_AU6610 MEDIA DRIVER
M:	Antti Palosaari <crope@iki.fi>
L:	linux-media@vger.kernel.org
W:	https://linuxtv.org
W:	http://palosaari.fi/linux/
Q:	http://patchwork.linuxtv.org/project/linux-media/list/
T:	git git://linuxtv.org/anttip/media_tree.git
S:	Maintained
F:	drivers/media/usb/dvb-usb-v2/au6610*

DVB_USB_CE6230 MEDIA DRIVER
M:	Antti Palosaari <crope@iki.fi>
L:	linux-media@vger.kernel.org
W:	https://linuxtv.org
W:	http://palosaari.fi/linux/
Q:	http://patchwork.linuxtv.org/project/linux-media/list/
T:	git git://linuxtv.org/anttip/media_tree.git
S:	Maintained
F:	drivers/media/usb/dvb-usb-v2/ce6230*

DVB_USB_CXUSB MEDIA DRIVER
M:	Michael Krufky <mkrufky@linuxtv.org>
L:	linux-media@vger.kernel.org
W:	https://linuxtv.org
W:	http://github.com/mkrufky
Q:	http://patchwork.linuxtv.org/project/linux-media/list/
T:	git git://linuxtv.org/media_tree.git
S:	Maintained
F:	drivers/media/usb/dvb-usb/cxusb*

DVB_USB_EC168 MEDIA DRIVER
M:	Antti Palosaari <crope@iki.fi>
L:	linux-media@vger.kernel.org
W:	https://linuxtv.org
W:	http://palosaari.fi/linux/
Q:	http://patchwork.linuxtv.org/project/linux-media/list/
T:	git git://linuxtv.org/anttip/media_tree.git
S:	Maintained
F:	drivers/media/usb/dvb-usb-v2/ec168*

DVB_USB_GL861 MEDIA DRIVER
M:	Antti Palosaari <crope@iki.fi>
L:	linux-media@vger.kernel.org
W:	https://linuxtv.org
Q:	http://patchwork.linuxtv.org/project/linux-media/list/
T:	git git://linuxtv.org/anttip/media_tree.git
S:	Maintained
F:	drivers/media/usb/dvb-usb-v2/gl861*

DVB_USB_MXL111SF MEDIA DRIVER
M:	Michael Krufky <mkrufky@linuxtv.org>
L:	linux-media@vger.kernel.org
W:	https://linuxtv.org
W:	http://github.com/mkrufky
Q:	http://patchwork.linuxtv.org/project/linux-media/list/
T:	git git://linuxtv.org/mkrufky/mxl111sf.git
S:	Maintained
F:	drivers/media/usb/dvb-usb-v2/mxl111sf*

DVB_USB_RTL28XXU MEDIA DRIVER
M:	Antti Palosaari <crope@iki.fi>
L:	linux-media@vger.kernel.org
W:	https://linuxtv.org
W:	http://palosaari.fi/linux/
Q:	http://patchwork.linuxtv.org/project/linux-media/list/
T:	git git://linuxtv.org/anttip/media_tree.git
S:	Maintained
F:	drivers/media/usb/dvb-usb-v2/rtl28xxu*

DVB_USB_V2 MEDIA DRIVER
M:	Antti Palosaari <crope@iki.fi>
L:	linux-media@vger.kernel.org
W:	https://linuxtv.org
W:	http://palosaari.fi/linux/
Q:	http://patchwork.linuxtv.org/project/linux-media/list/
T:	git git://linuxtv.org/anttip/media_tree.git
S:	Maintained
F:	drivers/media/usb/dvb-usb-v2/dvb_usb*
F:	drivers/media/usb/dvb-usb-v2/usb_urb.c

DYNAMIC DEBUG
M:	Jason Baron <jbaron@akamai.com>
S:	Maintained
F:	lib/dynamic_debug.c
F:	include/linux/dynamic_debug.h

DZ DECSTATION DZ11 SERIAL DRIVER
M:	"Maciej W. Rozycki" <macro@linux-mips.org>
S:	Maintained
F:	drivers/tty/serial/dz.*

E3X0 POWER BUTTON DRIVER
M:	Moritz Fischer <moritz.fischer@ettus.com>
L:	usrp-users@lists.ettus.com
W:	http://www.ettus.com
S:	Supported
F:	drivers/input/misc/e3x0-button.c
F:	Documentation/devicetree/bindings/input/e3x0-button.txt

E4000 MEDIA DRIVER
M:	Antti Palosaari <crope@iki.fi>
L:	linux-media@vger.kernel.org
W:	https://linuxtv.org
W:	http://palosaari.fi/linux/
Q:	http://patchwork.linuxtv.org/project/linux-media/list/
T:	git git://linuxtv.org/anttip/media_tree.git
S:	Maintained
F:	drivers/media/tuners/e4000*

EATA ISA/EISA/PCI SCSI DRIVER
M:	Dario Ballabio <ballabio_dario@emc.com>
L:	linux-scsi@vger.kernel.org
S:	Maintained
F:	drivers/scsi/eata.c

EC100 MEDIA DRIVER
M:	Antti Palosaari <crope@iki.fi>
L:	linux-media@vger.kernel.org
W:	https://linuxtv.org
W:	http://palosaari.fi/linux/
Q:	http://patchwork.linuxtv.org/project/linux-media/list/
T:	git git://linuxtv.org/anttip/media_tree.git
S:	Maintained
F:	drivers/media/dvb-frontends/ec100*

ECRYPT FILE SYSTEM
M:	Tyler Hicks <tyhicks@canonical.com>
L:	ecryptfs@vger.kernel.org
W:	http://ecryptfs.org
W:	https://launchpad.net/ecryptfs
T:	git git://git.kernel.org/pub/scm/linux/kernel/git/tyhicks/ecryptfs.git
S:	Supported
F:	Documentation/filesystems/ecryptfs.txt
F:	fs/ecryptfs/

EDAC-CORE
M:	Doug Thompson <dougthompson@xmission.com>
M:	Borislav Petkov <bp@alien8.de>
M:	Mauro Carvalho Chehab <mchehab@osg.samsung.com>
L:	linux-edac@vger.kernel.org
T:	git git://git.kernel.org/pub/scm/linux/kernel/git/bp/bp.git for-next
T:	git git://git.kernel.org/pub/scm/linux/kernel/git/mchehab/linux-edac.git linux_next
S:	Supported
F:	Documentation/edac.txt
F:	drivers/edac/
F:	include/linux/edac.h

EDAC-AMD64
M:	Doug Thompson <dougthompson@xmission.com>
M:	Borislav Petkov <bp@alien8.de>
L:	linux-edac@vger.kernel.org
S:	Maintained
F:	drivers/edac/amd64_edac*

EDAC-CALXEDA
M:	Doug Thompson <dougthompson@xmission.com>
M:	Robert Richter <rric@kernel.org>
L:	linux-edac@vger.kernel.org
S:	Maintained
F:	drivers/edac/highbank*

EDAC-CAVIUM
M:	Ralf Baechle <ralf@linux-mips.org>
M:	David Daney <david.daney@cavium.com>
L:	linux-edac@vger.kernel.org
L:	linux-mips@linux-mips.org
S:	Supported
F:	drivers/edac/octeon_edac*

EDAC-E752X
M:	Mark Gross <mark.gross@intel.com>
M:	Doug Thompson <dougthompson@xmission.com>
L:	linux-edac@vger.kernel.org
S:	Maintained
F:	drivers/edac/e752x_edac.c

EDAC-E7XXX
M:	Doug Thompson <dougthompson@xmission.com>
L:	linux-edac@vger.kernel.org
S:	Maintained
F:	drivers/edac/e7xxx_edac.c

EDAC-GHES
M:	Mauro Carvalho Chehab <mchehab@osg.samsung.com>
L:	linux-edac@vger.kernel.org
S:	Maintained
F:	drivers/edac/ghes_edac.c

EDAC-I82443BXGX
M:	Tim Small <tim@buttersideup.com>
L:	linux-edac@vger.kernel.org
S:	Maintained
F:	drivers/edac/i82443bxgx_edac.c

EDAC-I3000
M:	Jason Uhlenkott <juhlenko@akamai.com>
L:	linux-edac@vger.kernel.org
S:	Maintained
F:	drivers/edac/i3000_edac.c

EDAC-I5000
M:	Doug Thompson <dougthompson@xmission.com>
L:	linux-edac@vger.kernel.org
S:	Maintained
F:	drivers/edac/i5000_edac.c

EDAC-I5400
M:	Mauro Carvalho Chehab <mchehab@osg.samsung.com>
L:	linux-edac@vger.kernel.org
S:	Maintained
F:	drivers/edac/i5400_edac.c

EDAC-I7300
M:	Mauro Carvalho Chehab <mchehab@osg.samsung.com>
L:	linux-edac@vger.kernel.org
S:	Maintained
F:	drivers/edac/i7300_edac.c

EDAC-I7CORE
M:	Mauro Carvalho Chehab <mchehab@osg.samsung.com>
L:	linux-edac@vger.kernel.org
S:	Maintained
F:	drivers/edac/i7core_edac.c

EDAC-I82975X
M:	Ranganathan Desikan <ravi@jetztechnologies.com>
M:	"Arvind R." <arvino55@gmail.com>
L:	linux-edac@vger.kernel.org
S:	Maintained
F:	drivers/edac/i82975x_edac.c

EDAC-IE31200
M:	Jason Baron <jbaron@akamai.com>
L:	linux-edac@vger.kernel.org
S:	Maintained
F:	drivers/edac/ie31200_edac.c

EDAC-MPC85XX
M:	Johannes Thumshirn <morbidrsa@gmail.com>
L:	linux-edac@vger.kernel.org
S:	Maintained
F:	drivers/edac/mpc85xx_edac.[ch]

EDAC-PASEMI
M:	Egor Martovetsky <egor@pasemi.com>
L:	linux-edac@vger.kernel.org
S:	Maintained
F:	drivers/edac/pasemi_edac.c

EDAC-R82600
M:	Tim Small <tim@buttersideup.com>
L:	linux-edac@vger.kernel.org
S:	Maintained
F:	drivers/edac/r82600_edac.c

EDAC-SBRIDGE
M:	Mauro Carvalho Chehab <mchehab@osg.samsung.com>
L:	linux-edac@vger.kernel.org
S:	Maintained
F:	drivers/edac/sb_edac.c

EDAC-XGENE
APPLIED MICRO (APM) X-GENE SOC EDAC
M:     Loc Ho <lho@apm.com>
S:     Supported
F:     drivers/edac/xgene_edac.c
F:     Documentation/devicetree/bindings/edac/apm-xgene-edac.txt

EDIROL UA-101/UA-1000 DRIVER
M:	Clemens Ladisch <clemens@ladisch.de>
L:	alsa-devel@alsa-project.org (moderated for non-subscribers)
T:	git git://git.alsa-project.org/alsa-kernel.git
S:	Maintained
F:	sound/usb/misc/ua101.c

EXTENSIBLE FIRMWARE INTERFACE (EFI)
M:	Matt Fleming <matt@codeblueprint.co.uk>
L:	linux-efi@vger.kernel.org
T:	git git://git.kernel.org/pub/scm/linux/kernel/git/mfleming/efi.git
S:	Maintained
F:	Documentation/efi-stub.txt
F:	arch/ia64/kernel/efi.c
F:	arch/x86/boot/compressed/eboot.[ch]
F:	arch/x86/include/asm/efi.h
F:	arch/x86/platform/efi/*
F:	drivers/firmware/efi/*
F:	include/linux/efi*.h

EFI VARIABLE FILESYSTEM
M:	Matthew Garrett <matthew.garrett@nebula.com>
M:	Jeremy Kerr <jk@ozlabs.org>
M:	Matt Fleming <matt@codeblueprint.co.uk>
T:	git git://git.kernel.org/pub/scm/linux/kernel/git/mfleming/efi.git
L:	linux-efi@vger.kernel.org
S:	Maintained
F:	fs/efivarfs/

EFIFB FRAMEBUFFER DRIVER
L:	linux-fbdev@vger.kernel.org
M:	Peter Jones <pjones@redhat.com>
S:	Maintained
F:	drivers/video/fbdev/efifb.c

EFS FILESYSTEM
W:	http://aeschi.ch.eu.org/efs/
S:	Orphan
F:	fs/efs/

EHEA (IBM pSeries eHEA 10Gb ethernet adapter) DRIVER
M:	Thadeu Lima de Souza Cascardo <cascardo@linux.vnet.ibm.com>
L:	netdev@vger.kernel.org
S:	Maintained
F:	drivers/net/ethernet/ibm/ehea/

EM28XX VIDEO4LINUX DRIVER
M:	Mauro Carvalho Chehab <mchehab@osg.samsung.com>
L:	linux-media@vger.kernel.org
W:	https://linuxtv.org
T:	git git://linuxtv.org/media_tree.git
S:	Maintained
F:	drivers/media/usb/em28xx/

EMBEDDED LINUX
M:	Paul Gortmaker <paul.gortmaker@windriver.com>
M:	Matt Mackall <mpm@selenic.com>
M:	David Woodhouse <dwmw2@infradead.org>
L:	linux-embedded@vger.kernel.org
S:	Maintained

EMULEX/AVAGO LPFC FC/FCOE SCSI DRIVER
M:	James Smart <james.smart@avagotech.com>
M:	Dick Kennedy <dick.kennedy@avagotech.com>
L:	linux-scsi@vger.kernel.org
W:	http://www.avagotech.com
S:	Supported
F:	drivers/scsi/lpfc/

ENE CB710 FLASH CARD READER DRIVER
M:	Michał Mirosław <mirq-linux@rere.qmqm.pl>
S:	Maintained
F:	drivers/misc/cb710/
F:	drivers/mmc/host/cb710-mmc.*
F:	include/linux/cb710.h

ENE KB2426 (ENE0100/ENE020XX) INFRARED RECEIVER
M:	Maxim Levitsky <maximlevitsky@gmail.com>
S:	Maintained
F:	drivers/media/rc/ene_ir.*

ENHANCED ERROR HANDLING (EEH)
M:	Gavin Shan <shangw@linux.vnet.ibm.com>
L:	linuxppc-dev@lists.ozlabs.org
S:	Supported
F:	Documentation/powerpc/eeh-pci-error-recovery.txt
F:	arch/powerpc/kernel/eeh*.c

EPSON S1D13XXX FRAMEBUFFER DRIVER
M:	Kristoffer Ericson <kristoffer.ericson@gmail.com>
S:	Maintained
T:	git git://git.kernel.org/pub/scm/linux/kernel/git/kristoffer/linux-hpc.git
F:	drivers/video/fbdev/s1d13xxxfb.c
F:	include/video/s1d13xxxfb.h

ET131X NETWORK DRIVER
M:	Mark Einon <mark.einon@gmail.com>
S:	Odd Fixes
F:	drivers/net/ethernet/agere/

ETHERNET BRIDGE
M:	Stephen Hemminger <stephen@networkplumber.org>
L:	bridge@lists.linux-foundation.org
L:	netdev@vger.kernel.org
W:	http://www.linuxfoundation.org/en/Net:Bridge
S:	Maintained
F:	include/linux/netfilter_bridge/
F:	net/bridge/

ETHERNET PHY LIBRARY
M:	Florian Fainelli <f.fainelli@gmail.com>
L:	netdev@vger.kernel.org
S:	Maintained
F:	include/linux/phy.h
F:	include/linux/phy_fixed.h
F:	drivers/net/phy/
F:	Documentation/networking/phy.txt
F:	drivers/of/of_mdio.c
F:	drivers/of/of_net.c

EXT2 FILE SYSTEM
M:	Jan Kara <jack@suse.com>
L:	linux-ext4@vger.kernel.org
S:	Maintained
F:	Documentation/filesystems/ext2.txt
F:	fs/ext2/
F:	include/linux/ext2*

EXT4 FILE SYSTEM
M:	"Theodore Ts'o" <tytso@mit.edu>
M:	Andreas Dilger <adilger.kernel@dilger.ca>
L:	linux-ext4@vger.kernel.org
W:	http://ext4.wiki.kernel.org
Q:	http://patchwork.ozlabs.org/project/linux-ext4/list/
T:	git git://git.kernel.org/pub/scm/linux/kernel/git/tytso/ext4.git
S:	Maintained
F:	Documentation/filesystems/ext4.txt
F:	fs/ext4/

Extended Verification Module (EVM)
M:	Mimi Zohar <zohar@linux.vnet.ibm.com>
L:	linux-ima-devel@lists.sourceforge.net
L:	linux-security-module@vger.kernel.org
S:	Supported
F:	security/integrity/evm/

EXTERNAL CONNECTOR SUBSYSTEM (EXTCON)
M:	MyungJoo Ham <myungjoo.ham@samsung.com>
M:	Chanwoo Choi <cw00.choi@samsung.com>
L:	linux-kernel@vger.kernel.org
T:	git git://git.kernel.org/pub/scm/linux/kernel/git/chanwoo/extcon.git
S:	Maintained
F:	drivers/extcon/
F:	include/linux/extcon/
F:	include/linux/extcon.h
F:	Documentation/extcon/
F:	Documentation/devicetree/bindings/extcon/

EXYNOS DP DRIVER
M:	Jingoo Han <jingoohan1@gmail.com>
L:	dri-devel@lists.freedesktop.org
S:	Maintained
F:	drivers/gpu/drm/exynos/exynos_dp*

EXYNOS MIPI DISPLAY DRIVERS
M:	Inki Dae <inki.dae@samsung.com>
M:	Donghwa Lee <dh09.lee@samsung.com>
M:	Kyungmin Park <kyungmin.park@samsung.com>
L:	linux-fbdev@vger.kernel.org
S:	Maintained
F:	drivers/video/fbdev/exynos/exynos_mipi*
F:	include/video/exynos_mipi*

F71805F HARDWARE MONITORING DRIVER
M:	Jean Delvare <jdelvare@suse.com>
L:	lm-sensors@lm-sensors.org
S:	Maintained
F:	Documentation/hwmon/f71805f
F:	drivers/hwmon/f71805f.c

FC0011 TUNER DRIVER
M:	Michael Buesch <m@bues.ch>
L:	linux-media@vger.kernel.org
S:	Maintained
F:	drivers/media/tuners/fc0011.h
F:	drivers/media/tuners/fc0011.c

FC2580 MEDIA DRIVER
M:	Antti Palosaari <crope@iki.fi>
L:	linux-media@vger.kernel.org
W:	https://linuxtv.org
W:	http://palosaari.fi/linux/
Q:	http://patchwork.linuxtv.org/project/linux-media/list/
T:	git git://linuxtv.org/anttip/media_tree.git
S:	Maintained
F:	drivers/media/tuners/fc2580*

FANOTIFY
M:	Eric Paris <eparis@redhat.com>
S:	Maintained
F:	fs/notify/fanotify/
F:	include/linux/fanotify.h
F:	include/uapi/linux/fanotify.h

FARSYNC SYNCHRONOUS DRIVER
M:	Kevin Curtis <kevin.curtis@farsite.co.uk>
W:	http://www.farsite.co.uk/
S:	Supported
F:	drivers/net/wan/farsync.*

FAULT INJECTION SUPPORT
M:	Akinobu Mita <akinobu.mita@gmail.com>
S:	Supported
F:	Documentation/fault-injection/
F:	lib/fault-inject.c

FBTFT Framebuffer drivers
M:	Thomas Petazzoni <thomas.petazzoni@free-electrons.com>
M:	Noralf Trønnes <noralf@tronnes.org>
S:	Maintained
F:	drivers/staging/fbtft/

FCOE SUBSYSTEM (libfc, libfcoe, fcoe)
M:	Vasu Dev <vasu.dev@intel.com>
L:	fcoe-devel@open-fcoe.org
W:	www.Open-FCoE.org
S:	Supported
F:	drivers/scsi/libfc/
F:	drivers/scsi/fcoe/
F:	include/scsi/fc/
F:	include/scsi/libfc.h
F:	include/scsi/libfcoe.h
F:	include/uapi/scsi/fc/

FILE LOCKING (flock() and fcntl()/lockf())
M:	Jeff Layton <jlayton@poochiereds.net>
M:	"J. Bruce Fields" <bfields@fieldses.org>
L:	linux-fsdevel@vger.kernel.org
S:	Maintained
F:	include/linux/fcntl.h
F:	include/linux/fs.h
F:	include/uapi/linux/fcntl.h
F:	include/uapi/linux/fs.h
F:	fs/fcntl.c
F:	fs/locks.c

FILESYSTEMS (VFS and infrastructure)
M:	Alexander Viro <viro@zeniv.linux.org.uk>
L:	linux-fsdevel@vger.kernel.org
S:	Maintained
F:	fs/*

FINTEK F75375S HARDWARE MONITOR AND FAN CONTROLLER DRIVER
M:	Riku Voipio <riku.voipio@iki.fi>
L:	lm-sensors@lm-sensors.org
S:	Maintained
F:	drivers/hwmon/f75375s.c
F:	include/linux/f75375s.h

FIREWIRE AUDIO DRIVERS
M:	Clemens Ladisch <clemens@ladisch.de>
L:	alsa-devel@alsa-project.org (moderated for non-subscribers)
T:	git git://git.alsa-project.org/alsa-kernel.git
S:	Maintained
F:	sound/firewire/

FIREWIRE MEDIA DRIVERS (firedtv)
M:	Stefan Richter <stefanr@s5r6.in-berlin.de>
L:	linux-media@vger.kernel.org
L:	linux1394-devel@lists.sourceforge.net
T:	git git://git.kernel.org/pub/scm/linux/kernel/git/mchehab/linux-media.git
S:	Maintained
F:	drivers/media/firewire/

FIREWIRE SBP-2 TARGET
M:	Chris Boot <bootc@bootc.net>
L:	linux-scsi@vger.kernel.org
L:	target-devel@vger.kernel.org
L:	linux1394-devel@lists.sourceforge.net
T:	git git://git.kernel.org/pub/scm/linux/kernel/git/nab/lio-core-2.6.git master
S:	Maintained
F:	drivers/target/sbp/

FIREWIRE SUBSYSTEM
M:	Stefan Richter <stefanr@s5r6.in-berlin.de>
L:	linux1394-devel@lists.sourceforge.net
W:	http://ieee1394.wiki.kernel.org/
T:	git git://git.kernel.org/pub/scm/linux/kernel/git/ieee1394/linux1394.git
S:	Maintained
F:	drivers/firewire/
F:	include/linux/firewire.h
F:	include/uapi/linux/firewire*.h
F:	tools/firewire/

FIRMWARE LOADER (request_firmware)
M:	Ming Lei <ming.lei@canonical.com>
L:	linux-kernel@vger.kernel.org
S:	Maintained
F:	Documentation/firmware_class/
F:	drivers/base/firmware*.c
F:	include/linux/firmware.h

FLASH ADAPTER DRIVER (IBM Flash Adapter 900GB Full Height PCI Flash Card)
M:	Joshua Morris <josh.h.morris@us.ibm.com>
M:	Philip Kelleher <pjk1939@linux.vnet.ibm.com>
S:	Maintained
F:	drivers/block/rsxx/

FLOPPY DRIVER
M:	Jiri Kosina <jikos@kernel.org>
T:	git git://git.kernel.org/pub/scm/linux/kernel/git/jikos/floppy.git
S:	Odd fixes
F:	drivers/block/floppy.c

FMC SUBSYSTEM
M:	Alessandro Rubini <rubini@gnudd.com>
W:	http://www.ohwr.org/projects/fmc-bus
S:	Supported
F:	drivers/fmc/
F:	include/linux/fmc*.h
F:	include/linux/ipmi-fru.h
K:	fmc_d.*register

FPGA MANAGER FRAMEWORK
M:	Alan Tull <atull@opensource.altera.com>
R:	Moritz Fischer <moritz.fischer@ettus.com>
S:	Maintained
F:	drivers/fpga/
F:	include/linux/fpga/fpga-mgr.h
W:	http://www.rocketboards.org

FPU EMULATOR
M:	Bill Metzenthen <billm@melbpc.org.au>
W:	http://floatingpoint.sourceforge.net/emulator/index.html
S:	Maintained
F:	arch/x86/math-emu/

FRAME RELAY DLCI/FRAD (Sangoma drivers too)
L:	netdev@vger.kernel.org
S:	Orphan
F:	drivers/net/wan/dlci.c
F:	drivers/net/wan/sdla.c

FRAMEBUFFER LAYER
M:	Jean-Christophe Plagniol-Villard <plagnioj@jcrosoft.com>
M:	Tomi Valkeinen <tomi.valkeinen@ti.com>
L:	linux-fbdev@vger.kernel.org
W:	http://linux-fbdev.sourceforge.net/
Q:	http://patchwork.kernel.org/project/linux-fbdev/list/
T:	git git://git.kernel.org/pub/scm/linux/kernel/git/plagnioj/linux-fbdev.git
S:	Maintained
F:	Documentation/fb/
F:	drivers/video/
F:	include/video/
F:	include/linux/fb.h
F:	include/uapi/video/
F:	include/uapi/linux/fb.h

FREESCALE DIU FRAMEBUFFER DRIVER
M:	Timur Tabi <timur@tabi.org>
L:	linux-fbdev@vger.kernel.org
S:	Maintained
F:	drivers/video/fbdev/fsl-diu-fb.*

FREESCALE DMA DRIVER
M:	Li Yang <leoli@freescale.com>
M:	Zhang Wei <zw@zh-kernel.org>
L:	linuxppc-dev@lists.ozlabs.org
S:	Maintained
F:	drivers/dma/fsldma.*

FREESCALE GPMI NAND DRIVER
M:	Han Xu <han.xu@nxp.com>
L:	linux-mtd@lists.infradead.org
S:	Maintained
F:	drivers/mtd/nand/gpmi-nand/*

FREESCALE I2C CPM DRIVER
M:	Jochen Friedrich <jochen@scram.de>
L:	linuxppc-dev@lists.ozlabs.org
L:	linux-i2c@vger.kernel.org
S:	Maintained
F:	drivers/i2c/busses/i2c-cpm.c

FREESCALE IMX / MXC FRAMEBUFFER DRIVER
M:	Sascha Hauer <kernel@pengutronix.de>
L:	linux-fbdev@vger.kernel.org
L:	linux-arm-kernel@lists.infradead.org (moderated for non-subscribers)
S:	Maintained
F:	include/linux/platform_data/video-imxfb.h
F:	drivers/video/fbdev/imxfb.c

FREESCALE QUAD SPI DRIVER
M:	Han Xu <han.xu@nxp.com>
L:	linux-mtd@lists.infradead.org
S:	Maintained
F:	drivers/mtd/spi-nor/fsl-quadspi.c

FREESCALE SOC FS_ENET DRIVER
M:	Pantelis Antoniou <pantelis.antoniou@gmail.com>
M:	Vitaly Bordug <vbordug@ru.mvista.com>
L:	linuxppc-dev@lists.ozlabs.org
L:	netdev@vger.kernel.org
S:	Maintained
F:	drivers/net/ethernet/freescale/fs_enet/
F:	include/linux/fs_enet_pd.h

FREESCALE IMX / MXC FEC DRIVER
M:	Fugang Duan <fugang.duan@nxp.com>
L:	netdev@vger.kernel.org
S:	Maintained
F:	drivers/net/ethernet/freescale/fec_main.c
F:	drivers/net/ethernet/freescale/fec_ptp.c
F:	drivers/net/ethernet/freescale/fec.h
F:	Documentation/devicetree/bindings/net/fsl-fec.txt

FREESCALE QUICC ENGINE LIBRARY
L:	linuxppc-dev@lists.ozlabs.org
S:	Orphan
F:	drivers/soc/fsl/qe/
F:	include/soc/fsl/*qe*.h
F:	include/soc/fsl/*ucc*.h

FREESCALE USB PERIPHERAL DRIVERS
M:	Li Yang <leoli@freescale.com>
L:	linux-usb@vger.kernel.org
L:	linuxppc-dev@lists.ozlabs.org
S:	Maintained
F:	drivers/usb/gadget/udc/fsl*

FREESCALE QUICC ENGINE UCC ETHERNET DRIVER
M:	Li Yang <leoli@freescale.com>
L:	netdev@vger.kernel.org
L:	linuxppc-dev@lists.ozlabs.org
S:	Maintained
F:	drivers/net/ethernet/freescale/ucc_geth*

FREESCALE eTSEC ETHERNET DRIVER (GIANFAR)
M:	Claudiu Manoil <claudiu.manoil@freescale.com>
L:	netdev@vger.kernel.org
S:	Maintained
F:	drivers/net/ethernet/freescale/gianfar*
X:	drivers/net/ethernet/freescale/gianfar_ptp.c
F:	Documentation/devicetree/bindings/net/fsl-tsec-phy.txt

FREESCALE QUICC ENGINE UCC UART DRIVER
M:	Timur Tabi <timur@tabi.org>
L:	linuxppc-dev@lists.ozlabs.org
S:	Maintained
F:	drivers/tty/serial/ucc_uart.c

FREESCALE SOC SOUND DRIVERS
M:	Timur Tabi <timur@tabi.org>
M:	Nicolin Chen <nicoleotsuka@gmail.com>
M:	Xiubo Li <Xiubo.Lee@gmail.com>
L:	alsa-devel@alsa-project.org (moderated for non-subscribers)
L:	linuxppc-dev@lists.ozlabs.org
S:	Maintained
F:	sound/soc/fsl/fsl*
F:	sound/soc/fsl/imx*
F:	sound/soc/fsl/mpc8610_hpcd.c

FREESCALE QORIQ MANAGEMENT COMPLEX DRIVER
M:	"J. German Rivera" <German.Rivera@freescale.com>
L:	linux-kernel@vger.kernel.org
S:	Maintained
F:	drivers/staging/fsl-mc/

FREEVXFS FILESYSTEM
M:	Christoph Hellwig <hch@infradead.org>
W:	ftp://ftp.openlinux.org/pub/people/hch/vxfs
S:	Maintained
F:	fs/freevxfs/

FREEZER
M:	"Rafael J. Wysocki" <rjw@rjwysocki.net>
M:	Pavel Machek <pavel@ucw.cz>
L:	linux-pm@vger.kernel.org
S:	Supported
F:	Documentation/power/freezing-of-tasks.txt
F:	include/linux/freezer.h
F:	kernel/freezer.c

FRONTSWAP API
M:	Konrad Rzeszutek Wilk <konrad.wilk@oracle.com>
L:	linux-kernel@vger.kernel.org
S:	Maintained
F:	mm/frontswap.c
F:	include/linux/frontswap.h

FS-CACHE: LOCAL CACHING FOR NETWORK FILESYSTEMS
M:	David Howells <dhowells@redhat.com>
L:	linux-cachefs@redhat.com (moderated for non-subscribers)
S:	Supported
F:	Documentation/filesystems/caching/
F:	fs/fscache/
F:	include/linux/fscache*.h

F2FS FILE SYSTEM
M:	Jaegeuk Kim <jaegeuk@kernel.org>
M:	Changman Lee <cm224.lee@samsung.com>
R:	Chao Yu <chao2.yu@samsung.com>
L:	linux-f2fs-devel@lists.sourceforge.net
W:	http://en.wikipedia.org/wiki/F2FS
T:	git git://git.kernel.org/pub/scm/linux/kernel/git/jaegeuk/f2fs.git
S:	Maintained
F:	Documentation/filesystems/f2fs.txt
F:	Documentation/ABI/testing/sysfs-fs-f2fs
F:	fs/f2fs/
F:	include/linux/f2fs_fs.h
F:	include/trace/events/f2fs.h

FUJITSU FR-V (FRV) PORT
S:	Orphan
F:	arch/frv/

FUJITSU LAPTOP EXTRAS
M:	Jonathan Woithe <jwoithe@just42.net>
L:	platform-driver-x86@vger.kernel.org
S:	Maintained
F:	drivers/platform/x86/fujitsu-laptop.c

FUJITSU M-5MO LS CAMERA ISP DRIVER
M:	Kyungmin Park <kyungmin.park@samsung.com>
M:	Heungjun Kim <riverful.kim@samsung.com>
L:	linux-media@vger.kernel.org
S:	Maintained
F:	drivers/media/i2c/m5mols/
F:	include/media/i2c/m5mols.h

FUJITSU TABLET EXTRAS
M:	Robert Gerlach <khnz@gmx.de>
L:	platform-driver-x86@vger.kernel.org
S:	Maintained
F:	drivers/platform/x86/fujitsu-tablet.c

FUSE: FILESYSTEM IN USERSPACE
M:	Miklos Szeredi <miklos@szeredi.hu>
L:	fuse-devel@lists.sourceforge.net
W:	http://fuse.sourceforge.net/
T:	git git://git.kernel.org/pub/scm/linux/kernel/git/mszeredi/fuse.git
S:	Maintained
F:	fs/fuse/
F:	include/uapi/linux/fuse.h
F:	Documentation/filesystems/fuse.txt

FUTURE DOMAIN TMC-16x0 SCSI DRIVER (16-bit)
M:	Rik Faith <faith@cs.unc.edu>
L:	linux-scsi@vger.kernel.org
S:	Odd Fixes (e.g., new signatures)
F:	drivers/scsi/fdomain.*

GCOV BASED KERNEL PROFILING
M:	Peter Oberparleiter <oberpar@linux.vnet.ibm.com>
S:	Maintained
F:	kernel/gcov/
F:	Documentation/gcov.txt

GDT SCSI DISK ARRAY CONTROLLER DRIVER
M:	Achim Leubner <achim_leubner@adaptec.com>
L:	linux-scsi@vger.kernel.org
W:	http://www.icp-vortex.com/
S:	Supported
F:	drivers/scsi/gdt*

GDB KERNEL DEBUGGING HELPER SCRIPTS
M:	Jan Kiszka <jan.kiszka@siemens.com>
S:	Supported
F:	scripts/gdb/

GEMTEK FM RADIO RECEIVER DRIVER
M:	Hans Verkuil <hverkuil@xs4all.nl>
L:	linux-media@vger.kernel.org
T:	git git://linuxtv.org/media_tree.git
W:	https://linuxtv.org
S:	Maintained
F:	drivers/media/radio/radio-gemtek*

GENERIC GPIO I2C DRIVER
M:	Haavard Skinnemoen <hskinnemoen@gmail.com>
S:	Supported
F:	drivers/i2c/busses/i2c-gpio.c
F:	include/linux/i2c-gpio.h

GENERIC GPIO I2C MULTIPLEXER DRIVER
M:	Peter Korsgaard <peter.korsgaard@barco.com>
L:	linux-i2c@vger.kernel.org
S:	Supported
F:	drivers/i2c/muxes/i2c-mux-gpio.c
F:	include/linux/i2c-mux-gpio.h
F:	Documentation/i2c/muxes/i2c-mux-gpio

GENERIC HDLC (WAN) DRIVERS
M:	Krzysztof Halasa <khc@pm.waw.pl>
W:	http://www.kernel.org/pub/linux/utils/net/hdlc/
S:	Maintained
F:	drivers/net/wan/c101.c
F:	drivers/net/wan/hd6457*
F:	drivers/net/wan/hdlc*
F:	drivers/net/wan/n2.c
F:	drivers/net/wan/pc300too.c
F:	drivers/net/wan/pci200syn.c
F:	drivers/net/wan/wanxl*

GENERIC INCLUDE/ASM HEADER FILES
M:	Arnd Bergmann <arnd@arndb.de>
L:	linux-arch@vger.kernel.org
T:	git git://git.kernel.org/pub/scm/linux/kernel/git/arnd/asm-generic.git
S:	Maintained
F:	include/asm-generic/
F:	include/uapi/asm-generic/

GENERIC PHY FRAMEWORK
M:	Kishon Vijay Abraham I <kishon@ti.com>
L:	linux-kernel@vger.kernel.org
T:	git git://git.kernel.org/pub/scm/linux/kernel/git/kishon/linux-phy.git
S:	Supported
F:	drivers/phy/
F:	include/linux/phy/

GENERIC PM DOMAINS
M:	"Rafael J. Wysocki" <rjw@rjwysocki.net>
M:	Kevin Hilman <khilman@kernel.org>
M:	Ulf Hansson <ulf.hansson@linaro.org>
L:	linux-pm@vger.kernel.org
S:	Supported
F:	drivers/base/power/domain*.c
F:	include/linux/pm_domain.h

GENERIC UIO DRIVER FOR PCI DEVICES
M:	"Michael S. Tsirkin" <mst@redhat.com>
L:	kvm@vger.kernel.org
S:	Supported
F:	drivers/uio/uio_pci_generic.c

GET_MAINTAINER SCRIPT
M:	Joe Perches <joe@perches.com>
S:	Maintained
F:	scripts/get_maintainer.pl

GFS2 FILE SYSTEM
M:	Steven Whitehouse <swhiteho@redhat.com>
M:	Bob Peterson <rpeterso@redhat.com>
L:	cluster-devel@redhat.com
W:	http://sources.redhat.com/cluster/
T:	git git://git.kernel.org/pub/scm/linux/kernel/git/gfs2/linux-gfs2.git
S:	Supported
F:	Documentation/filesystems/gfs2*.txt
F:	fs/gfs2/
F:	include/uapi/linux/gfs2_ondisk.h

GIGASET ISDN DRIVERS
M:	Paul Bolle <pebolle@tiscali.nl>
L:	gigaset307x-common@lists.sourceforge.net
W:	http://gigaset307x.sourceforge.net/
S:	Odd Fixes
F:	Documentation/isdn/README.gigaset
F:	drivers/isdn/gigaset/
F:	include/uapi/linux/gigaset_dev.h

GO7007 MPEG CODEC
M:	Hans Verkuil <hans.verkuil@cisco.com>
L:	linux-media@vger.kernel.org
S:	Maintained
F:	drivers/media/usb/go7007/

GOODIX TOUCHSCREEN
M:	Bastien Nocera <hadess@hadess.net>
L:	linux-input@vger.kernel.org
S:	Maintained
F:	drivers/input/touchscreen/goodix.c

GPIO SUBSYSTEM
M:	Linus Walleij <linus.walleij@linaro.org>
M:	Alexandre Courbot <gnurou@gmail.com>
L:	linux-gpio@vger.kernel.org
T:	git git://git.kernel.org/pub/scm/linux/kernel/git/linusw/linux-gpio.git
S:	Maintained
F:	Documentation/gpio/
F:	drivers/gpio/
F:	include/linux/gpio/
F:	include/linux/gpio.h
F:	include/asm-generic/gpio.h

GRE DEMULTIPLEXER DRIVER
M:	Dmitry Kozlov <xeb@mail.ru>
L:	netdev@vger.kernel.org
S:	Maintained
F:	net/ipv4/gre_demux.c
F:	net/ipv4/gre_offload.c
F:	include/net/gre.h

GRETH 10/100/1G Ethernet MAC device driver
M:	Kristoffer Glembo <kristoffer@gaisler.com>
L:	netdev@vger.kernel.org
S:	Maintained
F:	drivers/net/ethernet/aeroflex/

GSPCA FINEPIX SUBDRIVER
M:	Frank Zago <frank@zago.net>
L:	linux-media@vger.kernel.org
T:	git git://linuxtv.org/media_tree.git
S:	Maintained
F:	drivers/media/usb/gspca/finepix.c

GSPCA GL860 SUBDRIVER
M:	Olivier Lorin <o.lorin@laposte.net>
L:	linux-media@vger.kernel.org
T:	git git://linuxtv.org/media_tree.git
S:	Maintained
F:	drivers/media/usb/gspca/gl860/

GSPCA M5602 SUBDRIVER
M:	Erik Andren <erik.andren@gmail.com>
L:	linux-media@vger.kernel.org
T:	git git://linuxtv.org/media_tree.git
S:	Maintained
F:	drivers/media/usb/gspca/m5602/

GSPCA PAC207 SONIXB SUBDRIVER
M:	Hans de Goede <hdegoede@redhat.com>
L:	linux-media@vger.kernel.org
T:	git git://linuxtv.org/media_tree.git
S:	Maintained
F:	drivers/media/usb/gspca/pac207.c

GSPCA SN9C20X SUBDRIVER
M:	Brian Johnson <brijohn@gmail.com>
L:	linux-media@vger.kernel.org
T:	git git://linuxtv.org/media_tree.git
S:	Maintained
F:	drivers/media/usb/gspca/sn9c20x.c

GSPCA T613 SUBDRIVER
M:	Leandro Costantino <lcostantino@gmail.com>
L:	linux-media@vger.kernel.org
T:	git git://linuxtv.org/media_tree.git
S:	Maintained
F:	drivers/media/usb/gspca/t613.c

GSPCA USB WEBCAM DRIVER
M:	Hans de Goede <hdegoede@redhat.com>
L:	linux-media@vger.kernel.org
T:	git git://linuxtv.org/media_tree.git
S:	Maintained
F:	drivers/media/usb/gspca/

GUID PARTITION TABLE (GPT)
M:	Davidlohr Bueso <dave@stgolabs.net>
L:	linux-efi@vger.kernel.org
S:	Maintained
F:	block/partitions/efi.*

STK1160 USB VIDEO CAPTURE DRIVER
M:	Ezequiel Garcia <ezequiel@vanguardiasur.com.ar>
L:	linux-media@vger.kernel.org
T:	git git://linuxtv.org/media_tree.git
S:	Maintained
F:	drivers/media/usb/stk1160/

H8/300 ARCHITECTURE
M:	Yoshinori Sato <ysato@users.sourceforge.jp>
L:	uclinux-h8-devel@lists.sourceforge.jp (moderated for non-subscribers)
W:	http://uclinux-h8.sourceforge.jp
T:	git git://git.sourceforge.jp/gitroot/uclinux-h8/linux.git
S:	Maintained
F:	arch/h8300/
F:	drivers/clocksource/h8300_*.c
F:	drivers/clk/h8300/
F:	drivers/irqchip/irq-renesas-h8*.c

HARD DRIVE ACTIVE PROTECTION SYSTEM (HDAPS) DRIVER
M:	Frank Seidel <frank@f-seidel.de>
L:	platform-driver-x86@vger.kernel.org
W:	http://www.kernel.org/pub/linux/kernel/people/fseidel/hdaps/
S:	Maintained
F:	drivers/platform/x86/hdaps.c

HDPVR USB VIDEO ENCODER DRIVER
M:	Hans Verkuil <hverkuil@xs4all.nl>
L:	linux-media@vger.kernel.org
T:	git git://linuxtv.org/media_tree.git
W:	https://linuxtv.org
S:	Odd Fixes
F:	drivers/media/usb/hdpvr/

HWPOISON MEMORY FAILURE HANDLING
M:	Naoya Horiguchi <n-horiguchi@ah.jp.nec.com>
L:	linux-mm@kvack.org
S:	Maintained
F:	mm/memory-failure.c
F:	mm/hwpoison-inject.c

HYPERVISOR VIRTUAL CONSOLE DRIVER
L:	linuxppc-dev@lists.ozlabs.org
S:	Odd Fixes
F:	drivers/tty/hvc/

HACKRF MEDIA DRIVER
M:	Antti Palosaari <crope@iki.fi>
L:	linux-media@vger.kernel.org
W:	https://linuxtv.org
W:	http://palosaari.fi/linux/
Q:	http://patchwork.linuxtv.org/project/linux-media/list/
T:	git git://linuxtv.org/anttip/media_tree.git
S:	Maintained
F:	drivers/media/usb/hackrf/

HARDWARE MONITORING
M:	Jean Delvare <jdelvare@suse.com>
M:	Guenter Roeck <linux@roeck-us.net>
L:	lm-sensors@lm-sensors.org
W:	http://www.lm-sensors.org/
T:	quilt http://jdelvare.nerim.net/devel/linux/jdelvare-hwmon/
T:	git git://git.kernel.org/pub/scm/linux/kernel/git/groeck/linux-staging.git
S:	Maintained
F:	Documentation/hwmon/
F:	drivers/hwmon/
F:	include/linux/hwmon*.h

HARDWARE RANDOM NUMBER GENERATOR CORE
M:	Matt Mackall <mpm@selenic.com>
M:	Herbert Xu <herbert@gondor.apana.org.au>
L:	linux-crypto@vger.kernel.org
S:	Odd fixes
F:	Documentation/hw_random.txt
F:	drivers/char/hw_random/
F:	include/linux/hw_random.h

HARDWARE SPINLOCK CORE
M:	Ohad Ben-Cohen <ohad@wizery.com>
S:	Maintained
T:	git git://git.kernel.org/pub/scm/linux/kernel/git/ohad/hwspinlock.git
F:	Documentation/hwspinlock.txt
F:	drivers/hwspinlock/hwspinlock_*
F:	include/linux/hwspinlock.h

HARMONY SOUND DRIVER
L:	linux-parisc@vger.kernel.org
S:	Maintained
F:	sound/parisc/harmony.*

HD29L2 MEDIA DRIVER
M:	Antti Palosaari <crope@iki.fi>
L:	linux-media@vger.kernel.org
W:	https://linuxtv.org
W:	http://palosaari.fi/linux/
Q:	http://patchwork.linuxtv.org/project/linux-media/list/
T:	git git://linuxtv.org/anttip/media_tree.git
S:	Maintained
F:	drivers/media/dvb-frontends/hd29l2*

HEWLETT-PACKARD SMART2 RAID DRIVER
L:	iss_storagedev@hp.com
S:	Orphan
F:	Documentation/blockdev/cpqarray.txt
F:	drivers/block/cpqarray.*

HEWLETT-PACKARD SMART ARRAY RAID DRIVER (hpsa)
M:	Don Brace <don.brace@pmcs.com>
L:	iss_storagedev@hp.com
L:	storagedev@pmcs.com
L:	linux-scsi@vger.kernel.org
S:	Supported
F:	Documentation/scsi/hpsa.txt
F:	drivers/scsi/hpsa*.[ch]
F:	include/linux/cciss*.h
F:	include/uapi/linux/cciss*.h

HEWLETT-PACKARD SMART CISS RAID DRIVER (cciss)
M:	Don Brace <don.brace@pmcs.com>
L:	iss_storagedev@hp.com
L:	storagedev@pmcs.com
L:	linux-scsi@vger.kernel.org
S:	Supported
F:	Documentation/blockdev/cciss.txt
F:	drivers/block/cciss*
F:	include/linux/cciss_ioctl.h
F:	include/uapi/linux/cciss_ioctl.h

HFS FILESYSTEM
L:	linux-fsdevel@vger.kernel.org
S:	Orphan
F:	Documentation/filesystems/hfs.txt
F:	fs/hfs/

HFSPLUS FILESYSTEM
L:	linux-fsdevel@vger.kernel.org
S:	Orphan
F:	Documentation/filesystems/hfsplus.txt
F:	fs/hfsplus/

HGA FRAMEBUFFER DRIVER
M:	Ferenc Bakonyi <fero@drama.obuda.kando.hu>
L:	linux-nvidia@lists.surfsouth.com
W:	http://drama.obuda.kando.hu/~fero/cgi-bin/hgafb.shtml
S:	Maintained
F:	drivers/video/fbdev/hgafb.c

HIBERNATION (aka Software Suspend, aka swsusp)
M:	"Rafael J. Wysocki" <rjw@rjwysocki.net>
M:	Pavel Machek <pavel@ucw.cz>
L:	linux-pm@vger.kernel.org
S:	Supported
F:	arch/x86/power/
F:	drivers/base/power/
F:	kernel/power/
F:	include/linux/suspend.h
F:	include/linux/freezer.h
F:	include/linux/pm.h
F:	arch/*/include/asm/suspend*.h

HID CORE LAYER
M:	Jiri Kosina <jikos@kernel.org>
R:	Benjamin Tissoires <benjamin.tissoires@redhat.com>
L:	linux-input@vger.kernel.org
T:	git git://git.kernel.org/pub/scm/linux/kernel/git/jikos/hid.git
S:	Maintained
F:	drivers/hid/
F:	include/linux/hid*
F:	include/uapi/linux/hid*

HID SENSOR HUB DRIVERS
M:	Jiri Kosina <jikos@kernel.org>
M:	Jonathan Cameron <jic23@kernel.org>
M:	Srinivas Pandruvada <srinivas.pandruvada@linux.intel.com>
L:	linux-input@vger.kernel.org
L:	linux-iio@vger.kernel.org
S:	Maintained
F:	Documentation/hid/hid-sensor*
F:	drivers/hid/hid-sensor-*
F:	drivers/iio/*/hid-*
F:	include/linux/hid-sensor-*

HIGH-RESOLUTION TIMERS, CLOCKEVENTS, DYNTICKS
M:	Thomas Gleixner <tglx@linutronix.de>
L:	linux-kernel@vger.kernel.org
T:	git git://git.kernel.org/pub/scm/linux/kernel/git/tip/tip.git timers/core
S:	Maintained
F:	Documentation/timers/
F:	kernel/time/hrtimer.c
F:	kernel/time/clockevents.c
F:	kernel/time/tick*.*
F:	kernel/time/timer_*.c
F:	include/linux/clockchips.h
F:	include/linux/hrtimer.h

HIGH-SPEED SCC DRIVER FOR AX.25
L:	linux-hams@vger.kernel.org
S:	Orphan
F:	drivers/net/hamradio/dmascc.c
F:	drivers/net/hamradio/scc.c

HIGHPOINT ROCKETRAID 3xxx RAID DRIVER
M:	HighPoint Linux Team <linux@highpoint-tech.com>
W:	http://www.highpoint-tech.com
S:	Supported
F:	Documentation/scsi/hptiop.txt
F:	drivers/scsi/hptiop.c

HIPPI
M:	Jes Sorensen <jes@trained-monkey.org>
L:	linux-hippi@sunsite.dk
S:	Maintained
F:	include/linux/hippidevice.h
F:	include/uapi/linux/if_hippi.h
F:	net/802/hippi.c
F:	drivers/net/hippi/

HISILICON SAS Controller
M:	John Garry <john.garry@huawei.com>
W:	http://www.hisilicon.com
S:	Supported
F:	drivers/scsi/hisi_sas/
F:	Documentation/devicetree/bindings/scsi/hisilicon-sas.txt

HOST AP DRIVER
M:	Jouni Malinen <j@w1.fi>
L:	hostap@shmoo.com (subscribers-only)
L:	linux-wireless@vger.kernel.org
W:	http://hostap.epitest.fi/
S:	Maintained
F:	drivers/net/wireless/intersil/hostap/

HP COMPAQ TC1100 TABLET WMI EXTRAS DRIVER
L:	platform-driver-x86@vger.kernel.org
S:	Orphan
F:	drivers/platform/x86/tc1100-wmi.c

HP100:	Driver for HP 10/100 Mbit/s Voice Grade Network Adapter Series
M:	Jaroslav Kysela <perex@perex.cz>
S:	Maintained
F:	drivers/net/ethernet/hp/hp100.*

HPET:	High Precision Event Timers driver
M:	Clemens Ladisch <clemens@ladisch.de>
S:	Maintained
F:	Documentation/timers/hpet.txt
F:	drivers/char/hpet.c
F:	include/linux/hpet.h
F:	include/uapi/linux/hpet.h

HPET:	x86
S:	Orphan
F:	arch/x86/kernel/hpet.c
F:	arch/x86/include/asm/hpet.h

HPFS FILESYSTEM
M:	Mikulas Patocka <mikulas@artax.karlin.mff.cuni.cz>
W:	http://artax.karlin.mff.cuni.cz/~mikulas/vyplody/hpfs/index-e.cgi
S:	Maintained
F:	fs/hpfs/

HSI SUBSYSTEM
M:	Sebastian Reichel <sre@kernel.org>
T:	git git://git.kernel.org/pub/scm/linux/kernel/git/sre/linux-hsi.git
S:	Maintained
F:	Documentation/ABI/testing/sysfs-bus-hsi
F:	Documentation/hsi.txt
F:	drivers/hsi/
F:	include/linux/hsi/
F:	include/uapi/linux/hsi/

HSO 3G MODEM DRIVER
M:	Jan Dumon <j.dumon@option.com>
W:	http://www.pharscape.org
S:	Maintained
F:	drivers/net/usb/hso.c

HSR NETWORK PROTOCOL
M:	Arvid Brodin <arvid.brodin@alten.se>
L:	netdev@vger.kernel.org
S:	Maintained
F:	net/hsr/

HTCPEN TOUCHSCREEN DRIVER
M:	Pau Oliva Fora <pof@eslack.org>
L:	linux-input@vger.kernel.org
S:	Maintained
F:	drivers/input/touchscreen/htcpen.c

HUGETLB FILESYSTEM
M:	Nadia Yvette Chambers <nyc@holomorphy.com>
S:	Maintained
F:	fs/hugetlbfs/

Hyper-V CORE AND DRIVERS
M:	"K. Y. Srinivasan" <kys@microsoft.com>
M:	Haiyang Zhang <haiyangz@microsoft.com>
L:	devel@linuxdriverproject.org
S:	Maintained
F:	arch/x86/include/asm/mshyperv.h
F:	arch/x86/include/uapi/asm/hyperv.h
F:	arch/x86/kernel/cpu/mshyperv.c
F:	drivers/hid/hid-hyperv.c
F:	drivers/hv/
F:	drivers/input/serio/hyperv-keyboard.c
F:	drivers/net/hyperv/
F:	drivers/scsi/storvsc_drv.c
F:	drivers/video/fbdev/hyperv_fb.c
F:	include/linux/hyperv.h
F:	tools/hv/
F:	Documentation/ABI/stable/sysfs-bus-vmbus

I2C OVER PARALLEL PORT
M:	Jean Delvare <jdelvare@suse.com>
L:	linux-i2c@vger.kernel.org
S:	Maintained
F:	Documentation/i2c/busses/i2c-parport
F:	Documentation/i2c/busses/i2c-parport-light
F:	drivers/i2c/busses/i2c-parport.c
F:	drivers/i2c/busses/i2c-parport-light.c

I2C/SMBUS CONTROLLER DRIVERS FOR PC
M:	Jean Delvare <jdelvare@suse.com>
L:	linux-i2c@vger.kernel.org
S:	Maintained
F:	Documentation/i2c/busses/i2c-ali1535
F:	Documentation/i2c/busses/i2c-ali1563
F:	Documentation/i2c/busses/i2c-ali15x3
F:	Documentation/i2c/busses/i2c-amd756
F:	Documentation/i2c/busses/i2c-amd8111
F:	Documentation/i2c/busses/i2c-i801
F:	Documentation/i2c/busses/i2c-nforce2
F:	Documentation/i2c/busses/i2c-piix4
F:	Documentation/i2c/busses/i2c-sis5595
F:	Documentation/i2c/busses/i2c-sis630
F:	Documentation/i2c/busses/i2c-sis96x
F:	Documentation/i2c/busses/i2c-via
F:	Documentation/i2c/busses/i2c-viapro
F:	drivers/i2c/busses/i2c-ali1535.c
F:	drivers/i2c/busses/i2c-ali1563.c
F:	drivers/i2c/busses/i2c-ali15x3.c
F:	drivers/i2c/busses/i2c-amd756.c
F:	drivers/i2c/busses/i2c-amd756-s4882.c
F:	drivers/i2c/busses/i2c-amd8111.c
F:	drivers/i2c/busses/i2c-i801.c
F:	drivers/i2c/busses/i2c-isch.c
F:	drivers/i2c/busses/i2c-nforce2.c
F:	drivers/i2c/busses/i2c-nforce2-s4985.c
F:	drivers/i2c/busses/i2c-piix4.c
F:	drivers/i2c/busses/i2c-sis5595.c
F:	drivers/i2c/busses/i2c-sis630.c
F:	drivers/i2c/busses/i2c-sis96x.c
F:	drivers/i2c/busses/i2c-via.c
F:	drivers/i2c/busses/i2c-viapro.c

I2C/SMBUS ISMT DRIVER
M:	Seth Heasley <seth.heasley@intel.com>
M:	Neil Horman <nhorman@tuxdriver.com>
L:	linux-i2c@vger.kernel.org
F:	drivers/i2c/busses/i2c-ismt.c
F:	Documentation/i2c/busses/i2c-ismt

I2C/SMBUS STUB DRIVER
M:	Jean Delvare <jdelvare@suse.com>
L:	linux-i2c@vger.kernel.org
S:	Maintained
F:	drivers/i2c/i2c-stub.c

I2C SUBSYSTEM
M:	Wolfram Sang <wsa@the-dreams.de>
L:	linux-i2c@vger.kernel.org
W:	https://i2c.wiki.kernel.org/
Q:	https://patchwork.ozlabs.org/project/linux-i2c/list/
T:	git git://git.kernel.org/pub/scm/linux/kernel/git/wsa/linux.git
S:	Maintained
F:	Documentation/devicetree/bindings/i2c/
F:	Documentation/i2c/
F:	drivers/i2c/
F:	drivers/i2c/*/
F:	include/linux/i2c.h
F:	include/linux/i2c-*.h
F:	include/uapi/linux/i2c.h
F:	include/uapi/linux/i2c-*.h

I2C ACPI SUPPORT
M:	Mika Westerberg <mika.westerberg@linux.intel.com>
L:	linux-i2c@vger.kernel.org
L:	linux-acpi@vger.kernel.org
S:	Maintained

I2C-TAOS-EVM DRIVER
M:	Jean Delvare <jdelvare@suse.com>
L:	linux-i2c@vger.kernel.org
S:	Maintained
F:	Documentation/i2c/busses/i2c-taos-evm
F:	drivers/i2c/busses/i2c-taos-evm.c

I2C-TINY-USB DRIVER
M:	Till Harbaum <till@harbaum.org>
L:	linux-i2c@vger.kernel.org
W:	http://www.harbaum.org/till/i2c_tiny_usb
S:	Maintained
F:	drivers/i2c/busses/i2c-tiny-usb.c

i386 BOOT CODE
M:	"H. Peter Anvin" <hpa@zytor.com>
S:	Maintained
F:	arch/x86/boot/

i386 SETUP CODE / CPU ERRATA WORKAROUNDS
M:	"H. Peter Anvin" <hpa@zytor.com>
T:	git git://git.kernel.org/pub/scm/linux/kernel/git/hpa/linux-2.6-x86setup.git
S:	Maintained

IA64 (Itanium) PLATFORM
M:	Tony Luck <tony.luck@intel.com>
M:	Fenghua Yu <fenghua.yu@intel.com>
L:	linux-ia64@vger.kernel.org
T:	git git://git.kernel.org/pub/scm/linux/kernel/git/aegl/linux.git
S:	Maintained
F:	arch/ia64/

IBM Power VMX Cryptographic instructions
M:	Leonidas S. Barbosa <leosilva@linux.vnet.ibm.com>
M:	Paulo Flabiano Smorigo <pfsmorigo@linux.vnet.ibm.com>
L:	linux-crypto@vger.kernel.org
S:	Supported
F:	drivers/crypto/vmx/Makefile
F:	drivers/crypto/vmx/Kconfig
F:	drivers/crypto/vmx/vmx.c
F:	drivers/crypto/vmx/aes*
F:	drivers/crypto/vmx/ghash*
F:	drivers/crypto/vmx/ppc-xlate.pl

IBM Power in-Nest Crypto Acceleration
M:	Leonidas S. Barbosa <leosilva@linux.vnet.ibm.com>
M:	Paulo Flabiano Smorigo <pfsmorigo@linux.vnet.ibm.com>
L:	linux-crypto@vger.kernel.org
S:	Supported
F:	drivers/crypto/nx/Makefile
F:	drivers/crypto/nx/Kconfig
F:	drivers/crypto/nx/nx-aes*
F:	drivers/crypto/nx/nx-sha*
F:	drivers/crypto/nx/nx.*
F:	drivers/crypto/nx/nx_csbcpb.h
F:	drivers/crypto/nx/nx_debugfs.h

IBM Power 842 compression accelerator
M:	Dan Streetman <ddstreet@ieee.org>
S:	Supported
F:	drivers/crypto/nx/Makefile
F:	drivers/crypto/nx/Kconfig
F:	drivers/crypto/nx/nx-842*
F:	include/linux/sw842.h
F:	crypto/842.c
F:	lib/842/

IBM Power Linux RAID adapter
M:	Brian King <brking@us.ibm.com>
S:	Supported
F:	drivers/scsi/ipr.*

IBM Power Virtual Ethernet Device Driver
M:	Thomas Falcon <tlfalcon@linux.vnet.ibm.com>
L:	netdev@vger.kernel.org
S:	Supported
F:	drivers/net/ethernet/ibm/ibmveth.*

IBM Power SRIOV Virtual NIC Device Driver
M:	Thomas Falcon <tlfalcon@linux.vnet.ibm.com>
M:	John Allen <jallen@linux.vnet.ibm.com>
L:	netdev@vger.kernel.org
S:	Supported
F:	drivers/net/ethernet/ibm/ibmvnic.*

IBM Power Virtual SCSI Device Drivers
M:	Tyrel Datwyler <tyreld@linux.vnet.ibm.com>
L:	linux-scsi@vger.kernel.org
S:	Supported
F:	drivers/scsi/ibmvscsi/ibmvscsi*
F:	drivers/scsi/ibmvscsi/viosrp.h

IBM Power Virtual FC Device Drivers
M:	Tyrel Datwyler <tyreld@linux.vnet.ibm.com>
L:	linux-scsi@vger.kernel.org
S:	Supported
F:	drivers/scsi/ibmvscsi/ibmvfc*

IBM ServeRAID RAID DRIVER
S:	Orphan
F:	drivers/scsi/ips.*

ICH LPC AND GPIO DRIVER
M:	Peter Tyser <ptyser@xes-inc.com>
S:	Maintained
F:	drivers/mfd/lpc_ich.c
F:	drivers/gpio/gpio-ich.c

IDE SUBSYSTEM
M:	"David S. Miller" <davem@davemloft.net>
L:	linux-ide@vger.kernel.org
Q:	http://patchwork.ozlabs.org/project/linux-ide/list/
T:	git git://git.kernel.org/pub/scm/linux/kernel/git/davem/ide.git
S:	Maintained
F:	Documentation/ide/
F:	drivers/ide/
F:	include/linux/ide.h

IDEAPAD LAPTOP EXTRAS DRIVER
M:	Ike Panhc <ike.pan@canonical.com>
L:	platform-driver-x86@vger.kernel.org
W:	http://launchpad.net/ideapad-laptop
S:	Maintained
F:	drivers/platform/x86/ideapad-laptop.c

IDEAPAD LAPTOP SLIDEBAR DRIVER
M:	Andrey Moiseev <o2g.org.ru@gmail.com>
L:	linux-input@vger.kernel.org
W:	https://github.com/o2genum/ideapad-slidebar
S:	Maintained
F:	drivers/input/misc/ideapad_slidebar.c

IDE/ATAPI DRIVERS
M:	Borislav Petkov <bp@alien8.de>
L:	linux-ide@vger.kernel.org
S:	Maintained
F:	Documentation/cdrom/ide-cd
F:	drivers/ide/ide-cd*

IDLE-I7300
M:	Andy Henroid <andrew.d.henroid@intel.com>
L:	linux-pm@vger.kernel.org
S:	Supported
F:	drivers/idle/i7300_idle.c

IEEE 802.15.4 SUBSYSTEM
M:	Alexander Aring <aar@pengutronix.de>
L:	linux-wpan@vger.kernel.org
W:	http://wpan.cakelab.org/
T:	git git://git.kernel.org/pub/scm/linux/kernel/git/bluetooth/bluetooth.git
T:	git git://git.kernel.org/pub/scm/linux/kernel/git/bluetooth/bluetooth-next.git
S:	Maintained
F:	net/ieee802154/
F:	net/mac802154/
F:	drivers/net/ieee802154/
F:	include/linux/nl802154.h
F:	include/linux/ieee802154.h
F:	include/net/nl802154.h
F:	include/net/mac802154.h
F:	include/net/af_ieee802154.h
F:	include/net/cfg802154.h
F:	include/net/ieee802154_netdev.h
F:	Documentation/networking/ieee802154.txt

IGORPLUG-USB IR RECEIVER
M:	Sean Young <sean@mess.org>
L:	linux-media@vger.kernel.org
S:	Maintained
F:	drivers/media/rc/igorplugusb.c

IGUANAWORKS USB IR TRANSCEIVER
M:	Sean Young <sean@mess.org>
L:	linux-media@vger.kernel.org
S:	Maintained
F:	drivers/media/rc/iguanair.c

IIO SUBSYSTEM AND DRIVERS
M:	Jonathan Cameron <jic23@kernel.org>
R:	Hartmut Knaack <knaack.h@gmx.de>
R:	Lars-Peter Clausen <lars@metafoo.de>
R:	Peter Meerwald <pmeerw@pmeerw.net>
L:	linux-iio@vger.kernel.org
S:	Maintained
F:	drivers/iio/
F:	drivers/staging/iio/
F:	include/linux/iio/
F:	tools/iio/

IKANOS/ADI EAGLE ADSL USB DRIVER
M:	Matthieu Castet <castet.matthieu@free.fr>
M:	Stanislaw Gruszka <stf_xl@wp.pl>
S:	Maintained
F:	drivers/usb/atm/ueagle-atm.c

INA209 HARDWARE MONITOR DRIVER
M:	Guenter Roeck <linux@roeck-us.net>
L:	lm-sensors@lm-sensors.org
S:	Maintained
F:	Documentation/hwmon/ina209
F:	Documentation/devicetree/bindings/i2c/ina209.txt
F:	drivers/hwmon/ina209.c

INA2XX HARDWARE MONITOR DRIVER
M:	Guenter Roeck <linux@roeck-us.net>
L:	lm-sensors@lm-sensors.org
S:	Maintained
F:	Documentation/hwmon/ina2xx
F:	drivers/hwmon/ina2xx.c
F:	include/linux/platform_data/ina2xx.h

INDUSTRY PACK SUBSYSTEM (IPACK)
M:	Samuel Iglesias Gonsalvez <siglesias@igalia.com>
M:	Jens Taprogge <jens.taprogge@taprogge.org>
M:	Greg Kroah-Hartman <gregkh@linuxfoundation.org>
L:	industrypack-devel@lists.sourceforge.net
W:	http://industrypack.sourceforge.net
S:	Maintained
F:	drivers/ipack/

INGENIC JZ4780 DMA Driver
M:	Zubair Lutfullah Kakakhel <Zubair.Kakakhel@imgtec.com>
S:	Maintained
F:	drivers/dma/dma-jz4780.c

INTEGRITY MEASUREMENT ARCHITECTURE (IMA)
M:	Mimi Zohar <zohar@linux.vnet.ibm.com>
M:	Dmitry Kasatkin <dmitry.kasatkin@gmail.com>
L:	linux-ima-devel@lists.sourceforge.net
L:	linux-ima-user@lists.sourceforge.net
L:	linux-security-module@vger.kernel.org
T:	git git://git.kernel.org/pub/scm/linux/kernel/git/zohar/linux-integrity.git
S:	Supported
F:	security/integrity/ima/

IMGTEC IR DECODER DRIVER
M:	James Hogan <james.hogan@imgtec.com>
S:	Maintained
F:	drivers/media/rc/img-ir/

IMS TWINTURBO FRAMEBUFFER DRIVER
L:	linux-fbdev@vger.kernel.org
S:	Orphan
F:	drivers/video/fbdev/imsttfb.c

INFINIBAND SUBSYSTEM
M:	Doug Ledford <dledford@redhat.com>
M:	Sean Hefty <sean.hefty@intel.com>
M:	Hal Rosenstock <hal.rosenstock@gmail.com>
L:	linux-rdma@vger.kernel.org
W:	http://www.openfabrics.org/
Q:	http://patchwork.kernel.org/project/linux-rdma/list/
T:	git git://git.kernel.org/pub/scm/linux/kernel/git/dledford/rdma.git
S:	Supported
F:	Documentation/infiniband/
F:	drivers/infiniband/
F:	drivers/staging/rdma/
F:	include/uapi/linux/if_infiniband.h
F:	include/uapi/rdma/
F:	include/rdma/

INOTIFY
M:	John McCutchan <john@johnmccutchan.com>
M:	Robert Love <rlove@rlove.org>
M:	Eric Paris <eparis@parisplace.org>
S:	Maintained
F:	Documentation/filesystems/inotify.txt
F:	fs/notify/inotify/
F:	include/linux/inotify.h
F:	include/uapi/linux/inotify.h

INPUT (KEYBOARD, MOUSE, JOYSTICK, TOUCHSCREEN) DRIVERS
M:	Dmitry Torokhov <dmitry.torokhov@gmail.com>
L:	linux-input@vger.kernel.org
Q:	http://patchwork.kernel.org/project/linux-input/list/
T:	git git://git.kernel.org/pub/scm/linux/kernel/git/dtor/input.git
S:	Maintained
F:	drivers/input/
F:	include/linux/input.h
F:	include/uapi/linux/input.h
F:	include/linux/input/

INPUT MULTITOUCH (MT) PROTOCOL
M:	Henrik Rydberg <rydberg@bitmath.org>
L:	linux-input@vger.kernel.org
S:	Odd fixes
F:	Documentation/input/multi-touch-protocol.txt
F:	drivers/input/input-mt.c
K:	\b(ABS|SYN)_MT_

INTEL ASoC BDW/HSW DRIVERS
M:	Jie Yang <yang.jie@linux.intel.com>
L:	alsa-devel@alsa-project.org (moderated for non-subscribers)
S:	Supported
F:	sound/soc/intel/common/sst-dsp*
F:	sound/soc/intel/common/sst-firmware.c
F:	sound/soc/intel/boards/broadwell.c
F:	sound/soc/intel/haswell/

INTEL C600 SERIES SAS CONTROLLER DRIVER
M:	Intel SCU Linux support <intel-linux-scu@intel.com>
M:	Artur Paszkiewicz <artur.paszkiewicz@intel.com>
L:	linux-scsi@vger.kernel.org
T:	git git://git.code.sf.net/p/intel-sas/isci
S:	Supported
F:	drivers/scsi/isci/

INTEL HID EVENT DRIVER
M:	Alex Hung <alex.hung@canonical.com>
L:	platform-driver-x86@vger.kernel.org
S:	Maintained
F:	drivers/platform/x86/intel-hid.c

INTEL IDLE DRIVER
M:	Len Brown <lenb@kernel.org>
L:	linux-pm@vger.kernel.org
T:	git git://git.kernel.org/pub/scm/linux/kernel/git/lenb/linux.git
S:	Supported
F:	drivers/idle/intel_idle.c

INTEL PSTATE DRIVER
M:	Srinivas Pandruvada <srinivas.pandruvada@linux.intel.com>
M:	Len Brown <lenb@kernel.org>
L:	linux-pm@vger.kernel.org
S:	Supported
F:	drivers/cpufreq/intel_pstate.c

INTEL FRAMEBUFFER DRIVER (excluding 810 and 815)
M:	Maik Broemme <mbroemme@plusserver.de>
L:	linux-fbdev@vger.kernel.org
S:	Maintained
F:	Documentation/fb/intelfb.txt
F:	drivers/video/fbdev/intelfb/

INTEL 810/815 FRAMEBUFFER DRIVER
M:	Antonino Daplas <adaplas@gmail.com>
L:	linux-fbdev@vger.kernel.org
S:	Maintained
F:	drivers/video/fbdev/i810/

INTEL MENLOW THERMAL DRIVER
M:	Sujith Thomas <sujith.thomas@intel.com>
L:	platform-driver-x86@vger.kernel.org
W:	https://01.org/linux-acpi
S:	Supported
F:	drivers/platform/x86/intel_menlow.c

INTEL I/OAT DMA DRIVER
M:	Dave Jiang <dave.jiang@intel.com>
R:	Dan Williams <dan.j.williams@intel.com>
L:	dmaengine@vger.kernel.org
Q:	https://patchwork.kernel.org/project/linux-dmaengine/list/
S:	Supported
F:	drivers/dma/ioat*

INTEL IOMMU (VT-d)
M:	David Woodhouse <dwmw2@infradead.org>
L:	iommu@lists.linux-foundation.org
T:	git git://git.infradead.org/iommu-2.6.git
S:	Supported
F:	drivers/iommu/intel-iommu.c
F:	include/linux/intel-iommu.h

INTEL IOP-ADMA DMA DRIVER
R:	Dan Williams <dan.j.williams@intel.com>
S:	Odd fixes
F:	drivers/dma/iop-adma.c

INTEL IXP4XX QMGR, NPE, ETHERNET and HSS SUPPORT
M:	Krzysztof Halasa <khalasa@piap.pl>
S:	Maintained
F:	arch/arm/mach-ixp4xx/include/mach/qmgr.h
F:	arch/arm/mach-ixp4xx/include/mach/npe.h
F:	arch/arm/mach-ixp4xx/ixp4xx_qmgr.c
F:	arch/arm/mach-ixp4xx/ixp4xx_npe.c
F:	drivers/net/ethernet/xscale/ixp4xx_eth.c
F:	drivers/net/wan/ixp4xx_hss.c

INTEL IXP4XX RANDOM NUMBER GENERATOR SUPPORT
M:	Deepak Saxena <dsaxena@plexity.net>
S:	Maintained
F:	drivers/char/hw_random/ixp4xx-rng.c

INTEL ETHERNET DRIVERS
M:	Jeff Kirsher <jeffrey.t.kirsher@intel.com>
R:	Jesse Brandeburg <jesse.brandeburg@intel.com>
R:	Shannon Nelson <shannon.nelson@intel.com>
R:	Carolyn Wyborny <carolyn.wyborny@intel.com>
R:	Don Skidmore <donald.c.skidmore@intel.com>
R:	Bruce Allan <bruce.w.allan@intel.com>
R:	John Ronciak <john.ronciak@intel.com>
R:	Mitch Williams <mitch.a.williams@intel.com>
L:	intel-wired-lan@lists.osuosl.org
W:	http://www.intel.com/support/feedback.htm
W:	http://e1000.sourceforge.net/
Q:	http://patchwork.ozlabs.org/project/intel-wired-lan/list/
T:	git git://git.kernel.org/pub/scm/linux/kernel/git/jkirsher/net-queue.git
T:	git git://git.kernel.org/pub/scm/linux/kernel/git/jkirsher/next-queue.git
S:	Supported
F:	Documentation/networking/e100.txt
F:	Documentation/networking/e1000.txt
F:	Documentation/networking/e1000e.txt
F:	Documentation/networking/igb.txt
F:	Documentation/networking/igbvf.txt
F:	Documentation/networking/ixgb.txt
F:	Documentation/networking/ixgbe.txt
F:	Documentation/networking/ixgbevf.txt
F:	Documentation/networking/i40e.txt
F:	Documentation/networking/i40evf.txt
F:	drivers/net/ethernet/intel/
F:	drivers/net/ethernet/intel/*/

INTEL-MID GPIO DRIVER
M:	David Cohen <david.a.cohen@linux.intel.com>
L:	linux-gpio@vger.kernel.org
S:	Maintained
F:	drivers/gpio/gpio-intel-mid.c

INTEL PRO/WIRELESS 2100, 2200BG, 2915ABG NETWORK CONNECTION SUPPORT
M:	Stanislav Yakovlev <stas.yakovlev@gmail.com>
L:	linux-wireless@vger.kernel.org
S:	Maintained
F:	Documentation/networking/README.ipw2100
F:	Documentation/networking/README.ipw2200
F:	drivers/net/wireless/intel/ipw2x00/

INTEL(R) TRACE HUB
M:	Alexander Shishkin <alexander.shishkin@linux.intel.com>
S:	Supported
F:	Documentation/trace/intel_th.txt
F:	drivers/hwtracing/intel_th/

INTEL(R) TRUSTED EXECUTION TECHNOLOGY (TXT)
M:	Ning Sun <ning.sun@intel.com>
L:	tboot-devel@lists.sourceforge.net
W:	http://tboot.sourceforge.net
T:	hg http://tboot.hg.sourceforge.net:8000/hgroot/tboot/tboot
S:	Supported
F:	Documentation/intel_txt.txt
F:	include/linux/tboot.h
F:	arch/x86/kernel/tboot.c

INTEL WIRELESS WIMAX CONNECTION 2400
M:	Inaky Perez-Gonzalez <inaky.perez-gonzalez@intel.com>
M:	linux-wimax@intel.com
L:	wimax@linuxwimax.org (subscribers-only)
S:	Supported
W:	http://linuxwimax.org
F:	Documentation/wimax/README.i2400m
F:	drivers/net/wimax/i2400m/
F:	include/uapi/linux/wimax/i2400m.h

INTEL WIRELESS 3945ABG/BG, 4965AGN (iwlegacy)
M:	Stanislaw Gruszka <sgruszka@redhat.com>
L:	linux-wireless@vger.kernel.org
S:	Supported
F:	drivers/net/wireless/intel/iwlegacy/

INTEL WIRELESS WIFI LINK (iwlwifi)
M:	Johannes Berg <johannes.berg@intel.com>
M:	Emmanuel Grumbach <emmanuel.grumbach@intel.com>
M:	Intel Linux Wireless <linuxwifi@intel.com>
L:	linux-wireless@vger.kernel.org
W:	http://intellinuxwireless.org
T:	git git://git.kernel.org/pub/scm/linux/kernel/git/iwlwifi/iwlwifi.git
S:	Supported
F:	drivers/net/wireless/intel/iwlwifi/

INTEL MANAGEMENT ENGINE (mei)
M:	Tomas Winkler <tomas.winkler@intel.com>
L:	linux-kernel@vger.kernel.org
S:	Supported
F:	include/uapi/linux/mei.h
F:	include/linux/mei_cl_bus.h
F:	drivers/misc/mei/*
F:	Documentation/misc-devices/mei/*

INTEL MIC DRIVERS (mic)
M:	Sudeep Dutt <sudeep.dutt@intel.com>
M:	Ashutosh Dixit <ashutosh.dixit@intel.com>
S:	Supported
W:	https://github.com/sudeepdutt/mic
W:	http://software.intel.com/en-us/mic-developer
F:	include/linux/mic_bus.h
F:	include/linux/scif.h
F:	include/uapi/linux/mic_common.h
F: 	include/uapi/linux/mic_ioctl.h
F:	include/uapi/linux/scif_ioctl.h
F:	drivers/misc/mic/
F:	drivers/dma/mic_x100_dma.c
F:	drivers/dma/mic_x100_dma.h
F:	Documentation/mic/

INTEL PMC/P-Unit IPC DRIVER
M:	Zha Qipeng<qipeng.zha@intel.com>
L:	platform-driver-x86@vger.kernel.org
S:	Maintained
F:	drivers/platform/x86/intel_pmc_ipc.c
F:	drivers/platform/x86/intel_punit_ipc.c
F:	arch/x86/include/asm/intel_pmc_ipc.h
F:	arch/x86/include/asm/intel_punit_ipc.h

INTEL TELEMETRY DRIVER
M:	Souvik Kumar Chakravarty <souvik.k.chakravarty@intel.com>
L:	platform-driver-x86@vger.kernel.org
S:	Maintained
F:	arch/x86/include/asm/intel_telemetry.h
F:	drivers/platform/x86/intel_telemetry*

IOC3 ETHERNET DRIVER
M:	Ralf Baechle <ralf@linux-mips.org>
L:	linux-mips@linux-mips.org
S:	Maintained
F:	drivers/net/ethernet/sgi/ioc3-eth.c

IOC3 SERIAL DRIVER
M:	Pat Gefre <pfg@sgi.com>
L:	linux-serial@vger.kernel.org
S:	Maintained
F:	drivers/tty/serial/ioc3_serial.c

IOMMU DRIVERS
M:	Joerg Roedel <joro@8bytes.org>
L:	iommu@lists.linux-foundation.org
T:	git git://git.kernel.org/pub/scm/linux/kernel/git/joro/iommu.git
S:	Maintained
F:	drivers/iommu/

IP MASQUERADING
M:	Juanjo Ciarlante <jjciarla@raiz.uncu.edu.ar>
S:	Maintained
F:	net/ipv4/netfilter/ipt_MASQUERADE.c

IPMI SUBSYSTEM
M:	Corey Minyard <minyard@acm.org>
L:	openipmi-developer@lists.sourceforge.net (moderated for non-subscribers)
W:	http://openipmi.sourceforge.net/
S:	Supported
F:	Documentation/IPMI.txt
F:	drivers/char/ipmi/
F:	include/linux/ipmi*
F:	include/uapi/linux/ipmi*

QCOM AUDIO (ASoC) DRIVERS
M:	Patrick Lai <plai@codeaurora.org>
M:	Banajit Goswami <bgoswami@codeaurora.org>
L:	alsa-devel@alsa-project.org (moderated for non-subscribers)
S:	Supported
F:	sound/soc/qcom/

IPS SCSI RAID DRIVER
M:	Adaptec OEM Raid Solutions <aacraid@adaptec.com>
L:	linux-scsi@vger.kernel.org
W:	http://www.adaptec.com/
S:	Maintained
F:	drivers/scsi/ips*

IPVS
M:	Wensong Zhang <wensong@linux-vs.org>
M:	Simon Horman <horms@verge.net.au>
M:	Julian Anastasov <ja@ssi.bg>
L:	netdev@vger.kernel.org
L:	lvs-devel@vger.kernel.org
S:	Maintained
T:	git git://git.kernel.org/pub/scm/linux/kernel/git/horms/ipvs-next.git
T:	git git://git.kernel.org/pub/scm/linux/kernel/git/horms/ipvs.git
F:	Documentation/networking/ipvs-sysctl.txt
F:	include/net/ip_vs.h
F:	include/uapi/linux/ip_vs.h
F:	net/netfilter/ipvs/

IPWIRELESS DRIVER
M:	Jiri Kosina <jikos@kernel.org>
M:	David Sterba <dsterba@suse.com>
S:	Odd Fixes
F:	drivers/tty/ipwireless/

IPX NETWORK LAYER
M:	Arnaldo Carvalho de Melo <acme@ghostprotocols.net>
L:	netdev@vger.kernel.org
S:	Maintained
F:	include/net/ipx.h
F:	include/uapi/linux/ipx.h
F:	net/ipx/

IRDA SUBSYSTEM
M:	Samuel Ortiz <samuel@sortiz.org>
L:	irda-users@lists.sourceforge.net (subscribers-only)
L:	netdev@vger.kernel.org
W:	http://irda.sourceforge.net/
S:	Maintained
T:	git git://git.kernel.org/pub/scm/linux/kernel/git/sameo/irda-2.6.git
F:	Documentation/networking/irda.txt
F:	drivers/net/irda/
F:	include/net/irda/
F:	net/irda/

IRQ SUBSYSTEM
M:	Thomas Gleixner <tglx@linutronix.de>
L:	linux-kernel@vger.kernel.org
S:	Maintained
T:	git git://git.kernel.org/pub/scm/linux/kernel/git/tip/tip.git irq/core
F:	kernel/irq/

IRQCHIP DRIVERS
M:	Thomas Gleixner <tglx@linutronix.de>
M:	Jason Cooper <jason@lakedaemon.net>
M:	Marc Zyngier <marc.zyngier@arm.com>
L:	linux-kernel@vger.kernel.org
S:	Maintained
T:	git git://git.kernel.org/pub/scm/linux/kernel/git/tip/tip.git irq/core
T:	git git://git.infradead.org/users/jcooper/linux.git irqchip/core
F:	Documentation/devicetree/bindings/interrupt-controller/
F:	drivers/irqchip/

IRQ DOMAINS (IRQ NUMBER MAPPING LIBRARY)
M:	Jiang Liu <jiang.liu@linux.intel.com>
M:	Marc Zyngier <marc.zyngier@arm.com>
S:	Maintained
T:	git git://git.kernel.org/pub/scm/linux/kernel/git/tip/tip.git irq/core
F:	Documentation/IRQ-domain.txt
F:	include/linux/irqdomain.h
F:	kernel/irq/irqdomain.c
F:	kernel/irq/msi.c

ISAPNP
M:	Jaroslav Kysela <perex@perex.cz>
S:	Maintained
F:	Documentation/isapnp.txt
F:	drivers/pnp/isapnp/
F:	include/linux/isapnp.h

ISA RADIO MODULE
M:	Hans Verkuil <hverkuil@xs4all.nl>
L:	linux-media@vger.kernel.org
T:	git git://linuxtv.org/media_tree.git
W:	https://linuxtv.org
S:	Maintained
F:	drivers/media/radio/radio-isa*

iSCSI BOOT FIRMWARE TABLE (iBFT) DRIVER
M:	Peter Jones <pjones@redhat.com>
M:	Konrad Rzeszutek Wilk <konrad@kernel.org>
S:	Maintained
F:	drivers/firmware/iscsi_ibft*

ISCSI
M:	Mike Christie <michaelc@cs.wisc.edu>
L:	open-iscsi@googlegroups.com
W:	www.open-iscsi.org
T:	git git://git.kernel.org/pub/scm/linux/kernel/git/mnc/linux-2.6-iscsi.git
S:	Maintained
F:	drivers/scsi/*iscsi*
F:	include/scsi/*iscsi*

ISCSI EXTENSIONS FOR RDMA (ISER) INITIATOR
M:	Or Gerlitz <ogerlitz@mellanox.com>
M:	Sagi Grimberg <sagig@mellanox.com>
M:	Roi Dayan <roid@mellanox.com>
L:	linux-rdma@vger.kernel.org
S:	Supported
W:	http://www.openfabrics.org
W:	www.open-iscsi.org
Q:	http://patchwork.kernel.org/project/linux-rdma/list/
F:	drivers/infiniband/ulp/iser/

ISCSI EXTENSIONS FOR RDMA (ISER) TARGET
M:	Sagi Grimberg <sagig@mellanox.com>
T:	git git://git.kernel.org/pub/scm/linux/kernel/git/nab/target-pending.git master
L:	linux-rdma@vger.kernel.org
L:	target-devel@vger.kernel.org
S:	Supported
W:	http://www.linux-iscsi.org
F:	drivers/infiniband/ulp/isert

ISDN SUBSYSTEM
M:	Karsten Keil <isdn@linux-pingi.de>
L:	isdn4linux@listserv.isdn4linux.de (subscribers-only)
L:	netdev@vger.kernel.org
W:	http://www.isdn4linux.de
T:	git git://git.kernel.org/pub/scm/linux/kernel/git/kkeil/isdn-2.6.git
S:	Maintained
F:	Documentation/isdn/
F:	drivers/isdn/
F:	include/linux/isdn.h
F:	include/linux/isdn/
F:	include/uapi/linux/isdn.h
F:	include/uapi/linux/isdn/

ISDN SUBSYSTEM (Eicon active card driver)
M:	Armin Schindler <mac@melware.de>
L:	isdn4linux@listserv.isdn4linux.de (subscribers-only)
W:	http://www.melware.de
S:	Maintained
F:	drivers/isdn/hardware/eicon/

IT87 HARDWARE MONITORING DRIVER
M:	Jean Delvare <jdelvare@suse.com>
L:	lm-sensors@lm-sensors.org
S:	Maintained
F:	Documentation/hwmon/it87
F:	drivers/hwmon/it87.c

IT913X MEDIA DRIVER
M:	Antti Palosaari <crope@iki.fi>
L:	linux-media@vger.kernel.org
W:	https://linuxtv.org
W:	http://palosaari.fi/linux/
Q:	http://patchwork.linuxtv.org/project/linux-media/list/
T:	git git://linuxtv.org/anttip/media_tree.git
S:	Maintained
F:	drivers/media/tuners/it913x*

IVTV VIDEO4LINUX DRIVER
M:	Andy Walls <awalls@md.metrocast.net>
L:	ivtv-devel@ivtvdriver.org (subscribers-only)
L:	linux-media@vger.kernel.org
T:	git git://linuxtv.org/media_tree.git
W:	http://www.ivtvdriver.org
S:	Maintained
F:	Documentation/video4linux/*.ivtv
F:	drivers/media/pci/ivtv/
F:	include/uapi/linux/ivtv*

IX2505V MEDIA DRIVER
M:	Malcolm Priestley <tvboxspy@gmail.com>
L:	linux-media@vger.kernel.org
W:	https://linuxtv.org
Q:	http://patchwork.linuxtv.org/project/linux-media/list/
S:	Maintained
F:	drivers/media/dvb-frontends/ix2505v*

JC42.4 TEMPERATURE SENSOR DRIVER
M:	Guenter Roeck <linux@roeck-us.net>
L:	lm-sensors@lm-sensors.org
S:	Maintained
F:	drivers/hwmon/jc42.c
F:	Documentation/hwmon/jc42

JFS FILESYSTEM
M:	Dave Kleikamp <shaggy@kernel.org>
L:	jfs-discussion@lists.sourceforge.net
W:	http://jfs.sourceforge.net/
T:	git git://git.kernel.org/pub/scm/linux/kernel/git/shaggy/jfs-2.6.git
S:	Maintained
F:	Documentation/filesystems/jfs.txt
F:	fs/jfs/

JME NETWORK DRIVER
M:	Guo-Fu Tseng <cooldavid@cooldavid.org>
L:	netdev@vger.kernel.org
S:	Maintained
F:	drivers/net/ethernet/jme.*

JOURNALLING FLASH FILE SYSTEM V2 (JFFS2)
M:	David Woodhouse <dwmw2@infradead.org>
L:	linux-mtd@lists.infradead.org
W:	http://www.linux-mtd.infradead.org/doc/jffs2.html
S:	Maintained
F:	fs/jffs2/
F:	include/uapi/linux/jffs2.h

JOURNALLING LAYER FOR BLOCK DEVICES (JBD2)
M:	"Theodore Ts'o" <tytso@mit.edu>
M:	Jan Kara <jack@suse.com>
L:	linux-ext4@vger.kernel.org
S:	Maintained
F:	fs/jbd2/
F:	include/linux/jbd2.h

JPU V4L2 MEM2MEM DRIVER FOR RENESAS
M:	Mikhail Ulyanov <mikhail.ulyanov@cogentembedded.com>
L:	linux-media@vger.kernel.org
S:	Maintained
F:	drivers/media/platform/rcar_jpu.c

JSM Neo PCI based serial card
M:	Thadeu Lima de Souza Cascardo <cascardo@linux.vnet.ibm.com>
L:	linux-serial@vger.kernel.org
S:	Maintained
F:	drivers/tty/serial/jsm/

K10TEMP HARDWARE MONITORING DRIVER
M:	Clemens Ladisch <clemens@ladisch.de>
L:	lm-sensors@lm-sensors.org
S:	Maintained
F:	Documentation/hwmon/k10temp
F:	drivers/hwmon/k10temp.c

K8TEMP HARDWARE MONITORING DRIVER
M:	Rudolf Marek <r.marek@assembler.cz>
L:	lm-sensors@lm-sensors.org
S:	Maintained
F:	Documentation/hwmon/k8temp
F:	drivers/hwmon/k8temp.c

KCONFIG
M:	"Yann E. MORIN" <yann.morin.1998@free.fr>
L:	linux-kbuild@vger.kernel.org
T:	git git://gitorious.org/linux-kconfig/linux-kconfig
S:	Maintained
F:	Documentation/kbuild/kconfig-language.txt
F:	scripts/kconfig/

KDUMP
M:	Vivek Goyal <vgoyal@redhat.com>
M:	Haren Myneni <hbabu@us.ibm.com>
L:	kexec@lists.infradead.org
W:	http://lse.sourceforge.net/kdump/
S:	Maintained
F:	Documentation/kdump/

KEENE FM RADIO TRANSMITTER DRIVER
M:	Hans Verkuil <hverkuil@xs4all.nl>
L:	linux-media@vger.kernel.org
T:	git git://linuxtv.org/media_tree.git
W:	https://linuxtv.org
S:	Maintained
F:	drivers/media/radio/radio-keene*

KERNEL AUTOMOUNTER v4 (AUTOFS4)
M:	Ian Kent <raven@themaw.net>
L:	autofs@vger.kernel.org
S:	Maintained
F:	fs/autofs4/

KERNEL BUILD + files below scripts/ (unless maintained elsewhere)
M:	Michal Marek <mmarek@suse.com>
T:	git git://git.kernel.org/pub/scm/linux/kernel/git/mmarek/kbuild.git for-next
T:	git git://git.kernel.org/pub/scm/linux/kernel/git/mmarek/kbuild.git rc-fixes
L:	linux-kbuild@vger.kernel.org
S:	Maintained
F:	Documentation/kbuild/
F:	Makefile
F:	scripts/Makefile.*
F:	scripts/basic/
F:	scripts/mk*
F:	scripts/package/

KERNEL JANITORS
L:	kernel-janitors@vger.kernel.org
W:	http://kernelnewbies.org/KernelJanitors
S:	Odd Fixes

KERNEL NFSD, SUNRPC, AND LOCKD SERVERS
M:	"J. Bruce Fields" <bfields@fieldses.org>
M:	Jeff Layton <jlayton@poochiereds.net>
L:	linux-nfs@vger.kernel.org
W:	http://nfs.sourceforge.net/
T:	git git://linux-nfs.org/~bfields/linux.git
S:	Supported
F:	fs/nfsd/
F:	include/uapi/linux/nfsd/
F:	fs/lockd/
F:	fs/nfs_common/
F:	net/sunrpc/
F:	include/linux/lockd/
F:	include/linux/sunrpc/
F:	include/uapi/linux/sunrpc/

KERNEL SELFTEST FRAMEWORK
M:	Shuah Khan <shuahkh@osg.samsung.com>
L:	linux-kselftest@vger.kernel.org
T:	git git://git.kernel.org/pub/scm/shuah/linux-kselftest
S:	Maintained
F:	tools/testing/selftests

KERNEL VIRTUAL MACHINE (KVM)
M:	Gleb Natapov <gleb@kernel.org>
M:	Paolo Bonzini <pbonzini@redhat.com>
L:	kvm@vger.kernel.org
W:	http://www.linux-kvm.org
T:	git git://git.kernel.org/pub/scm/virt/kvm/kvm.git
S:	Supported
F:	Documentation/*/kvm*.txt
F:	Documentation/virtual/kvm/
F:	arch/*/kvm/
F:	arch/x86/kernel/kvm.c
F:	arch/x86/kernel/kvmclock.c
F:	arch/*/include/asm/kvm*
F:	include/linux/kvm*
F:	include/uapi/linux/kvm*
F:	virt/kvm/

KERNEL VIRTUAL MACHINE (KVM) FOR AMD-V
M:	Joerg Roedel <joro@8bytes.org>
L:	kvm@vger.kernel.org
W:	http://www.linux-kvm.org/
S:	Maintained
F:	arch/x86/include/asm/svm.h
F:	arch/x86/kvm/svm.c

KERNEL VIRTUAL MACHINE (KVM) FOR POWERPC
M:	Alexander Graf <agraf@suse.com>
L:	kvm-ppc@vger.kernel.org
W:	http://www.linux-kvm.org/
T:	git git://github.com/agraf/linux-2.6.git
S:	Supported
F:	arch/powerpc/include/asm/kvm*
F:	arch/powerpc/kvm/

KERNEL VIRTUAL MACHINE for s390 (KVM/s390)
M:	Christian Borntraeger <borntraeger@de.ibm.com>
M:	Cornelia Huck <cornelia.huck@de.ibm.com>
L:	linux-s390@vger.kernel.org
W:	http://www.ibm.com/developerworks/linux/linux390/
T:	git git://git.kernel.org/pub/scm/linux/kernel/git/kvms390/linux.git
S:	Supported
F:	Documentation/s390/kvm.txt
F:	arch/s390/include/asm/kvm*
F:	arch/s390/kvm/

KERNEL VIRTUAL MACHINE (KVM) FOR ARM
M:	Christoffer Dall <christoffer.dall@linaro.org>
M:	Marc Zyngier <marc.zyngier@arm.com>
L:	linux-arm-kernel@lists.infradead.org (moderated for non-subscribers)
L:	kvmarm@lists.cs.columbia.edu
W:	http://systems.cs.columbia.edu/projects/kvm-arm
T:	git git://git.kernel.org/pub/scm/linux/kernel/git/kvmarm/kvmarm.git
S:	Supported
F:	arch/arm/include/uapi/asm/kvm*
F:	arch/arm/include/asm/kvm*
F:	arch/arm/kvm/
F:	virt/kvm/arm/
F:	include/kvm/arm_*

KERNEL VIRTUAL MACHINE FOR ARM64 (KVM/arm64)
M:	Christoffer Dall <christoffer.dall@linaro.org>
M:	Marc Zyngier <marc.zyngier@arm.com>
L:	linux-arm-kernel@lists.infradead.org (moderated for non-subscribers)
L:	kvmarm@lists.cs.columbia.edu
S:	Maintained
F:	arch/arm64/include/uapi/asm/kvm*
F:	arch/arm64/include/asm/kvm*
F:	arch/arm64/kvm/

KERNEL VIRTUAL MACHINE FOR MIPS (KVM/mips)
M:	James Hogan <james.hogan@imgtec.com>
L:	linux-mips@linux-mips.org
S:	Supported
F:	arch/mips/include/uapi/asm/kvm*
F:	arch/mips/include/asm/kvm*
F:	arch/mips/kvm/

KEXEC
M:	Eric Biederman <ebiederm@xmission.com>
W:	http://kernel.org/pub/linux/utils/kernel/kexec/
L:	kexec@lists.infradead.org
S:	Maintained
F:	include/linux/kexec.h
F:	include/uapi/linux/kexec.h
F:	kernel/kexec.c

KEYS/KEYRINGS:
M:	David Howells <dhowells@redhat.com>
L:	keyrings@vger.kernel.org
S:	Maintained
F:	Documentation/security/keys.txt
F:	include/linux/key.h
F:	include/linux/key-type.h
F:	include/keys/
F:	security/keys/

KEYS-TRUSTED
M:	David Safford <safford@us.ibm.com>
M:	Mimi Zohar <zohar@linux.vnet.ibm.com>
L:	linux-security-module@vger.kernel.org
L:	keyrings@vger.kernel.org
S:	Supported
F:	Documentation/security/keys-trusted-encrypted.txt
F:	include/keys/trusted-type.h
F:	security/keys/trusted.c
F:	security/keys/trusted.h

KEYS-ENCRYPTED
M:	Mimi Zohar <zohar@linux.vnet.ibm.com>
M:	David Safford <safford@us.ibm.com>
L:	linux-security-module@vger.kernel.org
L:	keyrings@vger.kernel.org
S:	Supported
F:	Documentation/security/keys-trusted-encrypted.txt
F:	include/keys/encrypted-type.h
F:	security/keys/encrypted-keys/

KGDB / KDB /debug_core
M:	Jason Wessel <jason.wessel@windriver.com>
W:	http://kgdb.wiki.kernel.org/
L:	kgdb-bugreport@lists.sourceforge.net
T:	git git://git.kernel.org/pub/scm/linux/kernel/git/jwessel/kgdb.git
S:	Maintained
F:	Documentation/DocBook/kgdb.tmpl
F:	drivers/misc/kgdbts.c
F:	drivers/tty/serial/kgdboc.c
F:	include/linux/kdb.h
F:	include/linux/kgdb.h
F:	kernel/debug/

KMEMCHECK
M:	Vegard Nossum <vegardno@ifi.uio.no>
M:	Pekka Enberg <penberg@kernel.org>
S:	Maintained
F:	Documentation/kmemcheck.txt
F:	arch/x86/include/asm/kmemcheck.h
F:	arch/x86/mm/kmemcheck/
F:	include/linux/kmemcheck.h
F:	mm/kmemcheck.c

KMEMLEAK
M:	Catalin Marinas <catalin.marinas@arm.com>
S:	Maintained
F:	Documentation/kmemleak.txt
F:	include/linux/kmemleak.h
F:	mm/kmemleak.c
F:	mm/kmemleak-test.c

KPROBES
M:	Ananth N Mavinakayanahalli <ananth@in.ibm.com>
M:	Anil S Keshavamurthy <anil.s.keshavamurthy@intel.com>
M:	"David S. Miller" <davem@davemloft.net>
M:	Masami Hiramatsu <masami.hiramatsu.pt@hitachi.com>
S:	Maintained
F:	Documentation/kprobes.txt
F:	include/linux/kprobes.h
F:	kernel/kprobes.c

KS0108 LCD CONTROLLER DRIVER
M:	Miguel Ojeda Sandonis <miguel.ojeda.sandonis@gmail.com>
W:	http://miguelojeda.es/auxdisplay.htm
W:	http://jair.lab.fi.uva.es/~migojed/auxdisplay.htm
S:	Maintained
F:	Documentation/auxdisplay/ks0108
F:	drivers/auxdisplay/ks0108.c
F:	include/linux/ks0108.h

L3MDEV
M:	David Ahern <dsa@cumulusnetworks.com>
L:	netdev@vger.kernel.org
S:	Maintained
F:	net/l3mdev
F:	include/net/l3mdev.h

LANTIQ MIPS ARCHITECTURE
M:	John Crispin <blogic@openwrt.org>
L:	linux-mips@linux-mips.org
S:	Maintained
F:	arch/mips/lantiq

LAPB module
L:	linux-x25@vger.kernel.org
S:	Orphan
F:	Documentation/networking/lapb-module.txt
F:	include/*/lapb.h
F:	net/lapb/

LASI 53c700 driver for PARISC
M:	"James E.J. Bottomley" <James.Bottomley@HansenPartnership.com>
L:	linux-scsi@vger.kernel.org
S:	Maintained
F:	Documentation/scsi/53c700.txt
F:	drivers/scsi/53c700*

LED SUBSYSTEM
M:	Richard Purdie <rpurdie@rpsys.net>
M:	Jacek Anaszewski <j.anaszewski@samsung.com>
L:	linux-leds@vger.kernel.org
T:	git git://git.kernel.org/pub/scm/linux/kernel/git/j.anaszewski/linux-leds.git
S:	Maintained
F:	drivers/leds/
F:	include/linux/leds.h

LEGACY EEPROM DRIVER
M:	Jean Delvare <jdelvare@suse.com>
S:	Maintained
F:	Documentation/misc-devices/eeprom
F:	drivers/misc/eeprom/eeprom.c

LEGO USB Tower driver
M:	Juergen Stuber <starblue@users.sourceforge.net>
L:	legousb-devel@lists.sourceforge.net
W:	http://legousb.sourceforge.net/
S:	Maintained
F:	drivers/usb/misc/legousbtower.c

LG2160 MEDIA DRIVER
M:	Michael Krufky <mkrufky@linuxtv.org>
L:	linux-media@vger.kernel.org
W:	https://linuxtv.org
W:	http://github.com/mkrufky
Q:	http://patchwork.linuxtv.org/project/linux-media/list/
T:	git git://linuxtv.org/mkrufky/tuners.git
S:	Maintained
F:	drivers/media/dvb-frontends/lg2160.*

LGDT3305 MEDIA DRIVER
M:	Michael Krufky <mkrufky@linuxtv.org>
L:	linux-media@vger.kernel.org
W:	https://linuxtv.org
W:	http://github.com/mkrufky
Q:	http://patchwork.linuxtv.org/project/linux-media/list/
T:	git git://linuxtv.org/mkrufky/tuners.git
S:	Maintained
F:	drivers/media/dvb-frontends/lgdt3305.*

LGUEST
M:	Rusty Russell <rusty@rustcorp.com.au>
L:	lguest@lists.ozlabs.org
W:	http://lguest.ozlabs.org/
S:	Odd Fixes
F:	arch/x86/include/asm/lguest*.h
F:	arch/x86/lguest/
F:	drivers/lguest/
F:	include/linux/lguest*.h
F:	tools/lguest/

LIBATA SUBSYSTEM (Serial and Parallel ATA drivers)
M:	Tejun Heo <tj@kernel.org>
L:	linux-ide@vger.kernel.org
T:	git git://git.kernel.org/pub/scm/linux/kernel/git/tj/libata.git
S:	Maintained
F:	drivers/ata/
F:	include/linux/ata.h
F:	include/linux/libata.h

LIBATA PATA ARASAN COMPACT FLASH CONTROLLER
M:	Viresh Kumar <vireshk@kernel.org>
L:	linux-ide@vger.kernel.org
T:	git git://git.kernel.org/pub/scm/linux/kernel/git/tj/libata.git
S:	Maintained
F:	include/linux/pata_arasan_cf_data.h
F:	drivers/ata/pata_arasan_cf.c

LIBATA PATA DRIVERS
M:	Bartlomiej Zolnierkiewicz <b.zolnierkie@samsung.com>
M:	Tejun Heo <tj@kernel.org>
L:	linux-ide@vger.kernel.org
T:	git git://git.kernel.org/pub/scm/linux/kernel/git/tj/libata.git
S:	Maintained
F:	drivers/ata/pata_*.c
F:	drivers/ata/ata_generic.c

LIBATA SATA AHCI PLATFORM devices support
M:	Hans de Goede <hdegoede@redhat.com>
M:	Tejun Heo <tj@kernel.org>
L:	linux-ide@vger.kernel.org
T:	git git://git.kernel.org/pub/scm/linux/kernel/git/tj/libata.git
S:	Maintained
F:	drivers/ata/ahci_platform.c
F:	drivers/ata/libahci_platform.c
F:	include/linux/ahci_platform.h

LIBATA SATA PROMISE TX2/TX4 CONTROLLER DRIVER
M:	Mikael Pettersson <mikpelinux@gmail.com>
L:	linux-ide@vger.kernel.org
T:	git git://git.kernel.org/pub/scm/linux/kernel/git/tj/libata.git
S:	Maintained
F:	drivers/ata/sata_promise.*

LIBLOCKDEP
M:	Sasha Levin <sasha.levin@oracle.com>
S:	Maintained
F:	tools/lib/lockdep/

LIBNVDIMM: NON-VOLATILE MEMORY DEVICE SUBSYSTEM
M:	Dan Williams <dan.j.williams@intel.com>
L:	linux-nvdimm@lists.01.org
Q:	https://patchwork.kernel.org/project/linux-nvdimm/list/
T:	git git://git.kernel.org/pub/scm/linux/kernel/git/nvdimm/nvdimm.git
S:	Supported
F:	drivers/nvdimm/*
F:	include/linux/nd.h
F:	include/linux/libnvdimm.h
F:	include/uapi/linux/ndctl.h

LIBNVDIMM BLK: MMIO-APERTURE DRIVER
M:	Ross Zwisler <ross.zwisler@linux.intel.com>
L:	linux-nvdimm@lists.01.org
Q:	https://patchwork.kernel.org/project/linux-nvdimm/list/
S:	Supported
F:	drivers/nvdimm/blk.c
F:	drivers/nvdimm/region_devs.c
F:	drivers/acpi/nfit*

LIBNVDIMM BTT: BLOCK TRANSLATION TABLE
M:	Vishal Verma <vishal.l.verma@intel.com>
L:	linux-nvdimm@lists.01.org
Q:	https://patchwork.kernel.org/project/linux-nvdimm/list/
S:	Supported
F:	drivers/nvdimm/btt*

LIBNVDIMM PMEM: PERSISTENT MEMORY DRIVER
M:	Ross Zwisler <ross.zwisler@linux.intel.com>
L:	linux-nvdimm@lists.01.org
Q:	https://patchwork.kernel.org/project/linux-nvdimm/list/
S:	Supported
F:	drivers/nvdimm/pmem.c
F:	include/linux/pmem.h
F:	arch/*/include/asm/pmem.h

LIGHTNVM PLATFORM SUPPORT
M:	Matias Bjorling <mb@lightnvm.io>
W:	http://github/OpenChannelSSD
L:	linux-block@vger.kernel.org
S:	Maintained
F:	drivers/lightnvm/
F:	include/linux/lightnvm.h
F:	include/uapi/linux/lightnvm.h

LINUX FOR IBM pSERIES (RS/6000)
M:	Paul Mackerras <paulus@au.ibm.com>
W:	http://www.ibm.com/linux/ltc/projects/ppc
S:	Supported
F:	arch/powerpc/boot/rs6000.h

LINUX FOR POWERPC (32-BIT AND 64-BIT)
M:	Benjamin Herrenschmidt <benh@kernel.crashing.org>
M:	Paul Mackerras <paulus@samba.org>
M:	Michael Ellerman <mpe@ellerman.id.au>
W:	http://www.penguinppc.org/
L:	linuxppc-dev@lists.ozlabs.org
Q:	http://patchwork.ozlabs.org/project/linuxppc-dev/list/
T:	git git://git.kernel.org/pub/scm/linux/kernel/git/powerpc/linux.git
S:	Supported
F:	Documentation/powerpc/
F:	arch/powerpc/

LINUX FOR POWER MACINTOSH
M:	Benjamin Herrenschmidt <benh@kernel.crashing.org>
W:	http://www.penguinppc.org/
L:	linuxppc-dev@lists.ozlabs.org
S:	Maintained
F:	arch/powerpc/platforms/powermac/
F:	drivers/macintosh/

LINUX FOR POWERPC EMBEDDED MPC5XXX
M:	Anatolij Gustschin <agust@denx.de>
L:	linuxppc-dev@lists.ozlabs.org
T:	git git://git.denx.de/linux-denx-agust.git
S:	Maintained
F:	arch/powerpc/platforms/512x/
F:	arch/powerpc/platforms/52xx/

LINUX FOR POWERPC EMBEDDED PPC4XX
M:	Alistair Popple <alistair@popple.id.au>
M:	Matt Porter <mporter@kernel.crashing.org>
W:	http://www.penguinppc.org/
L:	linuxppc-dev@lists.ozlabs.org
S:	Maintained
F:	arch/powerpc/platforms/40x/
F:	arch/powerpc/platforms/44x/

LINUX FOR POWERPC EMBEDDED XILINX VIRTEX
L:	linuxppc-dev@lists.ozlabs.org
S:	Orphan
F:	arch/powerpc/*/*virtex*
F:	arch/powerpc/*/*/*virtex*

LINUX FOR POWERPC EMBEDDED PPC8XX
M:	Vitaly Bordug <vitb@kernel.crashing.org>
W:	http://www.penguinppc.org/
L:	linuxppc-dev@lists.ozlabs.org
S:	Maintained
F:	arch/powerpc/platforms/8xx/

LINUX FOR POWERPC EMBEDDED PPC83XX AND PPC85XX
M:	Scott Wood <oss@buserror.net>
M:	Kumar Gala <galak@kernel.crashing.org>
W:	http://www.penguinppc.org/
L:	linuxppc-dev@lists.ozlabs.org
T:	git git://git.kernel.org/pub/scm/linux/kernel/git/scottwood/linux.git
S:	Maintained
F:	arch/powerpc/platforms/83xx/
F:	arch/powerpc/platforms/85xx/

LINUX FOR POWERPC PA SEMI PWRFICIENT
M:	Olof Johansson <olof@lixom.net>
L:	linuxppc-dev@lists.ozlabs.org
S:	Maintained
F:	arch/powerpc/platforms/pasemi/
F:	drivers/*/*pasemi*
F:	drivers/*/*/*pasemi*

LINUX SECURITY MODULE (LSM) FRAMEWORK
M:	Chris Wright <chrisw@sous-sol.org>
L:	linux-security-module@vger.kernel.org
S:	Supported

LIS3LV02D ACCELEROMETER DRIVER
M:	Eric Piel <eric.piel@tremplin-utc.net>
S:	Maintained
F:	Documentation/misc-devices/lis3lv02d
F:	drivers/misc/lis3lv02d/
F:	drivers/platform/x86/hp_accel.c

LIVE PATCHING
M:	Josh Poimboeuf <jpoimboe@redhat.com>
M:	Seth Jennings <sjenning@redhat.com>
M:	Jiri Kosina <jikos@kernel.org>
M:	Vojtech Pavlik <vojtech@suse.com>
S:	Maintained
F:	kernel/livepatch/
F:	include/linux/livepatch.h
F:	arch/x86/include/asm/livepatch.h
F:	arch/x86/kernel/livepatch.c
F:	Documentation/ABI/testing/sysfs-kernel-livepatch
F:	samples/livepatch/
L:	live-patching@vger.kernel.org
T:	git git://git.kernel.org/pub/scm/linux/kernel/git/jikos/livepatching.git

LLC (802.2)
M:	Arnaldo Carvalho de Melo <acme@ghostprotocols.net>
S:	Maintained
F:	include/linux/llc.h
F:	include/uapi/linux/llc.h
F:	include/net/llc*
F:	net/llc/

LM73 HARDWARE MONITOR DRIVER
M:	Guillaume Ligneul <guillaume.ligneul@gmail.com>
L:	lm-sensors@lm-sensors.org
S:	Maintained
F:	drivers/hwmon/lm73.c

LM78 HARDWARE MONITOR DRIVER
M:	Jean Delvare <jdelvare@suse.com>
L:	lm-sensors@lm-sensors.org
S:	Maintained
F:	Documentation/hwmon/lm78
F:	drivers/hwmon/lm78.c

LM83 HARDWARE MONITOR DRIVER
M:	Jean Delvare <jdelvare@suse.com>
L:	lm-sensors@lm-sensors.org
S:	Maintained
F:	Documentation/hwmon/lm83
F:	drivers/hwmon/lm83.c

LM90 HARDWARE MONITOR DRIVER
M:	Jean Delvare <jdelvare@suse.com>
L:	lm-sensors@lm-sensors.org
S:	Maintained
F:	Documentation/hwmon/lm90
F:	Documentation/devicetree/bindings/hwmon/lm90.txt
F:	drivers/hwmon/lm90.c

LM95234 HARDWARE MONITOR DRIVER
M:	Guenter Roeck <linux@roeck-us.net>
L:	lm-sensors@lm-sensors.org
S:	Maintained
F:	Documentation/hwmon/lm95234
F:	drivers/hwmon/lm95234.c

LME2510 MEDIA DRIVER
M:	Malcolm Priestley <tvboxspy@gmail.com>
L:	linux-media@vger.kernel.org
W:	https://linuxtv.org
Q:	http://patchwork.linuxtv.org/project/linux-media/list/
S:	Maintained
F:	drivers/media/usb/dvb-usb-v2/lmedm04*

LOCKDEP AND LOCKSTAT
M:	Peter Zijlstra <peterz@infradead.org>
M:	Ingo Molnar <mingo@redhat.com>
L:	linux-kernel@vger.kernel.org
T:	git git://git.kernel.org/pub/scm/linux/kernel/git/tip/tip.git core/locking
S:	Maintained
F:	Documentation/locking/lockdep*.txt
F:	Documentation/locking/lockstat.txt
F:	include/linux/lockdep.h
F:	kernel/locking/

LOGICAL DISK MANAGER SUPPORT (LDM, Windows 2000/XP/Vista Dynamic Disks)
M:	"Richard Russon (FlatCap)" <ldm@flatcap.org>
L:	linux-ntfs-dev@lists.sourceforge.net
W:	http://www.linux-ntfs.org/content/view/19/37/
S:	Maintained
F:	Documentation/ldm.txt
F:	block/partitions/ldm.*

LogFS
M:	Joern Engel <joern@logfs.org>
M:	Prasad Joshi <prasadjoshi.linux@gmail.com>
L:	logfs@logfs.org
W:	logfs.org
S:	Maintained
F:	fs/logfs/

LPC32XX MACHINE SUPPORT
M:	Roland Stigge <stigge@antcom.de>
L:	linux-arm-kernel@lists.infradead.org (moderated for non-subscribers)
S:	Maintained
F:	arch/arm/mach-lpc32xx/

LSILOGIC MPT FUSION DRIVERS (FC/SAS/SPI)
M:	Nagalakshmi Nandigama <nagalakshmi.nandigama@avagotech.com>
M:	Praveen Krishnamoorthy <praveen.krishnamoorthy@avagotech.com>
M:	Sreekanth Reddy <sreekanth.reddy@avagotech.com>
M:	Abhijit Mahajan <abhijit.mahajan@avagotech.com>
L:	MPT-FusionLinux.pdl@avagotech.com
L:	linux-scsi@vger.kernel.org
W:	http://www.lsilogic.com/support
S:	Supported
F:	drivers/message/fusion/
F:	drivers/scsi/mpt2sas/
F:	drivers/scsi/mpt3sas/

LSILOGIC/SYMBIOS/NCR 53C8XX and 53C1010 PCI-SCSI drivers
M:	Matthew Wilcox <matthew@wil.cx>
L:	linux-scsi@vger.kernel.org
S:	Maintained
F:	drivers/scsi/sym53c8xx_2/

LTC4261 HARDWARE MONITOR DRIVER
M:	Guenter Roeck <linux@roeck-us.net>
L:	lm-sensors@lm-sensors.org
S:	Maintained
F:	Documentation/hwmon/ltc4261
F:	drivers/hwmon/ltc4261.c

LTP (Linux Test Project)
M:	Mike Frysinger <vapier@gentoo.org>
M:	Cyril Hrubis <chrubis@suse.cz>
M:	Wanlong Gao <wanlong.gao@gmail.com>
M:	Jan Stancek <jstancek@redhat.com>
M:	Stanislav Kholmanskikh <stanislav.kholmanskikh@oracle.com>
M:	Alexey Kodanev <alexey.kodanev@oracle.com>
L:	ltp@lists.linux.it (subscribers-only)
W:	http://linux-test-project.github.io/
T:	git git://github.com/linux-test-project/ltp.git
S:	Maintained

M32R ARCHITECTURE
W:	http://www.linux-m32r.org/
S:	Orphan
F:	arch/m32r/

M68K ARCHITECTURE
M:	Geert Uytterhoeven <geert@linux-m68k.org>
L:	linux-m68k@lists.linux-m68k.org
W:	http://www.linux-m68k.org/
T:	git git://git.kernel.org/pub/scm/linux/kernel/git/geert/linux-m68k.git
S:	Maintained
F:	arch/m68k/
F:	drivers/zorro/

M68K ON APPLE MACINTOSH
M:	Joshua Thompson <funaho@jurai.org>
W:	http://www.mac.linux-m68k.org/
L:	linux-m68k@lists.linux-m68k.org
S:	Maintained
F:	arch/m68k/mac/

M68K ON HP9000/300
M:	Philip Blundell <philb@gnu.org>
W:	http://www.tazenda.demon.co.uk/phil/linux-hp
S:	Maintained
F:	arch/m68k/hp300/

M88DS3103 MEDIA DRIVER
M:	Antti Palosaari <crope@iki.fi>
L:	linux-media@vger.kernel.org
W:	https://linuxtv.org
W:	http://palosaari.fi/linux/
Q:	http://patchwork.linuxtv.org/project/linux-media/list/
T:	git git://linuxtv.org/anttip/media_tree.git
S:	Maintained
F:	drivers/media/dvb-frontends/m88ds3103*

M88RS2000 MEDIA DRIVER
M:	Malcolm Priestley <tvboxspy@gmail.com>
L:	linux-media@vger.kernel.org
W:	https://linuxtv.org
Q:	http://patchwork.linuxtv.org/project/linux-media/list/
S:	Maintained
F:	drivers/media/dvb-frontends/m88rs2000*

MA901 MASTERKIT USB FM RADIO DRIVER
M:	Alexey Klimov <klimov.linux@gmail.com>
L:	linux-media@vger.kernel.org
T:	git git://linuxtv.org/media_tree.git
S:	Maintained
F:	drivers/media/radio/radio-ma901.c

MAC80211
M:	Johannes Berg <johannes@sipsolutions.net>
L:	linux-wireless@vger.kernel.org
W:	http://wireless.kernel.org/
T:	git git://git.kernel.org/pub/scm/linux/kernel/git/jberg/mac80211.git
T:	git git://git.kernel.org/pub/scm/linux/kernel/git/jberg/mac80211-next.git
S:	Maintained
F:	Documentation/networking/mac80211-injection.txt
F:	include/net/mac80211.h
F:	net/mac80211/
F:	drivers/net/wireless/mac80211_hwsim.[ch]

MACVLAN DRIVER
M:	Patrick McHardy <kaber@trash.net>
L:	netdev@vger.kernel.org
S:	Maintained
F:	drivers/net/macvlan.c
F:	include/linux/if_macvlan.h

MAILBOX API
M:	Jassi Brar <jassisinghbrar@gmail.com>
L:	linux-kernel@vger.kernel.org
S:	Maintained
F:	drivers/mailbox/
F:	include/linux/mailbox_client.h
F:	include/linux/mailbox_controller.h

MAN-PAGES: MANUAL PAGES FOR LINUX -- Sections 2, 3, 4, 5, and 7
M:	Michael Kerrisk <mtk.manpages@gmail.com>
W:	http://www.kernel.org/doc/man-pages
L:	linux-man@vger.kernel.org
S:	Maintained

MARVELL ARMADA DRM SUPPORT
M:	Russell King <rmk+kernel@arm.linux.org.uk>
S:	Maintained
F:	drivers/gpu/drm/armada/

MARVELL 88E6352 DSA support
M:	Guenter Roeck <linux@roeck-us.net>
S:	Maintained
F:	drivers/net/dsa/mv88e6352.c

MARVELL CRYPTO DRIVER
M:	Boris Brezillon <boris.brezillon@free-electrons.com>
M:	Arnaud Ebalard <arno@natisbad.org>
F:	drivers/crypto/marvell/
S:	Maintained
L:	linux-crypto@vger.kernel.org

MARVELL GIGABIT ETHERNET DRIVERS (skge/sky2)
M:	Mirko Lindner <mlindner@marvell.com>
M:	Stephen Hemminger <stephen@networkplumber.org>
L:	netdev@vger.kernel.org
S:	Maintained
F:	drivers/net/ethernet/marvell/sk*

MARVELL LIBERTAS WIRELESS DRIVER
L:	libertas-dev@lists.infradead.org
S:	Orphan
F:	drivers/net/wireless/marvell/libertas/

MARVELL MV643XX ETHERNET DRIVER
M:	Sebastian Hesselbarth <sebastian.hesselbarth@gmail.com>
L:	netdev@vger.kernel.org
S:	Maintained
F:	drivers/net/ethernet/marvell/mv643xx_eth.*
F:	include/linux/mv643xx.h

MARVELL MVNETA ETHERNET DRIVER
M:	Thomas Petazzoni <thomas.petazzoni@free-electrons.com>
L:	netdev@vger.kernel.org
S:	Maintained
F:	drivers/net/ethernet/marvell/mvneta.*

MARVELL MWIFIEX WIRELESS DRIVER
M:	Amitkumar Karwar <akarwar@marvell.com>
M:	Nishant Sarmukadam <nishants@marvell.com>
L:	linux-wireless@vger.kernel.org
S:	Maintained
F:	drivers/net/wireless/marvell/mwifiex/

MARVELL MWL8K WIRELESS DRIVER
M:	Lennert Buytenhek <buytenh@wantstofly.org>
L:	linux-wireless@vger.kernel.org
S:	Odd Fixes
F:	drivers/net/wireless/marvell/mwl8k.c

MARVELL SOC MMC/SD/SDIO CONTROLLER DRIVER
M:	Nicolas Pitre <nico@fluxnic.net>
S:	Odd Fixes
F:	drivers/mmc/host/mvsdio.*

MATROX FRAMEBUFFER DRIVER
L:	linux-fbdev@vger.kernel.org
S:	Orphan
F:	drivers/video/fbdev/matrox/matroxfb_*
F:	include/uapi/linux/matroxfb.h

MAX16065 HARDWARE MONITOR DRIVER
M:	Guenter Roeck <linux@roeck-us.net>
L:	lm-sensors@lm-sensors.org
S:	Maintained
F:	Documentation/hwmon/max16065
F:	drivers/hwmon/max16065.c

MAX20751 HARDWARE MONITOR DRIVER
M:	Guenter Roeck <linux@roeck-us.net>
L:	lm-sensors@lm-sensors.org
S:	Maintained
F:	Documentation/hwmon/max20751
F:	drivers/hwmon/max20751.c

MAX6650 HARDWARE MONITOR AND FAN CONTROLLER DRIVER
M:	"Hans J. Koch" <hjk@hansjkoch.de>
L:	lm-sensors@lm-sensors.org
S:	Maintained
F:	Documentation/hwmon/max6650
F:	drivers/hwmon/max6650.c

MAX6697 HARDWARE MONITOR DRIVER
M:	Guenter Roeck <linux@roeck-us.net>
L:	lm-sensors@lm-sensors.org
S:	Maintained
F:	Documentation/hwmon/max6697
F:	Documentation/devicetree/bindings/i2c/max6697.txt
F:	drivers/hwmon/max6697.c
F:	include/linux/platform_data/max6697.h

MAXIM MUIC CHARGER DRIVERS FOR EXYNOS BASED BOARDS
M:	Krzysztof Kozlowski <k.kozlowski@samsung.com>
L:	linux-pm@vger.kernel.org
S:	Supported
F:	drivers/power/max14577_charger.c
F:	drivers/power/max77693_charger.c

MAXIM MAX77802 MULTIFUNCTION PMIC DEVICE DRIVERS
M:	Javier Martinez Canillas <javier@osg.samsung.com>
L:	linux-kernel@vger.kernel.org
S:	Supported
F:	drivers/*/*max77802.c
F:	Documentation/devicetree/bindings/*/*max77802.txt
F:	include/dt-bindings/*/*max77802.h

MAXIM PMIC AND MUIC DRIVERS FOR EXYNOS BASED BOARDS
M:	Chanwoo Choi <cw00.choi@samsung.com>
M:	Krzysztof Kozlowski <k.kozlowski@samsung.com>
L:	linux-kernel@vger.kernel.org
S:	Supported
F:	drivers/*/max14577.c
F:	drivers/*/max77686.c
F:	drivers/*/max77693.c
F:	drivers/extcon/extcon-max14577.c
F:	drivers/extcon/extcon-max77693.c
F:	drivers/rtc/rtc-max77686.c
F:	drivers/clk/clk-max77686.c
F:	Documentation/devicetree/bindings/mfd/max14577.txt
F:	Documentation/devicetree/bindings/*/max77686.txt
F:	Documentation/devicetree/bindings/mfd/max77693.txt
F:	Documentation/devicetree/bindings/clock/maxim,max77686.txt
F:	include/linux/mfd/max14577*.h
F:	include/linux/mfd/max77686*.h
F:	include/linux/mfd/max77693*.h

MAXIRADIO FM RADIO RECEIVER DRIVER
M:	Hans Verkuil <hverkuil@xs4all.nl>
L:	linux-media@vger.kernel.org
T:	git git://linuxtv.org/media_tree.git
W:	https://linuxtv.org
S:	Maintained
F:	drivers/media/radio/radio-maxiradio*

MCP4531 MICROCHIP DIGITAL POTENTIOMETER DRIVER
M:	Peter Rosin <peda@axentia.se>
L:	linux-iio@vger.kernel.org
S:	Maintained
F:	drivers/iio/potentiometer/mcp4531.c

MEDIA DRIVERS FOR RENESAS - VSP1
M:	Laurent Pinchart <laurent.pinchart@ideasonboard.com>
L:	linux-media@vger.kernel.org
L:	linux-renesas-soc@vger.kernel.org
T:	git git://linuxtv.org/media_tree.git
S:	Supported
F:	Documentation/devicetree/bindings/media/renesas,vsp1.txt
F:	drivers/media/platform/vsp1/

MEDIA DRIVERS FOR ASCOT2E
M:	Sergey Kozlov <serjk@netup.ru>
L:	linux-media@vger.kernel.org
W:	https://linuxtv.org
W:	http://netup.tv/
T:	git git://linuxtv.org/media_tree.git
S:	Supported
F:	drivers/media/dvb-frontends/ascot2e*

MEDIA DRIVERS FOR CXD2841ER
M:	Sergey Kozlov <serjk@netup.ru>
L:	linux-media@vger.kernel.org
W:	https://linuxtv.org
W:	http://netup.tv/
T:	git git://linuxtv.org/media_tree.git
S:	Supported
F:	drivers/media/dvb-frontends/cxd2841er*

MEDIA DRIVERS FOR HORUS3A
M:	Sergey Kozlov <serjk@netup.ru>
L:	linux-media@vger.kernel.org
W:	https://linuxtv.org
W:	http://netup.tv/
T:	git git://linuxtv.org/media_tree.git
S:	Supported
F:	drivers/media/dvb-frontends/horus3a*

MEDIA DRIVERS FOR LNBH25
M:	Sergey Kozlov <serjk@netup.ru>
L:	linux-media@vger.kernel.org
W:	https://linuxtv.org
W:	http://netup.tv/
T:	git git://linuxtv.org/media_tree.git
S:	Supported
F:	drivers/media/dvb-frontends/lnbh25*

MEDIA DRIVERS FOR NETUP PCI UNIVERSAL DVB devices
M:	Sergey Kozlov <serjk@netup.ru>
L:	linux-media@vger.kernel.org
W:	https://linuxtv.org
W:	http://netup.tv/
T:	git git://linuxtv.org/media_tree.git
S:	Supported
F:	drivers/media/pci/netup_unidvb/*

MEDIA INPUT INFRASTRUCTURE (V4L/DVB)
M:	Mauro Carvalho Chehab <mchehab@osg.samsung.com>
P:	LinuxTV.org Project
L:	linux-media@vger.kernel.org
W:	https://linuxtv.org
Q:	http://patchwork.kernel.org/project/linux-media/list/
T:	git git://linuxtv.org/media_tree.git
S:	Maintained
F:	Documentation/dvb/
F:	Documentation/video4linux/
F:	Documentation/DocBook/media/
F:	drivers/media/
F:	drivers/staging/media/
F:	include/linux/platform_data/media/
F:	include/media/
F:	include/uapi/linux/dvb/
F:	include/uapi/linux/videodev2.h
F:	include/uapi/linux/media.h
F:	include/uapi/linux/v4l2-*
F:	include/uapi/linux/meye.h
F:	include/uapi/linux/ivtv*
F:	include/uapi/linux/uvcvideo.h

MEDIATEK MT7601U WIRELESS LAN DRIVER
M:	Jakub Kicinski <kubakici@wp.pl>
L:	linux-wireless@vger.kernel.org
S:	Maintained
F:	drivers/net/wireless/mediatek/mt7601u/

MEGARAID SCSI/SAS DRIVERS
M:	Kashyap Desai <kashyap.desai@avagotech.com>
M:	Sumit Saxena <sumit.saxena@avagotech.com>
M:	Uday Lingala <uday.lingala@avagotech.com>
L:	megaraidlinux.pdl@avagotech.com
L:	linux-scsi@vger.kernel.org
W:	http://www.lsi.com
S:	Maintained
F:	Documentation/scsi/megaraid.txt
F:	drivers/scsi/megaraid.*
F:	drivers/scsi/megaraid/

MELLANOX ETHERNET DRIVER (mlx4_en)
M: 	Eugenia Emantayev <eugenia@mellanox.com>
L:	netdev@vger.kernel.org
S:	Supported
W:	http://www.mellanox.com
Q:	http://patchwork.ozlabs.org/project/netdev/list/
F:	drivers/net/ethernet/mellanox/mlx4/en_*

MELLANOX ETHERNET DRIVER (mlx5e)
M:	Saeed Mahameed <saeedm@mellanox.com>
L:	netdev@vger.kernel.org
S:	Supported
W:	http://www.mellanox.com
Q:	http://patchwork.ozlabs.org/project/netdev/list/
F:	drivers/net/ethernet/mellanox/mlx5/core/en_*

MELLANOX ETHERNET SWITCH DRIVERS
M:	Jiri Pirko <jiri@mellanox.com>
M:	Ido Schimmel <idosch@mellanox.com>
L:	netdev@vger.kernel.org
S:	Supported
W:	http://www.mellanox.com
Q:	http://patchwork.ozlabs.org/project/netdev/list/
F:	drivers/net/ethernet/mellanox/mlxsw/

MEMBARRIER SUPPORT
M:	Mathieu Desnoyers <mathieu.desnoyers@efficios.com>
M:	"Paul E. McKenney" <paulmck@linux.vnet.ibm.com>
L:	linux-kernel@vger.kernel.org
S:	Supported
F:	kernel/membarrier.c
F:	include/uapi/linux/membarrier.h

MEMORY MANAGEMENT
L:	linux-mm@kvack.org
W:	http://www.linux-mm.org
S:	Maintained
F:	include/linux/mm.h
F:	include/linux/gfp.h
F:	include/linux/mmzone.h
F:	include/linux/memory_hotplug.h
F:	include/linux/vmalloc.h
F:	mm/

MEMORY TECHNOLOGY DEVICES (MTD)
M:	David Woodhouse <dwmw2@infradead.org>
M:	Brian Norris <computersforpeace@gmail.com>
L:	linux-mtd@lists.infradead.org
W:	http://www.linux-mtd.infradead.org/
Q:	http://patchwork.ozlabs.org/project/linux-mtd/list/
T:	git git://git.infradead.org/linux-mtd.git
T:	git git://git.infradead.org/l2-mtd.git
S:	Maintained
F:	drivers/mtd/
F:	include/linux/mtd/
F:	include/uapi/mtd/

MEN A21 WATCHDOG DRIVER
M:	Johannes Thumshirn <morbidrsa@gmail.com>
L:	linux-watchdog@vger.kernel.org
S:	Maintained
F:	drivers/watchdog/mena21_wdt.c

MEN CHAMELEON BUS (mcb)
M:	Johannes Thumshirn <morbidrsa@gmail.com>
S:	Maintained
F:	drivers/mcb/
F:	include/linux/mcb.h
F:	Documentation/men-chameleon-bus.txt

MEN F21BMC (Board Management Controller)
M:	Andreas Werner <andreas.werner@men.de>
S:	Supported
F:	drivers/mfd/menf21bmc.c
F:	drivers/watchdog/menf21bmc_wdt.c
F:	drivers/leds/leds-menf21bmc.c
F:	drivers/hwmon/menf21bmc_hwmon.c
F:	Documentation/hwmon/menf21bmc

METAG ARCHITECTURE
M:	James Hogan <james.hogan@imgtec.com>
L:	linux-metag@vger.kernel.org
T:	git git://git.kernel.org/pub/scm/linux/kernel/git/jhogan/metag.git
S:	Odd Fixes
F:	arch/metag/
F:	Documentation/metag/
F:	Documentation/devicetree/bindings/metag/
F:	Documentation/devicetree/bindings/interrupt-controller/img,*
F:	drivers/clocksource/metag_generic.c
F:	drivers/irqchip/irq-metag.c
F:	drivers/irqchip/irq-metag-ext.c
F:	drivers/tty/metag_da.c

MICROBLAZE ARCHITECTURE
M:	Michal Simek <monstr@monstr.eu>
W:	http://www.monstr.eu/fdt/
T:	git git://git.monstr.eu/linux-2.6-microblaze.git
S:	Supported
F:	arch/microblaze/

MICROSOFT SURFACE PRO 3 BUTTON DRIVER
M:	Chen Yu <yu.c.chen@intel.com>
L:	platform-driver-x86@vger.kernel.org
S:	Supported
F:	drivers/platform/x86/surfacepro3_button.c

MICROTEK X6 SCANNER
M:	Oliver Neukum <oliver@neukum.org>
S:	Maintained
F:	drivers/usb/image/microtek.*

MIPS
M:	Ralf Baechle <ralf@linux-mips.org>
L:	linux-mips@linux-mips.org
W:	http://www.linux-mips.org/
T:	git git://git.linux-mips.org/pub/scm/ralf/linux.git
Q:	http://patchwork.linux-mips.org/project/linux-mips/list/
S:	Supported
F:	Documentation/mips/
F:	arch/mips/

MIROSOUND PCM20 FM RADIO RECEIVER DRIVER
M:	Hans Verkuil <hverkuil@xs4all.nl>
L:	linux-media@vger.kernel.org
T:	git git://linuxtv.org/media_tree.git
W:	https://linuxtv.org
S:	Odd Fixes
F:	drivers/media/radio/radio-miropcm20*

MELLANOX MLX4 core VPI driver
M:	Yishai Hadas <yishaih@mellanox.com>
L:	netdev@vger.kernel.org
L:	linux-rdma@vger.kernel.org
W:	http://www.mellanox.com
Q:	http://patchwork.ozlabs.org/project/netdev/list/
S:	Supported
F:	drivers/net/ethernet/mellanox/mlx4/
F:	include/linux/mlx4/

MELLANOX MLX4 IB driver
M:	Yishai Hadas <yishaih@mellanox.com>
L:	linux-rdma@vger.kernel.org
W:	http://www.mellanox.com
Q:	http://patchwork.kernel.org/project/linux-rdma/list/
S:	Supported
F:	drivers/infiniband/hw/mlx4/
F:	include/linux/mlx4/

MELLANOX MLX5 core VPI driver
M:	Matan Barak <matanb@mellanox.com>
M:	Leon Romanovsky <leonro@mellanox.com>
L:	netdev@vger.kernel.org
L:	linux-rdma@vger.kernel.org
W:	http://www.mellanox.com
Q:	http://patchwork.ozlabs.org/project/netdev/list/
S:	Supported
F:	drivers/net/ethernet/mellanox/mlx5/core/
F:	include/linux/mlx5/

MELLANOX MLX5 IB driver
M:	Matan Barak <matanb@mellanox.com>
M:	Leon Romanovsky <leonro@mellanox.com>
L:	linux-rdma@vger.kernel.org
W:	http://www.mellanox.com
Q:	http://patchwork.kernel.org/project/linux-rdma/list/
S:	Supported
F:	drivers/infiniband/hw/mlx5/
F:	include/linux/mlx5/

MELEXIS MLX90614 DRIVER
M:	Crt Mori <cmo@melexis.com>
L:	linux-iio@vger.kernel.org
W:	http://www.melexis.com
S:	Supported
F:	drivers/iio/temperature/mlx90614.c

MN88472 MEDIA DRIVER
M:	Antti Palosaari <crope@iki.fi>
L:	linux-media@vger.kernel.org
W:	https://linuxtv.org
W:	http://palosaari.fi/linux/
Q:	http://patchwork.linuxtv.org/project/linux-media/list/
T:	git git://linuxtv.org/anttip/media_tree.git
S:	Maintained
F:	drivers/staging/media/mn88472/
F:	drivers/media/dvb-frontends/mn88472.h

MN88473 MEDIA DRIVER
M:	Antti Palosaari <crope@iki.fi>
L:	linux-media@vger.kernel.org
W:	https://linuxtv.org
W:	http://palosaari.fi/linux/
Q:	http://patchwork.linuxtv.org/project/linux-media/list/
T:	git git://linuxtv.org/anttip/media_tree.git
S:	Maintained
F:	drivers/staging/media/mn88473/
F:	drivers/media/dvb-frontends/mn88473.h

MODULE SUPPORT
M:	Rusty Russell <rusty@rustcorp.com.au>
S:	Maintained
F:	include/linux/module.h
F:	kernel/module.c

MOTION EYE VAIO PICTUREBOOK CAMERA DRIVER
W:	http://popies.net/meye/
S:	Orphan
F:	Documentation/video4linux/meye.txt
F:	drivers/media/pci/meye/
F:	include/uapi/linux/meye.h

MOXA SMARTIO/INDUSTIO/INTELLIO SERIAL CARD
M:	Jiri Slaby <jirislaby@gmail.com>
S:	Maintained
F:	Documentation/serial/moxa-smartio
F:	drivers/tty/mxser.*

MR800 AVERMEDIA USB FM RADIO DRIVER
M:	Alexey Klimov <klimov.linux@gmail.com>
L:	linux-media@vger.kernel.org
T:	git git://linuxtv.org/media_tree.git
S:	Maintained
F:	drivers/media/radio/radio-mr800.c

MRF24J40 IEEE 802.15.4 RADIO DRIVER
M:	Alan Ott <alan@signal11.us>
L:	linux-wpan@vger.kernel.org
S:	Maintained
F:	drivers/net/ieee802154/mrf24j40.c
F:	Documentation/devicetree/bindings/net/ieee802154/mrf24j40.txt

MSI LAPTOP SUPPORT
M:	"Lee, Chun-Yi" <jlee@suse.com>
L:	platform-driver-x86@vger.kernel.org
S:	Maintained
F:	drivers/platform/x86/msi-laptop.c

MSI WMI SUPPORT
L:	platform-driver-x86@vger.kernel.org
S:	Orphan
F:	drivers/platform/x86/msi-wmi.c

MSI001 MEDIA DRIVER
M:	Antti Palosaari <crope@iki.fi>
L:	linux-media@vger.kernel.org
W:	https://linuxtv.org
W:	http://palosaari.fi/linux/
Q:	http://patchwork.linuxtv.org/project/linux-media/list/
T:	git git://linuxtv.org/anttip/media_tree.git
S:	Maintained
F:	drivers/media/tuners/msi001*

MSI2500 MEDIA DRIVER
M:	Antti Palosaari <crope@iki.fi>
L:	linux-media@vger.kernel.org
W:	https://linuxtv.org
W:	http://palosaari.fi/linux/
Q:	http://patchwork.linuxtv.org/project/linux-media/list/
T:	git git://linuxtv.org/anttip/media_tree.git
S:	Maintained
F:	drivers/media/usb/msi2500/

MSYSTEMS DISKONCHIP G3 MTD DRIVER
M:	Robert Jarzmik <robert.jarzmik@free.fr>
L:	linux-mtd@lists.infradead.org
S:	Maintained
F:	drivers/mtd/devices/docg3*

MT9M032 APTINA SENSOR DRIVER
M:	Laurent Pinchart <laurent.pinchart@ideasonboard.com>
L:	linux-media@vger.kernel.org
T:	git git://linuxtv.org/media_tree.git
S:	Maintained
F:	drivers/media/i2c/mt9m032.c
F:	include/media/i2c/mt9m032.h

MT9P031 APTINA CAMERA SENSOR
M:	Laurent Pinchart <laurent.pinchart@ideasonboard.com>
L:	linux-media@vger.kernel.org
T:	git git://linuxtv.org/media_tree.git
S:	Maintained
F:	drivers/media/i2c/mt9p031.c
F:	include/media/i2c/mt9p031.h

MT9T001 APTINA CAMERA SENSOR
M:	Laurent Pinchart <laurent.pinchart@ideasonboard.com>
L:	linux-media@vger.kernel.org
T:	git git://linuxtv.org/media_tree.git
S:	Maintained
F:	drivers/media/i2c/mt9t001.c
F:	include/media/i2c/mt9t001.h

MT9V032 APTINA CAMERA SENSOR
M:	Laurent Pinchart <laurent.pinchart@ideasonboard.com>
L:	linux-media@vger.kernel.org
T:	git git://linuxtv.org/media_tree.git
S:	Maintained
F:	Documentation/devicetree/bindings/media/i2c/mt9v032.txt
F:	drivers/media/i2c/mt9v032.c
F:	include/media/i2c/mt9v032.h

MULTIFUNCTION DEVICES (MFD)
M:	Lee Jones <lee.jones@linaro.org>
T:	git git://git.kernel.org/pub/scm/linux/kernel/git/lee/mfd.git
S:	Supported
F:	drivers/mfd/
F:	include/linux/mfd/

MULTIMEDIA CARD (MMC), SECURE DIGITAL (SD) AND SDIO SUBSYSTEM
M:	Ulf Hansson <ulf.hansson@linaro.org>
L:	linux-mmc@vger.kernel.org
T:	git git://git.linaro.org/people/ulf.hansson/mmc.git
S:	Maintained
F:	drivers/mmc/
F:	include/linux/mmc/
F:	include/uapi/linux/mmc/

MULTIMEDIA CARD (MMC) ETC. OVER SPI
S:	Orphan
F:	drivers/mmc/host/mmc_spi.c
F:	include/linux/spi/mmc_spi.h

MULTISOUND SOUND DRIVER
M:	Andrew Veliath <andrewtv@usa.net>
S:	Maintained
F:	Documentation/sound/oss/MultiSound
F:	sound/oss/msnd*

MULTITECH MULTIPORT CARD (ISICOM)
S:	Orphan
F:	drivers/tty/isicom.c
F:	include/linux/isicom.h

MUSB MULTIPOINT HIGH SPEED DUAL-ROLE CONTROLLER
<<<<<<< HEAD
M:	Bin Liu <b-liu@ti.com>
=======
M:	Felipe Balbi <balbi@kernel.org>
>>>>>>> ccfe1e85
L:	linux-usb@vger.kernel.org
T:	git git://git.kernel.org/pub/scm/linux/kernel/git/balbi/usb.git
S:	Maintained
F:	drivers/usb/musb/

MXL5007T MEDIA DRIVER
M:	Michael Krufky <mkrufky@linuxtv.org>
L:	linux-media@vger.kernel.org
W:	https://linuxtv.org
W:	http://github.com/mkrufky
Q:	http://patchwork.linuxtv.org/project/linux-media/list/
T:	git git://linuxtv.org/mkrufky/tuners.git
S:	Maintained
F:	drivers/media/tuners/mxl5007t.*

MYRICOM MYRI-10G 10GbE DRIVER (MYRI10GE)
M:	Hyong-Youb Kim <hykim@myri.com>
L:	netdev@vger.kernel.org
W:	https://www.myricom.com/support/downloads/myri10ge.html
S:	Supported
F:	drivers/net/ethernet/myricom/myri10ge/

NAND FLASH SUBSYSTEM
M:	Boris Brezillon <boris.brezillon@free-electrons.com>
R:	Richard Weinberger <richard@nod.at>
L:	linux-mtd@lists.infradead.org
W:	http://www.linux-mtd.infradead.org/
Q:	http://patchwork.ozlabs.org/project/linux-mtd/list/
T:	git git://github.com/linux-nand/linux.git
S:	Maintained
F:	drivers/mtd/nand/
F:	include/linux/mtd/nand*.h

NATSEMI ETHERNET DRIVER (DP8381x)
S:	Orphan
F:	drivers/net/ethernet/natsemi/natsemi.c

NATIVE INSTRUMENTS USB SOUND INTERFACE DRIVER
M:	Daniel Mack <zonque@gmail.com>
S:	Maintained
L:	alsa-devel@alsa-project.org (moderated for non-subscribers)
W:	http://www.native-instruments.com
F:	sound/usb/caiaq/

NCP FILESYSTEM
M:	Petr Vandrovec <petr@vandrovec.name>
S:	Odd Fixes
F:	fs/ncpfs/

NCR 5380 SCSI DRIVERS
M:	Finn Thain <fthain@telegraphics.com.au>
M:	Michael Schmitz <schmitzmic@gmail.com>
L:	linux-scsi@vger.kernel.org
S:	Maintained
F:	Documentation/scsi/g_NCR5380.txt
F:	drivers/scsi/NCR5380.*
F:	drivers/scsi/arm/cumana_1.c
F:	drivers/scsi/arm/oak.c
F:	drivers/scsi/atari_NCR5380.c
F:	drivers/scsi/atari_scsi.*
F:	drivers/scsi/dmx3191d.c
F:	drivers/scsi/dtc.*
F:	drivers/scsi/g_NCR5380.*
F:	drivers/scsi/g_NCR5380_mmio.c
F:	drivers/scsi/mac_scsi.*
F:	drivers/scsi/pas16.*
F:	drivers/scsi/sun3_scsi.*
F:	drivers/scsi/sun3_scsi_vme.c
F:	drivers/scsi/t128.*

NCR DUAL 700 SCSI DRIVER (MICROCHANNEL)
M:	"James E.J. Bottomley" <James.Bottomley@HansenPartnership.com>
L:	linux-scsi@vger.kernel.org
S:	Maintained
F:	drivers/scsi/NCR_D700.*

NCT6775 HARDWARE MONITOR DRIVER
M:	Guenter Roeck <linux@roeck-us.net>
L:	lm-sensors@lm-sensors.org
S:	Maintained
F:	Documentation/hwmon/nct6775
F:	drivers/hwmon/nct6775.c

NETEFFECT IWARP RNIC DRIVER (IW_NES)
M:	Faisal Latif <faisal.latif@intel.com>
L:	linux-rdma@vger.kernel.org
W:	http://www.intel.com/Products/Server/Adapters/Server-Cluster/Server-Cluster-overview.htm
S:	Supported
F:	drivers/infiniband/hw/nes/

NETEM NETWORK EMULATOR
M:	Stephen Hemminger <stephen@networkplumber.org>
L:	netem@lists.linux-foundation.org
S:	Maintained
F:	net/sched/sch_netem.c

NETERION 10GbE DRIVERS (s2io/vxge)
M:	Jon Mason <jdmason@kudzu.us>
L:	netdev@vger.kernel.org
S:	Supported
F:	Documentation/networking/s2io.txt
F:	Documentation/networking/vxge.txt
F:	drivers/net/ethernet/neterion/

NETFILTER ({IP,IP6,ARP,EB,NF}TABLES)
M:	Pablo Neira Ayuso <pablo@netfilter.org>
M:	Patrick McHardy <kaber@trash.net>
M:	Jozsef Kadlecsik <kadlec@blackhole.kfki.hu>
L:	netfilter-devel@vger.kernel.org
L:	coreteam@netfilter.org
W:	http://www.netfilter.org/
W:	http://www.iptables.org/
Q:	http://patchwork.ozlabs.org/project/netfilter-devel/list/
T:	git git://git.kernel.org/pub/scm/linux/kernel/git/pablo/nf.git
T:	git git://git.kernel.org/pub/scm/linux/kernel/git/pablo/nf-next.git
S:	Supported
F:	include/linux/netfilter*
F:	include/linux/netfilter/
F:	include/net/netfilter/
F:	include/uapi/linux/netfilter*
F:	include/uapi/linux/netfilter/
F:	net/*/netfilter.c
F:	net/*/netfilter/
F:	net/netfilter/
F:	net/bridge/br_netfilter*.c

NETLABEL
M:	Paul Moore <paul@paul-moore.com>
W:	http://netlabel.sf.net
L:	netdev@vger.kernel.org
S:	Maintained
F:	Documentation/netlabel/
F:	include/net/netlabel.h
F:	net/netlabel/

NETROM NETWORK LAYER
M:	Ralf Baechle <ralf@linux-mips.org>
L:	linux-hams@vger.kernel.org
W:	http://www.linux-ax25.org/
S:	Maintained
F:	include/net/netrom.h
F:	include/uapi/linux/netrom.h
F:	net/netrom/

NETRONOME ETHERNET DRIVERS
M:	Jakub Kicinski <jakub.kicinski@netronome.com>
L:	oss-drivers@netronome.com
S:	Maintained
F:	drivers/net/ethernet/netronome/

NETWORK BLOCK DEVICE (NBD)
M:	Markus Pargmann <mpa@pengutronix.de>
S:	Maintained
L:	nbd-general@lists.sourceforge.net
T:	git git://git.pengutronix.de/git/mpa/linux-nbd.git
F:	Documentation/blockdev/nbd.txt
F:	drivers/block/nbd.c
F:	include/uapi/linux/nbd.h

NETWORK DROP MONITOR
M:	Neil Horman <nhorman@tuxdriver.com>
L:	netdev@vger.kernel.org
S:	Maintained
W:	https://fedorahosted.org/dropwatch/
F:	net/core/drop_monitor.c

NETWORKING [GENERAL]
M:	"David S. Miller" <davem@davemloft.net>
L:	netdev@vger.kernel.org
W:	http://www.linuxfoundation.org/en/Net
Q:	http://patchwork.ozlabs.org/project/netdev/list/
T:	git git://git.kernel.org/pub/scm/linux/kernel/git/davem/net.git
T:	git git://git.kernel.org/pub/scm/linux/kernel/git/davem/net-next.git
S:	Maintained
F:	net/
F:	include/net/
F:	include/linux/in.h
F:	include/linux/net.h
F:	include/linux/netdevice.h
F:	include/uapi/linux/in.h
F:	include/uapi/linux/net.h
F:	include/uapi/linux/netdevice.h
F:	include/uapi/linux/net_namespace.h
F:	tools/net/
F:	tools/testing/selftests/net/
F:	lib/random32.c
F:	lib/test_bpf.c

NETWORKING [IPv4/IPv6]
M:	"David S. Miller" <davem@davemloft.net>
M:	Alexey Kuznetsov <kuznet@ms2.inr.ac.ru>
M:	James Morris <jmorris@namei.org>
M:	Hideaki YOSHIFUJI <yoshfuji@linux-ipv6.org>
M:	Patrick McHardy <kaber@trash.net>
L:	netdev@vger.kernel.org
T:	git git://git.kernel.org/pub/scm/linux/kernel/git/davem/net.git
S:	Maintained
F:	net/ipv4/
F:	net/ipv6/
F:	include/net/ip*
F:	arch/x86/net/*

NETWORKING [IPSEC]
M:	Steffen Klassert <steffen.klassert@secunet.com>
M:	Herbert Xu <herbert@gondor.apana.org.au>
M:	"David S. Miller" <davem@davemloft.net>
L:	netdev@vger.kernel.org
T:	git git://git.kernel.org/pub/scm/linux/kernel/git/klassert/ipsec.git
T:	git git://git.kernel.org/pub/scm/linux/kernel/git/klassert/ipsec-next.git
S:	Maintained
F:	net/core/flow.c
F:	net/xfrm/
F:	net/key/
F:	net/ipv4/xfrm*
F:	net/ipv4/esp4.c
F:	net/ipv4/ah4.c
F:	net/ipv4/ipcomp.c
F:	net/ipv4/ip_vti.c
F:	net/ipv6/xfrm*
F:	net/ipv6/esp6.c
F:	net/ipv6/ah6.c
F:	net/ipv6/ipcomp6.c
F:	net/ipv6/ip6_vti.c
F:	include/uapi/linux/xfrm.h
F:	include/net/xfrm.h

NETWORKING [LABELED] (NetLabel, CIPSO, Labeled IPsec, SECMARK)
M:	Paul Moore <paul@paul-moore.com>
L:	netdev@vger.kernel.org
S:	Maintained

NETWORKING [WIRELESS]
L:	linux-wireless@vger.kernel.org
Q:	http://patchwork.kernel.org/project/linux-wireless/list/

NETWORKING DRIVERS
L:	netdev@vger.kernel.org
W:	http://www.linuxfoundation.org/en/Net
Q:	http://patchwork.ozlabs.org/project/netdev/list/
T:	git git://git.kernel.org/pub/scm/linux/kernel/git/davem/net.git
T:	git git://git.kernel.org/pub/scm/linux/kernel/git/davem/net-next.git
S:	Odd Fixes
F:	drivers/net/
F:	include/linux/if_*
F:	include/linux/netdevice.h
F:	include/linux/etherdevice.h
F:	include/linux/fcdevice.h
F:	include/linux/fddidevice.h
F:	include/linux/hippidevice.h
F:	include/linux/inetdevice.h
F:	include/uapi/linux/if_*
F:	include/uapi/linux/netdevice.h

NETWORKING DRIVERS (WIRELESS)
M:	Kalle Valo <kvalo@codeaurora.org>
L:	linux-wireless@vger.kernel.org
Q:	http://patchwork.kernel.org/project/linux-wireless/list/
T:	git git://git.kernel.org/pub/scm/linux/kernel/git/kvalo/wireless-drivers.git
T:	git git://git.kernel.org/pub/scm/linux/kernel/git/kvalo/wireless-drivers-next.git
S:	Maintained
F:	drivers/net/wireless/

NETXEN (1/10) GbE SUPPORT
M:	Manish Chopra <manish.chopra@qlogic.com>
M:	Sony Chacko <sony.chacko@qlogic.com>
M:	Rajesh Borundia <rajesh.borundia@qlogic.com>
L:	netdev@vger.kernel.org
W:	http://www.qlogic.com
S:	Supported
F:	drivers/net/ethernet/qlogic/netxen/

NFC SUBSYSTEM
M:	Lauro Ramos Venancio <lauro.venancio@openbossa.org>
M:	Aloisio Almeida Jr <aloisio.almeida@openbossa.org>
M:	Samuel Ortiz <sameo@linux.intel.com>
L:	linux-wireless@vger.kernel.org
L:	linux-nfc@lists.01.org (subscribers-only)
S:	Supported
F:	net/nfc/
F:	include/net/nfc/
F:	include/uapi/linux/nfc.h
F:	drivers/nfc/
F:	include/linux/platform_data/microread.h
F:	include/linux/platform_data/nfcmrvl.h
F:	include/linux/platform_data/nxp-nci.h
F:	include/linux/platform_data/pn544.h
F:	include/linux/platform_data/st21nfca.h
F:	include/linux/platform_data/st-nci.h
F:	Documentation/devicetree/bindings/net/nfc/

NFS, SUNRPC, AND LOCKD CLIENTS
M:	Trond Myklebust <trond.myklebust@primarydata.com>
M:	Anna Schumaker <anna.schumaker@netapp.com>
L:	linux-nfs@vger.kernel.org
W:	http://client.linux-nfs.org
T:	git git://git.linux-nfs.org/projects/trondmy/linux-nfs.git
S:	Maintained
F:	fs/lockd/
F:	fs/nfs/
F:	fs/nfs_common/
F:	net/sunrpc/
F:	include/linux/lockd/
F:	include/linux/nfs*
F:	include/linux/sunrpc/
F:	include/uapi/linux/nfs*
F:	include/uapi/linux/sunrpc/

NILFS2 FILESYSTEM
M:	Ryusuke Konishi <konishi.ryusuke@lab.ntt.co.jp>
L:	linux-nilfs@vger.kernel.org
W:	http://nilfs.sourceforge.net/
T:	git git://github.com/konis/nilfs2.git
S:	Supported
F:	Documentation/filesystems/nilfs2.txt
F:	fs/nilfs2/
F:	include/linux/nilfs2_fs.h
F:	include/trace/events/nilfs2.h

NINJA SCSI-3 / NINJA SCSI-32Bi (16bit/CardBus) PCMCIA SCSI HOST ADAPTER DRIVER
M:	YOKOTA Hiroshi <yokota@netlab.is.tsukuba.ac.jp>
W:	http://www.netlab.is.tsukuba.ac.jp/~yokota/izumi/ninja/
S:	Maintained
F:	Documentation/scsi/NinjaSCSI.txt
F:	drivers/scsi/pcmcia/nsp_*

NINJA SCSI-32Bi/UDE PCI/CARDBUS SCSI HOST ADAPTER DRIVER
M:	GOTO Masanori <gotom@debian.or.jp>
M:	YOKOTA Hiroshi <yokota@netlab.is.tsukuba.ac.jp>
W:	http://www.netlab.is.tsukuba.ac.jp/~yokota/izumi/ninja/
S:	Maintained
F:	Documentation/scsi/NinjaSCSI.txt
F:	drivers/scsi/nsp32*

NIOS2 ARCHITECTURE
M:	Ley Foon Tan <lftan@altera.com>
L:	nios2-dev@lists.rocketboards.org (moderated for non-subscribers)
T:	git git://git.kernel.org/pub/scm/linux/kernel/git/lftan/nios2.git
S:	Maintained
F:	arch/nios2/

NOKIA N900 POWER SUPPLY DRIVERS
R:	Pali Rohár <pali.rohar@gmail.com>
F:	include/linux/power/bq2415x_charger.h
F:	include/linux/power/bq27xxx_battery.h
F:	include/linux/power/isp1704_charger.h
F:	drivers/power/bq2415x_charger.c
F:	drivers/power/bq27xxx_battery.c
F:	drivers/power/bq27xxx_battery_i2c.c
F:	drivers/power/isp1704_charger.c
F:	drivers/power/rx51_battery.c

NTB DRIVER CORE
M:	Jon Mason <jdmason@kudzu.us>
M:	Dave Jiang <dave.jiang@intel.com>
M:	Allen Hubbe <Allen.Hubbe@emc.com>
L:	linux-ntb@googlegroups.com
S:	Supported
W:	https://github.com/jonmason/ntb/wiki
T:	git git://github.com/jonmason/ntb.git
F:	drivers/ntb/
F:	drivers/net/ntb_netdev.c
F:	include/linux/ntb.h
F:	include/linux/ntb_transport.h

NTB INTEL DRIVER
M:	Jon Mason <jdmason@kudzu.us>
M:	Dave Jiang <dave.jiang@intel.com>
L:	linux-ntb@googlegroups.com
S:	Supported
W:	https://github.com/jonmason/ntb/wiki
T:	git git://github.com/jonmason/ntb.git
F:	drivers/ntb/hw/intel/

NTB AMD DRIVER
M:	Xiangliang Yu <Xiangliang.Yu@amd.com>
L:	linux-ntb@googlegroups.com
S:	Supported
F:	drivers/ntb/hw/amd/

NTFS FILESYSTEM
M:	Anton Altaparmakov <anton@tuxera.com>
L:	linux-ntfs-dev@lists.sourceforge.net
W:	http://www.tuxera.com/
T:	git git://git.kernel.org/pub/scm/linux/kernel/git/aia21/ntfs.git
S:	Supported
F:	Documentation/filesystems/ntfs.txt
F:	fs/ntfs/

NVIDIA (rivafb and nvidiafb) FRAMEBUFFER DRIVER
M:	Antonino Daplas <adaplas@gmail.com>
L:	linux-fbdev@vger.kernel.org
S:	Maintained
F:	drivers/video/fbdev/riva/
F:	drivers/video/fbdev/nvidia/

NVM EXPRESS DRIVER
M:	Keith Busch <keith.busch@intel.com>
M:	Jens Axboe <axboe@fb.com>
L:	linux-nvme@lists.infradead.org
T:	git git://git.kernel.org/pub/scm/linux/kernel/git/axboe/linux-block.git
W:	https://kernel.googlesource.com/pub/scm/linux/kernel/git/axboe/linux-block/
S:	Supported
F:	drivers/nvme/host/
F:	include/linux/nvme.h

NVMEM FRAMEWORK
M:	Srinivas Kandagatla <srinivas.kandagatla@linaro.org>
M:	Maxime Ripard <maxime.ripard@free-electrons.com>
S:	Maintained
F:	drivers/nvmem/
F:	Documentation/devicetree/bindings/nvmem/
F:	include/linux/nvmem-consumer.h
F:	include/linux/nvmem-provider.h

NXP-NCI NFC DRIVER
M:	Clément Perrochaud <clement.perrochaud@effinnov.com>
R:	Charles Gorand <charles.gorand@effinnov.com>
L:	linux-nfc@lists.01.org (moderated for non-subscribers)
S:	Supported
F:	drivers/nfc/nxp-nci

NXP TDA998X DRM DRIVER
M:	Russell King <rmk+kernel@arm.linux.org.uk>
S:	Supported
F:	drivers/gpu/drm/i2c/tda998x_drv.c
F:	include/drm/i2c/tda998x.h

NXP TFA9879 DRIVER
M:	Peter Rosin <peda@axentia.se>
L:	alsa-devel@alsa-project.org (moderated for non-subscribers)
S:	Maintained
F:	sound/soc/codecs/tfa9879*

OMAP SUPPORT
M:	Tony Lindgren <tony@atomide.com>
L:	linux-omap@vger.kernel.org
W:	http://www.muru.com/linux/omap/
W:	http://linux.omap.com/
Q:	http://patchwork.kernel.org/project/linux-omap/list/
T:	git git://git.kernel.org/pub/scm/linux/kernel/git/tmlind/linux-omap.git
S:	Maintained
F:	arch/arm/*omap*/
F:	arch/arm/configs/omap1_defconfig
F:	arch/arm/configs/omap2plus_defconfig
F:	drivers/i2c/busses/i2c-omap.c
F:	drivers/irqchip/irq-omap-intc.c
F:	drivers/mfd/*omap*.c
F:	drivers/mfd/menelaus.c
F:	drivers/mfd/palmas.c
F:	drivers/mfd/tps65217.c
F:	drivers/mfd/tps65218.c
F:	drivers/mfd/tps65910.c
F:	drivers/mfd/twl-core.[ch]
F:	drivers/mfd/twl4030*.c
F:	drivers/mfd/twl6030*.c
F:	drivers/mfd/twl6040*.c
F:	drivers/regulator/palmas-regulator*.c
F:	drivers/regulator/pbias-regulator.c
F:	drivers/regulator/tps65217-regulator.c
F:	drivers/regulator/tps65218-regulator.c
F:	drivers/regulator/tps65910-regulator.c
F:	drivers/regulator/twl-regulator.c
F:	include/linux/i2c-omap.h

OMAP DEVICE TREE SUPPORT
M:	Benoît Cousson <bcousson@baylibre.com>
M:	Tony Lindgren <tony@atomide.com>
L:	linux-omap@vger.kernel.org
L:	devicetree@vger.kernel.org
S:	Maintained
F:	arch/arm/boot/dts/*omap*
F:	arch/arm/boot/dts/*am3*
F:	arch/arm/boot/dts/*am4*
F:	arch/arm/boot/dts/*am5*
F:	arch/arm/boot/dts/*dra7*

OMAP CLOCK FRAMEWORK SUPPORT
M:	Paul Walmsley <paul@pwsan.com>
L:	linux-omap@vger.kernel.org
S:	Maintained
F:	arch/arm/*omap*/*clock*

OMAP POWER MANAGEMENT SUPPORT
M:	Kevin Hilman <khilman@deeprootsystems.com>
L:	linux-omap@vger.kernel.org
S:	Maintained
F:	arch/arm/*omap*/*pm*
F:	drivers/cpufreq/omap-cpufreq.c

OMAP POWERDOMAIN SOC ADAPTATION LAYER SUPPORT
M:	Rajendra Nayak <rnayak@ti.com>
M:	Paul Walmsley <paul@pwsan.com>
L:	linux-omap@vger.kernel.org
S:	Maintained
F:	arch/arm/mach-omap2/prm*

OMAP AUDIO SUPPORT
M:	Peter Ujfalusi <peter.ujfalusi@ti.com>
M:	Jarkko Nikula <jarkko.nikula@bitmer.com>
L:	alsa-devel@alsa-project.org (moderated for non-subscribers)
L:	linux-omap@vger.kernel.org
S:	Maintained
F:	sound/soc/omap/

OMAP GENERAL PURPOSE MEMORY CONTROLLER SUPPORT
M:	Roger Quadros <rogerq@ti.com>
M:	Tony Lindgren <tony@atomide.com>
L:	linux-omap@vger.kernel.org
S:	Maintained
F:	drivers/memory/omap-gpmc.c
F:	arch/arm/mach-omap2/*gpmc*

OMAP FRAMEBUFFER SUPPORT
M:	Tomi Valkeinen <tomi.valkeinen@ti.com>
L:	linux-fbdev@vger.kernel.org
L:	linux-omap@vger.kernel.org
S:	Maintained
F:	drivers/video/fbdev/omap/

OMAP DISPLAY SUBSYSTEM and FRAMEBUFFER SUPPORT (DSS2)
M:	Tomi Valkeinen <tomi.valkeinen@ti.com>
L:	linux-omap@vger.kernel.org
L:	linux-fbdev@vger.kernel.org
S:	Maintained
F:	drivers/video/fbdev/omap2/
F:	Documentation/arm/OMAP/DSS

OMAP HARDWARE SPINLOCK SUPPORT
M:	Ohad Ben-Cohen <ohad@wizery.com>
L:	linux-omap@vger.kernel.org
S:	Maintained
F:	drivers/hwspinlock/omap_hwspinlock.c

OMAP MMC SUPPORT
M:	Jarkko Lavinen <jarkko.lavinen@nokia.com>
L:	linux-omap@vger.kernel.org
S:	Maintained
F:	drivers/mmc/host/omap.c

OMAP HS MMC SUPPORT
L:	linux-mmc@vger.kernel.org
L:	linux-omap@vger.kernel.org
S:	Orphan
F:	drivers/mmc/host/omap_hsmmc.c

OMAP RANDOM NUMBER GENERATOR SUPPORT
M:	Deepak Saxena <dsaxena@plexity.net>
S:	Maintained
F:	drivers/char/hw_random/omap-rng.c

OMAP HWMOD SUPPORT
M:	Benoît Cousson <bcousson@baylibre.com>
M:	Paul Walmsley <paul@pwsan.com>
L:	linux-omap@vger.kernel.org
S:	Maintained
F:	arch/arm/mach-omap2/omap_hwmod.*

OMAP HWMOD DATA
M:	Paul Walmsley <paul@pwsan.com>
L:	linux-omap@vger.kernel.org
S:	Maintained
F:	arch/arm/mach-omap2/omap_hwmod*data*

OMAP HWMOD DATA FOR OMAP4-BASED DEVICES
M:	Benoît Cousson <bcousson@baylibre.com>
L:	linux-omap@vger.kernel.org
S:	Maintained
F:	arch/arm/mach-omap2/omap_hwmod_44xx_data.c

OMAP IMAGING SUBSYSTEM (OMAP3 ISP and OMAP4 ISS)
M:	Laurent Pinchart <laurent.pinchart@ideasonboard.com>
L:	linux-media@vger.kernel.org
S:	Maintained
F:	Documentation/devicetree/bindings/media/ti,omap3isp.txt
F:	drivers/media/platform/omap3isp/
F:	drivers/staging/media/omap4iss/

OMAP USB SUPPORT
<<<<<<< HEAD
=======
M:	Felipe Balbi <balbi@kernel.org>
>>>>>>> ccfe1e85
L:	linux-usb@vger.kernel.org
L:	linux-omap@vger.kernel.org
S:	Orphan
F:	drivers/usb/*/*omap*
F:	arch/arm/*omap*/usb*

OMAP GPIO DRIVER
M:	Grygorii Strashko <grygorii.strashko@ti.com>
M:	Santosh Shilimkar <ssantosh@kernel.org>
M:	Kevin Hilman <khilman@deeprootsystems.com>
L:	linux-omap@vger.kernel.org
S:	Maintained
F:	Documentation/devicetree/bindings/gpio/gpio-omap.txt
F:	drivers/gpio/gpio-omap.c

OMAP/NEWFLOW NANOBONE MACHINE SUPPORT
M:	Mark Jackson <mpfj@newflow.co.uk>
L:	linux-omap@vger.kernel.org
S:	Maintained
F:	arch/arm/boot/dts/am335x-nano.dts

OMFS FILESYSTEM
M:	Bob Copeland <me@bobcopeland.com>
L:	linux-karma-devel@lists.sourceforge.net
S:	Maintained
F:	Documentation/filesystems/omfs.txt
F:	fs/omfs/

OMNIKEY CARDMAN 4000 DRIVER
M:	Harald Welte <laforge@gnumonks.org>
S:	Maintained
F:	drivers/char/pcmcia/cm4000_cs.c
F:	include/linux/cm4000_cs.h
F:	include/uapi/linux/cm4000_cs.h

OMNIKEY CARDMAN 4040 DRIVER
M:	Harald Welte <laforge@gnumonks.org>
S:	Maintained
F:	drivers/char/pcmcia/cm4040_cs.*

OMNIVISION OV7670 SENSOR DRIVER
M:	Jonathan Corbet <corbet@lwn.net>
L:	linux-media@vger.kernel.org
T:	git git://linuxtv.org/media_tree.git
S:	Maintained
F:	drivers/media/i2c/ov7670.c

ONENAND FLASH DRIVER
M:	Kyungmin Park <kyungmin.park@samsung.com>
L:	linux-mtd@lists.infradead.org
S:	Maintained
F:	drivers/mtd/onenand/
F:	include/linux/mtd/onenand*.h

ONSTREAM SCSI TAPE DRIVER
M:	Willem Riede <osst@riede.org>
L:	osst-users@lists.sourceforge.net
L:	linux-scsi@vger.kernel.org
S:	Maintained
F:	Documentation/scsi/osst.txt
F:	drivers/scsi/osst.*
F:	drivers/scsi/osst_*.h
F:	drivers/scsi/st.h

OPENCORES I2C BUS DRIVER
M:	Peter Korsgaard <jacmet@sunsite.dk>
L:	linux-i2c@vger.kernel.org
S:	Maintained
F:	Documentation/i2c/busses/i2c-ocores
F:	drivers/i2c/busses/i2c-ocores.c

OPEN FIRMWARE AND FLATTENED DEVICE TREE
M:	Rob Herring <robh+dt@kernel.org>
M:	Frank Rowand <frowand.list@gmail.com>
M:	Grant Likely <grant.likely@linaro.org>
L:	devicetree@vger.kernel.org
W:	http://www.devicetree.org/
T:	git git://git.kernel.org/pub/scm/linux/kernel/git/glikely/linux.git
S:	Maintained
F:	drivers/of/
F:	include/linux/of*.h
F:	scripts/dtc/

OPEN FIRMWARE AND FLATTENED DEVICE TREE BINDINGS
M:	Rob Herring <robh+dt@kernel.org>
M:	Pawel Moll <pawel.moll@arm.com>
M:	Mark Rutland <mark.rutland@arm.com>
M:	Ian Campbell <ijc+devicetree@hellion.org.uk>
M:	Kumar Gala <galak@codeaurora.org>
L:	devicetree@vger.kernel.org
T:	git git://git.kernel.org/pub/scm/linux/kernel/git/robh/linux.git
S:	Maintained
F:	Documentation/devicetree/
F:	arch/*/boot/dts/
F:	include/dt-bindings/

OPEN FIRMWARE AND DEVICE TREE OVERLAYS
M:	Pantelis Antoniou <pantelis.antoniou@konsulko.com>
L:	devicetree@vger.kernel.org
S:	Maintained
F:	Documentation/devicetree/dynamic-resolution-notes.txt
F:	Documentation/devicetree/overlay-notes.txt
F:	drivers/of/overlay.c
F:	drivers/of/resolver.c

OPENRISC ARCHITECTURE
M:	Jonas Bonn <jonas@southpole.se>
W:	http://openrisc.net
L:	linux@lists.openrisc.net (moderated for non-subscribers)
S:	Maintained
T:	git git://openrisc.net/~jonas/linux
F:	arch/openrisc/

OPENVSWITCH
M:	Pravin Shelar <pshelar@nicira.com>
L:	netdev@vger.kernel.org
L:	dev@openvswitch.org
W:	http://openvswitch.org
S:	Maintained
F:	net/openvswitch/
F:	include/uapi/linux/openvswitch.h

OPERATING PERFORMANCE POINTS (OPP)
M:	Viresh Kumar <vireshk@kernel.org>
M:	Nishanth Menon <nm@ti.com>
M:	Stephen Boyd <sboyd@codeaurora.org>
L:	linux-pm@vger.kernel.org
S:	Maintained
T:	git git://git.kernel.org/pub/scm/linux/kernel/git/vireshk/pm.git
F:	drivers/base/power/opp/
F:	include/linux/pm_opp.h
F:	Documentation/power/opp.txt
F:	Documentation/devicetree/bindings/opp/

OPL4 DRIVER
M:	Clemens Ladisch <clemens@ladisch.de>
L:	alsa-devel@alsa-project.org (moderated for non-subscribers)
T:	git git://git.alsa-project.org/alsa-kernel.git
S:	Maintained
F:	sound/drivers/opl4/

OPROFILE
M:	Robert Richter <rric@kernel.org>
L:	oprofile-list@lists.sf.net
S:	Maintained
F:	arch/*/include/asm/oprofile*.h
F:	arch/*/oprofile/
F:	drivers/oprofile/
F:	include/linux/oprofile.h

ORACLE CLUSTER FILESYSTEM 2 (OCFS2)
M:	Mark Fasheh <mfasheh@suse.com>
M:	Joel Becker <jlbec@evilplan.org>
L:	ocfs2-devel@oss.oracle.com (moderated for non-subscribers)
W:	http://ocfs2.wiki.kernel.org
S:	Supported
F:	Documentation/filesystems/ocfs2.txt
F:	Documentation/filesystems/dlmfs.txt
F:	fs/ocfs2/

ORINOCO DRIVER
L:	linux-wireless@vger.kernel.org
W:	http://wireless.kernel.org/en/users/Drivers/orinoco
W:	http://www.nongnu.org/orinoco/
S:	Orphan
F:	drivers/net/wireless/intersil/orinoco/

OSD LIBRARY and FILESYSTEM
M:	Boaz Harrosh <ooo@electrozaur.com>
M:	Benny Halevy <bhalevy@primarydata.com>
L:	osd-dev@open-osd.org
W:	http://open-osd.org
T:	git git://git.open-osd.org/open-osd.git
S:	Maintained
F:	drivers/scsi/osd/
F:	include/scsi/osd_*
F:	fs/exofs/

OVERLAY FILESYSTEM
M:	Miklos Szeredi <miklos@szeredi.hu>
L:	linux-unionfs@vger.kernel.org
T:	git git://git.kernel.org/pub/scm/linux/kernel/git/mszeredi/vfs.git
S:	Supported
F:	fs/overlayfs/
F:	Documentation/filesystems/overlayfs.txt

P54 WIRELESS DRIVER
M:	Christian Lamparter <chunkeey@googlemail.com>
L:	linux-wireless@vger.kernel.org
W:	http://wireless.kernel.org/en/users/Drivers/p54
S:	Maintained
F:	drivers/net/wireless/intersil/p54/

PA SEMI ETHERNET DRIVER
M:	Olof Johansson <olof@lixom.net>
L:	netdev@vger.kernel.org
S:	Maintained
F:	drivers/net/ethernet/pasemi/*

PA SEMI SMBUS DRIVER
M:	Olof Johansson <olof@lixom.net>
L:	linux-i2c@vger.kernel.org
S:	Maintained
F:	drivers/i2c/busses/i2c-pasemi.c

PADATA PARALLEL EXECUTION MECHANISM
M:	Steffen Klassert <steffen.klassert@secunet.com>
L:	linux-crypto@vger.kernel.org
S:	Maintained
F:	kernel/padata.c
F:	include/linux/padata.h
F:	Documentation/padata.txt

PANASONIC LAPTOP ACPI EXTRAS DRIVER
M:	Harald Welte <laforge@gnumonks.org>
L:	platform-driver-x86@vger.kernel.org
S:	Maintained
F:	drivers/platform/x86/panasonic-laptop.c

PANASONIC MN10300/AM33/AM34 PORT
M:	David Howells <dhowells@redhat.com>
M:	Koichi Yasutake <yasutake.koichi@jp.panasonic.com>
L:	linux-am33-list@redhat.com (moderated for non-subscribers)
W:	ftp://ftp.redhat.com/pub/redhat/gnupro/AM33/
S:	Maintained
F:	Documentation/mn10300/
F:	arch/mn10300/

PARALLEL PORT SUBSYSTEM
M:	Sudip Mukherjee <sudipm.mukherjee@gmail.com>
M:	Sudip Mukherjee <sudip@vectorindia.org>
L:	linux-parport@lists.infradead.org (subscribers-only)
S:	Maintained
F:	drivers/parport/
F:	include/linux/parport*.h
F:	drivers/char/ppdev.c
F:	include/uapi/linux/ppdev.h
F:	Documentation/parport*.txt

PARAVIRT_OPS INTERFACE
M:	Jeremy Fitzhardinge <jeremy@goop.org>
M:	Chris Wright <chrisw@sous-sol.org>
M:	Alok Kataria <akataria@vmware.com>
M:	Rusty Russell <rusty@rustcorp.com.au>
L:	virtualization@lists.linux-foundation.org
S:	Supported
F:	Documentation/virtual/paravirt_ops.txt
F:	arch/*/kernel/paravirt*
F:	arch/*/include/asm/paravirt.h

PARIDE DRIVERS FOR PARALLEL PORT IDE DEVICES
M:	Tim Waugh <tim@cyberelk.net>
L:	linux-parport@lists.infradead.org (subscribers-only)
S:	Maintained
F:	Documentation/blockdev/paride.txt
F:	drivers/block/paride/

PARISC ARCHITECTURE
M:	"James E.J. Bottomley" <jejb@parisc-linux.org>
M:	Helge Deller <deller@gmx.de>
L:	linux-parisc@vger.kernel.org
W:	http://www.parisc-linux.org/
Q:	http://patchwork.kernel.org/project/linux-parisc/list/
T:	git git://git.kernel.org/pub/scm/linux/kernel/git/jejb/parisc-2.6.git
T:	git git://git.kernel.org/pub/scm/linux/kernel/git/deller/parisc-linux.git
S:	Maintained
F:	arch/parisc/
F:	Documentation/parisc/
F:	drivers/parisc/
F:	drivers/char/agp/parisc-agp.c
F:	drivers/input/serio/gscps2.c
F:	drivers/parport/parport_gsc.*
F:	drivers/tty/serial/8250/8250_gsc.c
F:	drivers/video/fbdev/sti*
F:	drivers/video/console/sti*
F:	drivers/video/logo/logo_parisc*

PC87360 HARDWARE MONITORING DRIVER
M:	Jim Cromie <jim.cromie@gmail.com>
L:	lm-sensors@lm-sensors.org
S:	Maintained
F:	Documentation/hwmon/pc87360
F:	drivers/hwmon/pc87360.c

PC8736x GPIO DRIVER
M:	Jim Cromie <jim.cromie@gmail.com>
S:	Maintained
F:	drivers/char/pc8736x_gpio.c

PC87427 HARDWARE MONITORING DRIVER
M:	Jean Delvare <jdelvare@suse.com>
L:	lm-sensors@lm-sensors.org
S:	Maintained
F:	Documentation/hwmon/pc87427
F:	drivers/hwmon/pc87427.c

PCA9532 LED DRIVER
M:	Riku Voipio <riku.voipio@iki.fi>
S:	Maintained
F:	drivers/leds/leds-pca9532.c
F:	include/linux/leds-pca9532.h

PCA9541 I2C BUS MASTER SELECTOR DRIVER
M:	Guenter Roeck <linux@roeck-us.net>
L:	linux-i2c@vger.kernel.org
S:	Maintained
F:	drivers/i2c/muxes/i2c-mux-pca9541.c

PCDP - PRIMARY CONSOLE AND DEBUG PORT
M:	Khalid Aziz <khalid@gonehiking.org>
S:	Maintained
F:	drivers/firmware/pcdp.*

PCI ERROR RECOVERY
M:	Linas Vepstas <linasvepstas@gmail.com>
L:	linux-pci@vger.kernel.org
S:	Supported
F:	Documentation/PCI/pci-error-recovery.txt

PCI SUBSYSTEM
M:	Bjorn Helgaas <bhelgaas@google.com>
L:	linux-pci@vger.kernel.org
Q:	http://patchwork.ozlabs.org/project/linux-pci/list/
T:	git git://git.kernel.org/pub/scm/linux/kernel/git/helgaas/pci.git
S:	Supported
F:	Documentation/PCI/
F:	drivers/pci/
F:	include/linux/pci*
F:	arch/x86/pci/
F:	arch/x86/kernel/quirks.c

PCI DRIVER FOR ALTERA PCIE IP
M:	Ley Foon Tan <lftan@altera.com>
L:	rfi@lists.rocketboards.org (moderated for non-subscribers)
L:	linux-pci@vger.kernel.org
S:	Supported
F:	Documentation/devicetree/bindings/pci/altera-pcie.txt
F:	drivers/pci/host/pcie-altera.c

PCI DRIVER FOR ARM VERSATILE PLATFORM
M:	Rob Herring <robh@kernel.org>
L:	linux-pci@vger.kernel.org
L:	linux-arm-kernel@lists.infradead.org
S:	Maintained
F:	Documentation/devicetree/bindings/pci/versatile.txt
F:	drivers/pci/host/pci-versatile.c

PCI DRIVER FOR APPLIEDMICRO XGENE
M:	Tanmay Inamdar <tinamdar@apm.com>
L:	linux-pci@vger.kernel.org
L:	linux-arm-kernel@lists.infradead.org
S:	Maintained
F:	Documentation/devicetree/bindings/pci/xgene-pci.txt
F:	drivers/pci/host/pci-xgene.c

PCI DRIVER FOR FREESCALE LAYERSCAPE
M:	Minghuan Lian <minghuan.Lian@freescale.com>
M:	Mingkai Hu <mingkai.hu@freescale.com>
M:	Roy Zang <tie-fei.zang@freescale.com>
L:	linuxppc-dev@lists.ozlabs.org
L:	linux-pci@vger.kernel.org
L:	linux-arm-kernel@lists.infradead.org
S:	Maintained
F:	drivers/pci/host/*layerscape*

PCI DRIVER FOR IMX6
M:	Richard Zhu <Richard.Zhu@freescale.com>
M:	Lucas Stach <l.stach@pengutronix.de>
L:	linux-pci@vger.kernel.org
L:	linux-arm-kernel@lists.infradead.org (moderated for non-subscribers)
S:	Maintained
F:	drivers/pci/host/*imx6*

PCI DRIVER FOR TI KEYSTONE
M:	Murali Karicheri <m-karicheri2@ti.com>
L:	linux-pci@vger.kernel.org
L:	linux-arm-kernel@lists.infradead.org (moderated for non-subscribers)
S:	Maintained
F:	drivers/pci/host/*keystone*

PCI DRIVER FOR MVEBU (Marvell Armada 370 and Armada XP SOC support)
M:	Thomas Petazzoni <thomas.petazzoni@free-electrons.com>
M:	Jason Cooper <jason@lakedaemon.net>
L:	linux-pci@vger.kernel.org
L:	linux-arm-kernel@lists.infradead.org (moderated for non-subscribers)
S:	Maintained
F:	drivers/pci/host/*mvebu*

PCI DRIVER FOR NVIDIA TEGRA
M:	Thierry Reding <thierry.reding@gmail.com>
L:	linux-tegra@vger.kernel.org
L:	linux-pci@vger.kernel.org
S:	Supported
F:	Documentation/devicetree/bindings/pci/nvidia,tegra20-pcie.txt
F:	drivers/pci/host/pci-tegra.c

PCI DRIVER FOR TI DRA7XX
M:	Kishon Vijay Abraham I <kishon@ti.com>
L:	linux-omap@vger.kernel.org
L:	linux-pci@vger.kernel.org
S:	Supported
F:	Documentation/devicetree/bindings/pci/ti-pci.txt
F:	drivers/pci/host/pci-dra7xx.c

PCI DRIVER FOR RENESAS R-CAR
M:	Simon Horman <horms@verge.net.au>
L:	linux-pci@vger.kernel.org
L:	linux-renesas-soc@vger.kernel.org
S:	Maintained
F:	drivers/pci/host/*rcar*

PCI DRIVER FOR SAMSUNG EXYNOS
M:	Jingoo Han <jingoohan1@gmail.com>
L:	linux-pci@vger.kernel.org
L:	linux-arm-kernel@lists.infradead.org (moderated for non-subscribers)
L:	linux-samsung-soc@vger.kernel.org (moderated for non-subscribers)
S:	Maintained
F:	drivers/pci/host/pci-exynos.c

PCI DRIVER FOR SYNOPSIS DESIGNWARE
M:	Jingoo Han <jingoohan1@gmail.com>
M:	Pratyush Anand <pratyush.anand@gmail.com>
L:	linux-pci@vger.kernel.org
S:	Maintained
F:	drivers/pci/host/*designware*

PCI DRIVER FOR GENERIC OF HOSTS
M:	Will Deacon <will.deacon@arm.com>
L:	linux-pci@vger.kernel.org
L:	linux-arm-kernel@lists.infradead.org (moderated for non-subscribers)
S:	Maintained
F:	Documentation/devicetree/bindings/pci/host-generic-pci.txt
F:	drivers/pci/host/pci-host-generic.c

PCI DRIVER FOR INTEL VOLUME MANAGEMENT DEVICE (VMD)
M:	Keith Busch <keith.busch@intel.com>
L:	linux-pci@vger.kernel.org
S:	Supported
F:	arch/x86/pci/vmd.c

PCIE DRIVER FOR ST SPEAR13XX
M:	Pratyush Anand <pratyush.anand@gmail.com>
L:	linux-pci@vger.kernel.org
S:	Maintained
F:	drivers/pci/host/*spear*

PCI MSI DRIVER FOR ALTERA MSI IP
M:	Ley Foon Tan <lftan@altera.com>
L:	rfi@lists.rocketboards.org (moderated for non-subscribers)
L:	linux-pci@vger.kernel.org
S:	Supported
F:	Documentation/devicetree/bindings/pci/altera-pcie-msi.txt
F:	drivers/pci/host/pcie-altera-msi.c

PCI MSI DRIVER FOR APPLIEDMICRO XGENE
M:	Duc Dang <dhdang@apm.com>
L:	linux-pci@vger.kernel.org
L:	linux-arm-kernel@lists.infradead.org
S:	Maintained
F:	Documentation/devicetree/bindings/pci/xgene-pci-msi.txt
F:	drivers/pci/host/pci-xgene-msi.c

PCIE DRIVER FOR HISILICON
M:	Zhou Wang <wangzhou1@hisilicon.com>
M:	Gabriele Paoloni <gabriele.paoloni@huawei.com>
L:	linux-pci@vger.kernel.org
S:	Maintained
F:	Documentation/devicetree/bindings/pci/hisilicon-pcie.txt
F:	drivers/pci/host/pcie-hisi.c

PCIE DRIVER FOR QUALCOMM MSM
M:     Stanimir Varbanov <svarbanov@mm-sol.com>
L:     linux-pci@vger.kernel.org
L:     linux-arm-msm@vger.kernel.org
S:     Maintained
F:     drivers/pci/host/*qcom*

PCMCIA SUBSYSTEM
P:	Linux PCMCIA Team
L:	linux-pcmcia@lists.infradead.org
W:	http://lists.infradead.org/mailman/listinfo/linux-pcmcia
T:	git git://git.kernel.org/pub/scm/linux/kernel/git/brodo/pcmcia.git
S:	Maintained
F:	Documentation/pcmcia/
F:	drivers/pcmcia/
F:	include/pcmcia/

PCNET32 NETWORK DRIVER
M:	Don Fry <pcnet32@frontier.com>
L:	netdev@vger.kernel.org
S:	Maintained
F:	drivers/net/ethernet/amd/pcnet32.c

PCRYPT PARALLEL CRYPTO ENGINE
M:	Steffen Klassert <steffen.klassert@secunet.com>
L:	linux-crypto@vger.kernel.org
S:	Maintained
F:	crypto/pcrypt.c
F:	include/crypto/pcrypt.h

PER-CPU MEMORY ALLOCATOR
M:	Tejun Heo <tj@kernel.org>
M:	Christoph Lameter <cl@linux-foundation.org>
T:	git git://git.kernel.org/pub/scm/linux/kernel/git/tj/percpu.git
S:	Maintained
F:	include/linux/percpu*.h
F:	mm/percpu*.c
F:	arch/*/include/asm/percpu.h

PER-TASK DELAY ACCOUNTING
M:	Balbir Singh <bsingharora@gmail.com>
S:	Maintained
F:	include/linux/delayacct.h
F:	kernel/delayacct.c

PERFORMANCE EVENTS SUBSYSTEM
M:	Peter Zijlstra <peterz@infradead.org>
M:	Ingo Molnar <mingo@redhat.com>
M:	Arnaldo Carvalho de Melo <acme@kernel.org>
L:	linux-kernel@vger.kernel.org
T:	git git://git.kernel.org/pub/scm/linux/kernel/git/tip/tip.git perf/core
S:	Supported
F:	kernel/events/*
F:	include/linux/perf_event.h
F:	include/uapi/linux/perf_event.h
F:	arch/*/kernel/perf_event*.c
F:	arch/*/kernel/*/perf_event*.c
F:	arch/*/kernel/*/*/perf_event*.c
F:	arch/*/include/asm/perf_event.h
F:	arch/*/kernel/perf_callchain.c
F:	tools/perf/

PERSONALITY HANDLING
M:	Christoph Hellwig <hch@infradead.org>
L:	linux-abi-devel@lists.sourceforge.net
S:	Maintained
F:	include/linux/personality.h
F:	include/uapi/linux/personality.h

PHONET PROTOCOL
M:	Remi Denis-Courmont <courmisch@gmail.com>
S:	Supported
F:	Documentation/networking/phonet.txt
F:	include/linux/phonet.h
F:	include/net/phonet/
F:	include/uapi/linux/phonet.h
F:	net/phonet/

PHRAM MTD DRIVER
M:	Joern Engel <joern@lazybastard.org>
L:	linux-mtd@lists.infradead.org
S:	Maintained
F:	drivers/mtd/devices/phram.c

PICOLCD HID DRIVER
M:	Bruno Prémont <bonbons@linux-vserver.org>
L:	linux-input@vger.kernel.org
S:	Maintained
F:	drivers/hid/hid-picolcd*

PICOXCELL SUPPORT
M:	Jamie Iles <jamie@jamieiles.com>
L:	linux-arm-kernel@lists.infradead.org (moderated for non-subscribers)
T:	git git://github.com/jamieiles/linux-2.6-ji.git
S:	Supported
F:	arch/arm/boot/dts/picoxcell*
F:	arch/arm/mach-picoxcell/
F:	drivers/crypto/picoxcell*

PIN CONTROL SUBSYSTEM
M:	Linus Walleij <linus.walleij@linaro.org>
L:	linux-gpio@vger.kernel.org
T:	git git://git.kernel.org/pub/scm/linux/kernel/git/linusw/linux-pinctrl.git
S:	Maintained
F:	drivers/pinctrl/
F:	include/linux/pinctrl/

PIN CONTROLLER - ATMEL AT91
M:	Jean-Christophe Plagniol-Villard <plagnioj@jcrosoft.com>
L:	linux-arm-kernel@lists.infradead.org (moderated for non-subscribers)
S:	Maintained
F:	drivers/pinctrl/pinctrl-at91.*

PIN CONTROLLER - ATMEL AT91 PIO4
M:	Ludovic Desroches <ludovic.desroches@atmel.com>
L:	linux-arm-kernel@lists.infradead.org (moderated for non-subscribers)
L:	linux-gpio@vger.kernel.org
S:	Supported
F:	drivers/pinctrl/pinctrl-at91-pio4.*

PIN CONTROLLER - INTEL
M:	Mika Westerberg <mika.westerberg@linux.intel.com>
M:	Heikki Krogerus <heikki.krogerus@linux.intel.com>
S:	Maintained
F:	drivers/pinctrl/intel/

PIN CONTROLLER - RENESAS
M:	Laurent Pinchart <laurent.pinchart@ideasonboard.com>
M:	Geert Uytterhoeven <geert+renesas@glider.be>
L:	linux-renesas-soc@vger.kernel.org
S:	Maintained
F:	drivers/pinctrl/sh-pfc/

PIN CONTROLLER - SAMSUNG
M:	Tomasz Figa <tomasz.figa@gmail.com>
L:	linux-arm-kernel@lists.infradead.org (moderated for non-subscribers)
L:	linux-samsung-soc@vger.kernel.org (moderated for non-subscribers)
S:	Maintained
F:	drivers/pinctrl/samsung/

PIN CONTROLLER - SINGLE
M:	Tony Lindgren <tony@atomide.com>
M:	Haojian Zhuang <haojian.zhuang@linaro.org>
L:	linux-arm-kernel@lists.infradead.org (moderated for non-subscribers)
L:	linux-omap@vger.kernel.org
S:	Maintained
F:	drivers/pinctrl/pinctrl-single.c

PIN CONTROLLER - ST SPEAR
M:	Viresh Kumar <vireshk@kernel.org>
L:	spear-devel@list.st.com
L:	linux-arm-kernel@lists.infradead.org (moderated for non-subscribers)
W:	http://www.st.com/spear
S:	Maintained
F:	drivers/pinctrl/spear/

PKTCDVD DRIVER
M:	Jiri Kosina <jikos@kernel.org>
S:	Maintained
F:	drivers/block/pktcdvd.c
F:	include/linux/pktcdvd.h
F:	include/uapi/linux/pktcdvd.h

PKUNITY SOC DRIVERS
M:	Guan Xuetao <gxt@mprc.pku.edu.cn>
W:	http://mprc.pku.edu.cn/~guanxuetao/linux
S:	Maintained
T:	git git://github.com/gxt/linux.git
F:	drivers/input/serio/i8042-unicore32io.h
F:	drivers/i2c/busses/i2c-puv3.c
F:	drivers/video/fbdev/fb-puv3.c
F:	drivers/rtc/rtc-puv3.c

PMBUS HARDWARE MONITORING DRIVERS
M:	Guenter Roeck <linux@roeck-us.net>
L:	lm-sensors@lm-sensors.org
W:	http://www.lm-sensors.org/
W:	http://www.roeck-us.net/linux/drivers/
T:	git git://git.kernel.org/pub/scm/linux/kernel/git/groeck/linux-staging.git
S:	Maintained
F:	Documentation/hwmon/pmbus
F:	drivers/hwmon/pmbus/
F:	include/linux/i2c/pmbus.h

PMC SIERRA MaxRAID DRIVER
L:	linux-scsi@vger.kernel.org
W:	http://www.pmc-sierra.com/
S:	Orphan
F:	drivers/scsi/pmcraid.*

PMC SIERRA PM8001 DRIVER
M:	Jack Wang <jinpu.wang@profitbricks.com>
M:	lindar_liu@usish.com
L:	pmchba@pmcs.com
L:	linux-scsi@vger.kernel.org
S:	Supported
F:	drivers/scsi/pm8001/

POSIX CLOCKS and TIMERS
M:	Thomas Gleixner <tglx@linutronix.de>
L:	linux-kernel@vger.kernel.org
T:	git git://git.kernel.org/pub/scm/linux/kernel/git/tip/tip.git timers/core
S:	Maintained
F:	fs/timerfd.c
F:	include/linux/timer*
F:	kernel/time/*timer*

POWER MANAGEMENT CORE
M:	"Rafael J. Wysocki" <rjw@rjwysocki.net>
L:	linux-pm@vger.kernel.org
T:	git git://git.kernel.org/pub/scm/linux/kernel/git/rafael/linux-pm
S:	Supported
F:	drivers/base/power/
F:	include/linux/pm.h
F:	include/linux/pm_*
F:	include/linux/powercap.h
F:	drivers/powercap/

POWER SUPPLY CLASS/SUBSYSTEM and DRIVERS
M:	Sebastian Reichel <sre@kernel.org>
M:	Dmitry Eremin-Solenikov <dbaryshkov@gmail.com>
M:	David Woodhouse <dwmw2@infradead.org>
L:	linux-pm@vger.kernel.org
T:	git git://git.infradead.org/battery-2.6.git
S:	Maintained
F:	include/linux/power_supply.h
F:	drivers/power/
X:	drivers/power/avs/

POWER STATE COORDINATION INTERFACE (PSCI)
M:	Mark Rutland <mark.rutland@arm.com>
M:	Lorenzo Pieralisi <lorenzo.pieralisi@arm.com>
L:	linux-arm-kernel@lists.infradead.org
S:	Maintained
F:	drivers/firmware/psci.c
F:	include/linux/psci.h
F:	include/uapi/linux/psci.h

PNP SUPPORT
M:	"Rafael J. Wysocki" <rafael.j.wysocki@intel.com>
S:	Maintained
F:	drivers/pnp/

PPP PROTOCOL DRIVERS AND COMPRESSORS
M:	Paul Mackerras <paulus@samba.org>
L:	linux-ppp@vger.kernel.org
S:	Maintained
F:	drivers/net/ppp/ppp_*

PPP OVER ATM (RFC 2364)
M:	Mitchell Blank Jr <mitch@sfgoth.com>
S:	Maintained
F:	net/atm/pppoatm.c
F:	include/uapi/linux/atmppp.h

PPP OVER ETHERNET
M:	Michal Ostrowski <mostrows@earthlink.net>
S:	Maintained
F:	drivers/net/ppp/pppoe.c
F:	drivers/net/ppp/pppox.c

PPP OVER L2TP
M:	James Chapman <jchapman@katalix.com>
S:	Maintained
F:	net/l2tp/l2tp_ppp.c
F:	include/linux/if_pppol2tp.h
F:	include/uapi/linux/if_pppol2tp.h

PPS SUPPORT
M:	Rodolfo Giometti <giometti@enneenne.com>
W:	http://wiki.enneenne.com/index.php/LinuxPPS_support
L:	linuxpps@ml.enneenne.com (subscribers-only)
S:	Maintained
F:	Documentation/pps/
F:	drivers/pps/
F:	include/linux/pps*.h

PPTP DRIVER
M:	Dmitry Kozlov <xeb@mail.ru>
L:	netdev@vger.kernel.org
S:	Maintained
F:	drivers/net/ppp/pptp.c
W:	http://sourceforge.net/projects/accel-pptp

PREEMPTIBLE KERNEL
M:	Robert Love <rml@tech9.net>
L:	kpreempt-tech@lists.sourceforge.net
W:	ftp://ftp.kernel.org/pub/linux/kernel/people/rml/preempt-kernel
S:	Supported
F:	Documentation/preempt-locking.txt
F:	include/linux/preempt.h

PRISM54 WIRELESS DRIVER
M:	"Luis R. Rodriguez" <mcgrof@gmail.com>
L:	linux-wireless@vger.kernel.org
W:	http://wireless.kernel.org/en/users/Drivers/p54
S:	Obsolete
F:	drivers/net/wireless/intersil/prism54/

PS3 NETWORK SUPPORT
M:	Geoff Levand <geoff@infradead.org>
L:	netdev@vger.kernel.org
L:	linuxppc-dev@lists.ozlabs.org
S:	Maintained
F:	drivers/net/ethernet/toshiba/ps3_gelic_net.*

PS3 PLATFORM SUPPORT
M:	Geoff Levand <geoff@infradead.org>
L:	linuxppc-dev@lists.ozlabs.org
S:	Maintained
F:	arch/powerpc/boot/ps3*
F:	arch/powerpc/include/asm/lv1call.h
F:	arch/powerpc/include/asm/ps3*.h
F:	arch/powerpc/platforms/ps3/
F:	drivers/*/ps3*
F:	drivers/ps3/
F:	drivers/rtc/rtc-ps3.c
F:	drivers/usb/host/*ps3.c
F:	sound/ppc/snd_ps3*

PS3VRAM DRIVER
M:	Jim Paris <jim@jtan.com>
M:	Geoff Levand <geoff@infradead.org>
L:	linuxppc-dev@lists.ozlabs.org
S:	Maintained
F:	drivers/block/ps3vram.c

PSTORE FILESYSTEM
M:	Anton Vorontsov <anton@enomsg.org>
M:	Colin Cross <ccross@android.com>
M:	Kees Cook <keescook@chromium.org>
M:	Tony Luck <tony.luck@intel.com>
S:	Maintained
T:	git git://git.kernel.org/pub/scm/linux/kernel/git/aegl/linux.git
F:	fs/pstore/
F:	include/linux/pstore*
F:	drivers/firmware/efi/efi-pstore.c
F:	drivers/acpi/apei/erst.c

PTP HARDWARE CLOCK SUPPORT
M:	Richard Cochran <richardcochran@gmail.com>
L:	netdev@vger.kernel.org
S:	Maintained
W:	http://linuxptp.sourceforge.net/
F:	Documentation/ABI/testing/sysfs-ptp
F:	Documentation/ptp/*
F:	drivers/net/ethernet/freescale/gianfar_ptp.c
F:	drivers/net/phy/dp83640*
F:	drivers/ptp/*
F:	include/linux/ptp_cl*

PTRACE SUPPORT
M:	Roland McGrath <roland@hack.frob.com>
M:	Oleg Nesterov <oleg@redhat.com>
S:	Maintained
F:	include/asm-generic/syscall.h
F:	include/linux/ptrace.h
F:	include/linux/regset.h
F:	include/linux/tracehook.h
F:	include/uapi/linux/ptrace.h
F:	kernel/ptrace.c

PVRUSB2 VIDEO4LINUX DRIVER
M:	Mike Isely <isely@pobox.com>
L:	pvrusb2@isely.net	(subscribers-only)
L:	linux-media@vger.kernel.org
W:	http://www.isely.net/pvrusb2/
T:	git git://linuxtv.org/media_tree.git
S:	Maintained
F:	Documentation/video4linux/README.pvrusb2
F:	drivers/media/usb/pvrusb2/

PWC WEBCAM DRIVER
M:	Hans de Goede <hdegoede@redhat.com>
L:	linux-media@vger.kernel.org
T:	git git://linuxtv.org/media_tree.git
S:	Maintained
F:	drivers/media/usb/pwc/*

PWM FAN DRIVER
M:	Kamil Debski <k.debski@samsung.com>
L:	lm-sensors@lm-sensors.org
S:	Supported
F:	Documentation/devicetree/bindings/hwmon/pwm-fan.txt
F:	Documentation/hwmon/pwm-fan
F:	drivers/hwmon/pwm-fan.c

PWM SUBSYSTEM
M:	Thierry Reding <thierry.reding@gmail.com>
L:	linux-pwm@vger.kernel.org
S:	Maintained
T:	git git://git.kernel.org/pub/scm/linux/kernel/git/thierry.reding/linux-pwm.git
F:	Documentation/pwm.txt
F:	Documentation/devicetree/bindings/pwm/
F:	include/linux/pwm.h
F:	drivers/pwm/
F:	drivers/video/backlight/pwm_bl.c
F:	include/linux/pwm_backlight.h

PXA2xx/PXA3xx SUPPORT
M:	Daniel Mack <daniel@zonque.org>
M:	Haojian Zhuang <haojian.zhuang@gmail.com>
M:	Robert Jarzmik <robert.jarzmik@free.fr>
L:	linux-arm-kernel@lists.infradead.org (moderated for non-subscribers)
T:	git git://github.com/hzhuang1/linux.git
T:	git git://github.com/rjarzmik/linux.git
S:	Maintained
F:	arch/arm/boot/dts/pxa*
F:	arch/arm/mach-pxa/
F:	drivers/dma/pxa*
F:	drivers/pcmcia/pxa2xx*
F:	drivers/pinctrl/pxa/
F:	drivers/spi/spi-pxa2xx*
F:	drivers/usb/gadget/udc/pxa2*
F:	include/sound/pxa2xx-lib.h
F:	sound/arm/pxa*
F:	sound/soc/pxa/

PXA GPIO DRIVER
M:	Robert Jarzmik <robert.jarzmik@free.fr>
L:	linux-gpio@vger.kernel.org
S:	Maintained
F:	drivers/gpio/gpio-pxa.c

PXA3xx NAND FLASH DRIVER
M:	Ezequiel Garcia <ezequiel.garcia@free-electrons.com>
L:	linux-mtd@lists.infradead.org
S:	Maintained
F:	drivers/mtd/nand/pxa3xx_nand.c

MMP SUPPORT
M:	Eric Miao <eric.y.miao@gmail.com>
M:	Haojian Zhuang <haojian.zhuang@gmail.com>
L:	linux-arm-kernel@lists.infradead.org (moderated for non-subscribers)
T:	git git://github.com/hzhuang1/linux.git
T:	git git://git.linaro.org/people/ycmiao/pxa-linux.git
S:	Maintained
F:	arch/arm/boot/dts/mmp*
F:	arch/arm/mach-mmp/

PXA MMCI DRIVER
S:	Orphan

PXA RTC DRIVER
M:	Robert Jarzmik <robert.jarzmik@free.fr>
L:	rtc-linux@googlegroups.com
S:	Maintained

QAT DRIVER
M:	Tadeusz Struk <tadeusz.struk@intel.com>
L:	qat-linux@intel.com
S:	Supported
F:	drivers/crypto/qat/

QIB DRIVER
M:	Mike Marciniszyn <infinipath@intel.com>
L:	linux-rdma@vger.kernel.org
S:	Supported
F:	drivers/infiniband/hw/qib/

QLOGIC QLA1280 SCSI DRIVER
M:	Michael Reed <mdr@sgi.com>
L:	linux-scsi@vger.kernel.org
S:	Maintained
F:	drivers/scsi/qla1280.[ch]

QLOGIC QLA2XXX FC-SCSI DRIVER
M:	qla2xxx-upstream@qlogic.com
L:	linux-scsi@vger.kernel.org
S:	Supported
F:	Documentation/scsi/LICENSE.qla2xxx
F:	drivers/scsi/qla2xxx/

QLOGIC QLA4XXX iSCSI DRIVER
M:	QLogic-Storage-Upstream@qlogic.com
L:	linux-scsi@vger.kernel.org
S:	Supported
F:	Documentation/scsi/LICENSE.qla4xxx
F:	drivers/scsi/qla4xxx/

QLOGIC QLA3XXX NETWORK DRIVER
M:	Jitendra Kalsaria <jitendra.kalsaria@qlogic.com>
M:	Ron Mercer <ron.mercer@qlogic.com>
M:	linux-driver@qlogic.com
L:	netdev@vger.kernel.org
S:	Supported
F:	Documentation/networking/LICENSE.qla3xxx
F:	drivers/net/ethernet/qlogic/qla3xxx.*

QLOGIC QLCNIC (1/10)Gb ETHERNET DRIVER
M:	Dept-GELinuxNICDev@qlogic.com
L:	netdev@vger.kernel.org
S:	Supported
F:	drivers/net/ethernet/qlogic/qlcnic/

QLOGIC QLGE 10Gb ETHERNET DRIVER
M:	Harish Patil <harish.patil@qlogic.com>
M:	Sudarsana Kalluru <sudarsana.kalluru@qlogic.com>
M:	Dept-GELinuxNICDev@qlogic.com
M:	linux-driver@qlogic.com
L:	netdev@vger.kernel.org
S:	Supported
F:	drivers/net/ethernet/qlogic/qlge/

QLOGIC QL4xxx ETHERNET DRIVER
M:	Yuval Mintz <Yuval.Mintz@qlogic.com>
M:	Ariel Elior <Ariel.Elior@qlogic.com>
M:	everest-linux-l2@qlogic.com
L:	netdev@vger.kernel.org
S:	Supported
F:	drivers/net/ethernet/qlogic/qed/
F:	include/linux/qed/
F:	drivers/net/ethernet/qlogic/qede/

QNX4 FILESYSTEM
M:	Anders Larsen <al@alarsen.net>
W:	http://www.alarsen.net/linux/qnx4fs/
S:	Maintained
F:	fs/qnx4/
F:	include/uapi/linux/qnx4_fs.h
F:	include/uapi/linux/qnxtypes.h

QT1010 MEDIA DRIVER
M:	Antti Palosaari <crope@iki.fi>
L:	linux-media@vger.kernel.org
W:	https://linuxtv.org
W:	http://palosaari.fi/linux/
Q:	http://patchwork.linuxtv.org/project/linux-media/list/
T:	git git://linuxtv.org/anttip/media_tree.git
S:	Maintained
F:	drivers/media/tuners/qt1010*

QUALCOMM ATHEROS ATH9K WIRELESS DRIVER
M:	QCA ath9k Development <ath9k-devel@qca.qualcomm.com>
L:	linux-wireless@vger.kernel.org
L:	ath9k-devel@lists.ath9k.org
W:	http://wireless.kernel.org/en/users/Drivers/ath9k
S:	Supported
F:	drivers/net/wireless/ath/ath9k/

QUALCOMM ATHEROS ATH10K WIRELESS DRIVER
M:	Kalle Valo <kvalo@qca.qualcomm.com>
L:	ath10k@lists.infradead.org
W:	http://wireless.kernel.org/en/users/Drivers/ath10k
T:	git git://git.kernel.org/pub/scm/linux/kernel/git/kvalo/ath.git
S:	Supported
F:	drivers/net/wireless/ath/ath10k/

QUALCOMM HEXAGON ARCHITECTURE
M:	Richard Kuo <rkuo@codeaurora.org>
L:	linux-hexagon@vger.kernel.org
T:	git git://git.kernel.org/pub/scm/linux/kernel/git/rkuo/linux-hexagon-kernel.git
S:	Supported
F:	arch/hexagon/

QUALCOMM WCN36XX WIRELESS DRIVER
M:	Eugene Krasnikov <k.eugene.e@gmail.com>
L:	wcn36xx@lists.infradead.org
W:	http://wireless.kernel.org/en/users/Drivers/wcn36xx
T:	git git://github.com/KrasnikovEugene/wcn36xx.git
S:	Supported
F:	drivers/net/wireless/ath/wcn36xx/

RADOS BLOCK DEVICE (RBD)
M:	Ilya Dryomov <idryomov@gmail.com>
M:	Sage Weil <sage@redhat.com>
M:	Alex Elder <elder@kernel.org>
L:	ceph-devel@vger.kernel.org
W:	http://ceph.com/
T:	git git://git.kernel.org/pub/scm/linux/kernel/git/sage/ceph-client.git
T:	git git://github.com/ceph/ceph-client.git
S:	Supported
F:	Documentation/ABI/testing/sysfs-bus-rbd
F:	drivers/block/rbd.c
F:	drivers/block/rbd_types.h

RADEON FRAMEBUFFER DISPLAY DRIVER
M:	Benjamin Herrenschmidt <benh@kernel.crashing.org>
L:	linux-fbdev@vger.kernel.org
S:	Maintained
F:	drivers/video/fbdev/aty/radeon*
F:	include/uapi/linux/radeonfb.h

RADIOSHARK RADIO DRIVER
M:	Hans de Goede <hdegoede@redhat.com>
L:	linux-media@vger.kernel.org
T:	git git://linuxtv.org/media_tree.git
S:	Maintained
F:	drivers/media/radio/radio-shark.c

RADIOSHARK2 RADIO DRIVER
M:	Hans de Goede <hdegoede@redhat.com>
L:	linux-media@vger.kernel.org
T:	git git://linuxtv.org/media_tree.git
S:	Maintained
F:	drivers/media/radio/radio-shark2.c
F:	drivers/media/radio/radio-tea5777.c

RAGE128 FRAMEBUFFER DISPLAY DRIVER
M:	Paul Mackerras <paulus@samba.org>
L:	linux-fbdev@vger.kernel.org
S:	Maintained
F:	drivers/video/fbdev/aty/aty128fb.c

RALINK MIPS ARCHITECTURE
M:	John Crispin <blogic@openwrt.org>
L:	linux-mips@linux-mips.org
S:	Maintained
F:	arch/mips/ralink

RALINK RT2X00 WIRELESS LAN DRIVER
P:	rt2x00 project
M:	Stanislaw Gruszka <sgruszka@redhat.com>
M:	Helmut Schaa <helmut.schaa@googlemail.com>
L:	linux-wireless@vger.kernel.org
S:	Maintained
F:	drivers/net/wireless/ralink/rt2x00/

RAMDISK RAM BLOCK DEVICE DRIVER
M:	Jens Axboe <axboe@kernel.dk>
S:	Maintained
F:	Documentation/blockdev/ramdisk.txt
F:	drivers/block/brd.c

RANDOM NUMBER DRIVER
M:	"Theodore Ts'o" <tytso@mit.edu>
S:	Maintained
F:	drivers/char/random.c

RAPIDIO SUBSYSTEM
M:	Matt Porter <mporter@kernel.crashing.org>
M:	Alexandre Bounine <alexandre.bounine@idt.com>
S:	Maintained
F:	drivers/rapidio/

RAYLINK/WEBGEAR 802.11 WIRELESS LAN DRIVER
L:	linux-wireless@vger.kernel.org
S:	Orphan
F:	drivers/net/wireless/ray*

RCUTORTURE MODULE
M:	Josh Triplett <josh@joshtriplett.org>
M:	"Paul E. McKenney" <paulmck@linux.vnet.ibm.com>
L:	linux-kernel@vger.kernel.org
S:	Supported
T:	git git://git.kernel.org/pub/scm/linux/kernel/git/paulmck/linux-rcu.git
F:	Documentation/RCU/torture.txt
F:	kernel/rcu/rcutorture.c

RCUTORTURE TEST FRAMEWORK
M:	"Paul E. McKenney" <paulmck@linux.vnet.ibm.com>
M:	Josh Triplett <josh@joshtriplett.org>
R:	Steven Rostedt <rostedt@goodmis.org>
R:	Mathieu Desnoyers <mathieu.desnoyers@efficios.com>
R:	Lai Jiangshan <jiangshanlai@gmail.com>
L:	linux-kernel@vger.kernel.org
S:	Supported
T:	git git://git.kernel.org/pub/scm/linux/kernel/git/paulmck/linux-rcu.git
F:	tools/testing/selftests/rcutorture

RDC R-321X SoC
M:	Florian Fainelli <florian@openwrt.org>
S:	Maintained

RDC R6040 FAST ETHERNET DRIVER
M:	Florian Fainelli <florian@openwrt.org>
L:	netdev@vger.kernel.org
S:	Maintained
F:	drivers/net/ethernet/rdc/r6040.c

RDS - RELIABLE DATAGRAM SOCKETS
M:	Santosh Shilimkar <santosh.shilimkar@oracle.com>
L:	netdev@vger.kernel.org
L:	linux-rdma@vger.kernel.org
L:	rds-devel@oss.oracle.com (moderated for non-subscribers)
W:	https://oss.oracle.com/projects/rds/
S:	Supported
F:	net/rds/
F:	Documentation/networking/rds.txt

READ-COPY UPDATE (RCU)
M:	"Paul E. McKenney" <paulmck@linux.vnet.ibm.com>
M:	Josh Triplett <josh@joshtriplett.org>
R:	Steven Rostedt <rostedt@goodmis.org>
R:	Mathieu Desnoyers <mathieu.desnoyers@efficios.com>
R:	Lai Jiangshan <jiangshanlai@gmail.com>
L:	linux-kernel@vger.kernel.org
W:	http://www.rdrop.com/users/paulmck/RCU/
S:	Supported
T:	git git://git.kernel.org/pub/scm/linux/kernel/git/paulmck/linux-rcu.git
F:	Documentation/RCU/
X:	Documentation/RCU/torture.txt
F:	include/linux/rcu*
X:	include/linux/srcu.h
F:	kernel/rcu/
X:	kernel/torture.c

REAL TIME CLOCK (RTC) SUBSYSTEM
M:	Alessandro Zummo <a.zummo@towertech.it>
M:	Alexandre Belloni <alexandre.belloni@free-electrons.com>
L:	rtc-linux@googlegroups.com
Q:	http://patchwork.ozlabs.org/project/rtc-linux/list/
T:	git git://git.kernel.org/pub/scm/linux/kernel/git/abelloni/linux.git
S:	Maintained
F:	Documentation/rtc.txt
F:	drivers/rtc/
F:	include/linux/rtc.h
F:	include/uapi/linux/rtc.h

REALTEK AUDIO CODECS
M:	Bard Liao <bardliao@realtek.com>
M:	Oder Chiou <oder_chiou@realtek.com>
S:	Maintained
F:	sound/soc/codecs/rt*
F:	include/sound/rt*.h

REISERFS FILE SYSTEM
L:	reiserfs-devel@vger.kernel.org
S:	Supported
F:	fs/reiserfs/

REGISTER MAP ABSTRACTION
M:	Mark Brown <broonie@kernel.org>
L:	linux-kernel@vger.kernel.org
T:	git git://git.kernel.org/pub/scm/linux/kernel/git/broonie/regmap.git
S:	Supported
F:	drivers/base/regmap/
F:	include/linux/regmap.h

REMOTE PROCESSOR (REMOTEPROC) SUBSYSTEM
M:	Ohad Ben-Cohen <ohad@wizery.com>
T:	git git://git.kernel.org/pub/scm/linux/kernel/git/ohad/remoteproc.git
S:	Maintained
F:	drivers/remoteproc/
F:	Documentation/remoteproc.txt
F:	include/linux/remoteproc.h

REMOTE PROCESSOR MESSAGING (RPMSG) SUBSYSTEM
M:	Ohad Ben-Cohen <ohad@wizery.com>
T:	git git://git.kernel.org/pub/scm/linux/kernel/git/ohad/rpmsg.git
S:	Maintained
F:	drivers/rpmsg/
F:	Documentation/rpmsg.txt
F:	include/linux/rpmsg.h

RENESAS ETHERNET DRIVERS
R:	Sergei Shtylyov <sergei.shtylyov@cogentembedded.com>
L:	netdev@vger.kernel.org
L:	linux-renesas-soc@vger.kernel.org
F:	drivers/net/ethernet/renesas/
F:	include/linux/sh_eth.h

RENESAS USB2 PHY DRIVER
M:	Yoshihiro Shimoda <yoshihiro.shimoda.uh@renesas.com>
L:	linux-renesas-soc@vger.kernel.org
S:	Maintained
F:	drivers/phy/phy-rcar-gen3-usb2.c

RESET CONTROLLER FRAMEWORK
M:	Philipp Zabel <p.zabel@pengutronix.de>
T:	git git://git.pengutronix.de/git/pza/linux
S:	Maintained
F:	drivers/reset/
F:	Documentation/devicetree/bindings/reset/
F:	include/dt-bindings/reset/
F:	include/linux/reset.h
F:	include/linux/reset-controller.h

RFKILL
M:	Johannes Berg <johannes@sipsolutions.net>
L:	linux-wireless@vger.kernel.org
W:	http://wireless.kernel.org/
T:	git git://git.kernel.org/pub/scm/linux/kernel/git/jberg/mac80211.git
T:	git git://git.kernel.org/pub/scm/linux/kernel/git/jberg/mac80211-next.git
S:	Maintained
F:	Documentation/rfkill.txt
F:	net/rfkill/

RHASHTABLE
M:	Thomas Graf <tgraf@suug.ch>
L:	netdev@vger.kernel.org
S:	Maintained
F:	lib/rhashtable.c
F:	include/linux/rhashtable.h

RICOH SMARTMEDIA/XD DRIVER
M:	Maxim Levitsky <maximlevitsky@gmail.com>
S:	Maintained
F:	drivers/mtd/nand/r852.c
F:	drivers/mtd/nand/r852.h

RICOH R5C592 MEMORYSTICK DRIVER
M:	Maxim Levitsky <maximlevitsky@gmail.com>
S:	Maintained
F:	drivers/memstick/host/r592.*

ROCCAT DRIVERS
M:	Stefan Achatz <erazor_de@users.sourceforge.net>
W:	http://sourceforge.net/projects/roccat/
S:	Maintained
F:	drivers/hid/hid-roccat*
F:	include/linux/hid-roccat*
F:	Documentation/ABI/*/sysfs-driver-hid-roccat*

ROCKER DRIVER
M:	Jiri Pirko <jiri@resnulli.us>
M:	Scott Feldman <sfeldma@gmail.com>
L:	netdev@vger.kernel.org
S:	Supported
F:	drivers/net/ethernet/rocker/

ROCKETPORT DRIVER
P:	Comtrol Corp.
W:	http://www.comtrol.com
S:	Maintained
F:	Documentation/serial/rocket.txt
F:	drivers/tty/rocket*

ROCKETPORT EXPRESS/INFINITY DRIVER
M:	Kevin Cernekee <cernekee@gmail.com>
L:	linux-serial@vger.kernel.org
S:	Odd Fixes
F:	drivers/tty/serial/rp2.*

ROSE NETWORK LAYER
M:	Ralf Baechle <ralf@linux-mips.org>
L:	linux-hams@vger.kernel.org
W:	http://www.linux-ax25.org/
S:	Maintained
F:	include/net/rose.h
F:	include/uapi/linux/rose.h
F:	net/rose/

RTL2830 MEDIA DRIVER
M:	Antti Palosaari <crope@iki.fi>
L:	linux-media@vger.kernel.org
W:	https://linuxtv.org
W:	http://palosaari.fi/linux/
Q:	http://patchwork.linuxtv.org/project/linux-media/list/
T:	git git://linuxtv.org/anttip/media_tree.git
S:	Maintained
F:	drivers/media/dvb-frontends/rtl2830*

RTL2832 MEDIA DRIVER
M:	Antti Palosaari <crope@iki.fi>
L:	linux-media@vger.kernel.org
W:	https://linuxtv.org
W:	http://palosaari.fi/linux/
Q:	http://patchwork.linuxtv.org/project/linux-media/list/
T:	git git://linuxtv.org/anttip/media_tree.git
S:	Maintained
F:	drivers/media/dvb-frontends/rtl2832*

RTL2832_SDR MEDIA DRIVER
M:	Antti Palosaari <crope@iki.fi>
L:	linux-media@vger.kernel.org
W:	https://linuxtv.org
W:	http://palosaari.fi/linux/
Q:	http://patchwork.linuxtv.org/project/linux-media/list/
T:	git git://linuxtv.org/anttip/media_tree.git
S:	Maintained
F:	drivers/media/dvb-frontends/rtl2832_sdr*

RTL8180 WIRELESS DRIVER
L:	linux-wireless@vger.kernel.org
W:	http://wireless.kernel.org/
T:	git git://git.kernel.org/pub/scm/linux/kernel/git/linville/wireless-testing.git
S:	Orphan
F:	drivers/net/wireless/realtek/rtl818x/rtl8180/

RTL8187 WIRELESS DRIVER
M:	Herton Ronaldo Krzesinski <herton@canonical.com>
M:	Hin-Tak Leung <htl10@users.sourceforge.net>
M:	Larry Finger <Larry.Finger@lwfinger.net>
L:	linux-wireless@vger.kernel.org
W:	http://wireless.kernel.org/
T:	git git://git.kernel.org/pub/scm/linux/kernel/git/linville/wireless-testing.git
S:	Maintained
F:	drivers/net/wireless/realtek/rtl818x/rtl8187/

RTL8192CE WIRELESS DRIVER
M:	Larry Finger <Larry.Finger@lwfinger.net>
M:	Chaoming Li <chaoming_li@realsil.com.cn>
L:	linux-wireless@vger.kernel.org
W:	http://wireless.kernel.org/
T:	git git://git.kernel.org/pub/scm/linux/kernel/git/linville/wireless-testing.git
S:	Maintained
F:	drivers/net/wireless/realtek/rtlwifi/
F:	drivers/net/wireless/realtek/rtlwifi/rtl8192ce/

RTL8XXXU WIRELESS DRIVER (rtl8xxxu)
M:	Jes Sorensen <Jes.Sorensen@redhat.com>
L:	linux-wireless@vger.kernel.org
T:	git git://git.kernel.org/pub/scm/linux/kernel/git/jes/linux.git rtl8723au-mac80211
S:	Maintained
F:	drivers/net/wireless/realtek/rtl8xxxu/

S3 SAVAGE FRAMEBUFFER DRIVER
M:	Antonino Daplas <adaplas@gmail.com>
L:	linux-fbdev@vger.kernel.org
S:	Maintained
F:	drivers/video/fbdev/savage/

S390
M:	Martin Schwidefsky <schwidefsky@de.ibm.com>
M:	Heiko Carstens <heiko.carstens@de.ibm.com>
L:	linux-s390@vger.kernel.org
W:	http://www.ibm.com/developerworks/linux/linux390/
T:	git git://git.kernel.org/pub/scm/linux/kernel/git/s390/linux.git
S:	Supported
F:	arch/s390/
F:	drivers/s390/
F:	Documentation/s390/
F:	Documentation/DocBook/s390*

S390 COMMON I/O LAYER
M:	Sebastian Ott <sebott@linux.vnet.ibm.com>
M:	Peter Oberparleiter <oberpar@linux.vnet.ibm.com>
L:	linux-s390@vger.kernel.org
W:	http://www.ibm.com/developerworks/linux/linux390/
S:	Supported
F:	drivers/s390/cio/

S390 DASD DRIVER
M:	Stefan Weinhuber <wein@de.ibm.com>
M:	Stefan Haberland <stefan.haberland@de.ibm.com>
L:	linux-s390@vger.kernel.org
W:	http://www.ibm.com/developerworks/linux/linux390/
S:	Supported
F:	drivers/s390/block/dasd*
F:	block/partitions/ibm.c

S390 NETWORK DRIVERS
M:	Ursula Braun <ubraun@linux.vnet.ibm.com>
L:	linux-s390@vger.kernel.org
W:	http://www.ibm.com/developerworks/linux/linux390/
S:	Supported
F:	drivers/s390/net/

S390 PCI SUBSYSTEM
M:	Sebastian Ott <sebott@linux.vnet.ibm.com>
M:	Gerald Schaefer <gerald.schaefer@de.ibm.com>
L:	linux-s390@vger.kernel.org
W:	http://www.ibm.com/developerworks/linux/linux390/
S:	Supported
F:	arch/s390/pci/
F:	drivers/pci/hotplug/s390_pci_hpc.c

S390 ZCRYPT DRIVER
M:	Ingo Tuchscherer <ingo.tuchscherer@de.ibm.com>
L:	linux-s390@vger.kernel.org
W:	http://www.ibm.com/developerworks/linux/linux390/
S:	Supported
F:	drivers/s390/crypto/

S390 ZFCP DRIVER
M:	Steffen Maier <maier@linux.vnet.ibm.com>
L:	linux-s390@vger.kernel.org
W:	http://www.ibm.com/developerworks/linux/linux390/
S:	Supported
F:	drivers/s390/scsi/zfcp_*

S390 IUCV NETWORK LAYER
M:	Ursula Braun <ubraun@linux.vnet.ibm.com>
L:	linux-s390@vger.kernel.org
W:	http://www.ibm.com/developerworks/linux/linux390/
S:	Supported
F:	drivers/s390/net/*iucv*
F:	include/net/iucv/
F:	net/iucv/

S390 IOMMU (PCI)
M:	Gerald Schaefer <gerald.schaefer@de.ibm.com>
L:	linux-s390@vger.kernel.org
W:	http://www.ibm.com/developerworks/linux/linux390/
S:	Supported
F:	drivers/iommu/s390-iommu.c

S3C24XX SD/MMC Driver
M:	Ben Dooks <ben-linux@fluff.org>
L:	linux-arm-kernel@lists.infradead.org (moderated for non-subscribers)
S:	Supported
F:	drivers/mmc/host/s3cmci.*

SAA6588 RDS RECEIVER DRIVER
M:	Hans Verkuil <hverkuil@xs4all.nl>
L:	linux-media@vger.kernel.org
T:	git git://linuxtv.org/media_tree.git
W:	https://linuxtv.org
S:	Odd Fixes
F:	drivers/media/i2c/saa6588*

SAA7134 VIDEO4LINUX DRIVER
M:	Mauro Carvalho Chehab <mchehab@osg.samsung.com>
L:	linux-media@vger.kernel.org
W:	https://linuxtv.org
T:	git git://linuxtv.org/media_tree.git
S:	Odd fixes
F:	Documentation/video4linux/*.saa7134
F:	drivers/media/pci/saa7134/

SAA7146 VIDEO4LINUX-2 DRIVER
M:	Hans Verkuil <hverkuil@xs4all.nl>
L:	linux-media@vger.kernel.org
T:	git git://linuxtv.org/media_tree.git
S:	Maintained
F:	drivers/media/common/saa7146/
F:	drivers/media/pci/saa7146/
F:	include/media/saa7146*

SAMSUNG LAPTOP DRIVER
M:	Corentin Chary <corentin.chary@gmail.com>
L:	platform-driver-x86@vger.kernel.org
S:	Maintained
F:	drivers/platform/x86/samsung-laptop.c

SAMSUNG AUDIO (ASoC) DRIVERS
M:	Sangbeom Kim <sbkim73@samsung.com>
L:	alsa-devel@alsa-project.org (moderated for non-subscribers)
S:	Supported
F:	sound/soc/samsung/

SAMSUNG FRAMEBUFFER DRIVER
M:	Jingoo Han <jingoohan1@gmail.com>
L:	linux-fbdev@vger.kernel.org
S:	Maintained
F:	drivers/video/fbdev/s3c-fb.c

SAMSUNG MULTIFUNCTION PMIC DEVICE DRIVERS
M:	Sangbeom Kim <sbkim73@samsung.com>
M:	Krzysztof Kozlowski <k.kozlowski@samsung.com>
L:	linux-kernel@vger.kernel.org
L:	linux-samsung-soc@vger.kernel.org
S:	Supported
F:	drivers/mfd/sec*.c
F:	drivers/regulator/s2m*.c
F:	drivers/regulator/s5m*.c
F:	drivers/clk/clk-s2mps11.c
F:	drivers/rtc/rtc-s5m.c
F:	include/linux/mfd/samsung/
F:	Documentation/devicetree/bindings/mfd/samsung,sec-core.txt
F:	Documentation/devicetree/bindings/regulator/samsung,s2m*.txt
F:	Documentation/devicetree/bindings/regulator/samsung,s5m*.txt
F:	Documentation/devicetree/bindings/clock/samsung,s2mps11.txt

SAMSUNG S5P/EXYNOS4 SOC SERIES CAMERA SUBSYSTEM DRIVERS
M:	Kyungmin Park <kyungmin.park@samsung.com>
M:	Sylwester Nawrocki <s.nawrocki@samsung.com>
L:	linux-media@vger.kernel.org
Q:	https://patchwork.linuxtv.org/project/linux-media/list/
S:	Supported
F:	drivers/media/platform/exynos4-is/

SAMSUNG S3C24XX/S3C64XX SOC SERIES CAMIF DRIVER
M:	Sylwester Nawrocki <sylvester.nawrocki@gmail.com>
L:	linux-media@vger.kernel.org
L:	linux-samsung-soc@vger.kernel.org (moderated for non-subscribers)
S:	Maintained
F:	drivers/media/platform/s3c-camif/
F:	include/media/drv-intf/s3c_camif.h

SAMSUNG S5C73M3 CAMERA DRIVER
M:	Kyungmin Park <kyungmin.park@samsung.com>
M:	Andrzej Hajda <a.hajda@samsung.com>
L:	linux-media@vger.kernel.org
S:	Supported
F:	drivers/media/i2c/s5c73m3/*

SAMSUNG S5K5BAF CAMERA DRIVER
M:	Kyungmin Park <kyungmin.park@samsung.com>
M:	Andrzej Hajda <a.hajda@samsung.com>
L:	linux-media@vger.kernel.org
S:	Supported
F:	drivers/media/i2c/s5k5baf.c

SAMSUNG S3FWRN5 NFC DRIVER
M:	Robert Baldyga <r.baldyga@samsung.com>
L:	linux-nfc@lists.01.org (moderated for non-subscribers)
S:	Supported
F:	drivers/nfc/s3fwrn5

SAMSUNG SOC CLOCK DRIVERS
M:	Sylwester Nawrocki <s.nawrocki@samsung.com>
M:	Tomasz Figa <tomasz.figa@gmail.com>
S:	Supported
L:	linux-samsung-soc@vger.kernel.org (moderated for non-subscribers)
F:	drivers/clk/samsung/

SAMSUNG SXGBE DRIVERS
M:	Byungho An <bh74.an@samsung.com>
M:	Girish K S <ks.giri@samsung.com>
M:	Vipul Pandya <vipul.pandya@samsung.com>
S:	Supported
L:	netdev@vger.kernel.org
F:	drivers/net/ethernet/samsung/sxgbe/

SAMSUNG THERMAL DRIVER
M:	Lukasz Majewski <l.majewski@samsung.com>
L:	linux-pm@vger.kernel.org
L:	linux-samsung-soc@vger.kernel.org
S:	Supported
T:	git https://github.com/lmajewski/linux-samsung-thermal.git
F:	drivers/thermal/samsung/

SAMSUNG USB2 PHY DRIVER
M:	Kamil Debski <k.debski@samsung.com>
L:	linux-kernel@vger.kernel.org
S:	Supported
F:	Documentation/devicetree/bindings/phy/samsung-phy.txt
F:	Documentation/phy/samsung-usb2.txt
F:	drivers/phy/phy-exynos4210-usb2.c
F:	drivers/phy/phy-exynos4x12-usb2.c
F:	drivers/phy/phy-exynos5250-usb2.c
F:	drivers/phy/phy-s5pv210-usb2.c
F:	drivers/phy/phy-samsung-usb2.c
F:	drivers/phy/phy-samsung-usb2.h

SERIAL DRIVERS
M:	Greg Kroah-Hartman <gregkh@linuxfoundation.org>
L:	linux-serial@vger.kernel.org
S:	Maintained
F:	drivers/tty/serial/

SYNOPSYS DESIGNWARE DMAC DRIVER
M:	Viresh Kumar <vireshk@kernel.org>
M:	Andy Shevchenko <andriy.shevchenko@linux.intel.com>
S:	Maintained
F:	include/linux/dma/dw.h
F:	include/linux/platform_data/dma-dw.h
F:	drivers/dma/dw/

SYNOPSYS DESIGNWARE ETHERNET QOS 4.10a driver
M: Lars Persson <lars.persson@axis.com>
L: netdev@vger.kernel.org
S: Supported
F: Documentation/devicetree/bindings/net/snps,dwc-qos-ethernet.txt
F: drivers/net/ethernet/synopsys/dwc_eth_qos.c

SYNOPSYS DESIGNWARE I2C DRIVER
M:	Andy Shevchenko <andriy.shevchenko@linux.intel.com>
M:	Jarkko Nikula <jarkko.nikula@linux.intel.com>
M:	Mika Westerberg <mika.westerberg@linux.intel.com>
L:	linux-i2c@vger.kernel.org
S:	Maintained
F:	drivers/i2c/busses/i2c-designware-*
F:	include/linux/platform_data/i2c-designware.h

SYNOPSYS DESIGNWARE MMC/SD/SDIO DRIVER
M:	Jaehoon Chung <jh80.chung@samsung.com>
L:	linux-mmc@vger.kernel.org
S:	Maintained
F:	include/linux/mmc/dw_mmc.h
F:	drivers/mmc/host/dw_mmc*

SYSTEM TRACE MODULE CLASS
M:	Alexander Shishkin <alexander.shishkin@linux.intel.com>
S:	Maintained
F:	Documentation/trace/stm.txt
F:	drivers/hwtracing/stm/
F:	include/linux/stm.h
F:	include/uapi/linux/stm.h

THUNDERBOLT DRIVER
M:	Andreas Noever <andreas.noever@gmail.com>
S:	Maintained
F:	drivers/thunderbolt/

TI BQ27XXX POWER SUPPLY DRIVER
R:	Andrew F. Davis <afd@ti.com>
F:	include/linux/power/bq27xxx_battery.h
F:	drivers/power/bq27xxx_battery.c
F:	drivers/power/bq27xxx_battery_i2c.c

TIMEKEEPING, CLOCKSOURCE CORE, NTP, ALARMTIMER
M:	John Stultz <john.stultz@linaro.org>
M:	Thomas Gleixner <tglx@linutronix.de>
L:	linux-kernel@vger.kernel.org
T:	git git://git.kernel.org/pub/scm/linux/kernel/git/tip/tip.git timers/core
S:	Supported
F:	include/linux/clocksource.h
F:	include/linux/time.h
F:	include/linux/timex.h
F:	include/uapi/linux/time.h
F:	include/uapi/linux/timex.h
F:	kernel/time/clocksource.c
F:	kernel/time/time*.c
F:	kernel/time/alarmtimer.c
F:	kernel/time/ntp.c
F:	tools/testing/selftests/timers/

SC1200 WDT DRIVER
M:	Zwane Mwaikambo <zwanem@gmail.com>
S:	Maintained
F:	drivers/watchdog/sc1200wdt.c

SCHEDULER
M:	Ingo Molnar <mingo@redhat.com>
M:	Peter Zijlstra <peterz@infradead.org>
L:	linux-kernel@vger.kernel.org
T:	git git://git.kernel.org/pub/scm/linux/kernel/git/tip/tip.git sched/core
S:	Maintained
F:	kernel/sched/
F:	include/linux/sched.h
F:	include/uapi/linux/sched.h
F:	include/linux/wait.h

SCORE ARCHITECTURE
M:	Chen Liqin <liqin.linux@gmail.com>
M:	Lennox Wu <lennox.wu@gmail.com>
W:	http://www.sunplus.com
S:	Supported
F:	arch/score/

SYSTEM CONTROL & POWER INTERFACE (SCPI) Message Protocol drivers
M:	Sudeep Holla <sudeep.holla@arm.com>
L:	linux-arm-kernel@lists.infradead.org
S:	Maintained
F:	Documentation/devicetree/bindings/arm/arm,scpi.txt
F:	drivers/clk/clk-scpi.c
F:	drivers/cpufreq/scpi-cpufreq.c
F:	drivers/firmware/arm_scpi.c
F:	include/linux/scpi_protocol.h

SCSI CDROM DRIVER
M:	Jens Axboe <axboe@kernel.dk>
L:	linux-scsi@vger.kernel.org
W:	http://www.kernel.dk
S:	Maintained
F:	drivers/scsi/sr*

SCSI RDMA PROTOCOL (SRP) INITIATOR
M:	Bart Van Assche <bart.vanassche@sandisk.com>
L:	linux-rdma@vger.kernel.org
S:	Supported
W:	http://www.openfabrics.org
Q:	http://patchwork.kernel.org/project/linux-rdma/list/
T:	git git://git.kernel.org/pub/scm/linux/kernel/git/dad/srp-initiator.git
F:	drivers/infiniband/ulp/srp/
F:	include/scsi/srp.h

SCSI SG DRIVER
M:	Doug Gilbert <dgilbert@interlog.com>
L:	linux-scsi@vger.kernel.org
W:	http://sg.danny.cz/sg
S:	Maintained
F:	Documentation/scsi/scsi-generic.txt
F:	drivers/scsi/sg.c
F:	include/scsi/sg.h

SCSI SUBSYSTEM
M:	"James E.J. Bottomley" <JBottomley@odin.com>
T:	git git://git.kernel.org/pub/scm/linux/kernel/git/jejb/scsi.git
M:	"Martin K. Petersen" <martin.petersen@oracle.com>
T:	git git://git.kernel.org/pub/scm/linux/kernel/git/mkp/scsi.git
L:	linux-scsi@vger.kernel.org
S:	Maintained
F:	drivers/scsi/
F:	include/scsi/

SCSI TAPE DRIVER
M:	Kai Mäkisara <Kai.Makisara@kolumbus.fi>
L:	linux-scsi@vger.kernel.org
S:	Maintained
F:	Documentation/scsi/st.txt
F:	drivers/scsi/st.*
F:	drivers/scsi/st_*.h

SCTP PROTOCOL
M:	Vlad Yasevich <vyasevich@gmail.com>
M:	Neil Horman <nhorman@tuxdriver.com>
L:	linux-sctp@vger.kernel.org
W:	http://lksctp.sourceforge.net
S:	Maintained
F:	Documentation/networking/sctp.txt
F:	include/linux/sctp.h
F:	include/uapi/linux/sctp.h
F:	include/net/sctp/
F:	net/sctp/

SCx200 CPU SUPPORT
M:	Jim Cromie <jim.cromie@gmail.com>
S:	Odd Fixes
F:	Documentation/i2c/busses/scx200_acb
F:	arch/x86/platform/scx200/
F:	drivers/watchdog/scx200_wdt.c
F:	drivers/i2c/busses/scx200*
F:	drivers/mtd/maps/scx200_docflash.c
F:	include/linux/scx200.h

SCx200 GPIO DRIVER
M:	Jim Cromie <jim.cromie@gmail.com>
S:	Maintained
F:	drivers/char/scx200_gpio.c
F:	include/linux/scx200_gpio.h

SCx200 HRT CLOCKSOURCE DRIVER
M:	Jim Cromie <jim.cromie@gmail.com>
S:	Maintained
F:	drivers/clocksource/scx200_hrt.c

SDRICOH_CS MMC/SD HOST CONTROLLER INTERFACE DRIVER
M:	Sascha Sommer <saschasommer@freenet.de>
L:	sdricohcs-devel@lists.sourceforge.net (subscribers-only)
S:	Maintained
F:	drivers/mmc/host/sdricoh_cs.c

SECURE DIGITAL HOST CONTROLLER INTERFACE (SDHCI) DRIVER
L:	linux-mmc@vger.kernel.org
S:	Orphan
F:	drivers/mmc/host/sdhci.*
F:	drivers/mmc/host/sdhci-pltfm.[ch]

SECURE COMPUTING
M:	Kees Cook <keescook@chromium.org>
R:	Andy Lutomirski <luto@amacapital.net>
R:	Will Drewry <wad@chromium.org>
T:	git git://git.kernel.org/pub/scm/linux/kernel/git/kees/linux.git seccomp
S:	Supported
F:	kernel/seccomp.c
F:	include/uapi/linux/seccomp.h
F:	include/linux/seccomp.h
F:	tools/testing/selftests/seccomp/*
K:	\bsecure_computing
K:	\bTIF_SECCOMP\b

SECURE DIGITAL HOST CONTROLLER INTERFACE (SDHCI) SAMSUNG DRIVER
M:	Ben Dooks <ben-linux@fluff.org>
M:	Jaehoon Chung <jh80.chung@samsung.com>
L:	linux-mmc@vger.kernel.org
S:	Maintained
F:	drivers/mmc/host/sdhci-s3c*

SECURE DIGITAL HOST CONTROLLER INTERFACE (SDHCI) ST SPEAR DRIVER
M:	Viresh Kumar <vireshk@kernel.org>
L:	spear-devel@list.st.com
L:	linux-mmc@vger.kernel.org
S:	Maintained
F:	drivers/mmc/host/sdhci-spear.c

SECURITY SUBSYSTEM
M:	James Morris <james.l.morris@oracle.com>
M:	"Serge E. Hallyn" <serge@hallyn.com>
L:	linux-security-module@vger.kernel.org (suggested Cc:)
T:	git git://git.kernel.org/pub/scm/linux/kernel/git/jmorris/linux-security.git
W:	http://kernsec.org/
S:	Supported
F:	security/

SECURITY CONTACT
M:	Security Officers <security@kernel.org>
S:	Supported

SELINUX SECURITY MODULE
M:	Paul Moore <paul@paul-moore.com>
M:	Stephen Smalley <sds@tycho.nsa.gov>
M:	Eric Paris <eparis@parisplace.org>
L:	selinux@tycho.nsa.gov (moderated for non-subscribers)
W:	http://selinuxproject.org
T:	git git://git.infradead.org/users/pcmoore/selinux
S:	Supported
F:	include/linux/selinux*
F:	security/selinux/
F:	scripts/selinux/

APPARMOR SECURITY MODULE
M:	John Johansen <john.johansen@canonical.com>
L:	apparmor@lists.ubuntu.com (subscribers-only, general discussion)
W:	apparmor.wiki.kernel.org
T:	git git://git.kernel.org/pub/scm/linux/kernel/git/jj/apparmor-dev.git
S:	Supported
F:	security/apparmor/

YAMA SECURITY MODULE
M:	Kees Cook <keescook@chromium.org>
T:	git git://git.kernel.org/pub/scm/linux/kernel/git/kees/linux.git yama/tip
S:	Supported
F:	security/yama/

SENSABLE PHANTOM
M:	Jiri Slaby <jirislaby@gmail.com>
S:	Maintained
F:	drivers/misc/phantom.c
F:	include/uapi/linux/phantom.h

SERVER ENGINES 10Gbps iSCSI - BladeEngine 2 DRIVER
M:	Jayamohan Kallickal <jayamohan.kallickal@avagotech.com>
M:	Ketan Mukadam <ketan.mukadam@avagotech.com>
M:	John Soni Jose <sony.john@avagotech.com>
L:	linux-scsi@vger.kernel.org
W:	http://www.avagotech.com
S:	Supported
F:	drivers/scsi/be2iscsi/

Emulex 10Gbps NIC BE2, BE3-R, Lancer, Skyhawk-R DRIVER
M:	Sathya Perla <sathya.perla@broadcom.com>
M:	Ajit Khaparde <ajit.khaparde@broadcom.com>
M:	Padmanabh Ratnakar <padmanabh.ratnakar@broadcom.com>
M:	Sriharsha Basavapatna <sriharsha.basavapatna@broadcom.com>
M:	Somnath Kotur <somnath.kotur@broadcom.com>
L:	netdev@vger.kernel.org
W:	http://www.emulex.com
S:	Supported
F:	drivers/net/ethernet/emulex/benet/

EMULEX ONECONNECT ROCE DRIVER
M:	Selvin Xavier <selvin.xavier@avagotech.com>
M:	Devesh Sharma <devesh.sharma@avagotech.com>
M:	Mitesh Ahuja <mitesh.ahuja@avagotech.com>
L:	linux-rdma@vger.kernel.org
W:	http://www.emulex.com
S:	Supported
F:	drivers/infiniband/hw/ocrdma/

SFC NETWORK DRIVER
M:	Solarflare linux maintainers <linux-net-drivers@solarflare.com>
M:	Shradha Shah <sshah@solarflare.com>
L:	netdev@vger.kernel.org
S:	Supported
F:	drivers/net/ethernet/sfc/

SGI GRU DRIVER
M:	Dimitri Sivanich <sivanich@sgi.com>
S:	Maintained
F:	drivers/misc/sgi-gru/

SGI SN-IA64 (Altix) SERIAL CONSOLE DRIVER
M:	Pat Gefre <pfg@sgi.com>
L:	linux-ia64@vger.kernel.org
S:	Supported
F:	Documentation/ia64/serial.txt
F:	drivers/tty/serial/ioc?_serial.c
F:	include/linux/ioc?.h

SGI XP/XPC/XPNET DRIVER
M:	Cliff Whickman <cpw@sgi.com>
M:	Robin Holt <robinmholt@gmail.com>
S:	Maintained
F:	drivers/misc/sgi-xp/

SI2157 MEDIA DRIVER
M:	Antti Palosaari <crope@iki.fi>
L:	linux-media@vger.kernel.org
W:	https://linuxtv.org
W:	http://palosaari.fi/linux/
Q:	http://patchwork.linuxtv.org/project/linux-media/list/
T:	git git://linuxtv.org/anttip/media_tree.git
S:	Maintained
F:	drivers/media/tuners/si2157*

SI2168 MEDIA DRIVER
M:	Antti Palosaari <crope@iki.fi>
L:	linux-media@vger.kernel.org
W:	https://linuxtv.org
W:	http://palosaari.fi/linux/
Q:	http://patchwork.linuxtv.org/project/linux-media/list/
T:	git git://linuxtv.org/anttip/media_tree.git
S:	Maintained
F:	drivers/media/dvb-frontends/si2168*

SI470X FM RADIO RECEIVER I2C DRIVER
M:	Hans Verkuil <hverkuil@xs4all.nl>
L:	linux-media@vger.kernel.org
T:	git git://linuxtv.org/media_tree.git
W:	https://linuxtv.org
S:	Odd Fixes
F:	drivers/media/radio/si470x/radio-si470x-i2c.c

SI470X FM RADIO RECEIVER USB DRIVER
M:	Hans Verkuil <hverkuil@xs4all.nl>
L:	linux-media@vger.kernel.org
T:	git git://linuxtv.org/media_tree.git
W:	https://linuxtv.org
S:	Maintained
F:	drivers/media/radio/si470x/radio-si470x-common.c
F:	drivers/media/radio/si470x/radio-si470x.h
F:	drivers/media/radio/si470x/radio-si470x-usb.c

SI4713 FM RADIO TRANSMITTER I2C DRIVER
M:	Eduardo Valentin <edubezval@gmail.com>
L:	linux-media@vger.kernel.org
T:	git git://linuxtv.org/media_tree.git
W:	https://linuxtv.org
S:	Odd Fixes
F:	drivers/media/radio/si4713/si4713.?

SI4713 FM RADIO TRANSMITTER PLATFORM DRIVER
M:	Eduardo Valentin <edubezval@gmail.com>
L:	linux-media@vger.kernel.org
T:	git git://linuxtv.org/media_tree.git
W:	https://linuxtv.org
S:	Odd Fixes
F:	drivers/media/radio/si4713/radio-platform-si4713.c

SI4713 FM RADIO TRANSMITTER USB DRIVER
M:	Hans Verkuil <hverkuil@xs4all.nl>
L:	linux-media@vger.kernel.org
T:	git git://linuxtv.org/media_tree.git
W:	https://linuxtv.org
S:	Maintained
F:	drivers/media/radio/si4713/radio-usb-si4713.c

SIANO DVB DRIVER
M:	Mauro Carvalho Chehab <mchehab@osg.samsung.com>
L:	linux-media@vger.kernel.org
W:	https://linuxtv.org
T:	git git://linuxtv.org/media_tree.git
S:	Odd fixes
F:	drivers/media/common/siano/
F:	drivers/media/usb/siano/
F:	drivers/media/usb/siano/
F:	drivers/media/mmc/siano/

SIMPLEFB FB DRIVER
M:	Hans de Goede <hdegoede@redhat.com>
L:	linux-fbdev@vger.kernel.org
S:	Maintained
F:	Documentation/devicetree/bindings/display/simple-framebuffer.txt
F:	drivers/video/fbdev/simplefb.c
F:	include/linux/platform_data/simplefb.h

SH_VEU V4L2 MEM2MEM DRIVER
L:	linux-media@vger.kernel.org
S:	Orphan
F:	drivers/media/platform/sh_veu.c

SH_VOU V4L2 OUTPUT DRIVER
L:	linux-media@vger.kernel.org
S:	Orphan
F:	drivers/media/platform/sh_vou.c
F:	include/media/drv-intf/sh_vou.h

SIMPLE FIRMWARE INTERFACE (SFI)
M:	Len Brown <lenb@kernel.org>
L:	sfi-devel@simplefirmware.org
W:	http://simplefirmware.org/
T:	git git://git.kernel.org/pub/scm/linux/kernel/git/lenb/linux-sfi-2.6.git
S:	Supported
F:	arch/x86/platform/sfi/
F:	drivers/sfi/
F:	include/linux/sfi*.h

SIMTEC EB110ATX (Chalice CATS)
P:	Ben Dooks
P:	Vincent Sanders <vince@simtec.co.uk>
M:	Simtec Linux Team <linux@simtec.co.uk>
W:	http://www.simtec.co.uk/products/EB110ATX/
S:	Supported

SIMTEC EB2410ITX (BAST)
P:	Ben Dooks
P:	Vincent Sanders <vince@simtec.co.uk>
M:	Simtec Linux Team <linux@simtec.co.uk>
W:	http://www.simtec.co.uk/products/EB2410ITX/
S:	Supported
F:	arch/arm/mach-s3c24xx/mach-bast.c
F:	arch/arm/mach-s3c24xx/bast-ide.c
F:	arch/arm/mach-s3c24xx/bast-irq.c

TI DAVINCI MACHINE SUPPORT
M:	Sekhar Nori <nsekhar@ti.com>
M:	Kevin Hilman <khilman@deeprootsystems.com>
T:	git git://gitorious.org/linux-davinci/linux-davinci.git
Q:	http://patchwork.kernel.org/project/linux-davinci/list/
S:	Supported
F:	arch/arm/mach-davinci/
F:	drivers/i2c/busses/i2c-davinci.c

TI DAVINCI SERIES MEDIA DRIVER
M:	"Lad, Prabhakar" <prabhakar.csengg@gmail.com>
L:	linux-media@vger.kernel.org
W:	https://linuxtv.org
Q:	http://patchwork.linuxtv.org/project/linux-media/list/
T:	git git://linuxtv.org/mhadli/v4l-dvb-davinci_devices.git
S:	Maintained
F:	drivers/media/platform/davinci/
F:	include/media/davinci/

TI AM437X VPFE DRIVER
M:	"Lad, Prabhakar" <prabhakar.csengg@gmail.com>
L:	linux-media@vger.kernel.org
W:	https://linuxtv.org
Q:	http://patchwork.linuxtv.org/project/linux-media/list/
T:	git git://linuxtv.org/mhadli/v4l-dvb-davinci_devices.git
S:	Maintained
F:	drivers/media/platform/am437x/

OV2659 OMNIVISION SENSOR DRIVER
M:	"Lad, Prabhakar" <prabhakar.csengg@gmail.com>
L:	linux-media@vger.kernel.org
W:	https://linuxtv.org
Q:	http://patchwork.linuxtv.org/project/linux-media/list/
T:	git git://linuxtv.org/mhadli/v4l-dvb-davinci_devices.git
S:	Maintained
F:	drivers/media/i2c/ov2659.c
F:	include/media/i2c/ov2659.h

SILICON MOTION SM712 FRAME BUFFER DRIVER
M:	Sudip Mukherjee <sudipm.mukherjee@gmail.com>
M:	Teddy Wang <teddy.wang@siliconmotion.com>
M:	Sudip Mukherjee <sudip@vectorindia.org>
L:	linux-fbdev@vger.kernel.org
S:	Maintained
F:	drivers/video/fbdev/sm712*
F:	Documentation/fb/sm712fb.txt

SIS 190 ETHERNET DRIVER
M:	Francois Romieu <romieu@fr.zoreil.com>
L:	netdev@vger.kernel.org
S:	Maintained
F:	drivers/net/ethernet/sis/sis190.c

SIS 900/7016 FAST ETHERNET DRIVER
M:	Daniele Venzano <venza@brownhat.org>
W:	http://www.brownhat.org/sis900.html
L:	netdev@vger.kernel.org
S:	Maintained
F:	drivers/net/ethernet/sis/sis900.*

SIS FRAMEBUFFER DRIVER
M:	Thomas Winischhofer <thomas@winischhofer.net>
W:	http://www.winischhofer.net/linuxsisvga.shtml
S:	Maintained
F:	Documentation/fb/sisfb.txt
F:	drivers/video/fbdev/sis/
F:	include/video/sisfb.h

SIS USB2VGA DRIVER
M:	Thomas Winischhofer <thomas@winischhofer.net>
W:	http://www.winischhofer.at/linuxsisusbvga.shtml
S:	Maintained
F:	drivers/usb/misc/sisusbvga/

SLAB ALLOCATOR
M:	Christoph Lameter <cl@linux.com>
M:	Pekka Enberg <penberg@kernel.org>
M:	David Rientjes <rientjes@google.com>
M:	Joonsoo Kim <iamjoonsoo.kim@lge.com>
M:	Andrew Morton <akpm@linux-foundation.org>
L:	linux-mm@kvack.org
S:	Maintained
F:	include/linux/sl?b*.h
F:	mm/sl?b*

SLEEPABLE READ-COPY UPDATE (SRCU)
M:	Lai Jiangshan <jiangshanlai@gmail.com>
M:	"Paul E. McKenney" <paulmck@linux.vnet.ibm.com>
M:	Josh Triplett <josh@joshtriplett.org>
R:	Steven Rostedt <rostedt@goodmis.org>
R:	Mathieu Desnoyers <mathieu.desnoyers@efficios.com>
L:	linux-kernel@vger.kernel.org
W:	http://www.rdrop.com/users/paulmck/RCU/
S:	Supported
T:	git git://git.kernel.org/pub/scm/linux/kernel/git/paulmck/linux-rcu.git
F:	include/linux/srcu.h
F:	kernel/rcu/srcu.c

SMACK SECURITY MODULE
M:	Casey Schaufler <casey@schaufler-ca.com>
L:	linux-security-module@vger.kernel.org
W:	http://schaufler-ca.com
T:	git git://git.gitorious.org/smack-next/kernel.git
S:	Maintained
F:	Documentation/security/Smack.txt
F:	security/smack/

DRIVERS FOR ADAPTIVE VOLTAGE SCALING (AVS)
M:	Kevin Hilman <khilman@kernel.org>
M:	Nishanth Menon <nm@ti.com>
S:	Maintained
F:	drivers/power/avs/
F:	include/linux/power/smartreflex.h
L:	linux-pm@vger.kernel.org

SMC91x ETHERNET DRIVER
M:	Nicolas Pitre <nico@fluxnic.net>
S:	Odd Fixes
F:	drivers/net/ethernet/smsc/smc91x.*

SMIA AND SMIA++ IMAGE SENSOR DRIVER
M:	Sakari Ailus <sakari.ailus@iki.fi>
L:	linux-media@vger.kernel.org
S:	Maintained
F:	drivers/media/i2c/smiapp/
F:	include/media/i2c/smiapp.h
F:	drivers/media/i2c/smiapp-pll.c
F:	drivers/media/i2c/smiapp-pll.h
F:	include/uapi/linux/smiapp.h
F:	Documentation/devicetree/bindings/media/i2c/nokia,smia.txt

SMM665 HARDWARE MONITOR DRIVER
M:	Guenter Roeck <linux@roeck-us.net>
L:	lm-sensors@lm-sensors.org
S:	Maintained
F:	Documentation/hwmon/smm665
F:	drivers/hwmon/smm665.c

SMSC EMC2103 HARDWARE MONITOR DRIVER
M:	Steve Glendinning <steve.glendinning@shawell.net>
L:	lm-sensors@lm-sensors.org
S:	Maintained
F:	Documentation/hwmon/emc2103
F:	drivers/hwmon/emc2103.c

SMSC SCH5627 HARDWARE MONITOR DRIVER
M:	Hans de Goede <hdegoede@redhat.com>
L:	lm-sensors@lm-sensors.org
S:	Supported
F:	Documentation/hwmon/sch5627
F:	drivers/hwmon/sch5627.c

SMSC47B397 HARDWARE MONITOR DRIVER
M:	Jean Delvare <jdelvare@suse.com>
L:	lm-sensors@lm-sensors.org
S:	Maintained
F:	Documentation/hwmon/smsc47b397
F:	drivers/hwmon/smsc47b397.c

SMSC911x ETHERNET DRIVER
M:	Steve Glendinning <steve.glendinning@shawell.net>
L:	netdev@vger.kernel.org
S:	Maintained
F:	include/linux/smsc911x.h
F:	drivers/net/ethernet/smsc/smsc911x.*

SMSC9420 PCI ETHERNET DRIVER
M:	Steve Glendinning <steve.glendinning@shawell.net>
L:	netdev@vger.kernel.org
S:	Maintained
F:	drivers/net/ethernet/smsc/smsc9420.*

SMSC UFX6000 and UFX7000 USB to VGA DRIVER
M:	Steve Glendinning <steve.glendinning@shawell.net>
L:	linux-fbdev@vger.kernel.org
S:	Maintained
F:	drivers/video/fbdev/smscufx.c

SOC-CAMERA V4L2 SUBSYSTEM
M:	Guennadi Liakhovetski <g.liakhovetski@gmx.de>
L:	linux-media@vger.kernel.org
T:	git git://linuxtv.org/media_tree.git
S:	Maintained
F:	include/media/soc*
F:	drivers/media/i2c/soc_camera/
F:	drivers/media/platform/soc_camera/

SOEKRIS NET48XX LED SUPPORT
M:	Chris Boot <bootc@bootc.net>
S:	Maintained
F:	drivers/leds/leds-net48xx.c

SOFTLOGIC 6x10 MPEG CODEC
M:	Bluecherry Maintainers <maintainers@bluecherrydvr.com>
M:	Andrey Utkin <andrey.utkin@corp.bluecherry.net>
M:	Andrey Utkin <andrey.krieger.utkin@gmail.com>
M:	Ismael Luceno <ismael@iodev.co.uk>
L:	linux-media@vger.kernel.org
S:	Supported
F:	drivers/media/pci/solo6x10/

SOFTWARE RAID (Multiple Disks) SUPPORT
M:	Shaohua Li <shli@kernel.org>
L:	linux-raid@vger.kernel.org
T:	git git://neil.brown.name/md
S:	Supported
F:	drivers/md/
F:	include/linux/raid/
F:	include/uapi/linux/raid/

SONIC NETWORK DRIVER
M:	Thomas Bogendoerfer <tsbogend@alpha.franken.de>
L:	netdev@vger.kernel.org
S:	Maintained
F:	drivers/net/ethernet/natsemi/sonic.*

SONICS SILICON BACKPLANE DRIVER (SSB)
M:	Michael Buesch <m@bues.ch>
L:	linux-wireless@vger.kernel.org
S:	Maintained
F:	drivers/ssb/
F:	include/linux/ssb/

SONY VAIO CONTROL DEVICE DRIVER
M:	Mattia Dongili <malattia@linux.it>
L:	platform-driver-x86@vger.kernel.org
W:	http://www.linux.it/~malattia/wiki/index.php/Sony_drivers
S:	Maintained
F:	Documentation/laptops/sony-laptop.txt
F:	drivers/char/sonypi.c
F:	drivers/platform/x86/sony-laptop.c
F:	include/linux/sony-laptop.h

SONY MEMORYSTICK CARD SUPPORT
M:	Alex Dubov <oakad@yahoo.com>
W:	http://tifmxx.berlios.de/
S:	Maintained
F:	drivers/memstick/host/tifm_ms.c

SONY MEMORYSTICK STANDARD SUPPORT
M:	Maxim Levitsky <maximlevitsky@gmail.com>
S:	Maintained
F:	drivers/memstick/core/ms_block.*

SOUND
M:	Jaroslav Kysela <perex@perex.cz>
M:	Takashi Iwai <tiwai@suse.com>
L:	alsa-devel@alsa-project.org (moderated for non-subscribers)
W:	http://www.alsa-project.org/
T:	git git://git.kernel.org/pub/scm/linux/kernel/git/tiwai/sound.git
T:	git git://git.alsa-project.org/alsa-kernel.git
Q:	http://patchwork.kernel.org/project/alsa-devel/list/
S:	Maintained
F:	Documentation/sound/
F:	include/sound/
F:	include/uapi/sound/
F:	sound/

SOUND - COMPRESSED AUDIO
M:	Vinod Koul <vinod.koul@intel.com>
L:	alsa-devel@alsa-project.org (moderated for non-subscribers)
T:	git git://git.kernel.org/pub/scm/linux/kernel/git/tiwai/sound.git
S:	Supported
F:	Documentation/sound/alsa/compress_offload.txt
F:	include/sound/compress_driver.h
F:	include/uapi/sound/compress_*
F:	sound/core/compress_offload.c
F:	sound/soc/soc-compress.c

SOUND - SOC LAYER / DYNAMIC AUDIO POWER MANAGEMENT (ASoC)
M:	Liam Girdwood <lgirdwood@gmail.com>
M:	Mark Brown <broonie@kernel.org>
T:	git git://git.kernel.org/pub/scm/linux/kernel/git/broonie/sound.git
L:	alsa-devel@alsa-project.org (moderated for non-subscribers)
W:	http://alsa-project.org/main/index.php/ASoC
S:	Supported
F:	Documentation/sound/alsa/soc/
F:	sound/soc/
F:	include/sound/soc*

SOUND - DMAENGINE HELPERS
M:	Lars-Peter Clausen <lars@metafoo.de>
S:	Supported
F:	include/sound/dmaengine_pcm.h
F:	sound/core/pcm_dmaengine.c
F:	sound/soc/soc-generic-dmaengine-pcm.c

SP2 MEDIA DRIVER
M:	Olli Salonen <olli.salonen@iki.fi>
L:	linux-media@vger.kernel.org
W:	https://linuxtv.org
Q:	http://patchwork.linuxtv.org/project/linux-media/list/
S:	Maintained
F:	drivers/media/dvb-frontends/sp2*

SPARC + UltraSPARC (sparc/sparc64)
M:	"David S. Miller" <davem@davemloft.net>
L:	sparclinux@vger.kernel.org
Q:	http://patchwork.ozlabs.org/project/sparclinux/list/
T:	git git://git.kernel.org/pub/scm/linux/kernel/git/davem/sparc.git
T:	git git://git.kernel.org/pub/scm/linux/kernel/git/davem/sparc-next.git
S:	Maintained
F:	arch/sparc/
F:	drivers/sbus/

SPARC SERIAL DRIVERS
M:	"David S. Miller" <davem@davemloft.net>
L:	sparclinux@vger.kernel.org
T:	git git://git.kernel.org/pub/scm/linux/kernel/git/davem/sparc.git
T:	git git://git.kernel.org/pub/scm/linux/kernel/git/davem/sparc-next.git
S:	Maintained
F:	include/linux/sunserialcore.h
F:	drivers/tty/serial/suncore.c
F:	drivers/tty/serial/sunhv.c
F:	drivers/tty/serial/sunsab.c
F:	drivers/tty/serial/sunsab.h
F:	drivers/tty/serial/sunsu.c
F:	drivers/tty/serial/sunzilog.c
F:	drivers/tty/serial/sunzilog.h

SPARSE CHECKER
M:	"Christopher Li" <sparse@chrisli.org>
L:	linux-sparse@vger.kernel.org
W:	https://sparse.wiki.kernel.org/
T:	git git://git.kernel.org/pub/scm/devel/sparse/sparse.git
T:	git git://git.kernel.org/pub/scm/devel/sparse/chrisl/sparse.git
S:	Maintained
F:	include/linux/compiler.h

SPEAR PLATFORM SUPPORT
M:	Viresh Kumar <vireshk@kernel.org>
M:	Shiraz Hashim <shiraz.linux.kernel@gmail.com>
L:	spear-devel@list.st.com
L:	linux-arm-kernel@lists.infradead.org (moderated for non-subscribers)
W:	http://www.st.com/spear
S:	Maintained
F:	arch/arm/boot/dts/spear*
F:	arch/arm/mach-spear/

SPEAR CLOCK FRAMEWORK SUPPORT
M:	Viresh Kumar <vireshk@kernel.org>
L:	spear-devel@list.st.com
L:	linux-arm-kernel@lists.infradead.org (moderated for non-subscribers)
W:	http://www.st.com/spear
S:	Maintained
F:	drivers/clk/spear/

SPI SUBSYSTEM
M:	Mark Brown <broonie@kernel.org>
L:	linux-spi@vger.kernel.org
T:	git git://git.kernel.org/pub/scm/linux/kernel/git/broonie/spi.git
Q:	http://patchwork.kernel.org/project/spi-devel-general/list/
S:	Maintained
F:	Documentation/spi/
F:	drivers/spi/
F:	include/linux/spi/
F:	include/uapi/linux/spi/

SPIDERNET NETWORK DRIVER for CELL
M:	Ishizaki Kou <kou.ishizaki@toshiba.co.jp>
L:	netdev@vger.kernel.org
S:	Supported
F:	Documentation/networking/spider_net.txt
F:	drivers/net/ethernet/toshiba/spider_net*

SPU FILE SYSTEM
M:	Jeremy Kerr <jk@ozlabs.org>
L:	linuxppc-dev@lists.ozlabs.org
W:	http://www.ibm.com/developerworks/power/cell/
S:	Supported
F:	Documentation/filesystems/spufs.txt
F:	arch/powerpc/platforms/cell/spufs/

SQUASHFS FILE SYSTEM
M:	Phillip Lougher <phillip@squashfs.org.uk>
L:	squashfs-devel@lists.sourceforge.net (subscribers-only)
W:	http://squashfs.org.uk
T:	git git://git.kernel.org/pub/scm/linux/kernel/git/pkl/squashfs-next.git
S:	Maintained
F:	Documentation/filesystems/squashfs.txt
F:	fs/squashfs/

SRM (Alpha) environment access
M:	Jan-Benedict Glaw <jbglaw@lug-owl.de>
S:	Maintained
F:	arch/alpha/kernel/srm_env.c

STABLE BRANCH
M:	Greg Kroah-Hartman <gregkh@linuxfoundation.org>
L:	stable@vger.kernel.org
S:	Supported
F:	Documentation/stable_kernel_rules.txt

STAGING SUBSYSTEM
M:	Greg Kroah-Hartman <gregkh@linuxfoundation.org>
T:	git git://git.kernel.org/pub/scm/linux/kernel/git/gregkh/staging.git
L:	devel@driverdev.osuosl.org
S:	Supported
F:	drivers/staging/

STAGING - COMEDI
M:	Ian Abbott <abbotti@mev.co.uk>
M:	H Hartley Sweeten <hsweeten@visionengravers.com>
S:	Odd Fixes
F:	drivers/staging/comedi/

STAGING - FLARION FT1000 DRIVERS
M:	Marek Belisko <marek.belisko@gmail.com>
S:	Odd Fixes
F:	drivers/staging/ft1000/

STAGING - INDUSTRIAL IO
M:	Jonathan Cameron <jic23@kernel.org>
L:	linux-iio@vger.kernel.org
S:	Odd Fixes
F:	drivers/staging/iio/

STAGING - LIRC (LINUX INFRARED REMOTE CONTROL) DRIVERS
M:	Jarod Wilson <jarod@wilsonet.com>
W:	http://www.lirc.org/
S:	Odd Fixes
F:	drivers/staging/media/lirc/

STAGING - LUSTRE PARALLEL FILESYSTEM
M:	Oleg Drokin <oleg.drokin@intel.com>
M:	Andreas Dilger <andreas.dilger@intel.com>
L:	lustre-devel@lists.lustre.org (moderated for non-subscribers)
W:	http://wiki.lustre.org/
S:	Maintained
F:	drivers/staging/lustre

STAGING - NVIDIA COMPLIANT EMBEDDED CONTROLLER INTERFACE (nvec)
M:	Marc Dietrich <marvin24@gmx.de>
L:	ac100@lists.launchpad.net (moderated for non-subscribers)
L:	linux-tegra@vger.kernel.org
S:	Maintained
F:	drivers/staging/nvec/

STAGING - OLPC SECONDARY DISPLAY CONTROLLER (DCON)
M:	Jens Frederich <jfrederich@gmail.com>
M:	Daniel Drake <dsd@laptop.org>
M:	Jon Nettleton <jon.nettleton@gmail.com>
W:	http://wiki.laptop.org/go/DCON
S:	Maintained
F:	drivers/staging/olpc_dcon/

STAGING - PARALLEL LCD/KEYPAD PANEL DRIVER
M:	Willy Tarreau <willy@meta-x.org>
S:	Odd Fixes
F:	drivers/staging/panel/

STAGING - REALTEK RTL8712U DRIVERS
M:	Larry Finger <Larry.Finger@lwfinger.net>
M:	Florian Schilhabel <florian.c.schilhabel@googlemail.com>.
S:	Odd Fixes
F:	drivers/staging/rtl8712/

STAGING - REALTEK RTL8723U WIRELESS DRIVER
M:	Larry Finger <Larry.Finger@lwfinger.net>
M:	Jes Sorensen <Jes.Sorensen@redhat.com>
L:	linux-wireless@vger.kernel.org
S:	Maintained
F:	drivers/staging/rtl8723au/

STAGING - SILICON MOTION SM750 FRAME BUFFER DRIVER
M:	Sudip Mukherjee <sudipm.mukherjee@gmail.com>
M:	Teddy Wang <teddy.wang@siliconmotion.com>
M:	Sudip Mukherjee <sudip@vectorindia.org>
L:	linux-fbdev@vger.kernel.org
S:	Maintained
F:	drivers/staging/sm750fb/

STAGING - SLICOSS
M:	Lior Dotan <liodot@gmail.com>
M:	Christopher Harrer <charrer@alacritech.com>
S:	Odd Fixes
F:	drivers/staging/slicoss/

STAGING - SPEAKUP CONSOLE SPEECH DRIVER
M:	William Hubbs <w.d.hubbs@gmail.com>
M:	Chris Brannon <chris@the-brannons.com>
M:	Kirk Reiser <kirk@reisers.ca>
M:	Samuel Thibault <samuel.thibault@ens-lyon.org>
L:	speakup@linux-speakup.org
W:	http://www.linux-speakup.org/
S:	Odd Fixes
F:	drivers/staging/speakup/

STAGING - VIA VT665X DRIVERS
M:	Forest Bond <forest@alittletooquiet.net>
S:	Odd Fixes
F:	drivers/staging/vt665?/

STAGING - WILC1000 WIFI DRIVER
M:	Johnny Kim <johnny.kim@atmel.com>
M:	Austin Shin <austin.shin@atmel.com>
M:	Chris Park <chris.park@atmel.com>
M:	Tony Cho <tony.cho@atmel.com>
M:	Glen Lee <glen.lee@atmel.com>
M:	Leo Kim <leo.kim@atmel.com>
L:	linux-wireless@vger.kernel.org
S:	Supported
F:	drivers/staging/wilc1000/

STAGING - XGI Z7,Z9,Z11 PCI DISPLAY DRIVER
M:	Arnaud Patard <arnaud.patard@rtp-net.org>
S:	Odd Fixes
F:	drivers/staging/xgifb/

HFI1 DRIVER
M:	Mike Marciniszyn <infinipath@intel.com>
L:	linux-rdma@vger.kernel.org
S:	Supported
F:	drivers/staging/rdma/hfi1

STARFIRE/DURALAN NETWORK DRIVER
M:	Ion Badulescu <ionut@badula.org>
S:	Odd Fixes
F:	drivers/net/ethernet/adaptec/starfire*

SUN3/3X
M:	Sam Creasey <sammy@sammy.net>
W:	http://sammy.net/sun3/
S:	Maintained
F:	arch/m68k/kernel/*sun3*
F:	arch/m68k/sun3*/
F:	arch/m68k/include/asm/sun3*
F:	drivers/net/ethernet/i825xx/sun3*

SUN4I LOW RES ADC ATTACHED TABLET KEYS DRIVER
M:	Hans de Goede <hdegoede@redhat.com>
L:	linux-input@vger.kernel.org
S:	Maintained
F:	Documentation/devicetree/bindings/input/sun4i-lradc-keys.txt
F:	drivers/input/keyboard/sun4i-lradc-keys.c

SUNDANCE NETWORK DRIVER
M:	Denis Kirjanov <kda@linux-powerpc.org>
L:	netdev@vger.kernel.org
S:	Maintained
F:	drivers/net/ethernet/dlink/sundance.c

SUPERH
M:	Yoshinori Sato <ysato@users.sourceforge.jp>
M:	Rich Felker <dalias@libc.org>
L:	linux-sh@vger.kernel.org
Q:	http://patchwork.kernel.org/project/linux-sh/list/
S:	Maintained
F:	Documentation/sh/
F:	arch/sh/
F:	drivers/sh/

SUSPEND TO RAM
M:	"Rafael J. Wysocki" <rjw@rjwysocki.net>
M:	Len Brown <len.brown@intel.com>
M:	Pavel Machek <pavel@ucw.cz>
L:	linux-pm@vger.kernel.org
S:	Supported
F:	Documentation/power/
F:	arch/x86/kernel/acpi/
F:	drivers/base/power/
F:	kernel/power/
F:	include/linux/suspend.h
F:	include/linux/freezer.h
F:	include/linux/pm.h

SVGA HANDLING
M:	Martin Mares <mj@ucw.cz>
L:	linux-video@atrey.karlin.mff.cuni.cz
S:	Maintained
F:	Documentation/svga.txt
F:	arch/x86/boot/video*

SWIOTLB SUBSYSTEM
M:	Konrad Rzeszutek Wilk <konrad.wilk@oracle.com>
L:	linux-kernel@vger.kernel.org
T:	git git://git.kernel.org/pub/scm/linux/kernel/git/konrad/swiotlb.git
S:	Supported
F:	lib/swiotlb.c
F:	arch/*/kernel/pci-swiotlb.c
F:	include/linux/swiotlb.h

SWITCHDEV
M:	Jiri Pirko <jiri@resnulli.us>
L:	netdev@vger.kernel.org
S:	Supported
F:	net/switchdev/
F:	include/net/switchdev.h

SYNOPSYS ARC ARCHITECTURE
M:	Vineet Gupta <vgupta@synopsys.com>
L:	linux-snps-arc@lists.infradead.org
S:	Supported
F:	arch/arc/
F:	Documentation/devicetree/bindings/arc/*
F:	Documentation/devicetree/bindings/interrupt-controller/snps,arc*
F:	drivers/tty/serial/arc_uart.c
T:	git git://git.kernel.org/pub/scm/linux/kernel/git/vgupta/arc.git

SYNOPSYS ARC SDP platform support
M:	Alexey Brodkin <abrodkin@synopsys.com>
S:	Supported
F:	arch/arc/plat-axs10x
F:	arch/arc/boot/dts/ax*
F:	Documentation/devicetree/bindings/arc/axs10*

SYSTEM CONFIGURATION (SYSCON)
M:	Lee Jones <lee.jones@linaro.org>
M:	Arnd Bergmann <arnd@arndb.de>
T:	git git://git.kernel.org/pub/scm/linux/kernel/git/lee/mfd.git
S:	Supported
F:	drivers/mfd/syscon.c

SYSV FILESYSTEM
M:	Christoph Hellwig <hch@infradead.org>
S:	Maintained
F:	Documentation/filesystems/sysv-fs.txt
F:	fs/sysv/
F:	include/linux/sysv_fs.h

TARGET SUBSYSTEM
M:	"Nicholas A. Bellinger" <nab@linux-iscsi.org>
L:	linux-scsi@vger.kernel.org
L:	target-devel@vger.kernel.org
W:	http://www.linux-iscsi.org
W:	http://groups.google.com/group/linux-iscsi-target-dev
T:	git git://git.kernel.org/pub/scm/linux/kernel/git/nab/target-pending.git master
S:	Supported
F:	drivers/target/
F:	include/target/
F:	Documentation/target/

TASKSTATS STATISTICS INTERFACE
M:	Balbir Singh <bsingharora@gmail.com>
S:	Maintained
F:	Documentation/accounting/taskstats*
F:	include/linux/taskstats*
F:	kernel/taskstats.c

TC CLASSIFIER
M:	Jamal Hadi Salim <jhs@mojatatu.com>
L:	netdev@vger.kernel.org
S:	Maintained
F:	include/net/pkt_cls.h
F:	include/uapi/linux/pkt_cls.h
F:	net/sched/

TCP LOW PRIORITY MODULE
M:	"Wong Hoi Sing, Edison" <hswong3i@gmail.com>
M:	"Hung Hing Lun, Mike" <hlhung3i@gmail.com>
W:	http://tcp-lp-mod.sourceforge.net/
S:	Maintained
F:	net/ipv4/tcp_lp.c

TDA10071 MEDIA DRIVER
M:	Antti Palosaari <crope@iki.fi>
L:	linux-media@vger.kernel.org
W:	https://linuxtv.org
W:	http://palosaari.fi/linux/
Q:	http://patchwork.linuxtv.org/project/linux-media/list/
T:	git git://linuxtv.org/anttip/media_tree.git
S:	Maintained
F:	drivers/media/dvb-frontends/tda10071*

TDA18212 MEDIA DRIVER
M:	Antti Palosaari <crope@iki.fi>
L:	linux-media@vger.kernel.org
W:	https://linuxtv.org
W:	http://palosaari.fi/linux/
Q:	http://patchwork.linuxtv.org/project/linux-media/list/
T:	git git://linuxtv.org/anttip/media_tree.git
S:	Maintained
F:	drivers/media/tuners/tda18212*

TDA18218 MEDIA DRIVER
M:	Antti Palosaari <crope@iki.fi>
L:	linux-media@vger.kernel.org
W:	https://linuxtv.org
W:	http://palosaari.fi/linux/
Q:	http://patchwork.linuxtv.org/project/linux-media/list/
T:	git git://linuxtv.org/anttip/media_tree.git
S:	Maintained
F:	drivers/media/tuners/tda18218*

TDA18271 MEDIA DRIVER
M:	Michael Krufky <mkrufky@linuxtv.org>
L:	linux-media@vger.kernel.org
W:	https://linuxtv.org
W:	http://github.com/mkrufky
Q:	http://patchwork.linuxtv.org/project/linux-media/list/
T:	git git://linuxtv.org/mkrufky/tuners.git
S:	Maintained
F:	drivers/media/tuners/tda18271*

TDA827x MEDIA DRIVER
M:	Michael Krufky <mkrufky@linuxtv.org>
L:	linux-media@vger.kernel.org
W:	https://linuxtv.org
W:	http://github.com/mkrufky
Q:	http://patchwork.linuxtv.org/project/linux-media/list/
T:	git git://linuxtv.org/mkrufky/tuners.git
S:	Maintained
F:	drivers/media/tuners/tda8290.*

TDA8290 MEDIA DRIVER
M:	Michael Krufky <mkrufky@linuxtv.org>
L:	linux-media@vger.kernel.org
W:	https://linuxtv.org
W:	http://github.com/mkrufky
Q:	http://patchwork.linuxtv.org/project/linux-media/list/
T:	git git://linuxtv.org/mkrufky/tuners.git
S:	Maintained
F:	drivers/media/tuners/tda8290.*

TDA9840 MEDIA DRIVER
M:	Hans Verkuil <hverkuil@xs4all.nl>
L:	linux-media@vger.kernel.org
T:	git git://linuxtv.org/media_tree.git
W:	https://linuxtv.org
S:	Maintained
F:	drivers/media/i2c/tda9840*

TEA5761 TUNER DRIVER
M:	Mauro Carvalho Chehab <mchehab@osg.samsung.com>
L:	linux-media@vger.kernel.org
W:	https://linuxtv.org
T:	git git://linuxtv.org/media_tree.git
S:	Odd fixes
F:	drivers/media/tuners/tea5761.*

TEA5767 TUNER DRIVER
M:	Mauro Carvalho Chehab <mchehab@osg.samsung.com>
L:	linux-media@vger.kernel.org
W:	https://linuxtv.org
T:	git git://linuxtv.org/media_tree.git
S:	Maintained
F:	drivers/media/tuners/tea5767.*

TEA6415C MEDIA DRIVER
M:	Hans Verkuil <hverkuil@xs4all.nl>
L:	linux-media@vger.kernel.org
T:	git git://linuxtv.org/media_tree.git
W:	https://linuxtv.org
S:	Maintained
F:	drivers/media/i2c/tea6415c*

TEA6420 MEDIA DRIVER
M:	Hans Verkuil <hverkuil@xs4all.nl>
L:	linux-media@vger.kernel.org
T:	git git://linuxtv.org/media_tree.git
W:	https://linuxtv.org
S:	Maintained
F:	drivers/media/i2c/tea6420*

TEAM DRIVER
M:	Jiri Pirko <jiri@resnulli.us>
L:	netdev@vger.kernel.org
S:	Supported
F:	drivers/net/team/
F:	include/linux/if_team.h
F:	include/uapi/linux/if_team.h

TECHNOLOGIC SYSTEMS TS-5500 PLATFORM SUPPORT
M:	"Savoir-faire Linux Inc." <kernel@savoirfairelinux.com>
S:	Maintained
F:	arch/x86/platform/ts5500/

TECHNOTREND USB IR RECEIVER
M:	Sean Young <sean@mess.org>
L:	linux-media@vger.kernel.org
S:	Maintained
F:	drivers/media/rc/ttusbir.c

TEGRA ARCHITECTURE SUPPORT
M:	Stephen Warren <swarren@wwwdotorg.org>
M:	Thierry Reding <thierry.reding@gmail.com>
M:	Alexandre Courbot <gnurou@gmail.com>
L:	linux-tegra@vger.kernel.org
Q:	http://patchwork.ozlabs.org/project/linux-tegra/list/
T:	git git://git.kernel.org/pub/scm/linux/kernel/git/tegra/linux.git
S:	Supported
N:	[^a-z]tegra

TEGRA CLOCK DRIVER
M:	Peter De Schrijver <pdeschrijver@nvidia.com>
M:	Prashant Gaikwad <pgaikwad@nvidia.com>
S:	Supported
F:	drivers/clk/tegra/

TEGRA DMA DRIVER
M:	Laxman Dewangan <ldewangan@nvidia.com>
S:	Supported
F:	drivers/dma/tegra20-apb-dma.c

TEGRA I2C DRIVER
M:	Laxman Dewangan <ldewangan@nvidia.com>
S:	Supported
F:	drivers/i2c/busses/i2c-tegra.c

TEGRA IOMMU DRIVERS
M:	Hiroshi Doyu <hdoyu@nvidia.com>
S:	Supported
F:	drivers/iommu/tegra*

TEGRA KBC DRIVER
M:	Rakesh Iyer <riyer@nvidia.com>
M:	Laxman Dewangan <ldewangan@nvidia.com>
S:	Supported
F:	drivers/input/keyboard/tegra-kbc.c

TEGRA PWM DRIVER
M:	Thierry Reding <thierry.reding@gmail.com>
S:	Supported
F:	drivers/pwm/pwm-tegra.c

TEGRA SERIAL DRIVER
M:	Laxman Dewangan <ldewangan@nvidia.com>
S:	Supported
F:	drivers/tty/serial/serial-tegra.c

TEGRA SPI DRIVER
M:	Laxman Dewangan <ldewangan@nvidia.com>
S:	Supported
F:	drivers/spi/spi-tegra*

TEHUTI ETHERNET DRIVER
M:	Andy Gospodarek <andy@greyhouse.net>
L:	netdev@vger.kernel.org
S:	Supported
F:	drivers/net/ethernet/tehuti/*

Telecom Clock Driver for MCPL0010
M:	Mark Gross <mark.gross@intel.com>
S:	Supported
F:	drivers/char/tlclk.c

TENSILICA XTENSA PORT (xtensa)
M:	Chris Zankel <chris@zankel.net>
M:	Max Filippov <jcmvbkbc@gmail.com>
L:	linux-xtensa@linux-xtensa.org
T:	git git://github.com/czankel/xtensa-linux.git
S:	Maintained
F:	arch/xtensa/
F:	drivers/irqchip/irq-xtensa-*

THANKO'S RAREMONO AM/FM/SW RADIO RECEIVER USB DRIVER
M:	Hans Verkuil <hverkuil@xs4all.nl>
L:	linux-media@vger.kernel.org
T:	git git://linuxtv.org/media_tree.git
W:	https://linuxtv.org
S:	Maintained
F:	drivers/media/radio/radio-raremono.c

THERMAL
M:	Zhang Rui <rui.zhang@intel.com>
M:	Eduardo Valentin <edubezval@gmail.com>
L:	linux-pm@vger.kernel.org
T:	git git://git.kernel.org/pub/scm/linux/kernel/git/rzhang/linux.git
T:	git git://git.kernel.org/pub/scm/linux/kernel/git/evalenti/linux-soc-thermal.git
Q:	https://patchwork.kernel.org/project/linux-pm/list/
S:	Supported
F:	drivers/thermal/
F:	include/linux/thermal.h
F:	include/uapi/linux/thermal.h
F:	include/linux/cpu_cooling.h
F:	Documentation/devicetree/bindings/thermal/

THERMAL/CPU_COOLING
M:	Amit Daniel Kachhap <amit.kachhap@gmail.com>
M:	Viresh Kumar <viresh.kumar@linaro.org>
M:	Javi Merino <javi.merino@arm.com>
L:	linux-pm@vger.kernel.org
S:	Supported
F:	Documentation/thermal/cpu-cooling-api.txt
F:	drivers/thermal/cpu_cooling.c
F:	include/linux/cpu_cooling.h

THINGM BLINK(1) USB RGB LED DRIVER
M:	Vivien Didelot <vivien.didelot@savoirfairelinux.com>
S:	Maintained
F:	drivers/hid/hid-thingm.c

THINKPAD ACPI EXTRAS DRIVER
M:	Henrique de Moraes Holschuh <ibm-acpi@hmh.eng.br>
L:	ibm-acpi-devel@lists.sourceforge.net
L:	platform-driver-x86@vger.kernel.org
W:	http://ibm-acpi.sourceforge.net
W:	http://thinkwiki.org/wiki/Ibm-acpi
T:	git git://repo.or.cz/linux-2.6/linux-acpi-2.6/ibm-acpi-2.6.git
S:	Maintained
F:	drivers/platform/x86/thinkpad_acpi.c

TI BANDGAP AND THERMAL DRIVER
M:	Eduardo Valentin <edubezval@gmail.com>
L:	linux-pm@vger.kernel.org
L:	linux-omap@vger.kernel.org
S:	Maintained
F:	drivers/thermal/ti-soc-thermal/

TI CDCE706 CLOCK DRIVER
M:	Max Filippov <jcmvbkbc@gmail.com>
S:	Maintained
F:	drivers/clk/clk-cdce706.c

TI CLOCK DRIVER
M:	Tero Kristo <t-kristo@ti.com>
L:	linux-omap@vger.kernel.org
S:	Maintained
F:	drivers/clk/ti/
F:	include/linux/clk/ti.h

TI FLASH MEDIA INTERFACE DRIVER
M:	Alex Dubov <oakad@yahoo.com>
S:	Maintained
F:	drivers/misc/tifm*
F:	drivers/mmc/host/tifm_sd.c
F:	include/linux/tifm.h

TI KEYSTONE MULTICORE NAVIGATOR DRIVERS
M:	Santosh Shilimkar <ssantosh@kernel.org>
L:	linux-kernel@vger.kernel.org
L:	linux-arm-kernel@lists.infradead.org (moderated for non-subscribers)
S:	Maintained
F:	drivers/soc/ti/*
T:	git git://git.kernel.org/pub/scm/linux/kernel/git/ssantosh/linux-keystone.git


TI LM49xxx FAMILY ASoC CODEC DRIVERS
M:	M R Swami Reddy <mr.swami.reddy@ti.com>
M:	Vishwas A Deshpande <vishwas.a.deshpande@ti.com>
L:	alsa-devel@alsa-project.org (moderated for non-subscribers)
S:	Maintained
F:	sound/soc/codecs/lm49453*
F:	sound/soc/codecs/isabelle*

TI LP855x BACKLIGHT DRIVER
M:	Milo Kim <milo.kim@ti.com>
S:	Maintained
F:	Documentation/backlight/lp855x-driver.txt
F:	drivers/video/backlight/lp855x_bl.c
F:	include/linux/platform_data/lp855x.h

TI LP8727 CHARGER DRIVER
M:	Milo Kim <milo.kim@ti.com>
S:	Maintained
F:	drivers/power/lp8727_charger.c
F:	include/linux/platform_data/lp8727.h

TI LP8788 MFD DRIVER
M:	Milo Kim <milo.kim@ti.com>
S:	Maintained
F:	drivers/iio/adc/lp8788_adc.c
F:	drivers/leds/leds-lp8788.c
F:	drivers/mfd/lp8788*.c
F:	drivers/power/lp8788-charger.c
F:	drivers/regulator/lp8788-*.c
F:	include/linux/mfd/lp8788*.h

TI NETCP ETHERNET DRIVER
M:	Wingman Kwok <w-kwok2@ti.com>
M:	Murali Karicheri <m-karicheri2@ti.com>
L:	netdev@vger.kernel.org
S:	Maintained
F:	drivers/net/ethernet/ti/netcp*

TI TAS571X FAMILY ASoC CODEC DRIVER
M:	Kevin Cernekee <cernekee@chromium.org>
L:	alsa-devel@alsa-project.org (moderated for non-subscribers)
S:	Odd Fixes
F:	sound/soc/codecs/tas571x*

TI TWL4030 SERIES SOC CODEC DRIVER
M:	Peter Ujfalusi <peter.ujfalusi@ti.com>
L:	alsa-devel@alsa-project.org (moderated for non-subscribers)
S:	Maintained
F:	sound/soc/codecs/twl4030*

TI WILINK WIRELESS DRIVERS
L:	linux-wireless@vger.kernel.org
W:	http://wireless.kernel.org/en/users/Drivers/wl12xx
W:	http://wireless.kernel.org/en/users/Drivers/wl1251
T:	git git://git.kernel.org/pub/scm/linux/kernel/git/luca/wl12xx.git
S:	Orphan
F:	drivers/net/wireless/ti/
F:	include/linux/wl12xx.h

TIPC NETWORK LAYER
M:	Jon Maloy <jon.maloy@ericsson.com>
M:	Ying Xue <ying.xue@windriver.com>
L:	netdev@vger.kernel.org (core kernel code)
L:	tipc-discussion@lists.sourceforge.net (user apps, general discussion)
W:	http://tipc.sourceforge.net/
S:	Maintained
F:	include/uapi/linux/tipc*.h
F:	net/tipc/

TILE ARCHITECTURE
M:	Chris Metcalf <cmetcalf@ezchip.com>
W:	http://www.ezchip.com/scm/
T:	git git://git.kernel.org/pub/scm/linux/kernel/git/cmetcalf/linux-tile.git
S:	Supported
F:	arch/tile/
F:	drivers/char/tile-srom.c
F:	drivers/edac/tile_edac.c
F:	drivers/net/ethernet/tile/
F:	drivers/rtc/rtc-tile.c
F:	drivers/tty/hvc/hvc_tile.c
F:	drivers/tty/serial/tilegx.c
F:	drivers/usb/host/*-tilegx.c
F:	include/linux/usb/tilegx.h

TLAN NETWORK DRIVER
M:	Samuel Chessman <chessman@tux.org>
L:	tlan-devel@lists.sourceforge.net (subscribers-only)
W:	http://sourceforge.net/projects/tlan/
S:	Maintained
F:	Documentation/networking/tlan.txt
F:	drivers/net/ethernet/ti/tlan.*

TOMOYO SECURITY MODULE
M:	Kentaro Takeda <takedakn@nttdata.co.jp>
M:	Tetsuo Handa <penguin-kernel@I-love.SAKURA.ne.jp>
L:	tomoyo-dev-en@lists.sourceforge.jp (subscribers-only, for developers in English)
L:	tomoyo-users-en@lists.sourceforge.jp (subscribers-only, for users in English)
L:	tomoyo-dev@lists.sourceforge.jp (subscribers-only, for developers in Japanese)
L:	tomoyo-users@lists.sourceforge.jp (subscribers-only, for users in Japanese)
W:	http://tomoyo.sourceforge.jp/
T:	quilt http://svn.sourceforge.jp/svnroot/tomoyo/trunk/2.5.x/tomoyo-lsm/patches/
S:	Maintained
F:	security/tomoyo/

TOPSTAR LAPTOP EXTRAS DRIVER
M:	Herton Ronaldo Krzesinski <herton@canonical.com>
L:	platform-driver-x86@vger.kernel.org
S:	Maintained
F:	drivers/platform/x86/topstar-laptop.c

TOSHIBA ACPI EXTRAS DRIVER
M:	Azael Avalos <coproscefalo@gmail.com>
L:	platform-driver-x86@vger.kernel.org
S:	Maintained
F:	drivers/platform/x86/toshiba_acpi.c

TOSHIBA BLUETOOTH DRIVER
M:	Azael Avalos <coproscefalo@gmail.com>
L:	platform-driver-x86@vger.kernel.org
S:	Maintained
F:	drivers/platform/x86/toshiba_bluetooth.c

TOSHIBA HDD ACTIVE PROTECTION SENSOR DRIVER
M:	Azael Avalos <coproscefalo@gmail.com>
L:	platform-driver-x86@vger.kernel.org
S:	Maintained
F:	drivers/platform/x86/toshiba_haps.c

TOSHIBA WMI HOTKEYS DRIVER
M:	Azael Avalos <coproscefalo@gmail.com>
L:	platform-driver-x86@vger.kernel.org
S:	Maintained
F:	drivers/platform/x86/toshiba-wmi.c

TOSHIBA SMM DRIVER
M:	Jonathan Buzzard <jonathan@buzzard.org.uk>
W:	http://www.buzzard.org.uk/toshiba/
S:	Maintained
F:	drivers/char/toshiba.c
F:	include/linux/toshiba.h
F:	include/uapi/linux/toshiba.h

TOSHIBA TC358743 DRIVER
M:	Mats Randgaard <matrandg@cisco.com>
L:	linux-media@vger.kernel.org
S:	Maintained
F:	drivers/media/i2c/tc358743*
F:	include/media/i2c/tc358743.h

TMIO MMC DRIVER
M:	Ian Molton <ian@mnementh.co.uk>
L:	linux-mmc@vger.kernel.org
S:	Maintained
F:	drivers/mmc/host/tmio_mmc*
F:	drivers/mmc/host/sh_mobile_sdhi.c
F:	include/linux/mmc/tmio.h
F:	include/linux/mmc/sh_mobile_sdhi.h

TMP401 HARDWARE MONITOR DRIVER
M:	Guenter Roeck <linux@roeck-us.net>
L:	lm-sensors@lm-sensors.org
S:	Maintained
F:	Documentation/hwmon/tmp401
F:	drivers/hwmon/tmp401.c

TMPFS (SHMEM FILESYSTEM)
M:	Hugh Dickins <hughd@google.com>
L:	linux-mm@kvack.org
S:	Maintained
F:	include/linux/shmem_fs.h
F:	mm/shmem.c

TM6000 VIDEO4LINUX DRIVER
M:	Mauro Carvalho Chehab <mchehab@osg.samsung.com>
L:	linux-media@vger.kernel.org
W:	https://linuxtv.org
T:	git git://linuxtv.org/media_tree.git
S:	Odd fixes
F:	drivers/media/usb/tm6000/

TW68 VIDEO4LINUX DRIVER
M:	Hans Verkuil <hverkuil@xs4all.nl>
L:	linux-media@vger.kernel.org
T:	git git://linuxtv.org/media_tree.git
W:	https://linuxtv.org
S:	Odd Fixes
F:	drivers/media/pci/tw68/

TPM DEVICE DRIVER
M:	Peter Huewe <peterhuewe@gmx.de>
M:	Marcel Selhorst <tpmdd@selhorst.net>
M:	Jarkko Sakkinen <jarkko.sakkinen@linux.intel.com>
R:	Jason Gunthorpe <jgunthorpe@obsidianresearch.com>
W:	http://tpmdd.sourceforge.net
L:	tpmdd-devel@lists.sourceforge.net (moderated for non-subscribers)
Q:	git git://github.com/PeterHuewe/linux-tpmdd.git
T:	git https://github.com/PeterHuewe/linux-tpmdd
S:	Maintained
F:	drivers/char/tpm/

TPM IBM_VTPM DEVICE DRIVER
M:	Ashley Lai <ashleydlai@gmail.com>
W:	http://tpmdd.sourceforge.net
L:	tpmdd-devel@lists.sourceforge.net (moderated for non-subscribers)
S:	Maintained
F:	drivers/char/tpm/tpm_ibmvtpm*

TRACING
M:	Steven Rostedt <rostedt@goodmis.org>
M:	Ingo Molnar <mingo@redhat.com>
T:	git git://git.kernel.org/pub/scm/linux/kernel/git/tip/tip.git perf/core
S:	Maintained
F:	Documentation/trace/ftrace.txt
F:	arch/*/*/*/ftrace.h
F:	arch/*/kernel/ftrace.c
F:	include/*/ftrace.h
F:	include/linux/trace*.h
F:	include/trace/
F:	kernel/trace/
F:	tools/testing/selftests/ftrace/

TRIVIAL PATCHES
M:	Jiri Kosina <trivial@kernel.org>
T:	git git://git.kernel.org/pub/scm/linux/kernel/git/jikos/trivial.git
S:	Maintained
K:	^Subject:.*(?i)trivial

TTY LAYER
M:	Greg Kroah-Hartman <gregkh@linuxfoundation.org>
M:	Jiri Slaby <jslaby@suse.com>
S:	Supported
T:	git git://git.kernel.org/pub/scm/linux/kernel/git/gregkh/tty.git
F:	Documentation/serial/
F:	drivers/tty/
F:	drivers/tty/serial/serial_core.c
F:	include/linux/serial_core.h
F:	include/linux/serial.h
F:	include/linux/tty.h
F:	include/uapi/linux/serial_core.h
F:	include/uapi/linux/serial.h
F:	include/uapi/linux/tty.h

TUA9001 MEDIA DRIVER
M:	Antti Palosaari <crope@iki.fi>
L:	linux-media@vger.kernel.org
W:	https://linuxtv.org
W:	http://palosaari.fi/linux/
Q:	http://patchwork.linuxtv.org/project/linux-media/list/
T:	git git://linuxtv.org/anttip/media_tree.git
S:	Maintained
F:	drivers/media/tuners/tua9001*

TULIP NETWORK DRIVERS
L:	netdev@vger.kernel.org
L:	linux-parisc@vger.kernel.org
S:	Orphan
F:	drivers/net/ethernet/dec/tulip/

TUN/TAP driver
M:	Maxim Krasnyansky <maxk@qti.qualcomm.com>
W:	http://vtun.sourceforge.net/tun
S:	Maintained
F:	Documentation/networking/tuntap.txt
F:	arch/um/os-Linux/drivers/

TURBOCHANNEL SUBSYSTEM
M:	"Maciej W. Rozycki" <macro@linux-mips.org>
M:	Ralf Baechle <ralf@linux-mips.org>
L:	linux-mips@linux-mips.org
Q:	http://patchwork.linux-mips.org/project/linux-mips/list/
S:	Maintained
F:	drivers/tc/
F:	include/linux/tc.h

U14-34F SCSI DRIVER
M:	Dario Ballabio <ballabio_dario@emc.com>
L:	linux-scsi@vger.kernel.org
S:	Maintained
F:	drivers/scsi/u14-34f.c

UBI FILE SYSTEM (UBIFS)
M:	Artem Bityutskiy <dedekind1@gmail.com>
M:	Adrian Hunter <adrian.hunter@intel.com>
L:	linux-mtd@lists.infradead.org
T:	git git://git.infradead.org/ubifs-2.6.git
W:	http://www.linux-mtd.infradead.org/doc/ubifs.html
S:	Maintained
F:	Documentation/filesystems/ubifs.txt
F:	fs/ubifs/

UCLINUX (M68KNOMMU AND COLDFIRE)
M:	Greg Ungerer <gerg@uclinux.org>
W:	http://www.uclinux.org/
L:	linux-m68k@lists.linux-m68k.org
L:	uclinux-dev@uclinux.org  (subscribers-only)
T:	git git://git.kernel.org/pub/scm/linux/kernel/git/gerg/m68knommu.git
S:	Maintained
F:	arch/m68k/coldfire/
F:	arch/m68k/68*/
F:	arch/m68k/*/*_no.*
F:	arch/m68k/include/asm/*_no.*

UDF FILESYSTEM
M:	Jan Kara <jack@suse.com>
S:	Maintained
F:	Documentation/filesystems/udf.txt
F:	fs/udf/

UFS FILESYSTEM
M:	Evgeniy Dushistov <dushistov@mail.ru>
S:	Maintained
F:	Documentation/filesystems/ufs.txt
F:	fs/ufs/

UHID USERSPACE HID IO DRIVER:
M:	David Herrmann <dh.herrmann@googlemail.com>
L:	linux-input@vger.kernel.org
S:	Maintained
F:	drivers/hid/uhid.c
F:	include/uapi/linux/uhid.h

ULTRA-WIDEBAND (UWB) SUBSYSTEM:
L:	linux-usb@vger.kernel.org
S:	Orphan
F:	drivers/uwb/
F:	include/linux/uwb.h
F:	include/linux/uwb/

UNICORE32 ARCHITECTURE:
M:	Guan Xuetao <gxt@mprc.pku.edu.cn>
W:	http://mprc.pku.edu.cn/~guanxuetao/linux
S:	Maintained
T:	git git://github.com/gxt/linux.git
F:	arch/unicore32/

UNIFDEF
M:	Tony Finch <dot@dotat.at>
W:	http://dotat.at/prog/unifdef
S:	Maintained
F:	scripts/unifdef.c

UNIFORM CDROM DRIVER
M:	Jens Axboe <axboe@kernel.dk>
W:	http://www.kernel.dk
S:	Maintained
F:	Documentation/cdrom/
F:	drivers/cdrom/cdrom.c
F:	include/linux/cdrom.h
F:	include/uapi/linux/cdrom.h

UNISYS S-PAR DRIVERS
M:	Benjamin Romer <benjamin.romer@unisys.com>
M:	David Kershner <david.kershner@unisys.com>
L:	sparmaintainer@unisys.com (Unisys internal)
S:	Supported
F:	drivers/staging/unisys/

UNIVERSAL FLASH STORAGE HOST CONTROLLER DRIVER
M:	Vinayak Holikatti <vinholikatti@gmail.com>
L:	linux-scsi@vger.kernel.org
S:	Supported
F:	Documentation/scsi/ufs.txt
F:	drivers/scsi/ufs/

UNSORTED BLOCK IMAGES (UBI)
M:	Artem Bityutskiy <dedekind1@gmail.com>
M:	Richard Weinberger <richard@nod.at>
W:	http://www.linux-mtd.infradead.org/
L:	linux-mtd@lists.infradead.org
T:	git git://git.infradead.org/ubifs-2.6.git
S:	Supported
F:	drivers/mtd/ubi/
F:	include/linux/mtd/ubi.h
F:	include/uapi/mtd/ubi-user.h

USB ACM DRIVER
M:	Oliver Neukum <oliver@neukum.org>
L:	linux-usb@vger.kernel.org
S:	Maintained
F:	Documentation/usb/acm.txt
F:	drivers/usb/class/cdc-acm.*

USB AR5523 WIRELESS DRIVER
M:	Pontus Fuchs <pontus.fuchs@gmail.com>
L:	linux-wireless@vger.kernel.org
S:	Maintained
F:	drivers/net/wireless/ath/ar5523/

USB ATTACHED SCSI
M:	Hans de Goede <hdegoede@redhat.com>
M:	Gerd Hoffmann <kraxel@redhat.com>
L:	linux-usb@vger.kernel.org
L:	linux-scsi@vger.kernel.org
S:	Maintained
F:	drivers/usb/storage/uas.c

USB CDC ETHERNET DRIVER
M:	Oliver Neukum <oliver@neukum.org>
L:	linux-usb@vger.kernel.org
S:	Maintained
F:	drivers/net/usb/cdc_*.c
F:	include/uapi/linux/usb/cdc.h

USB CHAOSKEY DRIVER
M:	Keith Packard <keithp@keithp.com>
L:	linux-usb@vger.kernel.org
S:	Maintained
F:	drivers/usb/misc/chaoskey.c

USB CYPRESS C67X00 DRIVER
M:	Peter Korsgaard <jacmet@sunsite.dk>
L:	linux-usb@vger.kernel.org
S:	Maintained
F:	drivers/usb/c67x00/

USB DAVICOM DM9601 DRIVER
M:	Peter Korsgaard <jacmet@sunsite.dk>
L:	netdev@vger.kernel.org
W:	http://www.linux-usb.org/usbnet
S:	Maintained
F:	drivers/net/usb/dm9601.c

USB DIAMOND RIO500 DRIVER
M:	Cesar Miquel <miquel@df.uba.ar>
L:	rio500-users@lists.sourceforge.net
W:	http://rio500.sourceforge.net
S:	Maintained
F:	drivers/usb/misc/rio500*

USB EHCI DRIVER
M:	Alan Stern <stern@rowland.harvard.edu>
L:	linux-usb@vger.kernel.org
S:	Maintained
F:	Documentation/usb/ehci.txt
F:	drivers/usb/host/ehci*

USB GADGET/PERIPHERAL SUBSYSTEM
M:	Felipe Balbi <balbi@kernel.org>
L:	linux-usb@vger.kernel.org
W:	http://www.linux-usb.org/gadget
T:	git git://git.kernel.org/pub/scm/linux/kernel/git/balbi/usb.git
S:	Maintained
F:	drivers/usb/gadget/
F:	include/linux/usb/gadget*

USB HID/HIDBP DRIVERS (USB KEYBOARDS, MICE, REMOTE CONTROLS, ...)
M:	Jiri Kosina <jikos@kernel.org>
R:	Benjamin Tissoires <benjamin.tissoires@redhat.com>
L:	linux-usb@vger.kernel.org
T:	git git://git.kernel.org/pub/scm/linux/kernel/git/jikos/hid.git
S:	Maintained
F:	Documentation/hid/hiddev.txt
F:	drivers/hid/usbhid/

USB ISP116X DRIVER
M:	Olav Kongas <ok@artecdesign.ee>
L:	linux-usb@vger.kernel.org
S:	Maintained
F:	drivers/usb/host/isp116x*
F:	include/linux/usb/isp116x.h

USB LAN78XX ETHERNET DRIVER
M:	Woojung Huh <woojung.huh@microchip.com>
M:	Microchip Linux Driver Support <UNGLinuxDriver@microchip.com>
L:	netdev@vger.kernel.org
S:	Maintained
F:	drivers/net/usb/lan78xx.*

USB MASS STORAGE DRIVER
M:	Matthew Dharm <mdharm-usb@one-eyed-alien.net>
L:	linux-usb@vger.kernel.org
L:	usb-storage@lists.one-eyed-alien.net
S:	Maintained
W:	http://www.one-eyed-alien.net/~mdharm/linux-usb/
F:	drivers/usb/storage/

USB MIDI DRIVER
M:	Clemens Ladisch <clemens@ladisch.de>
L:	alsa-devel@alsa-project.org (moderated for non-subscribers)
T:	git git://git.alsa-project.org/alsa-kernel.git
S:	Maintained
F:	sound/usb/midi.*

USB NETWORKING DRIVERS
L:	linux-usb@vger.kernel.org
S:	Odd Fixes
F:	drivers/net/usb/

USB OHCI DRIVER
M:	Alan Stern <stern@rowland.harvard.edu>
L:	linux-usb@vger.kernel.org
S:	Maintained
F:	Documentation/usb/ohci.txt
F:	drivers/usb/host/ohci*

USB OTG FSM (Finite State Machine)
M:	Peter Chen <Peter.Chen@nxp.com>
T:	git git://git.kernel.org/pub/scm/linux/kernel/git/peter.chen/usb.git
L:	linux-usb@vger.kernel.org
S:	Maintained
F:	drivers/usb/common/usb-otg-fsm.c

USB OVER IP DRIVER
M:	Valentina Manea <valentina.manea.m@gmail.com>
M:	Shuah Khan <shuah.kh@samsung.com>
L:	linux-usb@vger.kernel.org
S:	Maintained
F:	drivers/usb/usbip/
F:	tools/usb/usbip/

USB PEGASUS DRIVER
M:	Petko Manolov <petkan@nucleusys.com>
L:	linux-usb@vger.kernel.org
L:	netdev@vger.kernel.org
T:	git git://github.com/petkan/pegasus.git
W:	https://github.com/petkan/pegasus
S:	Maintained
F:	drivers/net/usb/pegasus.*

USB PHY LAYER
M:	Felipe Balbi <balbi@kernel.org>
L:	linux-usb@vger.kernel.org
T:	git git://git.kernel.org/pub/scm/linux/kernel/git/balbi/usb.git
S:	Maintained
F:	drivers/usb/phy/

USB PRINTER DRIVER (usblp)
M:	Pete Zaitcev <zaitcev@redhat.com>
L:	linux-usb@vger.kernel.org
S:	Supported
F:	drivers/usb/class/usblp.c

USB QMI WWAN NETWORK DRIVER
M:	Bjørn Mork <bjorn@mork.no>
L:	netdev@vger.kernel.org
S:	Maintained
F:	Documentation/ABI/testing/sysfs-class-net-qmi
F:	drivers/net/usb/qmi_wwan.c

USB RTL8150 DRIVER
M:	Petko Manolov <petkan@nucleusys.com>
L:	linux-usb@vger.kernel.org
L:	netdev@vger.kernel.org
T:	git git://github.com/petkan/rtl8150.git
W:	https://github.com/petkan/rtl8150
S:	Maintained
F:	drivers/net/usb/rtl8150.c

USB SERIAL SUBSYSTEM
M:	Johan Hovold <johan@kernel.org>
L:	linux-usb@vger.kernel.org
S:	Maintained
F:	Documentation/usb/usb-serial.txt
F:	drivers/usb/serial/
F:	include/linux/usb/serial.h

USB SMSC75XX ETHERNET DRIVER
M:	Steve Glendinning <steve.glendinning@shawell.net>
L:	netdev@vger.kernel.org
S:	Maintained
F:	drivers/net/usb/smsc75xx.*

USB SMSC95XX ETHERNET DRIVER
M:	Steve Glendinning <steve.glendinning@shawell.net>
L:	netdev@vger.kernel.org
S:	Maintained
F:	drivers/net/usb/smsc95xx.*

USB SUBSYSTEM
M:	Greg Kroah-Hartman <gregkh@linuxfoundation.org>
L:	linux-usb@vger.kernel.org
W:	http://www.linux-usb.org
T:	git git://git.kernel.org/pub/scm/linux/kernel/git/gregkh/usb.git
S:	Supported
F:	Documentation/usb/
F:	drivers/usb/
F:	include/linux/usb.h
F:	include/linux/usb/

USB UHCI DRIVER
M:	Alan Stern <stern@rowland.harvard.edu>
L:	linux-usb@vger.kernel.org
S:	Maintained
F:	drivers/usb/host/uhci*

USB "USBNET" DRIVER FRAMEWORK
M:	Oliver Neukum <oneukum@suse.com>
L:	netdev@vger.kernel.org
W:	http://www.linux-usb.org/usbnet
S:	Maintained
F:	drivers/net/usb/usbnet.c
F:	include/linux/usb/usbnet.h

USB VIDEO CLASS
M:	Laurent Pinchart <laurent.pinchart@ideasonboard.com>
L:	linux-uvc-devel@lists.sourceforge.net (subscribers-only)
L:	linux-media@vger.kernel.org
T:	git git://linuxtv.org/media_tree.git
W:	http://www.ideasonboard.org/uvc/
S:	Maintained
F:	drivers/media/usb/uvc/
F:	include/uapi/linux/uvcvideo.h

USB VISION DRIVER
M:	Hans Verkuil <hverkuil@xs4all.nl>
L:	linux-media@vger.kernel.org
T:	git git://linuxtv.org/media_tree.git
W:	https://linuxtv.org
S:	Odd Fixes
F:	drivers/media/usb/usbvision/

USB WEBCAM GADGET
M:	Laurent Pinchart <laurent.pinchart@ideasonboard.com>
L:	linux-usb@vger.kernel.org
S:	Maintained
F:	drivers/usb/gadget/function/*uvc*
F:	drivers/usb/gadget/legacy/webcam.c

USB WIRELESS RNDIS DRIVER (rndis_wlan)
M:	Jussi Kivilinna <jussi.kivilinna@iki.fi>
L:	linux-wireless@vger.kernel.org
S:	Maintained
F:	drivers/net/wireless/rndis_wlan.c

USB XHCI DRIVER
M:	Mathias Nyman <mathias.nyman@intel.com>
L:	linux-usb@vger.kernel.org
S:	Supported
F:	drivers/usb/host/xhci*
F:	drivers/usb/host/pci-quirks*

USB ZD1201 DRIVER
L:	linux-wireless@vger.kernel.org
W:	http://linux-lc100020.sourceforge.net
S:	Orphan
F:	drivers/net/wireless/zydas/zd1201.*

USB ZR364XX DRIVER
M:	Antoine Jacquet <royale@zerezo.com>
L:	linux-usb@vger.kernel.org
L:	linux-media@vger.kernel.org
T:	git git://linuxtv.org/media_tree.git
W:	http://royale.zerezo.com/zr364xx/
S:	Maintained
F:	Documentation/video4linux/zr364xx.txt
F:	drivers/media/usb/zr364xx/

ULPI BUS
M:	Heikki Krogerus <heikki.krogerus@linux.intel.com>
L:	linux-usb@vger.kernel.org
S:	Maintained
F:	drivers/usb/common/ulpi.c
F:	include/linux/ulpi/

USER-MODE LINUX (UML)
M:	Jeff Dike <jdike@addtoit.com>
M:	Richard Weinberger <richard@nod.at>
L:	user-mode-linux-devel@lists.sourceforge.net
L:	user-mode-linux-user@lists.sourceforge.net
W:	http://user-mode-linux.sourceforge.net
T:	git git://git.kernel.org/pub/scm/linux/kernel/git/rw/uml.git
S:	Maintained
F:	Documentation/virtual/uml/
F:	arch/um/
F:	arch/x86/um/
F:	fs/hostfs/
F:	fs/hppfs/

USERSPACE I/O (UIO)
M:	"Hans J. Koch" <hjk@hansjkoch.de>
M:	Greg Kroah-Hartman <gregkh@linuxfoundation.org>
S:	Maintained
T:	git git://git.kernel.org/pub/scm/linux/kernel/git/gregkh/char-misc.git
F:	Documentation/DocBook/uio-howto.tmpl
F:	drivers/uio/
F:	include/linux/uio*.h

UTIL-LINUX PACKAGE
M:	Karel Zak <kzak@redhat.com>
L:	util-linux@vger.kernel.org
W:	http://en.wikipedia.org/wiki/Util-linux
T:	git git://git.kernel.org/pub/scm/utils/util-linux/util-linux.git
S:	Maintained

UVESAFB DRIVER
M:	Michal Januszewski <spock@gentoo.org>
L:	linux-fbdev@vger.kernel.org
W:	http://dev.gentoo.org/~spock/projects/uvesafb/
S:	Maintained
F:	Documentation/fb/uvesafb.txt
F:	drivers/video/fbdev/uvesafb.*

VF610 NAND DRIVER
M:	Stefan Agner <stefan@agner.ch>
L:	linux-mtd@lists.infradead.org
S:	Supported
F:	drivers/mtd/nand/vf610_nfc.c

VFAT/FAT/MSDOS FILESYSTEM
M:	OGAWA Hirofumi <hirofumi@mail.parknet.co.jp>
S:	Maintained
F:	Documentation/filesystems/vfat.txt
F:	fs/fat/

VFIO DRIVER
M:	Alex Williamson <alex.williamson@redhat.com>
L:	kvm@vger.kernel.org
T:	git git://github.com/awilliam/linux-vfio.git
S:	Maintained
F:	Documentation/vfio.txt
F:	drivers/vfio/
F:	include/linux/vfio.h
F:	include/uapi/linux/vfio.h

VFIO PLATFORM DRIVER
M:	Baptiste Reynal <b.reynal@virtualopensystems.com>
L:	kvm@vger.kernel.org
S:	Maintained
F:	drivers/vfio/platform/

VIDEOBUF2 FRAMEWORK
M:	Pawel Osciak <pawel@osciak.com>
M:	Marek Szyprowski <m.szyprowski@samsung.com>
M:	Kyungmin Park <kyungmin.park@samsung.com>
L:	linux-media@vger.kernel.org
S:	Maintained
F:	drivers/media/v4l2-core/videobuf2-*
F:	include/media/videobuf2-*

VIRTUAL SERIO DEVICE DRIVER
M:	Stephen Chandler Paul <thatslyude@gmail.com>
S:	Maintained
F:	drivers/input/serio/userio.c
F:	include/uapi/linux/userio.h

VIRTIO CONSOLE DRIVER
M:	Amit Shah <amit.shah@redhat.com>
L:	virtualization@lists.linux-foundation.org
S:	Maintained
F:	drivers/char/virtio_console.c
F:	include/linux/virtio_console.h
F:	include/uapi/linux/virtio_console.h

VIRTIO CORE, NET AND BLOCK DRIVERS
M:	"Michael S. Tsirkin" <mst@redhat.com>
L:	virtualization@lists.linux-foundation.org
S:	Maintained
F:	drivers/virtio/
F:	tools/virtio/
F:	drivers/net/virtio_net.c
F:	drivers/block/virtio_blk.c
F:	include/linux/virtio_*.h
F:	include/uapi/linux/virtio_*.h

VIRTIO DRIVERS FOR S390
M:	Christian Borntraeger <borntraeger@de.ibm.com>
M:	Cornelia Huck <cornelia.huck@de.ibm.com>
L:	linux-s390@vger.kernel.org
L:	virtualization@lists.linux-foundation.org
L:	kvm@vger.kernel.org
S:	Supported
F:	drivers/s390/virtio/

VIRTIO GPU DRIVER
M:	David Airlie <airlied@linux.ie>
M:	Gerd Hoffmann <kraxel@redhat.com>
L:	dri-devel@lists.freedesktop.org
L:	virtualization@lists.linux-foundation.org
S:	Maintained
F:	drivers/gpu/drm/virtio/
F:	include/uapi/linux/virtio_gpu.h

VIRTIO HOST (VHOST)
M:	"Michael S. Tsirkin" <mst@redhat.com>
L:	kvm@vger.kernel.org
L:	virtualization@lists.linux-foundation.org
L:	netdev@vger.kernel.org
T:	git git://git.kernel.org/pub/scm/linux/kernel/git/mst/vhost.git
S:	Maintained
F:	drivers/vhost/
F:	include/uapi/linux/vhost.h

VIRTIO INPUT DRIVER
M:	Gerd Hoffmann <kraxel@redhat.com>
S:	Maintained
F:	drivers/virtio/virtio_input.c
F:	include/uapi/linux/virtio_input.h

VIA RHINE NETWORK DRIVER
S:	Orphan
F:	drivers/net/ethernet/via/via-rhine.c

VIA SD/MMC CARD CONTROLLER DRIVER
M:	Bruce Chang <brucechang@via.com.tw>
M:	Harald Welte <HaraldWelte@viatech.com>
S:	Maintained
F:	drivers/mmc/host/via-sdmmc.c

VIA UNICHROME(PRO)/CHROME9 FRAMEBUFFER DRIVER
M:	Florian Tobias Schandinat <FlorianSchandinat@gmx.de>
L:	linux-fbdev@vger.kernel.org
S:	Maintained
F:	include/linux/via-core.h
F:	include/linux/via-gpio.h
F:	include/linux/via_i2c.h
F:	drivers/video/fbdev/via/

VIA VELOCITY NETWORK DRIVER
M:	Francois Romieu <romieu@fr.zoreil.com>
L:	netdev@vger.kernel.org
S:	Maintained
F:	drivers/net/ethernet/via/via-velocity.*

VIRT LIB
M:	Alex Williamson <alex.williamson@redhat.com>
M:	Paolo Bonzini <pbonzini@redhat.com>
L:	kvm@vger.kernel.org
S:	Supported
F:	virt/lib/

VIVID VIRTUAL VIDEO DRIVER
M:	Hans Verkuil <hverkuil@xs4all.nl>
L:	linux-media@vger.kernel.org
T:	git git://linuxtv.org/media_tree.git
W:	https://linuxtv.org
S:	Maintained
F:	drivers/media/platform/vivid/*

VLAN (802.1Q)
M:	Patrick McHardy <kaber@trash.net>
L:	netdev@vger.kernel.org
S:	Maintained
F:	drivers/net/macvlan.c
F:	include/linux/if_*vlan.h
F:	net/8021q/

VLYNQ BUS
M:	Florian Fainelli <florian@openwrt.org>
L:	openwrt-devel@lists.openwrt.org (subscribers-only)
S:	Maintained
F:	drivers/vlynq/vlynq.c
F:	include/linux/vlynq.h

VME SUBSYSTEM
M:	Martyn Welch <martyn@welchs.me.uk>
M:	Manohar Vanga <manohar.vanga@gmail.com>
M:	Greg Kroah-Hartman <gregkh@linuxfoundation.org>
L:	devel@driverdev.osuosl.org
S:	Maintained
T:	git git://git.kernel.org/pub/scm/linux/kernel/git/gregkh/driver-core.git
F:	Documentation/vme_api.txt
F:	drivers/staging/vme/
F:	drivers/vme/
F:	include/linux/vme*

VMWARE HYPERVISOR INTERFACE
M:	Alok Kataria <akataria@vmware.com>
L:	virtualization@lists.linux-foundation.org
S:	Supported
F:	arch/x86/kernel/cpu/vmware.c

VMWARE BALLOON DRIVER
M:	Xavier Deguillard <xdeguillard@vmware.com>
M:	Philip Moltmann <moltmann@vmware.com>
M:	"VMware, Inc." <pv-drivers@vmware.com>
L:	linux-kernel@vger.kernel.org
S:	Maintained
F:	drivers/misc/vmw_balloon.c

VMWARE VMMOUSE SUBDRIVER
M:	"VMware Graphics" <linux-graphics-maintainer@vmware.com>
M:	"VMware, Inc." <pv-drivers@vmware.com>
L:	linux-input@vger.kernel.org
S:	Maintained
F:	drivers/input/mouse/vmmouse.c
F:	drivers/input/mouse/vmmouse.h

VMWARE VMXNET3 ETHERNET DRIVER
M:	Shrikrishna Khare <skhare@vmware.com>
M:	"VMware, Inc." <pv-drivers@vmware.com>
L:	netdev@vger.kernel.org
S:	Maintained
F:	drivers/net/vmxnet3/

VMware PVSCSI driver
M:	Arvind Kumar <arvindkumar@vmware.com>
M:	VMware PV-Drivers <pv-drivers@vmware.com>
L:	linux-scsi@vger.kernel.org
S:	Maintained
F:	drivers/scsi/vmw_pvscsi.c
F:	drivers/scsi/vmw_pvscsi.h

VOLTAGE AND CURRENT REGULATOR FRAMEWORK
M:	Liam Girdwood <lgirdwood@gmail.com>
M:	Mark Brown <broonie@kernel.org>
L:	linux-kernel@vger.kernel.org
W:	http://www.slimlogic.co.uk/?p=48
T:	git git://git.kernel.org/pub/scm/linux/kernel/git/broonie/regulator.git
S:	Supported
F:	drivers/regulator/
F:	include/linux/regulator/

VRF
M:	David Ahern <dsa@cumulusnetworks.com>
M:	Shrijeet Mukherjee <shm@cumulusnetworks.com>
L:	netdev@vger.kernel.org
S:	Maintained
F:	drivers/net/vrf.c
F:	Documentation/networking/vrf.txt

VT1211 HARDWARE MONITOR DRIVER
M:	Juerg Haefliger <juergh@gmail.com>
L:	lm-sensors@lm-sensors.org
S:	Maintained
F:	Documentation/hwmon/vt1211
F:	drivers/hwmon/vt1211.c

VT8231 HARDWARE MONITOR DRIVER
M:	Roger Lucas <vt8231@hiddenengine.co.uk>
L:	lm-sensors@lm-sensors.org
S:	Maintained
F:	drivers/hwmon/vt8231.c

VUB300 USB to SDIO/SD/MMC bridge chip
M:	Tony Olech <tony.olech@elandigitalsystems.com>
L:	linux-mmc@vger.kernel.org
L:	linux-usb@vger.kernel.org
S:	Supported
F:	drivers/mmc/host/vub300.c

W1 DALLAS'S 1-WIRE BUS
M:	Evgeniy Polyakov <zbr@ioremap.net>
S:	Maintained
F:	Documentation/w1/
F:	drivers/w1/

W83791D HARDWARE MONITORING DRIVER
M:	Marc Hulsman <m.hulsman@tudelft.nl>
L:	lm-sensors@lm-sensors.org
S:	Maintained
F:	Documentation/hwmon/w83791d
F:	drivers/hwmon/w83791d.c

W83793 HARDWARE MONITORING DRIVER
M:	Rudolf Marek <r.marek@assembler.cz>
L:	lm-sensors@lm-sensors.org
S:	Maintained
F:	Documentation/hwmon/w83793
F:	drivers/hwmon/w83793.c

W83795 HARDWARE MONITORING DRIVER
M:	Jean Delvare <jdelvare@suse.com>
L:	lm-sensors@lm-sensors.org
S:	Maintained
F:	drivers/hwmon/w83795.c

W83L51xD SD/MMC CARD INTERFACE DRIVER
M:	Pierre Ossman <pierre@ossman.eu>
S:	Maintained
F:	drivers/mmc/host/wbsd.*

WACOM PROTOCOL 4 SERIAL TABLETS
M:	Julian Squires <julian@cipht.net>
M:	Hans de Goede <hdegoede@redhat.com>
L:	linux-input@vger.kernel.org
S:	Maintained
F:	drivers/input/tablet/wacom_serial4.c

WATCHDOG DEVICE DRIVERS
M:	Wim Van Sebroeck <wim@iguana.be>
R:	Guenter Roeck <linux@roeck-us.net>
L:	linux-watchdog@vger.kernel.org
W:	http://www.linux-watchdog.org/
T:	git git://www.linux-watchdog.org/linux-watchdog.git
S:	Maintained
F:	Documentation/watchdog/
F:	drivers/watchdog/
F:	include/linux/watchdog.h
F:	include/uapi/linux/watchdog.h

WD7000 SCSI DRIVER
M:	Miroslav Zagorac <zaga@fly.cc.fer.hr>
L:	linux-scsi@vger.kernel.org
S:	Maintained
F:	drivers/scsi/wd7000.c

WIIMOTE HID DRIVER
M:	David Herrmann <dh.herrmann@googlemail.com>
L:	linux-input@vger.kernel.org
S:	Maintained
F:	drivers/hid/hid-wiimote*

WINBOND CIR DRIVER
M:	David Härdeman <david@hardeman.nu>
S:	Maintained
F:	drivers/media/rc/winbond-cir.c

WIMAX STACK
M:	Inaky Perez-Gonzalez <inaky.perez-gonzalez@intel.com>
M:	linux-wimax@intel.com
L:	wimax@linuxwimax.org (subscribers-only)
S:	Supported
W:	http://linuxwimax.org
F:	Documentation/wimax/README.wimax
F:	include/linux/wimax/debug.h
F:	include/net/wimax.h
F:	include/uapi/linux/wimax.h
F:	net/wimax/

WISTRON LAPTOP BUTTON DRIVER
M:	Miloslav Trmac <mitr@volny.cz>
S:	Maintained
F:	drivers/input/misc/wistron_btns.c

WL3501 WIRELESS PCMCIA CARD DRIVER
M:	Arnaldo Carvalho de Melo <acme@ghostprotocols.net>
L:	linux-wireless@vger.kernel.org
W:	http://oops.ghostprotocols.net:81/blog
S:	Maintained
F:	drivers/net/wireless/wl3501*

WOLFSON MICROELECTRONICS DRIVERS
L:	patches@opensource.wolfsonmicro.com
T:	git https://github.com/CirrusLogic/linux-drivers.git
W:	https://github.com/CirrusLogic/linux-drivers/wiki
S:	Supported
F:	Documentation/hwmon/wm83??
F:	Documentation/devicetree/bindings/extcon/extcon-arizona.txt
F:	Documentation/devicetree/bindings/regulator/arizona-regulator.txt
F:	Documentation/devicetree/bindings/mfd/arizona.txt
F:	arch/arm/mach-s3c64xx/mach-crag6410*
F:	drivers/clk/clk-wm83*.c
F:	drivers/extcon/extcon-arizona.c
F:	drivers/leds/leds-wm83*.c
F:	drivers/gpio/gpio-*wm*.c
F:	drivers/gpio/gpio-arizona.c
F:	drivers/hwmon/wm83??-hwmon.c
F:	drivers/input/misc/wm831x-on.c
F:	drivers/input/touchscreen/wm831x-ts.c
F:	drivers/input/touchscreen/wm97*.c
F:	drivers/mfd/arizona*
F:	drivers/mfd/wm*.c
F:	drivers/mfd/cs47l24*
F:	drivers/power/wm83*.c
F:	drivers/rtc/rtc-wm83*.c
F:	drivers/regulator/wm8*.c
F:	drivers/video/backlight/wm83*_bl.c
F:	drivers/watchdog/wm83*_wdt.c
F:	include/linux/mfd/arizona/
F:	include/linux/mfd/wm831x/
F:	include/linux/mfd/wm8350/
F:	include/linux/mfd/wm8400*
F:	include/linux/wm97xx.h
F:	include/sound/wm????.h
F:	sound/soc/codecs/arizona.?
F:	sound/soc/codecs/wm*
F:	sound/soc/codecs/cs47l24*

WORKQUEUE
M:	Tejun Heo <tj@kernel.org>
R:	Lai Jiangshan <jiangshanlai@gmail.com>
T:	git git://git.kernel.org/pub/scm/linux/kernel/git/tj/wq.git
S:	Maintained
F:	include/linux/workqueue.h
F:	kernel/workqueue.c
F:	Documentation/workqueue.txt

X.25 NETWORK LAYER
M:	Andrew Hendry <andrew.hendry@gmail.com>
L:	linux-x25@vger.kernel.org
S:	Odd Fixes
F:	Documentation/networking/x25*
F:	include/net/x25*
F:	net/x25/

X86 ARCHITECTURE (32-BIT AND 64-BIT)
M:	Thomas Gleixner <tglx@linutronix.de>
M:	Ingo Molnar <mingo@redhat.com>
M:	"H. Peter Anvin" <hpa@zytor.com>
M:	x86@kernel.org
L:	linux-kernel@vger.kernel.org
T:	git git://git.kernel.org/pub/scm/linux/kernel/git/tip/tip.git x86/core
S:	Maintained
F:	Documentation/x86/
F:	arch/x86/

X86 PLATFORM DRIVERS
M:	Darren Hart <dvhart@infradead.org>
L:	platform-driver-x86@vger.kernel.org
T:	git git://git.infradead.org/users/dvhart/linux-platform-drivers-x86.git
S:	Maintained
F:	drivers/platform/x86/
F:	drivers/platform/olpc/

X86 MCE INFRASTRUCTURE
M:	Tony Luck <tony.luck@intel.com>
M:	Borislav Petkov <bp@alien8.de>
L:	linux-edac@vger.kernel.org
S:	Maintained
F:	arch/x86/kernel/cpu/mcheck/*

X86 MICROCODE UPDATE SUPPORT
M:	Borislav Petkov <bp@alien8.de>
S:	Maintained
F:	arch/x86/kernel/cpu/microcode/*

X86 VDSO
M:	Andy Lutomirski <luto@amacapital.net>
L:	linux-kernel@vger.kernel.org
T:	git git://git.kernel.org/pub/scm/linux/kernel/git/tip/tip.git x86/vdso
S:	Maintained
F:	arch/x86/entry/vdso/

XC2028/3028 TUNER DRIVER
M:	Mauro Carvalho Chehab <mchehab@osg.samsung.com>
L:	linux-media@vger.kernel.org
W:	https://linuxtv.org
T:	git git://linuxtv.org/media_tree.git
S:	Maintained
F:	drivers/media/tuners/tuner-xc2028.*

XEN HYPERVISOR INTERFACE
M:	Konrad Rzeszutek Wilk <konrad.wilk@oracle.com>
M:	Boris Ostrovsky <boris.ostrovsky@oracle.com>
M:	David Vrabel <david.vrabel@citrix.com>
L:	xen-devel@lists.xenproject.org (moderated for non-subscribers)
T:	git git://git.kernel.org/pub/scm/linux/kernel/git/xen/tip.git
S:	Supported
F:	arch/x86/xen/
F:	drivers/*/xen-*front.c
F:	drivers/xen/
F:	arch/x86/include/asm/xen/
F:	include/xen/
F:	include/uapi/xen/

XEN HYPERVISOR ARM
M:	Stefano Stabellini <stefano.stabellini@eu.citrix.com>
L:	xen-devel@lists.xenproject.org (moderated for non-subscribers)
S:	Supported
F:	arch/arm/xen/
F:	arch/arm/include/asm/xen/

XEN HYPERVISOR ARM64
M:	Stefano Stabellini <stefano.stabellini@eu.citrix.com>
L:	xen-devel@lists.xenproject.org (moderated for non-subscribers)
S:	Supported
F:	arch/arm64/xen/
F:	arch/arm64/include/asm/xen/

XEN NETWORK BACKEND DRIVER
M:	Wei Liu <wei.liu2@citrix.com>
L:	xen-devel@lists.xenproject.org (moderated for non-subscribers)
L:	netdev@vger.kernel.org
S:	Supported
F:	drivers/net/xen-netback/*

XEN PCI SUBSYSTEM
M:	Konrad Rzeszutek Wilk <konrad.wilk@oracle.com>
L:	xen-devel@lists.xenproject.org (moderated for non-subscribers)
S:	Supported
F:	arch/x86/pci/*xen*
F:	drivers/pci/*xen*

XEN BLOCK SUBSYSTEM
M:	Konrad Rzeszutek Wilk <konrad.wilk@oracle.com>
M:	Roger Pau Monné <roger.pau@citrix.com>
L:	xen-devel@lists.xenproject.org (moderated for non-subscribers)
S:	Supported
F:	drivers/block/xen-blkback/*
F:	drivers/block/xen*

XEN PVSCSI DRIVERS
M:	Juergen Gross <jgross@suse.com>
L:	xen-devel@lists.xenproject.org (moderated for non-subscribers)
L:	linux-scsi@vger.kernel.org
S:	Supported
F:	drivers/scsi/xen-scsifront.c
F:	drivers/xen/xen-scsiback.c
F:	include/xen/interface/io/vscsiif.h

XEN SWIOTLB SUBSYSTEM
M:	Konrad Rzeszutek Wilk <konrad.wilk@oracle.com>
L:	xen-devel@lists.xenproject.org (moderated for non-subscribers)
S:	Supported
F:	arch/x86/xen/*swiotlb*
F:	drivers/xen/*swiotlb*

XFS FILESYSTEM
P:	Silicon Graphics Inc
M:	Dave Chinner <david@fromorbit.com>
M:	xfs@oss.sgi.com
L:	xfs@oss.sgi.com
W:	http://oss.sgi.com/projects/xfs
T:	git git://git.kernel.org/pub/scm/linux/kernel/git/dgc/linux-xfs.git
S:	Supported
F:	Documentation/filesystems/xfs.txt
F:	fs/xfs/

XILINX AXI ETHERNET DRIVER
M:	Anirudha Sarangi <anirudh@xilinx.com>
M:	John Linn <John.Linn@xilinx.com>
S:	Maintained
F:	drivers/net/ethernet/xilinx/xilinx_axienet*

XILINX UARTLITE SERIAL DRIVER
M:	Peter Korsgaard <jacmet@sunsite.dk>
L:	linux-serial@vger.kernel.org
S:	Maintained
F:	drivers/tty/serial/uartlite.c

XILINX VIDEO IP CORES
M:	Hyun Kwon <hyun.kwon@xilinx.com>
M:	Laurent Pinchart <laurent.pinchart@ideasonboard.com>
L:	linux-media@vger.kernel.org
T:	git git://linuxtv.org/media_tree.git
S:	Supported
F:	Documentation/devicetree/bindings/media/xilinx/
F:	drivers/media/platform/xilinx/
F:	include/uapi/linux/xilinx-v4l2-controls.h

XILLYBUS DRIVER
M:	Eli Billauer <eli.billauer@gmail.com>
L:	linux-kernel@vger.kernel.org
S:	Supported
F:	drivers/char/xillybus/

XTENSA XTFPGA PLATFORM SUPPORT
M:	Max Filippov <jcmvbkbc@gmail.com>
L:	linux-xtensa@linux-xtensa.org
S:	Maintained
F:	drivers/spi/spi-xtensa-xtfpga.c
F:	sound/soc/xtensa/xtfpga-i2s.c

YAM DRIVER FOR AX.25
M:	Jean-Paul Roubelat <jpr@f6fbb.org>
L:	linux-hams@vger.kernel.org
S:	Maintained
F:	drivers/net/hamradio/yam*
F:	include/linux/yam.h

YEALINK PHONE DRIVER
M:	Henk Vergonet <Henk.Vergonet@gmail.com>
L:	usbb2k-api-dev@nongnu.org
S:	Maintained
F:	Documentation/input/yealink.txt
F:	drivers/input/misc/yealink.*

Z8530 DRIVER FOR AX.25
M:	Joerg Reuter <jreuter@yaina.de>
W:	http://yaina.de/jreuter/
W:	http://www.qsl.net/dl1bke/
L:	linux-hams@vger.kernel.org
S:	Maintained
F:	Documentation/networking/z8530drv.txt
F:	drivers/net/hamradio/*scc.c
F:	drivers/net/hamradio/z8530.h

ZBUD COMPRESSED PAGE ALLOCATOR
M:	Seth Jennings <sjenning@redhat.com>
L:	linux-mm@kvack.org
S:	Maintained
F:	mm/zbud.c
F:	include/linux/zbud.h

ZD1211RW WIRELESS DRIVER
M:	Daniel Drake <dsd@gentoo.org>
M:	Ulrich Kunitz <kune@deine-taler.de>
W:	http://zd1211.ath.cx/wiki/DriverRewrite
L:	linux-wireless@vger.kernel.org
L:	zd1211-devs@lists.sourceforge.net (subscribers-only)
S:	Maintained
F:	drivers/net/wireless/zydas/zd1211rw/

ZPOOL COMPRESSED PAGE STORAGE API
M:	Dan Streetman <ddstreet@ieee.org>
L:	linux-mm@kvack.org
S:	Maintained
F:	mm/zpool.c
F:	include/linux/zpool.h

ZR36067 VIDEO FOR LINUX DRIVER
L:	mjpeg-users@lists.sourceforge.net
L:	linux-media@vger.kernel.org
W:	http://mjpeg.sourceforge.net/driver-zoran/
T:	hg https://linuxtv.org/hg/v4l-dvb
S:	Odd Fixes
F:	drivers/media/pci/zoran/

ZRAM COMPRESSED RAM BLOCK DEVICE DRVIER
M:	Minchan Kim <minchan@kernel.org>
M:	Nitin Gupta <ngupta@vflare.org>
R:	Sergey Senozhatsky <sergey.senozhatsky.work@gmail.com>
L:	linux-kernel@vger.kernel.org
S:	Maintained
F:	drivers/block/zram/
F:	Documentation/blockdev/zram.txt

ZS DECSTATION Z85C30 SERIAL DRIVER
M:	"Maciej W. Rozycki" <macro@linux-mips.org>
S:	Maintained
F:	drivers/tty/serial/zs.*

ZSMALLOC COMPRESSED SLAB MEMORY ALLOCATOR
M:	Minchan Kim <minchan@kernel.org>
M:	Nitin Gupta <ngupta@vflare.org>
R:	Sergey Senozhatsky <sergey.senozhatsky.work@gmail.com>
L:	linux-mm@kvack.org
S:	Maintained
F:	mm/zsmalloc.c
F:	include/linux/zsmalloc.h
F:	Documentation/vm/zsmalloc.txt

ZSWAP COMPRESSED SWAP CACHING
M:	Seth Jennings <sjenning@redhat.com>
L:	linux-mm@kvack.org
S:	Maintained
F:	mm/zswap.c

THE REST
M:	Linus Torvalds <torvalds@linux-foundation.org>
L:	linux-kernel@vger.kernel.org
Q:	http://patchwork.kernel.org/project/LKML/list/
T:	git git://git.kernel.org/pub/scm/linux/kernel/git/torvalds/linux.git
S:	Buried alive in reporters
F:	*
F:	*/<|MERGE_RESOLUTION|>--- conflicted
+++ resolved
@@ -7387,11 +7387,7 @@
 F:	include/linux/isicom.h
 
 MUSB MULTIPOINT HIGH SPEED DUAL-ROLE CONTROLLER
-<<<<<<< HEAD
 M:	Bin Liu <b-liu@ti.com>
-=======
-M:	Felipe Balbi <balbi@kernel.org>
->>>>>>> ccfe1e85
 L:	linux-usb@vger.kernel.org
 T:	git git://git.kernel.org/pub/scm/linux/kernel/git/balbi/usb.git
 S:	Maintained
@@ -7970,10 +7966,6 @@
 F:	drivers/staging/media/omap4iss/
 
 OMAP USB SUPPORT
-<<<<<<< HEAD
-=======
-M:	Felipe Balbi <balbi@kernel.org>
->>>>>>> ccfe1e85
 L:	linux-usb@vger.kernel.org
 L:	linux-omap@vger.kernel.org
 S:	Orphan
