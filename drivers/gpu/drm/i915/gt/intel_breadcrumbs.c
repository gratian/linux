// SPDX-License-Identifier: MIT
/*
 * Copyright © 2015-2021 Intel Corporation
 */

#include <linux/kthread.h>
#include <linux/string_helpers.h>
#include <trace/events/dma_fence.h>
#include <uapi/linux/sched/types.h>

#include "i915_drv.h"
#include "i915_trace.h"
#include "intel_breadcrumbs.h"
#include "intel_context.h"
#include "intel_engine_pm.h"
#include "intel_gt_pm.h"
#include "intel_gt_requests.h"

static bool irq_enable(struct intel_breadcrumbs *b)
{
	return intel_engine_irq_enable(b->irq_engine);
}

static void irq_disable(struct intel_breadcrumbs *b)
{
	intel_engine_irq_disable(b->irq_engine);
}

static void __intel_breadcrumbs_arm_irq(struct intel_breadcrumbs *b)
{
	/*
	 * Since we are waiting on a request, the GPU should be busy
	 * and should have its own rpm reference.
	 */
	if (GEM_WARN_ON(!intel_gt_pm_get_if_awake(b->irq_engine->gt)))
		return;

	/*
	 * The breadcrumb irq will be disarmed on the interrupt after the
	 * waiters are signaled. This gives us a single interrupt window in
	 * which we can add a new waiter and avoid the cost of re-enabling
	 * the irq.
	 */
	WRITE_ONCE(b->irq_armed, true);

	/* Requests may have completed before we could enable the interrupt. */
	if (!b->irq_enabled++ && b->irq_enable(b))
		irq_work_queue(&b->irq_work);
}

static void intel_breadcrumbs_arm_irq(struct intel_breadcrumbs *b)
{
	if (!b->irq_engine)
		return;

	spin_lock(&b->irq_lock);
	if (!b->irq_armed)
		__intel_breadcrumbs_arm_irq(b);
	spin_unlock(&b->irq_lock);
}

static void __intel_breadcrumbs_disarm_irq(struct intel_breadcrumbs *b)
{
	GEM_BUG_ON(!b->irq_enabled);
	if (!--b->irq_enabled)
		b->irq_disable(b);

	WRITE_ONCE(b->irq_armed, false);
	intel_gt_pm_put_async(b->irq_engine->gt);
}

static void intel_breadcrumbs_disarm_irq(struct intel_breadcrumbs *b)
{
	spin_lock(&b->irq_lock);
	if (b->irq_armed)
		__intel_breadcrumbs_disarm_irq(b);
	spin_unlock(&b->irq_lock);
}

static void add_signaling_context(struct intel_breadcrumbs *b,
				  struct intel_context *ce)
{
	lockdep_assert_held(&ce->signal_lock);

	spin_lock(&b->signalers_lock);
	list_add_rcu(&ce->signal_link, &b->signalers);
	spin_unlock(&b->signalers_lock);
}

static bool remove_signaling_context(struct intel_breadcrumbs *b,
				     struct intel_context *ce)
{
	lockdep_assert_held(&ce->signal_lock);

	if (!list_empty(&ce->signals))
		return false;

	spin_lock(&b->signalers_lock);
	list_del_rcu(&ce->signal_link);
	spin_unlock(&b->signalers_lock);

	return true;
}

__maybe_unused static bool
check_signal_order(struct intel_context *ce, struct i915_request *rq)
{
	if (rq->context != ce)
		return false;

	if (!list_is_last(&rq->signal_link, &ce->signals) &&
	    i915_seqno_passed(rq->fence.seqno,
			      list_next_entry(rq, signal_link)->fence.seqno))
		return false;

	if (!list_is_first(&rq->signal_link, &ce->signals) &&
	    i915_seqno_passed(list_prev_entry(rq, signal_link)->fence.seqno,
			      rq->fence.seqno))
		return false;

	return true;
}

static bool
__dma_fence_signal(struct dma_fence *fence)
{
	return !test_and_set_bit(DMA_FENCE_FLAG_SIGNALED_BIT, &fence->flags);
}

static void
__dma_fence_signal__timestamp(struct dma_fence *fence, ktime_t timestamp)
{
	fence->timestamp = timestamp;
	set_bit(DMA_FENCE_FLAG_TIMESTAMP_BIT, &fence->flags);
	trace_dma_fence_signaled(fence);
}

static void
__dma_fence_signal__notify(struct dma_fence *fence,
			   const struct list_head *list)
{
	struct dma_fence_cb *cur, *tmp;

	lockdep_assert_held(fence->lock);

	list_for_each_entry_safe(cur, tmp, list, node) {
		INIT_LIST_HEAD(&cur->node);
		cur->func(fence, cur);
	}
}

static void add_retire(struct intel_breadcrumbs *b, struct intel_timeline *tl)
{
	if (b->irq_engine)
		intel_engine_add_retire(b->irq_engine, tl);
}

static struct llist_node *
slist_add(struct llist_node *node, struct llist_node *head)
{
	node->next = head;
	return node;
}

static void signal_irq_work(struct irq_work *work)
{
	struct intel_breadcrumbs *b = container_of(work, typeof(*b), irq_work);
	const ktime_t timestamp = ktime_get();
	struct llist_node *signal, *sn;
	struct intel_context *ce;

	signal = NULL;
	if (unlikely(!llist_empty(&b->signaled_requests)))
		signal = llist_del_all(&b->signaled_requests);

	/*
	 * Keep the irq armed until the interrupt after all listeners are gone.
	 *
	 * Enabling/disabling the interrupt is rather costly, roughly a couple
	 * of hundred microseconds. If we are proactive and enable/disable
	 * the interrupt around every request that wants a breadcrumb, we
	 * quickly drown in the extra orders of magnitude of latency imposed
	 * on request submission.
	 *
	 * So we try to be lazy, and keep the interrupts enabled until no
	 * more listeners appear within a breadcrumb interrupt interval (that
	 * is until a request completes that no one cares about). The
	 * observation is that listeners come in batches, and will often
	 * listen to a bunch of requests in succession. Though note on icl+,
	 * interrupts are always enabled due to concerns with rc6 being
	 * dysfunctional with per-engine interrupt masking.
	 *
	 * We also try to avoid raising too many interrupts, as they may
	 * be generated by userspace batches and it is unfortunately rather
	 * too easy to drown the CPU under a flood of GPU interrupts. Thus
	 * whenever no one appears to be listening, we turn off the interrupts.
	 * Fewer interrupts should conserve power -- at the very least, fewer
	 * interrupt draw less ire from other users of the system and tools
	 * like powertop.
	 */
	if (!signal && READ_ONCE(b->irq_armed) && list_empty(&b->signalers))
		intel_breadcrumbs_disarm_irq(b);

	rcu_read_lock();
	atomic_inc(&b->signaler_active);
	list_for_each_entry_rcu(ce, &b->signalers, signal_link) {
		struct i915_request *rq;

		list_for_each_entry_rcu(rq, &ce->signals, signal_link) {
			bool release;

			if (!__i915_request_is_complete(rq))
				break;

			if (!test_and_clear_bit(I915_FENCE_FLAG_SIGNAL,
						&rq->fence.flags))
				break;

			/*
			 * Queue for execution after dropping the signaling
			 * spinlock as the callback chain may end up adding
			 * more signalers to the same context or engine.
			 */
			spin_lock(&ce->signal_lock);
			list_del_rcu(&rq->signal_link);
			release = remove_signaling_context(b, ce);
			spin_unlock(&ce->signal_lock);
			if (release) {
				if (intel_timeline_is_last(ce->timeline, rq))
					add_retire(b, ce->timeline);
				intel_context_put(ce);
			}

			if (__dma_fence_signal(&rq->fence))
				/* We own signal_node now, xfer to local list */
				signal = slist_add(&rq->signal_node, signal);
			else
				i915_request_put(rq);
		}
	}
	atomic_dec(&b->signaler_active);
	rcu_read_unlock();

	llist_for_each_safe(signal, sn, signal) {
		struct i915_request *rq =
			llist_entry(signal, typeof(*rq), signal_node);
		struct list_head cb_list;

		if (rq->engine->sched_engine->retire_inflight_request_prio)
			rq->engine->sched_engine->retire_inflight_request_prio(rq);

		spin_lock(&rq->lock);
		list_replace(&rq->fence.cb_list, &cb_list);
		__dma_fence_signal__timestamp(&rq->fence, timestamp);
		__dma_fence_signal__notify(&rq->fence, &cb_list);
		spin_unlock(&rq->lock);

		i915_request_put(rq);
	}

	/* Lazy irq enabling after HW submission */
	if (!READ_ONCE(b->irq_armed) && !list_empty(&b->signalers))
		intel_breadcrumbs_arm_irq(b);

	/* And confirm that we still want irqs enabled before we yield */
	if (READ_ONCE(b->irq_armed) && !atomic_read(&b->active))
		intel_breadcrumbs_disarm_irq(b);
}

struct intel_breadcrumbs *
intel_breadcrumbs_create(struct intel_engine_cs *irq_engine)
{
	struct intel_breadcrumbs *b;

	b = kzalloc(sizeof(*b), GFP_KERNEL);
	if (!b)
		return NULL;

	kref_init(&b->ref);

	spin_lock_init(&b->signalers_lock);
	INIT_LIST_HEAD(&b->signalers);
	init_llist_head(&b->signaled_requests);

	spin_lock_init(&b->irq_lock);
	init_irq_work(&b->irq_work, signal_irq_work);

	b->irq_engine = irq_engine;
	b->irq_enable = irq_enable;
	b->irq_disable = irq_disable;

	return b;
}

void intel_breadcrumbs_reset(struct intel_breadcrumbs *b)
{
	unsigned long flags;

	if (!b->irq_engine)
		return;

	spin_lock_irqsave(&b->irq_lock, flags);

	if (b->irq_enabled)
		b->irq_enable(b);
	else
		b->irq_disable(b);

	spin_unlock_irqrestore(&b->irq_lock, flags);
}

void __intel_breadcrumbs_park(struct intel_breadcrumbs *b)
{
	if (!READ_ONCE(b->irq_armed))
		return;

	/* Kick the work once more to drain the signalers, and disarm the irq */
<<<<<<< HEAD
	irq_work_sync(&b->irq_work);
	while (READ_ONCE(b->irq_armed) && !atomic_read(&b->active)) {
		irq_work_queue(&b->irq_work);
		cond_resched();
		irq_work_sync(&b->irq_work);
	}
=======
	irq_work_queue(&b->irq_work);
>>>>>>> 5f2d0708
}

void intel_breadcrumbs_free(struct kref *kref)
{
	struct intel_breadcrumbs *b = container_of(kref, typeof(*b), ref);

	irq_work_sync(&b->irq_work);
	GEM_BUG_ON(!list_empty(&b->signalers));
	GEM_BUG_ON(b->irq_armed);

	kfree(b);
}

static void irq_signal_request(struct i915_request *rq,
			       struct intel_breadcrumbs *b)
{
	if (!__dma_fence_signal(&rq->fence))
		return;

	i915_request_get(rq);
	if (llist_add(&rq->signal_node, &b->signaled_requests))
		irq_work_queue(&b->irq_work);
}

static void insert_breadcrumb(struct i915_request *rq)
{
	struct intel_breadcrumbs *b = READ_ONCE(rq->engine)->breadcrumbs;
	struct intel_context *ce = rq->context;
	struct list_head *pos;

	if (test_bit(I915_FENCE_FLAG_SIGNAL, &rq->fence.flags))
		return;

	/*
	 * If the request is already completed, we can transfer it
	 * straight onto a signaled list, and queue the irq worker for
	 * its signal completion.
	 */
	if (__i915_request_is_complete(rq)) {
		irq_signal_request(rq, b);
		return;
	}

	if (list_empty(&ce->signals)) {
		intel_context_get(ce);
		add_signaling_context(b, ce);
		pos = &ce->signals;
	} else {
		/*
		 * We keep the seqno in retirement order, so we can break
		 * inside intel_engine_signal_breadcrumbs as soon as we've
		 * passed the last completed request (or seen a request that
		 * hasn't event started). We could walk the timeline->requests,
		 * but keeping a separate signalers_list has the advantage of
		 * hopefully being much smaller than the full list and so
		 * provides faster iteration and detection when there are no
		 * more interrupts required for this context.
		 *
		 * We typically expect to add new signalers in order, so we
		 * start looking for our insertion point from the tail of
		 * the list.
		 */
		list_for_each_prev(pos, &ce->signals) {
			struct i915_request *it =
				list_entry(pos, typeof(*it), signal_link);

			if (i915_seqno_passed(rq->fence.seqno, it->fence.seqno))
				break;
		}
	}

	i915_request_get(rq);
	list_add_rcu(&rq->signal_link, pos);
	GEM_BUG_ON(!check_signal_order(ce, rq));
	GEM_BUG_ON(test_bit(DMA_FENCE_FLAG_SIGNALED_BIT, &rq->fence.flags));
	set_bit(I915_FENCE_FLAG_SIGNAL, &rq->fence.flags);

	/*
	 * Defer enabling the interrupt to after HW submission and recheck
	 * the request as it may have completed and raised the interrupt as
	 * we were attaching it into the lists.
	 */
	if (!READ_ONCE(b->irq_armed) || __i915_request_is_complete(rq))
		irq_work_queue(&b->irq_work);
}

bool i915_request_enable_breadcrumb(struct i915_request *rq)
{
	struct intel_context *ce = rq->context;

	/* Serialises with i915_request_retire() using rq->lock */
	if (test_bit(DMA_FENCE_FLAG_SIGNALED_BIT, &rq->fence.flags))
		return true;

	/*
	 * Peek at i915_request_submit()/i915_request_unsubmit() status.
	 *
	 * If the request is not yet active (and not signaled), we will
	 * attach the breadcrumb later.
	 */
	if (!test_bit(I915_FENCE_FLAG_ACTIVE, &rq->fence.flags))
		return true;

	spin_lock(&ce->signal_lock);
	if (test_bit(I915_FENCE_FLAG_ACTIVE, &rq->fence.flags))
		insert_breadcrumb(rq);
	spin_unlock(&ce->signal_lock);

	return true;
}

void i915_request_cancel_breadcrumb(struct i915_request *rq)
{
	struct intel_breadcrumbs *b = READ_ONCE(rq->engine)->breadcrumbs;
	struct intel_context *ce = rq->context;
	bool release;

	spin_lock(&ce->signal_lock);
	if (!test_and_clear_bit(I915_FENCE_FLAG_SIGNAL, &rq->fence.flags)) {
		spin_unlock(&ce->signal_lock);
		return;
	}

	list_del_rcu(&rq->signal_link);
	release = remove_signaling_context(b, ce);
	spin_unlock(&ce->signal_lock);
	if (release)
		intel_context_put(ce);

	if (__i915_request_is_complete(rq))
		irq_signal_request(rq, b);

	i915_request_put(rq);
}

void intel_context_remove_breadcrumbs(struct intel_context *ce,
				      struct intel_breadcrumbs *b)
{
	struct i915_request *rq, *rn;
	bool release = false;
	unsigned long flags;

	spin_lock_irqsave(&ce->signal_lock, flags);

	if (list_empty(&ce->signals))
		goto unlock;

	list_for_each_entry_safe(rq, rn, &ce->signals, signal_link) {
		GEM_BUG_ON(!__i915_request_is_complete(rq));
		if (!test_and_clear_bit(I915_FENCE_FLAG_SIGNAL,
					&rq->fence.flags))
			continue;

		list_del_rcu(&rq->signal_link);
		irq_signal_request(rq, b);
		i915_request_put(rq);
	}
	release = remove_signaling_context(b, ce);

unlock:
	spin_unlock_irqrestore(&ce->signal_lock, flags);
	if (release)
		intel_context_put(ce);

	while (atomic_read(&b->signaler_active))
		cpu_relax();
}

static void print_signals(struct intel_breadcrumbs *b, struct drm_printer *p)
{
	struct intel_context *ce;
	struct i915_request *rq;

	drm_printf(p, "Signals:\n");

	rcu_read_lock();
	list_for_each_entry_rcu(ce, &b->signalers, signal_link) {
		list_for_each_entry_rcu(rq, &ce->signals, signal_link)
			drm_printf(p, "\t[%llx:%llx%s] @ %dms\n",
				   rq->fence.context, rq->fence.seqno,
				   __i915_request_is_complete(rq) ? "!" :
				   __i915_request_has_started(rq) ? "*" :
				   "",
				   jiffies_to_msecs(jiffies - rq->emitted_jiffies));
	}
	rcu_read_unlock();
}

void intel_engine_print_breadcrumbs(struct intel_engine_cs *engine,
				    struct drm_printer *p)
{
	struct intel_breadcrumbs *b;

	b = engine->breadcrumbs;
	if (!b)
		return;

	drm_printf(p, "IRQ: %s\n", str_enabled_disabled(b->irq_armed));
	if (!list_empty(&b->signalers))
		print_signals(b, p);
}<|MERGE_RESOLUTION|>--- conflicted
+++ resolved
@@ -315,16 +315,12 @@
 		return;
 
 	/* Kick the work once more to drain the signalers, and disarm the irq */
-<<<<<<< HEAD
 	irq_work_sync(&b->irq_work);
 	while (READ_ONCE(b->irq_armed) && !atomic_read(&b->active)) {
 		irq_work_queue(&b->irq_work);
 		cond_resched();
 		irq_work_sync(&b->irq_work);
 	}
-=======
-	irq_work_queue(&b->irq_work);
->>>>>>> 5f2d0708
 }
 
 void intel_breadcrumbs_free(struct kref *kref)
