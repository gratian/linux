/* SPDX-License-Identifier: MIT */
/*
 * Copyright © 2021 Intel Corporation
 */

#ifndef __I915_BUDDY_H__
#define __I915_BUDDY_H__

#include <linux/bitops.h>
#include <linux/list.h>
#include <linux/slab.h>
<<<<<<< HEAD
=======

#include <drm/drm_print.h>
>>>>>>> df0cc57e

struct i915_buddy_block {
#define I915_BUDDY_HEADER_OFFSET GENMASK_ULL(63, 12)
#define I915_BUDDY_HEADER_STATE  GENMASK_ULL(11, 10)
#define   I915_BUDDY_ALLOCATED	   (1 << 10)
#define   I915_BUDDY_FREE	   (2 << 10)
#define   I915_BUDDY_SPLIT	   (3 << 10)
/* Free to be used, if needed in the future */
#define I915_BUDDY_HEADER_UNUSED GENMASK_ULL(9, 6)
#define I915_BUDDY_HEADER_ORDER  GENMASK_ULL(5, 0)
	u64 header;

	struct i915_buddy_block *left;
	struct i915_buddy_block *right;
	struct i915_buddy_block *parent;

	void *private; /* owned by creator */

	/*
	 * While the block is allocated by the user through i915_buddy_alloc*,
	 * the user has ownership of the link, for example to maintain within
	 * a list, if so desired. As soon as the block is freed with
	 * i915_buddy_free* ownership is given back to the mm.
	 */
	struct list_head link;
	struct list_head tmp_link;
};

/* Order-zero must be at least PAGE_SIZE */
#define I915_BUDDY_MAX_ORDER (63 - PAGE_SHIFT)

/*
 * Binary Buddy System.
 *
 * Locking should be handled by the user, a simple mutex around
 * i915_buddy_alloc* and i915_buddy_free* should suffice.
 */
struct i915_buddy_mm {
	/* Maintain a free list for each order. */
	struct list_head *free_list;

	/*
	 * Maintain explicit binary tree(s) to track the allocation of the
	 * address space. This gives us a simple way of finding a buddy block
	 * and performing the potentially recursive merge step when freeing a
	 * block.  Nodes are either allocated or free, in which case they will
	 * also exist on the respective free list.
	 */
	struct i915_buddy_block **roots;

	/*
	 * Anything from here is public, and remains static for the lifetime of
	 * the mm. Everything above is considered do-not-touch.
	 */
	unsigned int n_roots;
	unsigned int max_order;

	/* Must be at least PAGE_SIZE */
	u64 chunk_size;
	u64 size;
	u64 avail;
};

static inline u64
i915_buddy_block_offset(struct i915_buddy_block *block)
{
	return block->header & I915_BUDDY_HEADER_OFFSET;
}

static inline unsigned int
i915_buddy_block_order(struct i915_buddy_block *block)
{
	return block->header & I915_BUDDY_HEADER_ORDER;
}

static inline unsigned int
i915_buddy_block_state(struct i915_buddy_block *block)
{
	return block->header & I915_BUDDY_HEADER_STATE;
}

static inline bool
i915_buddy_block_is_allocated(struct i915_buddy_block *block)
{
	return i915_buddy_block_state(block) == I915_BUDDY_ALLOCATED;
}

static inline bool
i915_buddy_block_is_free(struct i915_buddy_block *block)
{
	return i915_buddy_block_state(block) == I915_BUDDY_FREE;
}

static inline bool
i915_buddy_block_is_split(struct i915_buddy_block *block)
{
	return i915_buddy_block_state(block) == I915_BUDDY_SPLIT;
}

static inline u64
i915_buddy_block_size(struct i915_buddy_mm *mm,
		      struct i915_buddy_block *block)
{
	return mm->chunk_size << i915_buddy_block_order(block);
}

int i915_buddy_init(struct i915_buddy_mm *mm, u64 size, u64 chunk_size);

void i915_buddy_fini(struct i915_buddy_mm *mm);

struct i915_buddy_block *
i915_buddy_alloc(struct i915_buddy_mm *mm, unsigned int order);

int i915_buddy_alloc_range(struct i915_buddy_mm *mm,
			   struct list_head *blocks,
			   u64 start, u64 size);

void i915_buddy_free(struct i915_buddy_mm *mm, struct i915_buddy_block *block);

void i915_buddy_free_list(struct i915_buddy_mm *mm, struct list_head *objects);

<<<<<<< HEAD
=======
void i915_buddy_print(struct i915_buddy_mm *mm, struct drm_printer *p);
void i915_buddy_block_print(struct i915_buddy_mm *mm,
			    struct i915_buddy_block *block,
			    struct drm_printer *p);

>>>>>>> df0cc57e
void i915_buddy_module_exit(void);
int i915_buddy_module_init(void);

#endif<|MERGE_RESOLUTION|>--- conflicted
+++ resolved
@@ -9,11 +9,8 @@
 #include <linux/bitops.h>
 #include <linux/list.h>
 #include <linux/slab.h>
-<<<<<<< HEAD
-=======
 
 #include <drm/drm_print.h>
->>>>>>> df0cc57e
 
 struct i915_buddy_block {
 #define I915_BUDDY_HEADER_OFFSET GENMASK_ULL(63, 12)
@@ -135,14 +132,11 @@
 
 void i915_buddy_free_list(struct i915_buddy_mm *mm, struct list_head *objects);
 
-<<<<<<< HEAD
-=======
 void i915_buddy_print(struct i915_buddy_mm *mm, struct drm_printer *p);
 void i915_buddy_block_print(struct i915_buddy_mm *mm,
 			    struct i915_buddy_block *block,
 			    struct drm_printer *p);
 
->>>>>>> df0cc57e
 void i915_buddy_module_exit(void);
 int i915_buddy_module_init(void);
 
