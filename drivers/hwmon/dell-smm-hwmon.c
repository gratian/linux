// SPDX-License-Identifier: GPL-2.0-or-later
/*
 * dell-smm-hwmon.c -- Linux driver for accessing the SMM BIOS on Dell laptops.
 *
 * Copyright (C) 2001  Massimo Dal Zotto <dz@debian.org>
 *
 * Hwmon integration:
 * Copyright (C) 2011  Jean Delvare <jdelvare@suse.de>
 * Copyright (C) 2013, 2014  Guenter Roeck <linux@roeck-us.net>
 * Copyright (C) 2014, 2015  Pali Rohár <pali@kernel.org>
 */

#define pr_fmt(fmt) KBUILD_MODNAME ": " fmt

#include <linux/capability.h>
#include <linux/cpu.h>
#include <linux/ctype.h>
#include <linux/delay.h>
#include <linux/dmi.h>
#include <linux/err.h>
#include <linux/errno.h>
#include <linux/hwmon.h>
#include <linux/init.h>
<<<<<<< HEAD
=======
#include <linux/kconfig.h>
>>>>>>> 88084a3d
#include <linux/kernel.h>
#include <linux/module.h>
#include <linux/mutex.h>
#include <linux/platform_device.h>
#include <linux/proc_fs.h>
#include <linux/seq_file.h>
#include <linux/slab.h>
#include <linux/smp.h>
#include <linux/string.h>
#include <linux/thermal.h>
#include <linux/types.h>
#include <linux/uaccess.h>

#include <linux/i8k.h>

#define I8K_SMM_FN_STATUS	0x0025
#define I8K_SMM_POWER_STATUS	0x0069
#define I8K_SMM_SET_FAN		0x01a3
#define I8K_SMM_GET_FAN		0x00a3
#define I8K_SMM_GET_SPEED	0x02a3
#define I8K_SMM_GET_FAN_TYPE	0x03a3
#define I8K_SMM_GET_NOM_SPEED	0x04a3
#define I8K_SMM_GET_TEMP	0x10a3
#define I8K_SMM_GET_TEMP_TYPE	0x11a3
#define I8K_SMM_GET_DELL_SIG1	0xfea3
#define I8K_SMM_GET_DELL_SIG2	0xffa3

/* in usecs */
#define DELL_SMM_MAX_DURATION  250000

#define I8K_FAN_MULT		30
#define I8K_FAN_RPM_THRESHOLD	1000
#define I8K_MAX_TEMP		127

#define I8K_FN_NONE		0x00
#define I8K_FN_UP		0x01
#define I8K_FN_DOWN		0x02
#define I8K_FN_MUTE		0x04
#define I8K_FN_MASK		0x07
#define I8K_FN_SHIFT		8

#define I8K_POWER_AC		0x05
#define I8K_POWER_BATTERY	0x01

#define DELL_SMM_NO_TEMP	10
#define DELL_SMM_NO_FANS	3

struct dell_smm_data {
	struct mutex i8k_mutex; /* lock for sensors writes */
	char bios_version[4];
	char bios_machineid[16];
	uint i8k_fan_mult;
	uint i8k_pwm_mult;
	uint i8k_fan_max;
	bool disallow_fan_type_call;
	bool disallow_fan_support;
	unsigned int manual_fan;
	unsigned int auto_fan;
	int temp_type[DELL_SMM_NO_TEMP];
	bool fan[DELL_SMM_NO_FANS];
	int fan_type[DELL_SMM_NO_FANS];
	int *fan_nominal_speed[DELL_SMM_NO_FANS];
};

struct dell_smm_cooling_data {
	u8 fan_num;
	struct dell_smm_data *data;
};

MODULE_AUTHOR("Massimo Dal Zotto (dz@debian.org)");
MODULE_AUTHOR("Pali Rohár <pali@kernel.org>");
MODULE_DESCRIPTION("Dell laptop SMM BIOS hwmon driver");
MODULE_LICENSE("GPL");
MODULE_ALIAS("i8k");

static bool force;
module_param_unsafe(force, bool, 0);
MODULE_PARM_DESC(force, "Force loading without checking for supported models and features");

static bool ignore_dmi;
module_param(ignore_dmi, bool, 0);
MODULE_PARM_DESC(ignore_dmi, "Continue probing hardware even if DMI data does not match");

#if IS_ENABLED(CONFIG_I8K)
static bool restricted = true;
module_param(restricted, bool, 0);
MODULE_PARM_DESC(restricted, "Restrict fan control and serial number to CAP_SYS_ADMIN (default: 1)");

static bool power_status;
module_param(power_status, bool, 0600);
MODULE_PARM_DESC(power_status, "Report power status in /proc/i8k (default: 0)");
#endif

static uint fan_mult;
module_param(fan_mult, uint, 0);
MODULE_PARM_DESC(fan_mult, "Factor to multiply fan speed with (default: autodetect)");

static uint fan_max;
module_param(fan_max, uint, 0);
MODULE_PARM_DESC(fan_max, "Maximum configurable fan speed (default: autodetect)");

struct smm_regs {
	unsigned int eax;
	unsigned int ebx;
	unsigned int ecx;
	unsigned int edx;
	unsigned int esi;
	unsigned int edi;
} __packed;

static const char * const temp_labels[] = {
	"CPU",
	"GPU",
	"SODIMM",
	"Other",
	"Ambient",
	"Other",
};

static const char * const fan_labels[] = {
	"Processor Fan",
	"Motherboard Fan",
	"Video Fan",
	"Power Supply Fan",
	"Chipset Fan",
	"Other Fan",
};

static const char * const docking_labels[] = {
	"Docking Processor Fan",
	"Docking Motherboard Fan",
	"Docking Video Fan",
	"Docking Power Supply Fan",
	"Docking Chipset Fan",
	"Docking Other Fan",
};

static inline const char __init *i8k_get_dmi_data(int field)
{
	const char *dmi_data = dmi_get_system_info(field);

	return dmi_data && *dmi_data ? dmi_data : "?";
}

/*
 * Call the System Management Mode BIOS. Code provided by Jonathan Buzzard.
 */
static int i8k_smm_func(void *par)
{
	ktime_t calltime = ktime_get();
	struct smm_regs *regs = par;
	int eax = regs->eax;
	int ebx = regs->ebx;
	long long duration;
	int rc;

	/* SMM requires CPU 0 */
	if (smp_processor_id() != 0)
		return -EBUSY;

#if defined(CONFIG_X86_64)
	asm volatile("pushq %%rax\n\t"
		"movl 0(%%rax),%%edx\n\t"
		"pushq %%rdx\n\t"
		"movl 4(%%rax),%%ebx\n\t"
		"movl 8(%%rax),%%ecx\n\t"
		"movl 12(%%rax),%%edx\n\t"
		"movl 16(%%rax),%%esi\n\t"
		"movl 20(%%rax),%%edi\n\t"
		"popq %%rax\n\t"
		"out %%al,$0xb2\n\t"
		"out %%al,$0x84\n\t"
		"xchgq %%rax,(%%rsp)\n\t"
		"movl %%ebx,4(%%rax)\n\t"
		"movl %%ecx,8(%%rax)\n\t"
		"movl %%edx,12(%%rax)\n\t"
		"movl %%esi,16(%%rax)\n\t"
		"movl %%edi,20(%%rax)\n\t"
		"popq %%rdx\n\t"
		"movl %%edx,0(%%rax)\n\t"
		"pushfq\n\t"
		"popq %%rax\n\t"
		"andl $1,%%eax\n"
		: "=a"(rc)
		:    "a"(regs)
		:    "%ebx", "%ecx", "%edx", "%esi", "%edi", "memory");
#else
	asm volatile("pushl %%eax\n\t"
	    "movl 0(%%eax),%%edx\n\t"
	    "push %%edx\n\t"
	    "movl 4(%%eax),%%ebx\n\t"
	    "movl 8(%%eax),%%ecx\n\t"
	    "movl 12(%%eax),%%edx\n\t"
	    "movl 16(%%eax),%%esi\n\t"
	    "movl 20(%%eax),%%edi\n\t"
	    "popl %%eax\n\t"
	    "out %%al,$0xb2\n\t"
	    "out %%al,$0x84\n\t"
	    "xchgl %%eax,(%%esp)\n\t"
	    "movl %%ebx,4(%%eax)\n\t"
	    "movl %%ecx,8(%%eax)\n\t"
	    "movl %%edx,12(%%eax)\n\t"
	    "movl %%esi,16(%%eax)\n\t"
	    "movl %%edi,20(%%eax)\n\t"
	    "popl %%edx\n\t"
	    "movl %%edx,0(%%eax)\n\t"
	    "lahf\n\t"
	    "shrl $8,%%eax\n\t"
	    "andl $1,%%eax\n"
	    : "=a"(rc)
	    :    "a"(regs)
	    :    "%ebx", "%ecx", "%edx", "%esi", "%edi", "memory");
#endif
	if (rc != 0 || (regs->eax & 0xffff) == 0xffff || regs->eax == eax)
		rc = -EINVAL;

	duration = ktime_us_delta(ktime_get(), calltime);
	pr_debug("smm(0x%.4x 0x%.4x) = 0x%.4x  (took %7lld usecs)\n", eax, ebx,
		 (rc ? 0xffff : regs->eax & 0xffff), duration);

	if (duration > DELL_SMM_MAX_DURATION)
		pr_warn_once("SMM call took %lld usecs!\n", duration);

	return rc;
}

/*
 * Call the System Management Mode BIOS.
 */
static int i8k_smm(struct smm_regs *regs)
{
	int ret;

	cpus_read_lock();
	ret = smp_call_on_cpu(0, i8k_smm_func, regs, true);
	cpus_read_unlock();

	return ret;
}

/*
 * Read the fan status.
 */
static int i8k_get_fan_status(const struct dell_smm_data *data, u8 fan)
{
	struct smm_regs regs = {
		.eax = I8K_SMM_GET_FAN,
		.ebx = fan,
	};

	if (data->disallow_fan_support)
		return -EINVAL;

	return i8k_smm(&regs) ? : regs.eax & 0xff;
}

/*
 * Read the fan speed in RPM.
 */
static int i8k_get_fan_speed(const struct dell_smm_data *data, u8 fan)
{
	struct smm_regs regs = {
		.eax = I8K_SMM_GET_SPEED,
		.ebx = fan,
	};

	if (data->disallow_fan_support)
		return -EINVAL;

	return i8k_smm(&regs) ? : (regs.eax & 0xffff) * data->i8k_fan_mult;
}

/*
 * Read the fan type.
 */
static int _i8k_get_fan_type(const struct dell_smm_data *data, u8 fan)
{
	struct smm_regs regs = {
		.eax = I8K_SMM_GET_FAN_TYPE,
		.ebx = fan,
	};

	if (data->disallow_fan_support || data->disallow_fan_type_call)
		return -EINVAL;

	return i8k_smm(&regs) ? : regs.eax & 0xff;
}

static int i8k_get_fan_type(struct dell_smm_data *data, u8 fan)
{
	/* I8K_SMM_GET_FAN_TYPE SMM call is expensive, so cache values */
	if (data->fan_type[fan] == INT_MIN)
		data->fan_type[fan] = _i8k_get_fan_type(data, fan);

	return data->fan_type[fan];
}

/*
 * Read the fan nominal rpm for specific fan speed.
 */
static int __init i8k_get_fan_nominal_speed(const struct dell_smm_data *data, u8 fan, int speed)
{
	struct smm_regs regs = {
		.eax = I8K_SMM_GET_NOM_SPEED,
		.ebx = fan | (speed << 8),
	};

	if (data->disallow_fan_support)
		return -EINVAL;

<<<<<<< HEAD
	return i8k_smm(&regs) ? : (regs.eax & 0xffff) * data->i8k_fan_mult;
=======
	return i8k_smm(&regs) ? : (regs.eax & 0xffff);
>>>>>>> 88084a3d
}

/*
 * Enable or disable automatic BIOS fan control support
 */
static int i8k_enable_fan_auto_mode(const struct dell_smm_data *data, bool enable)
{
	struct smm_regs regs = { };

	if (data->disallow_fan_support)
		return -EINVAL;

	regs.eax = enable ? data->auto_fan : data->manual_fan;
	return i8k_smm(&regs);
}

/*
 * Set the fan speed (off, low, high, ...).
 */
static int i8k_set_fan(const struct dell_smm_data *data, u8 fan, int speed)
{
	struct smm_regs regs = { .eax = I8K_SMM_SET_FAN, };

	if (data->disallow_fan_support)
		return -EINVAL;

	speed = (speed < 0) ? 0 : ((speed > data->i8k_fan_max) ? data->i8k_fan_max : speed);
	regs.ebx = fan | (speed << 8);

	return i8k_smm(&regs);
}

static int __init i8k_get_temp_type(u8 sensor)
{
	struct smm_regs regs = {
		.eax = I8K_SMM_GET_TEMP_TYPE,
		.ebx = sensor,
	};

	return i8k_smm(&regs) ? : regs.eax & 0xff;
}

/*
 * Read the cpu temperature.
 */
static int _i8k_get_temp(u8 sensor)
{
	struct smm_regs regs = {
		.eax = I8K_SMM_GET_TEMP,
		.ebx = sensor,
	};

	return i8k_smm(&regs) ? : regs.eax & 0xff;
}

static int i8k_get_temp(u8 sensor)
{
	int temp = _i8k_get_temp(sensor);

	/*
	 * Sometimes the temperature sensor returns 0x99, which is out of range.
	 * In this case we retry (once) before returning an error.
	 # 1003655137 00000058 00005a4b
	 # 1003655138 00000099 00003a80 <--- 0x99 = 153 degrees
	 # 1003655139 00000054 00005c52
	 */
	if (temp == 0x99) {
		msleep(100);
		temp = _i8k_get_temp(sensor);
	}
	/*
	 * Return -ENODATA for all invalid temperatures.
	 *
	 * Known instances are the 0x99 value as seen above as well as
	 * 0xc1 (193), which may be returned when trying to read the GPU
	 * temperature if the system supports a GPU and it is currently
	 * turned off.
	 */
	if (temp > I8K_MAX_TEMP)
		return -ENODATA;

	return temp;
}

static int __init i8k_get_dell_signature(int req_fn)
{
	struct smm_regs regs = { .eax = req_fn, };
	int rc;

	rc = i8k_smm(&regs);
	if (rc < 0)
		return rc;

	return regs.eax == 1145651527 && regs.edx == 1145392204 ? 0 : -1;
}

#if IS_ENABLED(CONFIG_I8K)

/*
 * Read the Fn key status.
 */
static int i8k_get_fn_status(void)
{
	struct smm_regs regs = { .eax = I8K_SMM_FN_STATUS, };
	int rc;

	rc = i8k_smm(&regs);
	if (rc < 0)
		return rc;

	switch ((regs.eax >> I8K_FN_SHIFT) & I8K_FN_MASK) {
	case I8K_FN_UP:
		return I8K_VOL_UP;
	case I8K_FN_DOWN:
		return I8K_VOL_DOWN;
	case I8K_FN_MUTE:
		return I8K_VOL_MUTE;
	default:
		return 0;
	}
}

/*
 * Read the power status.
 */
static int i8k_get_power_status(void)
{
	struct smm_regs regs = { .eax = I8K_SMM_POWER_STATUS, };
	int rc;

	rc = i8k_smm(&regs);
	if (rc < 0)
		return rc;

	return (regs.eax & 0xff) == I8K_POWER_AC ? I8K_AC : I8K_BATTERY;
}

/*
 * Procfs interface
 */

static long i8k_ioctl(struct file *fp, unsigned int cmd, unsigned long arg)
{
	struct dell_smm_data *data = pde_data(file_inode(fp));
	int __user *argp = (int __user *)arg;
	int speed, err;
	int val = 0;

	if (!argp)
		return -EINVAL;

	switch (cmd) {
	case I8K_BIOS_VERSION:
		if (!isdigit(data->bios_version[0]) || !isdigit(data->bios_version[1]) ||
		    !isdigit(data->bios_version[2]))
			return -EINVAL;

		val = (data->bios_version[0] << 16) |
				(data->bios_version[1] << 8) | data->bios_version[2];

		if (copy_to_user(argp, &val, sizeof(val)))
			return -EFAULT;

		return 0;
	case I8K_MACHINE_ID:
		if (restricted && !capable(CAP_SYS_ADMIN))
			return -EPERM;

		if (copy_to_user(argp, data->bios_machineid, sizeof(data->bios_machineid)))
			return -EFAULT;

		return 0;
	case I8K_FN_STATUS:
		val = i8k_get_fn_status();
		break;

	case I8K_POWER_STATUS:
		val = i8k_get_power_status();
		break;

	case I8K_GET_TEMP:
		val = i8k_get_temp(0);
		break;

	case I8K_GET_SPEED:
		if (copy_from_user(&val, argp, sizeof(int)))
			return -EFAULT;

		if (val > U8_MAX || val < 0)
			return -EINVAL;

		val = i8k_get_fan_speed(data, val);
		break;

	case I8K_GET_FAN:
		if (copy_from_user(&val, argp, sizeof(int)))
			return -EFAULT;

		if (val > U8_MAX || val < 0)
			return -EINVAL;

		val = i8k_get_fan_status(data, val);
		break;

	case I8K_SET_FAN:
		if (restricted && !capable(CAP_SYS_ADMIN))
			return -EPERM;

		if (copy_from_user(&val, argp, sizeof(int)))
			return -EFAULT;

		if (val > U8_MAX || val < 0)
			return -EINVAL;

		if (copy_from_user(&speed, argp + 1, sizeof(int)))
			return -EFAULT;

		mutex_lock(&data->i8k_mutex);
		err = i8k_set_fan(data, val, speed);
		if (err < 0)
			val = err;
		else
			val = i8k_get_fan_status(data, val);
		mutex_unlock(&data->i8k_mutex);
		break;

	default:
		return -ENOIOCTLCMD;
	}

	if (val < 0)
		return val;

	if (copy_to_user(argp, &val, sizeof(int)))
		return -EFAULT;

	return 0;
}

/*
 * Print the information for /proc/i8k.
 */
static int i8k_proc_show(struct seq_file *seq, void *offset)
{
	struct dell_smm_data *data = seq->private;
	int fn_key, cpu_temp, ac_power;
	int left_fan, right_fan, left_speed, right_speed;

	cpu_temp	= i8k_get_temp(0);				/* 11100 µs */
	left_fan	= i8k_get_fan_status(data, I8K_FAN_LEFT);	/*   580 µs */
	right_fan	= i8k_get_fan_status(data, I8K_FAN_RIGHT);	/*   580 µs */
	left_speed	= i8k_get_fan_speed(data, I8K_FAN_LEFT);	/*   580 µs */
	right_speed	= i8k_get_fan_speed(data, I8K_FAN_RIGHT);	/*   580 µs */
	fn_key		= i8k_get_fn_status();				/*   750 µs */
	if (power_status)
		ac_power = i8k_get_power_status();			/* 14700 µs */
	else
		ac_power = -1;

	/*
	 * Info:
	 *
	 * 1)  Format version (this will change if format changes)
	 * 2)  BIOS version
	 * 3)  BIOS machine ID
	 * 4)  Cpu temperature
	 * 5)  Left fan status
	 * 6)  Right fan status
	 * 7)  Left fan speed
	 * 8)  Right fan speed
	 * 9)  AC power
	 * 10) Fn Key status
	 */
	seq_printf(seq, "%s %s %s %d %d %d %d %d %d %d\n",
		   I8K_PROC_FMT,
		   data->bios_version,
		   (restricted && !capable(CAP_SYS_ADMIN)) ? "-1" : data->bios_machineid,
		   cpu_temp,
		   left_fan, right_fan, left_speed, right_speed,
		   ac_power, fn_key);

	return 0;
}

static int i8k_open_fs(struct inode *inode, struct file *file)
{
	return single_open(file, i8k_proc_show, pde_data(inode));
}

static const struct proc_ops i8k_proc_ops = {
	.proc_open	= i8k_open_fs,
	.proc_read	= seq_read,
	.proc_lseek	= seq_lseek,
	.proc_release	= single_release,
	.proc_ioctl	= i8k_ioctl,
};

static void i8k_exit_procfs(void *param)
{
	remove_proc_entry("i8k", NULL);
}

static void __init i8k_init_procfs(struct device *dev)
{
	struct dell_smm_data *data = dev_get_drvdata(dev);

	/* Only register exit function if creation was successful */
	if (proc_create_data("i8k", 0, NULL, &i8k_proc_ops, data))
		devm_add_action_or_reset(dev, i8k_exit_procfs, NULL);
}

#else

static void __init i8k_init_procfs(struct device *dev)
{
}

#endif

static int dell_smm_get_max_state(struct thermal_cooling_device *dev, unsigned long *state)
{
	struct dell_smm_cooling_data *cdata = dev->devdata;

	*state = cdata->data->i8k_fan_max;

	return 0;
}

static int dell_smm_get_cur_state(struct thermal_cooling_device *dev, unsigned long *state)
{
	struct dell_smm_cooling_data *cdata = dev->devdata;
	int ret;

	ret = i8k_get_fan_status(cdata->data, cdata->fan_num);
	if (ret < 0)
		return ret;

	*state = ret;

	return 0;
}

static int dell_smm_set_cur_state(struct thermal_cooling_device *dev, unsigned long state)
{
	struct dell_smm_cooling_data *cdata = dev->devdata;
	struct dell_smm_data *data = cdata->data;
	int ret;

	if (state > data->i8k_fan_max)
		return -EINVAL;

	mutex_lock(&data->i8k_mutex);
	ret = i8k_set_fan(data, cdata->fan_num, (int)state);
	mutex_unlock(&data->i8k_mutex);

	return ret;
}

static const struct thermal_cooling_device_ops dell_smm_cooling_ops = {
	.get_max_state = dell_smm_get_max_state,
	.get_cur_state = dell_smm_get_cur_state,
	.set_cur_state = dell_smm_set_cur_state,
};

static umode_t dell_smm_is_visible(const void *drvdata, enum hwmon_sensor_types type, u32 attr,
				   int channel)
{
	const struct dell_smm_data *data = drvdata;

	switch (type) {
	case hwmon_temp:
		switch (attr) {
		case hwmon_temp_input:
			/* _i8k_get_temp() is fine since we do not care about the actual value */
			if (data->temp_type[channel] >= 0 || _i8k_get_temp(channel) >= 0)
				return 0444;

			break;
		case hwmon_temp_label:
			if (data->temp_type[channel] >= 0)
				return 0444;

			break;
		default:
			break;
		}
		break;
	case hwmon_fan:
		if (data->disallow_fan_support)
			break;

		switch (attr) {
		case hwmon_fan_input:
			if (data->fan[channel])
				return 0444;

			break;
		case hwmon_fan_label:
			if (data->fan[channel] && !data->disallow_fan_type_call)
				return 0444;

			break;
		case hwmon_fan_min:
		case hwmon_fan_max:
		case hwmon_fan_target:
			if (data->fan_nominal_speed[channel])
				return 0444;

			break;
		default:
			break;
		}
		break;
	case hwmon_pwm:
		if (data->disallow_fan_support)
			break;

		switch (attr) {
		case hwmon_pwm_input:
			if (data->fan[channel])
				return 0644;

			break;
		case hwmon_pwm_enable:
			if (data->auto_fan)
				/*
				 * There is no command for retrieve the current status
				 * from BIOS, and userspace/firmware itself can change
				 * it.
				 * Thus we can only provide write-only access for now.
				 */
				return 0200;

			break;
		default:
			break;
		}
		break;
	default:
		break;
	}

	return 0;
}

static int dell_smm_read(struct device *dev, enum hwmon_sensor_types type, u32 attr, int channel,
			 long *val)
{
	struct dell_smm_data *data = dev_get_drvdata(dev);
	int mult = data->i8k_fan_mult;
	int ret;

	switch (type) {
	case hwmon_temp:
		switch (attr) {
		case hwmon_temp_input:
			ret = i8k_get_temp(channel);
			if (ret < 0)
				return ret;

			*val = ret * 1000;

			return 0;
		default:
			break;
		}
		break;
	case hwmon_fan:
		switch (attr) {
		case hwmon_fan_input:
			ret = i8k_get_fan_speed(data, channel);
			if (ret < 0)
				return ret;

			*val = ret;

			return 0;
		case hwmon_fan_min:
			*val = data->fan_nominal_speed[channel][0] * mult;

			return 0;
		case hwmon_fan_max:
			*val = data->fan_nominal_speed[channel][data->i8k_fan_max] * mult;

			return 0;
		case hwmon_fan_target:
			ret = i8k_get_fan_status(data, channel);
			if (ret < 0)
				return ret;

			if (ret > data->i8k_fan_max)
				ret = data->i8k_fan_max;

			*val = data->fan_nominal_speed[channel][ret] * mult;

			return 0;
		default:
			break;
		}
		break;
	case hwmon_pwm:
		switch (attr) {
		case hwmon_pwm_input:
			ret = i8k_get_fan_status(data, channel);
			if (ret < 0)
				return ret;

			*val = clamp_val(ret * data->i8k_pwm_mult, 0, 255);

			return 0;
		default:
			break;
		}
		break;
	default:
		break;
	}

	return -EOPNOTSUPP;
}

static const char *dell_smm_fan_label(struct dell_smm_data *data, int channel)
{
	bool dock = false;
	int type = i8k_get_fan_type(data, channel);

	if (type < 0)
		return ERR_PTR(type);

	if (type & 0x10) {
		dock = true;
		type &= 0x0F;
	}

	if (type >= ARRAY_SIZE(fan_labels))
		type = ARRAY_SIZE(fan_labels) - 1;

	return dock ? docking_labels[type] : fan_labels[type];
}

static int dell_smm_read_string(struct device *dev, enum hwmon_sensor_types type, u32 attr,
				int channel, const char **str)
{
	struct dell_smm_data *data = dev_get_drvdata(dev);

	switch (type) {
	case hwmon_temp:
		switch (attr) {
		case hwmon_temp_label:
			*str = temp_labels[data->temp_type[channel]];
			return 0;
		default:
			break;
		}
		break;
	case hwmon_fan:
		switch (attr) {
		case hwmon_fan_label:
			*str = dell_smm_fan_label(data, channel);
			return PTR_ERR_OR_ZERO(*str);
		default:
			break;
		}
		break;
	default:
		break;
	}

	return -EOPNOTSUPP;
}

static int dell_smm_write(struct device *dev, enum hwmon_sensor_types type, u32 attr, int channel,
			  long val)
{
	struct dell_smm_data *data = dev_get_drvdata(dev);
	unsigned long pwm;
	bool enable;
	int err;

	switch (type) {
	case hwmon_pwm:
		switch (attr) {
		case hwmon_pwm_input:
			pwm = clamp_val(DIV_ROUND_CLOSEST(val, data->i8k_pwm_mult), 0,
					data->i8k_fan_max);

			mutex_lock(&data->i8k_mutex);
			err = i8k_set_fan(data, channel, pwm);
			mutex_unlock(&data->i8k_mutex);

			if (err < 0)
				return err;

			return 0;
		case hwmon_pwm_enable:
			if (!val)
				return -EINVAL;

			if (val == 1)
				enable = false;
			else
				enable = true;

			mutex_lock(&data->i8k_mutex);
			err = i8k_enable_fan_auto_mode(data, enable);
			mutex_unlock(&data->i8k_mutex);

			if (err < 0)
				return err;

			return 0;
		default:
			break;
		}
		break;
	default:
		break;
	}

	return -EOPNOTSUPP;
}

static const struct hwmon_ops dell_smm_ops = {
	.is_visible = dell_smm_is_visible,
	.read = dell_smm_read,
	.read_string = dell_smm_read_string,
	.write = dell_smm_write,
};

static const struct hwmon_channel_info *dell_smm_info[] = {
	HWMON_CHANNEL_INFO(chip, HWMON_C_REGISTER_TZ),
	HWMON_CHANNEL_INFO(temp,
			   HWMON_T_INPUT | HWMON_T_LABEL,
			   HWMON_T_INPUT | HWMON_T_LABEL,
			   HWMON_T_INPUT | HWMON_T_LABEL,
			   HWMON_T_INPUT | HWMON_T_LABEL,
			   HWMON_T_INPUT | HWMON_T_LABEL,
			   HWMON_T_INPUT | HWMON_T_LABEL,
			   HWMON_T_INPUT | HWMON_T_LABEL,
			   HWMON_T_INPUT | HWMON_T_LABEL,
			   HWMON_T_INPUT | HWMON_T_LABEL,
			   HWMON_T_INPUT | HWMON_T_LABEL
			   ),
	HWMON_CHANNEL_INFO(fan,
			   HWMON_F_INPUT | HWMON_F_LABEL | HWMON_F_MIN | HWMON_F_MAX |
			   HWMON_F_TARGET,
			   HWMON_F_INPUT | HWMON_F_LABEL | HWMON_F_MIN | HWMON_F_MAX |
			   HWMON_F_TARGET,
			   HWMON_F_INPUT | HWMON_F_LABEL | HWMON_F_MIN | HWMON_F_MAX |
			   HWMON_F_TARGET
			   ),
	HWMON_CHANNEL_INFO(pwm,
			   HWMON_PWM_INPUT | HWMON_PWM_ENABLE,
			   HWMON_PWM_INPUT,
			   HWMON_PWM_INPUT
			   ),
	NULL
};

static const struct hwmon_chip_info dell_smm_chip_info = {
	.ops = &dell_smm_ops,
	.info = dell_smm_info,
};

static int __init dell_smm_init_cdev(struct device *dev, u8 fan_num)
{
	struct dell_smm_data *data = dev_get_drvdata(dev);
	struct thermal_cooling_device *cdev;
	struct dell_smm_cooling_data *cdata;
	int ret = 0;
	char *name;

	name = kasprintf(GFP_KERNEL, "dell-smm-fan%u", fan_num + 1);
	if (!name)
		return -ENOMEM;

	cdata = devm_kmalloc(dev, sizeof(*cdata), GFP_KERNEL);
	if (cdata) {
		cdata->fan_num = fan_num;
		cdata->data = data;
		cdev = devm_thermal_of_cooling_device_register(dev, NULL, name, cdata,
							       &dell_smm_cooling_ops);
		if (IS_ERR(cdev)) {
			devm_kfree(dev, cdata);
			ret = PTR_ERR(cdev);
		}
	} else {
		ret = -ENOMEM;
	}

	kfree(name);

	return ret;
}

static int __init dell_smm_init_hwmon(struct device *dev)
{
	struct dell_smm_data *data = dev_get_drvdata(dev);
	struct device *dell_smm_hwmon_dev;
	int state, err;
	u8 i;

	for (i = 0; i < DELL_SMM_NO_TEMP; i++) {
		data->temp_type[i] = i8k_get_temp_type(i);
		if (data->temp_type[i] < 0)
			continue;

		if (data->temp_type[i] >= ARRAY_SIZE(temp_labels))
			data->temp_type[i] = ARRAY_SIZE(temp_labels) - 1;
	}

	for (i = 0; i < DELL_SMM_NO_FANS; i++) {
		data->fan_type[i] = INT_MIN;
		err = i8k_get_fan_status(data, i);
		if (err < 0)
			err = i8k_get_fan_type(data, i);

		if (err < 0)
			continue;

		data->fan[i] = true;

		/* the cooling device is not critical, ignore failures */
		if (IS_REACHABLE(CONFIG_THERMAL)) {
			err = dell_smm_init_cdev(dev, i);
			if (err < 0)
				dev_warn(dev, "Failed to register cooling device for fan %u\n",
					 i + 1);
		}

		data->fan_nominal_speed[i] = devm_kmalloc_array(dev, data->i8k_fan_max + 1,
								sizeof(*data->fan_nominal_speed[i]),
								GFP_KERNEL);
		if (!data->fan_nominal_speed[i])
			continue;

		for (state = 0; state <= data->i8k_fan_max; state++) {
			err = i8k_get_fan_nominal_speed(data, i, state);
			if (err < 0) {
				/* Mark nominal speed table as invalid in case of error */
				devm_kfree(dev, data->fan_nominal_speed[i]);
				data->fan_nominal_speed[i] = NULL;
				break;
			}
			data->fan_nominal_speed[i][state] = err;
			/*
			 * Autodetect fan multiplier based on nominal rpm if multiplier
			 * was not specified as module param or in DMI. If fan reports
			 * rpm value too high then set multiplier to 1.
			 */
			if (!fan_mult && err > I8K_FAN_RPM_THRESHOLD)
				data->i8k_fan_mult = 1;
		}
	}

	dell_smm_hwmon_dev = devm_hwmon_device_register_with_info(dev, "dell_smm", data,
								  &dell_smm_chip_info, NULL);

	return PTR_ERR_OR_ZERO(dell_smm_hwmon_dev);
}

struct i8k_config_data {
	uint fan_mult;
	uint fan_max;
};

enum i8k_configs {
	DELL_LATITUDE_D520,
	DELL_PRECISION_490,
	DELL_STUDIO,
	DELL_XPS,
};

/*
 * Only use for machines which need some special configuration
 * in order to work correctly (e.g. if autoconfig fails on this machines).
 */

static const struct i8k_config_data i8k_config_data[] __initconst = {
	[DELL_LATITUDE_D520] = {
		.fan_mult = 1,
		.fan_max = I8K_FAN_TURBO,
	},
	[DELL_PRECISION_490] = {
		.fan_mult = 1,
		.fan_max = I8K_FAN_TURBO,
	},
	[DELL_STUDIO] = {
		.fan_mult = 1,
		.fan_max = I8K_FAN_HIGH,
	},
	[DELL_XPS] = {
		.fan_mult = 1,
		.fan_max = I8K_FAN_HIGH,
	},
};

static const struct dmi_system_id i8k_dmi_table[] __initconst = {
	{
		.ident = "Dell Inspiron",
		.matches = {
			DMI_MATCH(DMI_SYS_VENDOR, "Dell Computer"),
			DMI_MATCH(DMI_PRODUCT_NAME, "Inspiron"),
		},
	},
	{
		.ident = "Dell Latitude",
		.matches = {
			DMI_MATCH(DMI_SYS_VENDOR, "Dell Computer"),
			DMI_MATCH(DMI_PRODUCT_NAME, "Latitude"),
		},
	},
	{
		.ident = "Dell Inspiron 2",
		.matches = {
			DMI_MATCH(DMI_SYS_VENDOR, "Dell Inc."),
			DMI_MATCH(DMI_PRODUCT_NAME, "Inspiron"),
		},
	},
	{
		.ident = "Dell Latitude D520",
		.matches = {
			DMI_MATCH(DMI_SYS_VENDOR, "Dell Inc."),
			DMI_MATCH(DMI_PRODUCT_NAME, "Latitude D520"),
		},
		.driver_data = (void *)&i8k_config_data[DELL_LATITUDE_D520],
	},
	{
		.ident = "Dell Latitude 2",
		.matches = {
			DMI_MATCH(DMI_SYS_VENDOR, "Dell Inc."),
			DMI_MATCH(DMI_PRODUCT_NAME, "Latitude"),
		},
	},
	{	/* UK Inspiron 6400  */
		.ident = "Dell Inspiron 3",
		.matches = {
			DMI_MATCH(DMI_SYS_VENDOR, "Dell Inc."),
			DMI_MATCH(DMI_PRODUCT_NAME, "MM061"),
		},
	},
	{
		.ident = "Dell Inspiron 3",
		.matches = {
			DMI_MATCH(DMI_SYS_VENDOR, "Dell Inc."),
			DMI_MATCH(DMI_PRODUCT_NAME, "MP061"),
		},
	},
	{
		.ident = "Dell Precision 490",
		.matches = {
			DMI_MATCH(DMI_SYS_VENDOR, "Dell Inc."),
			DMI_MATCH(DMI_PRODUCT_NAME,
				  "Precision WorkStation 490"),
		},
		.driver_data = (void *)&i8k_config_data[DELL_PRECISION_490],
	},
	{
		.ident = "Dell Precision",
		.matches = {
			DMI_MATCH(DMI_SYS_VENDOR, "Dell Inc."),
			DMI_MATCH(DMI_PRODUCT_NAME, "Precision"),
		},
	},
	{
		.ident = "Dell Vostro",
		.matches = {
			DMI_MATCH(DMI_SYS_VENDOR, "Dell Inc."),
			DMI_MATCH(DMI_PRODUCT_NAME, "Vostro"),
		},
	},
	{
		.ident = "Dell Studio",
		.matches = {
			DMI_MATCH(DMI_SYS_VENDOR, "Dell Inc."),
			DMI_MATCH(DMI_PRODUCT_NAME, "Studio"),
		},
		.driver_data = (void *)&i8k_config_data[DELL_STUDIO],
	},
	{
		.ident = "Dell XPS M140",
		.matches = {
			DMI_MATCH(DMI_SYS_VENDOR, "Dell Inc."),
			DMI_MATCH(DMI_PRODUCT_NAME, "MXC051"),
		},
		.driver_data = (void *)&i8k_config_data[DELL_XPS],
	},
	{
		.ident = "Dell XPS",
		.matches = {
			DMI_MATCH(DMI_SYS_VENDOR, "Dell Inc."),
			DMI_MATCH(DMI_PRODUCT_NAME, "XPS"),
		},
	},
	{ }
};

MODULE_DEVICE_TABLE(dmi, i8k_dmi_table);

/*
 * On some machines once I8K_SMM_GET_FAN_TYPE is issued then CPU fan speed
 * randomly going up and down due to bug in Dell SMM or BIOS. Here is blacklist
 * of affected Dell machines for which we disallow I8K_SMM_GET_FAN_TYPE call.
 * See bug: https://bugzilla.kernel.org/show_bug.cgi?id=100121
 */
static const struct dmi_system_id i8k_blacklist_fan_type_dmi_table[] __initconst = {
	{
		.ident = "Dell Studio XPS 8000",
		.matches = {
			DMI_EXACT_MATCH(DMI_SYS_VENDOR, "Dell Inc."),
			DMI_EXACT_MATCH(DMI_PRODUCT_NAME, "Studio XPS 8000"),
		},
	},
	{
		.ident = "Dell Studio XPS 8100",
		.matches = {
			DMI_EXACT_MATCH(DMI_SYS_VENDOR, "Dell Inc."),
			DMI_EXACT_MATCH(DMI_PRODUCT_NAME, "Studio XPS 8100"),
		},
	},
	{
		.ident = "Dell Inspiron 580",
		.matches = {
			DMI_EXACT_MATCH(DMI_SYS_VENDOR, "Dell Inc."),
			DMI_EXACT_MATCH(DMI_PRODUCT_NAME, "Inspiron 580 "),
		},
	},
	{
		.ident = "Dell Inspiron 3505",
		.matches = {
			DMI_EXACT_MATCH(DMI_SYS_VENDOR, "Dell Inc."),
			DMI_EXACT_MATCH(DMI_PRODUCT_NAME, "Inspiron 3505"),
		},
	},
	{ }
};

/*
 * On some machines all fan related SMM functions implemented by Dell BIOS
 * firmware freeze kernel for about 500ms. Until Dell fixes these problems fan
 * support for affected blacklisted Dell machines stay disabled.
 * See bug: https://bugzilla.kernel.org/show_bug.cgi?id=195751
 */
static const struct dmi_system_id i8k_blacklist_fan_support_dmi_table[] __initconst = {
	{
		.ident = "Dell Inspiron 7720",
		.matches = {
			DMI_MATCH(DMI_SYS_VENDOR, "Dell Inc."),
			DMI_EXACT_MATCH(DMI_PRODUCT_NAME, "Inspiron 7720"),
		},
	},
	{
		.ident = "Dell Vostro 3360",
		.matches = {
			DMI_MATCH(DMI_SYS_VENDOR, "Dell Inc."),
			DMI_EXACT_MATCH(DMI_PRODUCT_NAME, "Vostro 3360"),
		},
	},
	{
		.ident = "Dell XPS13 9333",
		.matches = {
			DMI_MATCH(DMI_SYS_VENDOR, "Dell Inc."),
			DMI_EXACT_MATCH(DMI_PRODUCT_NAME, "XPS13 9333"),
		},
	},
	{
		.ident = "Dell XPS 15 L502X",
		.matches = {
			DMI_MATCH(DMI_SYS_VENDOR, "Dell Inc."),
			DMI_EXACT_MATCH(DMI_PRODUCT_NAME, "Dell System XPS L502X"),
		},
	},
	{ }
};

struct i8k_fan_control_data {
	unsigned int manual_fan;
	unsigned int auto_fan;
};

enum i8k_fan_controls {
	I8K_FAN_34A3_35A3,
};

static const struct i8k_fan_control_data i8k_fan_control_data[] __initconst = {
	[I8K_FAN_34A3_35A3] = {
		.manual_fan = 0x34a3,
		.auto_fan = 0x35a3,
	},
};

static const struct dmi_system_id i8k_whitelist_fan_control[] __initconst = {
	{
		.ident = "Dell Latitude 5480",
		.matches = {
			DMI_MATCH(DMI_SYS_VENDOR, "Dell Inc."),
			DMI_EXACT_MATCH(DMI_PRODUCT_NAME, "Latitude 5480"),
		},
		.driver_data = (void *)&i8k_fan_control_data[I8K_FAN_34A3_35A3],
	},
	{
		.ident = "Dell Latitude E6440",
		.matches = {
			DMI_MATCH(DMI_SYS_VENDOR, "Dell Inc."),
			DMI_EXACT_MATCH(DMI_PRODUCT_NAME, "Latitude E6440"),
		},
		.driver_data = (void *)&i8k_fan_control_data[I8K_FAN_34A3_35A3],
	},
	{
		.ident = "Dell Latitude E7440",
		.matches = {
			DMI_MATCH(DMI_SYS_VENDOR, "Dell Inc."),
			DMI_EXACT_MATCH(DMI_PRODUCT_NAME, "Latitude E7440"),
		},
		.driver_data = (void *)&i8k_fan_control_data[I8K_FAN_34A3_35A3],
	},
	{
		.ident = "Dell Precision 5530",
		.matches = {
			DMI_MATCH(DMI_SYS_VENDOR, "Dell Inc."),
			DMI_EXACT_MATCH(DMI_PRODUCT_NAME, "Precision 5530"),
		},
		.driver_data = (void *)&i8k_fan_control_data[I8K_FAN_34A3_35A3],
	},
	{
		.ident = "Dell Precision 7510",
		.matches = {
			DMI_MATCH(DMI_SYS_VENDOR, "Dell Inc."),
			DMI_EXACT_MATCH(DMI_PRODUCT_NAME, "Precision 7510"),
		},
		.driver_data = (void *)&i8k_fan_control_data[I8K_FAN_34A3_35A3],
	},
	{ }
};

static int __init dell_smm_probe(struct platform_device *pdev)
{
	struct dell_smm_data *data;
	const struct dmi_system_id *id, *fan_control;
	int ret;
<<<<<<< HEAD
	u8 fan;
=======
>>>>>>> 88084a3d

	data = devm_kzalloc(&pdev->dev, sizeof(struct dell_smm_data), GFP_KERNEL);
	if (!data)
		return -ENOMEM;

	mutex_init(&data->i8k_mutex);
	platform_set_drvdata(pdev, data);

	if (dmi_check_system(i8k_blacklist_fan_support_dmi_table)) {
		dev_warn(&pdev->dev, "broken Dell BIOS detected, disallow fan support\n");
		if (!force)
			data->disallow_fan_support = true;
	}

	if (dmi_check_system(i8k_blacklist_fan_type_dmi_table)) {
		dev_warn(&pdev->dev, "broken Dell BIOS detected, disallow fan type call\n");
		if (!force)
			data->disallow_fan_type_call = true;
	}

	strscpy(data->bios_version, i8k_get_dmi_data(DMI_BIOS_VERSION),
		sizeof(data->bios_version));
	strscpy(data->bios_machineid, i8k_get_dmi_data(DMI_PRODUCT_SERIAL),
		sizeof(data->bios_machineid));

	/*
	 * Set fan multiplier and maximal fan speed from dmi config
	 * Values specified in module parameters override values from dmi
	 */
	id = dmi_first_match(i8k_dmi_table);
	if (id && id->driver_data) {
		const struct i8k_config_data *conf = id->driver_data;

		if (!fan_mult && conf->fan_mult)
			fan_mult = conf->fan_mult;

		if (!fan_max && conf->fan_max)
			fan_max = conf->fan_max;
	}

	/* All options must not be 0 */
	data->i8k_fan_mult = fan_mult ? : I8K_FAN_MULT;
	data->i8k_fan_max = fan_max ? : I8K_FAN_HIGH;
	data->i8k_pwm_mult = DIV_ROUND_UP(255, data->i8k_fan_max);

	fan_control = dmi_first_match(i8k_whitelist_fan_control);
	if (fan_control && fan_control->driver_data) {
		const struct i8k_fan_control_data *control = fan_control->driver_data;

		data->manual_fan = control->manual_fan;
		data->auto_fan = control->auto_fan;
		dev_info(&pdev->dev, "enabling support for setting automatic/manual fan control\n");
	}

	ret = dell_smm_init_hwmon(&pdev->dev);
	if (ret)
		return ret;

	i8k_init_procfs(&pdev->dev);

	return 0;
}

static struct platform_driver dell_smm_driver = {
	.driver		= {
		.name	= KBUILD_MODNAME,
	},
};

static struct platform_device *dell_smm_device;

/*
 * Probe for the presence of a supported laptop.
 */
static int __init i8k_init(void)
{
	/*
	 * Get DMI information
	 */
	if (!dmi_check_system(i8k_dmi_table)) {
		if (!ignore_dmi && !force)
			return -ENODEV;

		pr_info("not running on a supported Dell system.\n");
		pr_info("vendor=%s, model=%s, version=%s\n",
			i8k_get_dmi_data(DMI_SYS_VENDOR),
			i8k_get_dmi_data(DMI_PRODUCT_NAME),
			i8k_get_dmi_data(DMI_BIOS_VERSION));
	}

	/*
	 * Get SMM Dell signature
	 */
	if (i8k_get_dell_signature(I8K_SMM_GET_DELL_SIG1) &&
	    i8k_get_dell_signature(I8K_SMM_GET_DELL_SIG2)) {
		pr_err("unable to get SMM Dell signature\n");
		if (!force)
			return -ENODEV;
	}

	dell_smm_device = platform_create_bundle(&dell_smm_driver, dell_smm_probe, NULL, 0, NULL,
						 0);

	return PTR_ERR_OR_ZERO(dell_smm_device);
}

static void __exit i8k_exit(void)
{
	platform_device_unregister(dell_smm_device);
	platform_driver_unregister(&dell_smm_driver);
}

module_init(i8k_init);
module_exit(i8k_exit);<|MERGE_RESOLUTION|>--- conflicted
+++ resolved
@@ -21,10 +21,7 @@
 #include <linux/errno.h>
 #include <linux/hwmon.h>
 #include <linux/init.h>
-<<<<<<< HEAD
-=======
 #include <linux/kconfig.h>
->>>>>>> 88084a3d
 #include <linux/kernel.h>
 #include <linux/module.h>
 #include <linux/mutex.h>
@@ -335,11 +332,7 @@
 	if (data->disallow_fan_support)
 		return -EINVAL;
 
-<<<<<<< HEAD
-	return i8k_smm(&regs) ? : (regs.eax & 0xffff) * data->i8k_fan_mult;
-=======
 	return i8k_smm(&regs) ? : (regs.eax & 0xffff);
->>>>>>> 88084a3d
 }
 
 /*
@@ -1380,10 +1373,6 @@
 	struct dell_smm_data *data;
 	const struct dmi_system_id *id, *fan_control;
 	int ret;
-<<<<<<< HEAD
-	u8 fan;
-=======
->>>>>>> 88084a3d
 
 	data = devm_kzalloc(&pdev->dev, sizeof(struct dell_smm_data), GFP_KERNEL);
 	if (!data)
