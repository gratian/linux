/* SPDX-License-Identifier: GPL-2.0 */
/*
 * core.h - DesignWare USB3 DRD Core Header
 *
 * Copyright (C) 2010-2011 Texas Instruments Incorporated - https://www.ti.com
 *
 * Authors: Felipe Balbi <balbi@ti.com>,
 *	    Sebastian Andrzej Siewior <bigeasy@linutronix.de>
 */

#ifndef __DRIVERS_USB_DWC3_CORE_H
#define __DRIVERS_USB_DWC3_CORE_H

#include <linux/device.h>
#include <linux/spinlock.h>
#include <linux/mutex.h>
#include <linux/ioport.h>
#include <linux/list.h>
#include <linux/bitops.h>
#include <linux/dma-mapping.h>
#include <linux/mm.h>
#include <linux/debugfs.h>
#include <linux/wait.h>
#include <linux/workqueue.h>

#include <linux/usb/ch9.h>
#include <linux/usb/gadget.h>
#include <linux/usb/otg.h>
#include <linux/usb/role.h>
#include <linux/ulpi/interface.h>

#include <linux/phy/phy.h>

#include <linux/power_supply.h>

#define DWC3_MSG_MAX	500

/* Global constants */
#define DWC3_PULL_UP_TIMEOUT	500	/* ms */
#define DWC3_BOUNCE_SIZE	1024	/* size of a superspeed bulk */
#define DWC3_EP0_SETUP_SIZE	512
#define DWC3_ENDPOINTS_NUM	32
#define DWC3_XHCI_RESOURCES_NUM	2
#define DWC3_ISOC_MAX_RETRIES	5

#define DWC3_SCRATCHBUF_SIZE	4096	/* each buffer is assumed to be 4KiB */
#define DWC3_EVENT_BUFFERS_SIZE	4096
#define DWC3_EVENT_TYPE_MASK	0xfe

#define DWC3_EVENT_TYPE_DEV	0
#define DWC3_EVENT_TYPE_CARKIT	3
#define DWC3_EVENT_TYPE_I2C	4

#define DWC3_DEVICE_EVENT_DISCONNECT		0
#define DWC3_DEVICE_EVENT_RESET			1
#define DWC3_DEVICE_EVENT_CONNECT_DONE		2
#define DWC3_DEVICE_EVENT_LINK_STATUS_CHANGE	3
#define DWC3_DEVICE_EVENT_WAKEUP		4
#define DWC3_DEVICE_EVENT_HIBER_REQ		5
#define DWC3_DEVICE_EVENT_SUSPEND		6
#define DWC3_DEVICE_EVENT_SOF			7
#define DWC3_DEVICE_EVENT_ERRATIC_ERROR		9
#define DWC3_DEVICE_EVENT_CMD_CMPL		10
#define DWC3_DEVICE_EVENT_OVERFLOW		11

/* Controller's role while using the OTG block */
#define DWC3_OTG_ROLE_IDLE	0
#define DWC3_OTG_ROLE_HOST	1
#define DWC3_OTG_ROLE_DEVICE	2

#define DWC3_GEVNTCOUNT_MASK	0xfffc
#define DWC3_GEVNTCOUNT_EHB	BIT(31)
#define DWC3_GSNPSID_MASK	0xffff0000
#define DWC3_GSNPSREV_MASK	0xffff
#define DWC3_GSNPS_ID(p)	(((p) & DWC3_GSNPSID_MASK) >> 16)

/* DWC3 registers memory space boundries */
#define DWC3_XHCI_REGS_START		0x0
#define DWC3_XHCI_REGS_END		0x7fff
#define DWC3_GLOBALS_REGS_START		0xc100
#define DWC3_GLOBALS_REGS_END		0xc6ff
#define DWC3_DEVICE_REGS_START		0xc700
#define DWC3_DEVICE_REGS_END		0xcbff
#define DWC3_OTG_REGS_START		0xcc00
#define DWC3_OTG_REGS_END		0xccff

#define DWC3_RTK_RTD_GLOBALS_REGS_START	0x8100

/* Global Registers */
#define DWC3_GSBUSCFG0		0xc100
#define DWC3_GSBUSCFG1		0xc104
#define DWC3_GTXTHRCFG		0xc108
#define DWC3_GRXTHRCFG		0xc10c
#define DWC3_GCTL		0xc110
#define DWC3_GEVTEN		0xc114
#define DWC3_GSTS		0xc118
#define DWC3_GUCTL1		0xc11c
#define DWC3_GSNPSID		0xc120
#define DWC3_GGPIO		0xc124
#define DWC3_GUID		0xc128
#define DWC3_GUCTL		0xc12c
#define DWC3_GBUSERRADDR0	0xc130
#define DWC3_GBUSERRADDR1	0xc134
#define DWC3_GPRTBIMAP0		0xc138
#define DWC3_GPRTBIMAP1		0xc13c
#define DWC3_GHWPARAMS0		0xc140
#define DWC3_GHWPARAMS1		0xc144
#define DWC3_GHWPARAMS2		0xc148
#define DWC3_GHWPARAMS3		0xc14c
#define DWC3_GHWPARAMS4		0xc150
#define DWC3_GHWPARAMS5		0xc154
#define DWC3_GHWPARAMS6		0xc158
#define DWC3_GHWPARAMS7		0xc15c
#define DWC3_GDBGFIFOSPACE	0xc160
#define DWC3_GDBGLTSSM		0xc164
#define DWC3_GDBGBMU		0xc16c
#define DWC3_GDBGLSPMUX		0xc170
#define DWC3_GDBGLSP		0xc174
#define DWC3_GDBGEPINFO0	0xc178
#define DWC3_GDBGEPINFO1	0xc17c
#define DWC3_GPRTBIMAP_HS0	0xc180
#define DWC3_GPRTBIMAP_HS1	0xc184
#define DWC3_GPRTBIMAP_FS0	0xc188
#define DWC3_GPRTBIMAP_FS1	0xc18c
#define DWC3_GUCTL2		0xc19c

#define DWC3_VER_NUMBER		0xc1a0
#define DWC3_VER_TYPE		0xc1a4

#define DWC3_GUSB2PHYCFG(n)	(0xc200 + ((n) * 0x04))
#define DWC3_GUSB2I2CCTL(n)	(0xc240 + ((n) * 0x04))

#define DWC3_GUSB2PHYACC(n)	(0xc280 + ((n) * 0x04))

#define DWC3_GUSB3PIPECTL(n)	(0xc2c0 + ((n) * 0x04))

#define DWC3_GTXFIFOSIZ(n)	(0xc300 + ((n) * 0x04))
#define DWC3_GRXFIFOSIZ(n)	(0xc380 + ((n) * 0x04))

#define DWC3_GEVNTADRLO(n)	(0xc400 + ((n) * 0x10))
#define DWC3_GEVNTADRHI(n)	(0xc404 + ((n) * 0x10))
#define DWC3_GEVNTSIZ(n)	(0xc408 + ((n) * 0x10))
#define DWC3_GEVNTCOUNT(n)	(0xc40c + ((n) * 0x10))

#define DWC3_GHWPARAMS8		0xc600
#define DWC3_GUCTL3		0xc60c
#define DWC3_GFLADJ		0xc630
#define DWC3_GHWPARAMS9		0xc6e0

/* Device Registers */
#define DWC3_DCFG		0xc700
#define DWC3_DCTL		0xc704
#define DWC3_DEVTEN		0xc708
#define DWC3_DSTS		0xc70c
#define DWC3_DGCMDPAR		0xc710
#define DWC3_DGCMD		0xc714
#define DWC3_DALEPENA		0xc720
#define DWC3_DCFG1		0xc740 /* DWC_usb32 only */

#define DWC3_DEP_BASE(n)	(0xc800 + ((n) * 0x10))
#define DWC3_DEPCMDPAR2		0x00
#define DWC3_DEPCMDPAR1		0x04
#define DWC3_DEPCMDPAR0		0x08
#define DWC3_DEPCMD		0x0c

#define DWC3_DEV_IMOD(n)	(0xca00 + ((n) * 0x4))

/* OTG Registers */
#define DWC3_OCFG		0xcc00
#define DWC3_OCTL		0xcc04
#define DWC3_OEVT		0xcc08
#define DWC3_OEVTEN		0xcc0C
#define DWC3_OSTS		0xcc10

/* Bit fields */

/* Global SoC Bus Configuration INCRx Register 0 */
#define DWC3_GSBUSCFG0_INCR256BRSTENA	(1 << 7) /* INCR256 burst */
#define DWC3_GSBUSCFG0_INCR128BRSTENA	(1 << 6) /* INCR128 burst */
#define DWC3_GSBUSCFG0_INCR64BRSTENA	(1 << 5) /* INCR64 burst */
#define DWC3_GSBUSCFG0_INCR32BRSTENA	(1 << 4) /* INCR32 burst */
#define DWC3_GSBUSCFG0_INCR16BRSTENA	(1 << 3) /* INCR16 burst */
#define DWC3_GSBUSCFG0_INCR8BRSTENA	(1 << 2) /* INCR8 burst */
#define DWC3_GSBUSCFG0_INCR4BRSTENA	(1 << 1) /* INCR4 burst */
#define DWC3_GSBUSCFG0_INCRBRSTENA	(1 << 0) /* undefined length enable */
#define DWC3_GSBUSCFG0_INCRBRST_MASK	0xff

/* Global Debug LSP MUX Select */
#define DWC3_GDBGLSPMUX_ENDBC		BIT(15)	/* Host only */
#define DWC3_GDBGLSPMUX_HOSTSELECT(n)	((n) & 0x3fff)
#define DWC3_GDBGLSPMUX_DEVSELECT(n)	(((n) & 0xf) << 4)
#define DWC3_GDBGLSPMUX_EPSELECT(n)	((n) & 0xf)

/* Global Debug Queue/FIFO Space Available Register */
#define DWC3_GDBGFIFOSPACE_NUM(n)	((n) & 0x1f)
#define DWC3_GDBGFIFOSPACE_TYPE(n)	(((n) << 5) & 0x1e0)
#define DWC3_GDBGFIFOSPACE_SPACE_AVAILABLE(n) (((n) >> 16) & 0xffff)

#define DWC3_TXFIFO		0
#define DWC3_RXFIFO		1
#define DWC3_TXREQQ		2
#define DWC3_RXREQQ		3
#define DWC3_RXINFOQ		4
#define DWC3_PSTATQ		5
#define DWC3_DESCFETCHQ		6
#define DWC3_EVENTQ		7
#define DWC3_AUXEVENTQ		8

/* Global RX Threshold Configuration Register */
#define DWC3_GRXTHRCFG_MAXRXBURSTSIZE(n) (((n) & 0x1f) << 19)
#define DWC3_GRXTHRCFG_RXPKTCNT(n) (((n) & 0xf) << 24)
#define DWC3_GRXTHRCFG_PKTCNTSEL BIT(29)

/* Global TX Threshold Configuration Register */
#define DWC3_GTXTHRCFG_MAXTXBURSTSIZE(n) (((n) & 0xff) << 16)
#define DWC3_GTXTHRCFG_TXPKTCNT(n) (((n) & 0xf) << 24)
#define DWC3_GTXTHRCFG_PKTCNTSEL BIT(29)

/* Global RX Threshold Configuration Register for DWC_usb31 only */
#define DWC31_GRXTHRCFG_MAXRXBURSTSIZE(n)	(((n) & 0x1f) << 16)
#define DWC31_GRXTHRCFG_RXPKTCNT(n)		(((n) & 0x1f) << 21)
#define DWC31_GRXTHRCFG_PKTCNTSEL		BIT(26)
#define DWC31_RXTHRNUMPKTSEL_HS_PRD		BIT(15)
#define DWC31_RXTHRNUMPKT_HS_PRD(n)		(((n) & 0x3) << 13)
#define DWC31_RXTHRNUMPKTSEL_PRD		BIT(10)
#define DWC31_RXTHRNUMPKT_PRD(n)		(((n) & 0x1f) << 5)
#define DWC31_MAXRXBURSTSIZE_PRD(n)		((n) & 0x1f)

/* Global TX Threshold Configuration Register for DWC_usb31 only */
#define DWC31_GTXTHRCFG_MAXTXBURSTSIZE(n)	(((n) & 0x1f) << 16)
#define DWC31_GTXTHRCFG_TXPKTCNT(n)		(((n) & 0x1f) << 21)
#define DWC31_GTXTHRCFG_PKTCNTSEL		BIT(26)
#define DWC31_TXTHRNUMPKTSEL_HS_PRD		BIT(15)
#define DWC31_TXTHRNUMPKT_HS_PRD(n)		(((n) & 0x3) << 13)
#define DWC31_TXTHRNUMPKTSEL_PRD		BIT(10)
#define DWC31_TXTHRNUMPKT_PRD(n)		(((n) & 0x1f) << 5)
#define DWC31_MAXTXBURSTSIZE_PRD(n)		((n) & 0x1f)

/* Global Configuration Register */
#define DWC3_GCTL_PWRDNSCALE(n)	((n) << 19)
#define DWC3_GCTL_PWRDNSCALE_MASK	GENMASK(31, 19)
#define DWC3_GCTL_U2RSTECN	BIT(16)
#define DWC3_GCTL_RAMCLKSEL(x)	(((x) & DWC3_GCTL_CLK_MASK) << 6)
#define DWC3_GCTL_CLK_BUS	(0)
#define DWC3_GCTL_CLK_PIPE	(1)
#define DWC3_GCTL_CLK_PIPEHALF	(2)
#define DWC3_GCTL_CLK_MASK	(3)

#define DWC3_GCTL_PRTCAP(n)	(((n) & (3 << 12)) >> 12)
#define DWC3_GCTL_PRTCAPDIR(n)	((n) << 12)
#define DWC3_GCTL_PRTCAP_HOST	1
#define DWC3_GCTL_PRTCAP_DEVICE	2
#define DWC3_GCTL_PRTCAP_OTG	3

#define DWC3_GCTL_CORESOFTRESET		BIT(11)
#define DWC3_GCTL_SOFITPSYNC		BIT(10)
#define DWC3_GCTL_SCALEDOWN(n)		((n) << 4)
#define DWC3_GCTL_SCALEDOWN_MASK	DWC3_GCTL_SCALEDOWN(3)
#define DWC3_GCTL_DISSCRAMBLE		BIT(3)
#define DWC3_GCTL_U2EXIT_LFPS		BIT(2)
#define DWC3_GCTL_GBLHIBERNATIONEN	BIT(1)
#define DWC3_GCTL_DSBLCLKGTNG		BIT(0)

/* Global User Control 1 Register */
#define DWC3_GUCTL1_DEV_DECOUPLE_L1L2_EVT	BIT(31)
#define DWC3_GUCTL1_TX_IPGAP_LINECHECK_DIS	BIT(28)
#define DWC3_GUCTL1_DEV_FORCE_20_CLK_FOR_30_CLK	BIT(26)
#define DWC3_GUCTL1_DEV_L1_EXIT_BY_HW		BIT(24)
#define DWC3_GUCTL1_PARKMODE_DISABLE_SS		BIT(17)
#define DWC3_GUCTL1_PARKMODE_DISABLE_HS		BIT(16)
#define DWC3_GUCTL1_RESUME_OPMODE_HS_HOST	BIT(10)

/* Global Status Register */
#define DWC3_GSTS_OTG_IP	BIT(10)
#define DWC3_GSTS_BC_IP		BIT(9)
#define DWC3_GSTS_ADP_IP	BIT(8)
#define DWC3_GSTS_HOST_IP	BIT(7)
#define DWC3_GSTS_DEVICE_IP	BIT(6)
#define DWC3_GSTS_CSR_TIMEOUT	BIT(5)
#define DWC3_GSTS_BUS_ERR_ADDR_VLD	BIT(4)
#define DWC3_GSTS_CURMOD(n)	((n) & 0x3)
#define DWC3_GSTS_CURMOD_DEVICE	0
#define DWC3_GSTS_CURMOD_HOST	1

/* Global USB2 PHY Configuration Register */
#define DWC3_GUSB2PHYCFG_PHYSOFTRST	BIT(31)
#define DWC3_GUSB2PHYCFG_U2_FREECLK_EXISTS	BIT(30)
#define DWC3_GUSB2PHYCFG_ULPIEXTVBUSDRV	BIT(17)
#define DWC3_GUSB2PHYCFG_SUSPHY		BIT(6)
#define DWC3_GUSB2PHYCFG_ULPI_UTMI	BIT(4)
#define DWC3_GUSB2PHYCFG_ENBLSLPM	BIT(8)
#define DWC3_GUSB2PHYCFG_PHYIF(n)	(n << 3)
#define DWC3_GUSB2PHYCFG_PHYIF_MASK	DWC3_GUSB2PHYCFG_PHYIF(1)
#define DWC3_GUSB2PHYCFG_USBTRDTIM(n)	(n << 10)
#define DWC3_GUSB2PHYCFG_USBTRDTIM_MASK	DWC3_GUSB2PHYCFG_USBTRDTIM(0xf)
#define USBTRDTIM_UTMI_8_BIT		9
#define USBTRDTIM_UTMI_16_BIT		5
#define UTMI_PHYIF_16_BIT		1
#define UTMI_PHYIF_8_BIT		0

/* Global USB2 PHY Vendor Control Register */
#define DWC3_GUSB2PHYACC_NEWREGREQ	BIT(25)
#define DWC3_GUSB2PHYACC_DONE		BIT(24)
#define DWC3_GUSB2PHYACC_BUSY		BIT(23)
#define DWC3_GUSB2PHYACC_WRITE		BIT(22)
#define DWC3_GUSB2PHYACC_ADDR(n)	(n << 16)
#define DWC3_GUSB2PHYACC_EXTEND_ADDR(n)	(n << 8)
#define DWC3_GUSB2PHYACC_DATA(n)	(n & 0xff)

/* Global USB3 PIPE Control Register */
#define DWC3_GUSB3PIPECTL_PHYSOFTRST	BIT(31)
#define DWC3_GUSB3PIPECTL_U2SSINP3OK	BIT(29)
#define DWC3_GUSB3PIPECTL_DISRXDETINP3	BIT(28)
#define DWC3_GUSB3PIPECTL_UX_EXIT_PX	BIT(27)
#define DWC3_GUSB3PIPECTL_REQP1P2P3	BIT(24)
#define DWC3_GUSB3PIPECTL_DEP1P2P3(n)	((n) << 19)
#define DWC3_GUSB3PIPECTL_DEP1P2P3_MASK	DWC3_GUSB3PIPECTL_DEP1P2P3(7)
#define DWC3_GUSB3PIPECTL_DEP1P2P3_EN	DWC3_GUSB3PIPECTL_DEP1P2P3(1)
#define DWC3_GUSB3PIPECTL_DEPOCHANGE	BIT(18)
#define DWC3_GUSB3PIPECTL_SUSPHY	BIT(17)
#define DWC3_GUSB3PIPECTL_LFPSFILT	BIT(9)
#define DWC3_GUSB3PIPECTL_RX_DETOPOLL	BIT(8)
#define DWC3_GUSB3PIPECTL_TX_DEEPH_MASK	DWC3_GUSB3PIPECTL_TX_DEEPH(3)
#define DWC3_GUSB3PIPECTL_TX_DEEPH(n)	((n) << 1)

/* Global TX Fifo Size Register */
#define DWC31_GTXFIFOSIZ_TXFRAMNUM	BIT(15)		/* DWC_usb31 only */
#define DWC31_GTXFIFOSIZ_TXFDEP(n)	((n) & 0x7fff)	/* DWC_usb31 only */
#define DWC3_GTXFIFOSIZ_TXFDEP(n)	((n) & 0xffff)
#define DWC3_GTXFIFOSIZ_TXFSTADDR(n)	((n) & 0xffff0000)

/* Global RX Fifo Size Register */
#define DWC31_GRXFIFOSIZ_RXFDEP(n)	((n) & 0x7fff)	/* DWC_usb31 only */
#define DWC3_GRXFIFOSIZ_RXFDEP(n)	((n) & 0xffff)

/* Global Event Size Registers */
#define DWC3_GEVNTSIZ_INTMASK		BIT(31)
#define DWC3_GEVNTSIZ_SIZE(n)		((n) & 0xffff)

/* Global HWPARAMS0 Register */
#define DWC3_GHWPARAMS0_MODE(n)		((n) & 0x3)
#define DWC3_GHWPARAMS0_MODE_GADGET	0
#define DWC3_GHWPARAMS0_MODE_HOST	1
#define DWC3_GHWPARAMS0_MODE_DRD	2
#define DWC3_GHWPARAMS0_MBUS_TYPE(n)	(((n) >> 3) & 0x7)
#define DWC3_GHWPARAMS0_SBUS_TYPE(n)	(((n) >> 6) & 0x3)
#define DWC3_GHWPARAMS0_MDWIDTH(n)	(((n) >> 8) & 0xff)
#define DWC3_GHWPARAMS0_SDWIDTH(n)	(((n) >> 16) & 0xff)
#define DWC3_GHWPARAMS0_AWIDTH(n)	(((n) >> 24) & 0xff)

/* Global HWPARAMS1 Register */
#define DWC3_GHWPARAMS1_EN_PWROPT(n)	(((n) & (3 << 24)) >> 24)
#define DWC3_GHWPARAMS1_EN_PWROPT_NO	0
#define DWC3_GHWPARAMS1_EN_PWROPT_CLK	1
#define DWC3_GHWPARAMS1_EN_PWROPT_HIB	2
#define DWC3_GHWPARAMS1_PWROPT(n)	((n) << 24)
#define DWC3_GHWPARAMS1_PWROPT_MASK	DWC3_GHWPARAMS1_PWROPT(3)
#define DWC3_GHWPARAMS1_ENDBC		BIT(31)

/* Global HWPARAMS3 Register */
#define DWC3_GHWPARAMS3_SSPHY_IFC(n)		((n) & 3)
#define DWC3_GHWPARAMS3_SSPHY_IFC_DIS		0
#define DWC3_GHWPARAMS3_SSPHY_IFC_GEN1		1
#define DWC3_GHWPARAMS3_SSPHY_IFC_GEN2		2 /* DWC_usb31 only */
#define DWC3_GHWPARAMS3_HSPHY_IFC(n)		(((n) & (3 << 2)) >> 2)
#define DWC3_GHWPARAMS3_HSPHY_IFC_DIS		0
#define DWC3_GHWPARAMS3_HSPHY_IFC_UTMI		1
#define DWC3_GHWPARAMS3_HSPHY_IFC_ULPI		2
#define DWC3_GHWPARAMS3_HSPHY_IFC_UTMI_ULPI	3
#define DWC3_GHWPARAMS3_FSPHY_IFC(n)		(((n) & (3 << 4)) >> 4)
#define DWC3_GHWPARAMS3_FSPHY_IFC_DIS		0
#define DWC3_GHWPARAMS3_FSPHY_IFC_ENA		1

/* Global HWPARAMS4 Register */
#define DWC3_GHWPARAMS4_HIBER_SCRATCHBUFS(n)	(((n) & (0x0f << 13)) >> 13)
#define DWC3_MAX_HIBER_SCRATCHBUFS		15

/* Global HWPARAMS6 Register */
#define DWC3_GHWPARAMS6_BCSUPPORT		BIT(14)
#define DWC3_GHWPARAMS6_OTG3SUPPORT		BIT(13)
#define DWC3_GHWPARAMS6_ADPSUPPORT		BIT(12)
#define DWC3_GHWPARAMS6_HNPSUPPORT		BIT(11)
#define DWC3_GHWPARAMS6_SRPSUPPORT		BIT(10)
#define DWC3_GHWPARAMS6_EN_FPGA			BIT(7)

/* DWC_usb32 only */
#define DWC3_GHWPARAMS6_MDWIDTH(n)		((n) & (0x3 << 8))

/* Global HWPARAMS7 Register */
#define DWC3_GHWPARAMS7_RAM1_DEPTH(n)	((n) & 0xffff)
#define DWC3_GHWPARAMS7_RAM2_DEPTH(n)	(((n) >> 16) & 0xffff)

/* Global HWPARAMS9 Register */
#define DWC3_GHWPARAMS9_DEV_TXF_FLUSH_BYPASS	BIT(0)
#define DWC3_GHWPARAMS9_DEV_MST			BIT(1)

/* Global Frame Length Adjustment Register */
#define DWC3_GFLADJ_30MHZ_SDBND_SEL		BIT(7)
#define DWC3_GFLADJ_30MHZ_MASK			0x3f
#define DWC3_GFLADJ_REFCLK_FLADJ_MASK		GENMASK(21, 8)
#define DWC3_GFLADJ_REFCLK_LPM_SEL		BIT(23)
#define DWC3_GFLADJ_240MHZDECR			GENMASK(30, 24)
#define DWC3_GFLADJ_240MHZDECR_PLS1		BIT(31)

/* Global User Control Register*/
#define DWC3_GUCTL_REFCLKPER_MASK		0xffc00000
#define DWC3_GUCTL_REFCLKPER_SEL		22

/* Global User Control Register 2 */
#define DWC3_GUCTL2_RST_ACTBITLATER		BIT(14)
#define DWC3_GUCTL2_LC_TIMER			BIT(19)

/* Global User Control Register 3 */
#define DWC3_GUCTL3_SPLITDISABLE		BIT(14)

/* Device Configuration Register */
#define DWC3_DCFG_NUMLANES(n)	(((n) & 0x3) << 30) /* DWC_usb32 only */

#define DWC3_DCFG_DEVADDR(addr)	((addr) << 3)
#define DWC3_DCFG_DEVADDR_MASK	DWC3_DCFG_DEVADDR(0x7f)

#define DWC3_DCFG_SPEED_MASK	(7 << 0)
#define DWC3_DCFG_SUPERSPEED_PLUS (5 << 0)  /* DWC_usb31 only */
#define DWC3_DCFG_SUPERSPEED	(4 << 0)
#define DWC3_DCFG_HIGHSPEED	(0 << 0)
#define DWC3_DCFG_FULLSPEED	BIT(0)

#define DWC3_DCFG_NUMP_SHIFT	17
#define DWC3_DCFG_NUMP(n)	(((n) >> DWC3_DCFG_NUMP_SHIFT) & 0x1f)
#define DWC3_DCFG_NUMP_MASK	(0x1f << DWC3_DCFG_NUMP_SHIFT)
#define DWC3_DCFG_LPM_CAP	BIT(22)
#define DWC3_DCFG_IGNSTRMPP	BIT(23)

/* Device Control Register */
#define DWC3_DCTL_RUN_STOP	BIT(31)
#define DWC3_DCTL_CSFTRST	BIT(30)
#define DWC3_DCTL_LSFTRST	BIT(29)

#define DWC3_DCTL_HIRD_THRES_MASK	(0x1f << 24)
#define DWC3_DCTL_HIRD_THRES(n)	((n) << 24)

#define DWC3_DCTL_APPL1RES	BIT(23)

/* These apply for core versions 1.87a and earlier */
#define DWC3_DCTL_TRGTULST_MASK		(0x0f << 17)
#define DWC3_DCTL_TRGTULST(n)		((n) << 17)
#define DWC3_DCTL_TRGTULST_U2		(DWC3_DCTL_TRGTULST(2))
#define DWC3_DCTL_TRGTULST_U3		(DWC3_DCTL_TRGTULST(3))
#define DWC3_DCTL_TRGTULST_SS_DIS	(DWC3_DCTL_TRGTULST(4))
#define DWC3_DCTL_TRGTULST_RX_DET	(DWC3_DCTL_TRGTULST(5))
#define DWC3_DCTL_TRGTULST_SS_INACT	(DWC3_DCTL_TRGTULST(6))

/* These apply for core versions 1.94a and later */
#define DWC3_DCTL_NYET_THRES(n)		(((n) & 0xf) << 20)

#define DWC3_DCTL_KEEP_CONNECT		BIT(19)
#define DWC3_DCTL_L1_HIBER_EN		BIT(18)
#define DWC3_DCTL_CRS			BIT(17)
#define DWC3_DCTL_CSS			BIT(16)

#define DWC3_DCTL_INITU2ENA		BIT(12)
#define DWC3_DCTL_ACCEPTU2ENA		BIT(11)
#define DWC3_DCTL_INITU1ENA		BIT(10)
#define DWC3_DCTL_ACCEPTU1ENA		BIT(9)
#define DWC3_DCTL_TSTCTRL_MASK		(0xf << 1)

#define DWC3_DCTL_ULSTCHNGREQ_MASK	(0x0f << 5)
#define DWC3_DCTL_ULSTCHNGREQ(n) (((n) << 5) & DWC3_DCTL_ULSTCHNGREQ_MASK)

#define DWC3_DCTL_ULSTCHNG_NO_ACTION	(DWC3_DCTL_ULSTCHNGREQ(0))
#define DWC3_DCTL_ULSTCHNG_SS_DISABLED	(DWC3_DCTL_ULSTCHNGREQ(4))
#define DWC3_DCTL_ULSTCHNG_RX_DETECT	(DWC3_DCTL_ULSTCHNGREQ(5))
#define DWC3_DCTL_ULSTCHNG_SS_INACTIVE	(DWC3_DCTL_ULSTCHNGREQ(6))
#define DWC3_DCTL_ULSTCHNG_RECOVERY	(DWC3_DCTL_ULSTCHNGREQ(8))
#define DWC3_DCTL_ULSTCHNG_COMPLIANCE	(DWC3_DCTL_ULSTCHNGREQ(10))
#define DWC3_DCTL_ULSTCHNG_LOOPBACK	(DWC3_DCTL_ULSTCHNGREQ(11))

/* Device Event Enable Register */
#define DWC3_DEVTEN_VNDRDEVTSTRCVEDEN	BIT(12)
#define DWC3_DEVTEN_EVNTOVERFLOWEN	BIT(11)
#define DWC3_DEVTEN_CMDCMPLTEN		BIT(10)
#define DWC3_DEVTEN_ERRTICERREN		BIT(9)
#define DWC3_DEVTEN_SOFEN		BIT(7)
#define DWC3_DEVTEN_U3L2L1SUSPEN	BIT(6)
#define DWC3_DEVTEN_HIBERNATIONREQEVTEN	BIT(5)
#define DWC3_DEVTEN_WKUPEVTEN		BIT(4)
#define DWC3_DEVTEN_ULSTCNGEN		BIT(3)
#define DWC3_DEVTEN_CONNECTDONEEN	BIT(2)
#define DWC3_DEVTEN_USBRSTEN		BIT(1)
#define DWC3_DEVTEN_DISCONNEVTEN	BIT(0)

#define DWC3_DSTS_CONNLANES(n)		(((n) >> 30) & 0x3) /* DWC_usb32 only */

/* Device Status Register */
#define DWC3_DSTS_DCNRD			BIT(29)

/* This applies for core versions 1.87a and earlier */
#define DWC3_DSTS_PWRUPREQ		BIT(24)

/* These apply for core versions 1.94a and later */
#define DWC3_DSTS_RSS			BIT(25)
#define DWC3_DSTS_SSS			BIT(24)

#define DWC3_DSTS_COREIDLE		BIT(23)
#define DWC3_DSTS_DEVCTRLHLT		BIT(22)

#define DWC3_DSTS_USBLNKST_MASK		(0x0f << 18)
#define DWC3_DSTS_USBLNKST(n)		(((n) & DWC3_DSTS_USBLNKST_MASK) >> 18)

#define DWC3_DSTS_RXFIFOEMPTY		BIT(17)

#define DWC3_DSTS_SOFFN_MASK		(0x3fff << 3)
#define DWC3_DSTS_SOFFN(n)		(((n) & DWC3_DSTS_SOFFN_MASK) >> 3)

#define DWC3_DSTS_CONNECTSPD		(7 << 0)

#define DWC3_DSTS_SUPERSPEED_PLUS	(5 << 0) /* DWC_usb31 only */
#define DWC3_DSTS_SUPERSPEED		(4 << 0)
#define DWC3_DSTS_HIGHSPEED		(0 << 0)
#define DWC3_DSTS_FULLSPEED		BIT(0)

/* Device Generic Command Register */
#define DWC3_DGCMD_SET_LMP		0x01
#define DWC3_DGCMD_SET_PERIODIC_PAR	0x02
#define DWC3_DGCMD_XMIT_FUNCTION	0x03

/* These apply for core versions 1.94a and later */
#define DWC3_DGCMD_SET_SCRATCHPAD_ADDR_LO	0x04
#define DWC3_DGCMD_SET_SCRATCHPAD_ADDR_HI	0x05

#define DWC3_DGCMD_SELECTED_FIFO_FLUSH	0x09
#define DWC3_DGCMD_ALL_FIFO_FLUSH	0x0a
#define DWC3_DGCMD_SET_ENDPOINT_NRDY	0x0c
#define DWC3_DGCMD_SET_ENDPOINT_PRIME	0x0d
#define DWC3_DGCMD_RUN_SOC_BUS_LOOPBACK	0x10
#define DWC3_DGCMD_DEV_NOTIFICATION	0x07

#define DWC3_DGCMD_STATUS(n)		(((n) >> 12) & 0x0F)
#define DWC3_DGCMD_CMDACT		BIT(10)
#define DWC3_DGCMD_CMDIOC		BIT(8)

/* Device Generic Command Parameter Register */
#define DWC3_DGCMDPAR_FORCE_LINKPM_ACCEPT	BIT(0)
#define DWC3_DGCMDPAR_FIFO_NUM(n)		((n) << 0)
#define DWC3_DGCMDPAR_RX_FIFO			(0 << 5)
#define DWC3_DGCMDPAR_TX_FIFO			BIT(5)
#define DWC3_DGCMDPAR_LOOPBACK_DIS		(0 << 0)
#define DWC3_DGCMDPAR_LOOPBACK_ENA		BIT(0)
#define DWC3_DGCMDPAR_DN_FUNC_WAKE		BIT(0)
#define DWC3_DGCMDPAR_INTF_SEL(n)		((n) << 4)

/* Device Endpoint Command Register */
#define DWC3_DEPCMD_PARAM_SHIFT		16
#define DWC3_DEPCMD_PARAM(x)		((x) << DWC3_DEPCMD_PARAM_SHIFT)
#define DWC3_DEPCMD_GET_RSC_IDX(x)	(((x) >> DWC3_DEPCMD_PARAM_SHIFT) & 0x7f)
#define DWC3_DEPCMD_STATUS(x)		(((x) >> 12) & 0x0F)
#define DWC3_DEPCMD_HIPRI_FORCERM	BIT(11)
#define DWC3_DEPCMD_CLEARPENDIN		BIT(11)
#define DWC3_DEPCMD_CMDACT		BIT(10)
#define DWC3_DEPCMD_CMDIOC		BIT(8)

#define DWC3_DEPCMD_DEPSTARTCFG		(0x09 << 0)
#define DWC3_DEPCMD_ENDTRANSFER		(0x08 << 0)
#define DWC3_DEPCMD_UPDATETRANSFER	(0x07 << 0)
#define DWC3_DEPCMD_STARTTRANSFER	(0x06 << 0)
#define DWC3_DEPCMD_CLEARSTALL		(0x05 << 0)
#define DWC3_DEPCMD_SETSTALL		(0x04 << 0)
/* This applies for core versions 1.90a and earlier */
#define DWC3_DEPCMD_GETSEQNUMBER	(0x03 << 0)
/* This applies for core versions 1.94a and later */
#define DWC3_DEPCMD_GETEPSTATE		(0x03 << 0)
#define DWC3_DEPCMD_SETTRANSFRESOURCE	(0x02 << 0)
#define DWC3_DEPCMD_SETEPCONFIG		(0x01 << 0)

#define DWC3_DEPCMD_CMD(x)		((x) & 0xf)

/* The EP number goes 0..31 so ep0 is always out and ep1 is always in */
#define DWC3_DALEPENA_EP(n)		BIT(n)

/* DWC_usb32 DCFG1 config */
#define DWC3_DCFG1_DIS_MST_ENH		BIT(1)

#define DWC3_DEPCMD_TYPE_CONTROL	0
#define DWC3_DEPCMD_TYPE_ISOC		1
#define DWC3_DEPCMD_TYPE_BULK		2
#define DWC3_DEPCMD_TYPE_INTR		3

#define DWC3_DEV_IMOD_COUNT_SHIFT	16
#define DWC3_DEV_IMOD_COUNT_MASK	(0xffff << 16)
#define DWC3_DEV_IMOD_INTERVAL_SHIFT	0
#define DWC3_DEV_IMOD_INTERVAL_MASK	(0xffff << 0)

/* OTG Configuration Register */
#define DWC3_OCFG_DISPWRCUTTOFF		BIT(5)
#define DWC3_OCFG_HIBDISMASK		BIT(4)
#define DWC3_OCFG_SFTRSTMASK		BIT(3)
#define DWC3_OCFG_OTGVERSION		BIT(2)
#define DWC3_OCFG_HNPCAP		BIT(1)
#define DWC3_OCFG_SRPCAP		BIT(0)

/* OTG CTL Register */
#define DWC3_OCTL_OTG3GOERR		BIT(7)
#define DWC3_OCTL_PERIMODE		BIT(6)
#define DWC3_OCTL_PRTPWRCTL		BIT(5)
#define DWC3_OCTL_HNPREQ		BIT(4)
#define DWC3_OCTL_SESREQ		BIT(3)
#define DWC3_OCTL_TERMSELIDPULSE	BIT(2)
#define DWC3_OCTL_DEVSETHNPEN		BIT(1)
#define DWC3_OCTL_HSTSETHNPEN		BIT(0)

/* OTG Event Register */
#define DWC3_OEVT_DEVICEMODE		BIT(31)
#define DWC3_OEVT_XHCIRUNSTPSET		BIT(27)
#define DWC3_OEVT_DEVRUNSTPSET		BIT(26)
#define DWC3_OEVT_HIBENTRY		BIT(25)
#define DWC3_OEVT_CONIDSTSCHNG		BIT(24)
#define DWC3_OEVT_HRRCONFNOTIF		BIT(23)
#define DWC3_OEVT_HRRINITNOTIF		BIT(22)
#define DWC3_OEVT_ADEVIDLE		BIT(21)
#define DWC3_OEVT_ADEVBHOSTEND		BIT(20)
#define DWC3_OEVT_ADEVHOST		BIT(19)
#define DWC3_OEVT_ADEVHNPCHNG		BIT(18)
#define DWC3_OEVT_ADEVSRPDET		BIT(17)
#define DWC3_OEVT_ADEVSESSENDDET	BIT(16)
#define DWC3_OEVT_BDEVBHOSTEND		BIT(11)
#define DWC3_OEVT_BDEVHNPCHNG		BIT(10)
#define DWC3_OEVT_BDEVSESSVLDDET	BIT(9)
#define DWC3_OEVT_BDEVVBUSCHNG		BIT(8)
#define DWC3_OEVT_BSESSVLD		BIT(3)
#define DWC3_OEVT_HSTNEGSTS		BIT(2)
#define DWC3_OEVT_SESREQSTS		BIT(1)
#define DWC3_OEVT_ERROR			BIT(0)

/* OTG Event Enable Register */
#define DWC3_OEVTEN_XHCIRUNSTPSETEN	BIT(27)
#define DWC3_OEVTEN_DEVRUNSTPSETEN	BIT(26)
#define DWC3_OEVTEN_HIBENTRYEN		BIT(25)
#define DWC3_OEVTEN_CONIDSTSCHNGEN	BIT(24)
#define DWC3_OEVTEN_HRRCONFNOTIFEN	BIT(23)
#define DWC3_OEVTEN_HRRINITNOTIFEN	BIT(22)
#define DWC3_OEVTEN_ADEVIDLEEN		BIT(21)
#define DWC3_OEVTEN_ADEVBHOSTENDEN	BIT(20)
#define DWC3_OEVTEN_ADEVHOSTEN		BIT(19)
#define DWC3_OEVTEN_ADEVHNPCHNGEN	BIT(18)
#define DWC3_OEVTEN_ADEVSRPDETEN	BIT(17)
#define DWC3_OEVTEN_ADEVSESSENDDETEN	BIT(16)
#define DWC3_OEVTEN_BDEVBHOSTENDEN	BIT(11)
#define DWC3_OEVTEN_BDEVHNPCHNGEN	BIT(10)
#define DWC3_OEVTEN_BDEVSESSVLDDETEN	BIT(9)
#define DWC3_OEVTEN_BDEVVBUSCHNGEN	BIT(8)

/* OTG Status Register */
#define DWC3_OSTS_DEVRUNSTP		BIT(13)
#define DWC3_OSTS_XHCIRUNSTP		BIT(12)
#define DWC3_OSTS_PERIPHERALSTATE	BIT(4)
#define DWC3_OSTS_XHCIPRTPOWER		BIT(3)
#define DWC3_OSTS_BSESVLD		BIT(2)
#define DWC3_OSTS_VBUSVLD		BIT(1)
#define DWC3_OSTS_CONIDSTS		BIT(0)

/* Structures */

struct dwc3_trb;

/**
 * struct dwc3_event_buffer - Software event buffer representation
 * @buf: _THE_ buffer
 * @cache: The buffer cache used in the threaded interrupt
 * @length: size of this buffer
 * @lpos: event offset
 * @count: cache of last read event count register
 * @flags: flags related to this event buffer
 * @dma: dma_addr_t
 * @dwc: pointer to DWC controller
 */
struct dwc3_event_buffer {
	void			*buf;
	void			*cache;
	unsigned int		length;
	unsigned int		lpos;
	unsigned int		count;
	unsigned int		flags;

#define DWC3_EVENT_PENDING	BIT(0)

	dma_addr_t		dma;

	struct dwc3		*dwc;
};

#define DWC3_EP_FLAG_STALLED	BIT(0)
#define DWC3_EP_FLAG_WEDGED	BIT(1)

#define DWC3_EP_DIRECTION_TX	true
#define DWC3_EP_DIRECTION_RX	false

#define DWC3_TRB_NUM		256

/**
 * struct dwc3_ep - device side endpoint representation
 * @endpoint: usb endpoint
 * @cancelled_list: list of cancelled requests for this endpoint
 * @pending_list: list of pending requests for this endpoint
 * @started_list: list of started requests on this endpoint
 * @regs: pointer to first endpoint register
 * @trb_pool: array of transaction buffers
 * @trb_pool_dma: dma address of @trb_pool
 * @trb_enqueue: enqueue 'pointer' into TRB array
 * @trb_dequeue: dequeue 'pointer' into TRB array
 * @dwc: pointer to DWC controller
 * @saved_state: ep state saved during hibernation
 * @flags: endpoint flags (wedged, stalled, ...)
 * @number: endpoint number (1 - 15)
 * @type: set to bmAttributes & USB_ENDPOINT_XFERTYPE_MASK
 * @resource_index: Resource transfer index
 * @frame_number: set to the frame number we want this transfer to start (ISOC)
 * @interval: the interval on which the ISOC transfer is started
 * @name: a human readable name e.g. ep1out-bulk
 * @direction: true for TX, false for RX
 * @stream_capable: true when streams are enabled
 * @combo_num: the test combination BIT[15:14] of the frame number to test
 *		isochronous START TRANSFER command failure workaround
 * @start_cmd_status: the status of testing START TRANSFER command with
 *		combo_num = 'b00
 */
struct dwc3_ep {
	struct usb_ep		endpoint;
	struct list_head	cancelled_list;
	struct list_head	pending_list;
	struct list_head	started_list;

	void __iomem		*regs;

	struct dwc3_trb		*trb_pool;
	dma_addr_t		trb_pool_dma;
	struct dwc3		*dwc;

	u32			saved_state;
	unsigned int		flags;
#define DWC3_EP_ENABLED			BIT(0)
#define DWC3_EP_STALL			BIT(1)
#define DWC3_EP_WEDGE			BIT(2)
#define DWC3_EP_TRANSFER_STARTED	BIT(3)
#define DWC3_EP_END_TRANSFER_PENDING	BIT(4)
#define DWC3_EP_PENDING_REQUEST		BIT(5)
#define DWC3_EP_DELAY_START		BIT(6)
#define DWC3_EP_WAIT_TRANSFER_COMPLETE	BIT(7)
#define DWC3_EP_IGNORE_NEXT_NOSTREAM	BIT(8)
#define DWC3_EP_FORCE_RESTART_STREAM	BIT(9)
#define DWC3_EP_FIRST_STREAM_PRIMED	BIT(10)
#define DWC3_EP_PENDING_CLEAR_STALL	BIT(11)
#define DWC3_EP_TXFIFO_RESIZED		BIT(12)
#define DWC3_EP_DELAY_STOP             BIT(13)

	/* This last one is specific to EP0 */
#define DWC3_EP0_DIR_IN			BIT(31)

	/*
	 * IMPORTANT: we *know* we have 256 TRBs in our @trb_pool, so we will
	 * use a u8 type here. If anybody decides to increase number of TRBs to
	 * anything larger than 256 - I can't see why people would want to do
	 * this though - then this type needs to be changed.
	 *
	 * By using u8 types we ensure that our % operator when incrementing
	 * enqueue and dequeue get optimized away by the compiler.
	 */
	u8			trb_enqueue;
	u8			trb_dequeue;

	u8			number;
	u8			type;
	u8			resource_index;
	u32			frame_number;
	u32			interval;

	char			name[20];

	unsigned		direction:1;
	unsigned		stream_capable:1;

	/* For isochronous START TRANSFER workaround only */
	u8			combo_num;
	int			start_cmd_status;
};

enum dwc3_phy {
	DWC3_PHY_UNKNOWN = 0,
	DWC3_PHY_USB3,
	DWC3_PHY_USB2,
};

enum dwc3_ep0_next {
	DWC3_EP0_UNKNOWN = 0,
	DWC3_EP0_COMPLETE,
	DWC3_EP0_NRDY_DATA,
	DWC3_EP0_NRDY_STATUS,
};

enum dwc3_ep0_state {
	EP0_UNCONNECTED		= 0,
	EP0_SETUP_PHASE,
	EP0_DATA_PHASE,
	EP0_STATUS_PHASE,
};

enum dwc3_link_state {
	/* In SuperSpeed */
	DWC3_LINK_STATE_U0		= 0x00, /* in HS, means ON */
	DWC3_LINK_STATE_U1		= 0x01,
	DWC3_LINK_STATE_U2		= 0x02, /* in HS, means SLEEP */
	DWC3_LINK_STATE_U3		= 0x03, /* in HS, means SUSPEND */
	DWC3_LINK_STATE_SS_DIS		= 0x04,
	DWC3_LINK_STATE_RX_DET		= 0x05, /* in HS, means Early Suspend */
	DWC3_LINK_STATE_SS_INACT	= 0x06,
	DWC3_LINK_STATE_POLL		= 0x07,
	DWC3_LINK_STATE_RECOV		= 0x08,
	DWC3_LINK_STATE_HRESET		= 0x09,
	DWC3_LINK_STATE_CMPLY		= 0x0a,
	DWC3_LINK_STATE_LPBK		= 0x0b,
	DWC3_LINK_STATE_RESET		= 0x0e,
	DWC3_LINK_STATE_RESUME		= 0x0f,
	DWC3_LINK_STATE_MASK		= 0x0f,
};

/* TRB Length, PCM and Status */
#define DWC3_TRB_SIZE_MASK	(0x00ffffff)
#define DWC3_TRB_SIZE_LENGTH(n)	((n) & DWC3_TRB_SIZE_MASK)
#define DWC3_TRB_SIZE_PCM1(n)	(((n) & 0x03) << 24)
#define DWC3_TRB_SIZE_TRBSTS(n)	(((n) & (0x0f << 28)) >> 28)

#define DWC3_TRBSTS_OK			0
#define DWC3_TRBSTS_MISSED_ISOC		1
#define DWC3_TRBSTS_SETUP_PENDING	2
#define DWC3_TRB_STS_XFER_IN_PROG	4

/* TRB Control */
#define DWC3_TRB_CTRL_HWO		BIT(0)
#define DWC3_TRB_CTRL_LST		BIT(1)
#define DWC3_TRB_CTRL_CHN		BIT(2)
#define DWC3_TRB_CTRL_CSP		BIT(3)
#define DWC3_TRB_CTRL_TRBCTL(n)		(((n) & 0x3f) << 4)
#define DWC3_TRB_CTRL_ISP_IMI		BIT(10)
#define DWC3_TRB_CTRL_IOC		BIT(11)
#define DWC3_TRB_CTRL_SID_SOFN(n)	(((n) & 0xffff) << 14)
#define DWC3_TRB_CTRL_GET_SID_SOFN(n)	(((n) & (0xffff << 14)) >> 14)

#define DWC3_TRBCTL_TYPE(n)		((n) & (0x3f << 4))
#define DWC3_TRBCTL_NORMAL		DWC3_TRB_CTRL_TRBCTL(1)
#define DWC3_TRBCTL_CONTROL_SETUP	DWC3_TRB_CTRL_TRBCTL(2)
#define DWC3_TRBCTL_CONTROL_STATUS2	DWC3_TRB_CTRL_TRBCTL(3)
#define DWC3_TRBCTL_CONTROL_STATUS3	DWC3_TRB_CTRL_TRBCTL(4)
#define DWC3_TRBCTL_CONTROL_DATA	DWC3_TRB_CTRL_TRBCTL(5)
#define DWC3_TRBCTL_ISOCHRONOUS_FIRST	DWC3_TRB_CTRL_TRBCTL(6)
#define DWC3_TRBCTL_ISOCHRONOUS		DWC3_TRB_CTRL_TRBCTL(7)
#define DWC3_TRBCTL_LINK_TRB		DWC3_TRB_CTRL_TRBCTL(8)

/**
 * struct dwc3_trb - transfer request block (hw format)
 * @bpl: DW0-3
 * @bph: DW4-7
 * @size: DW8-B
 * @ctrl: DWC-F
 */
struct dwc3_trb {
	u32		bpl;
	u32		bph;
	u32		size;
	u32		ctrl;
} __packed;

/**
 * struct dwc3_hwparams - copy of HWPARAMS registers
 * @hwparams0: GHWPARAMS0
 * @hwparams1: GHWPARAMS1
 * @hwparams2: GHWPARAMS2
 * @hwparams3: GHWPARAMS3
 * @hwparams4: GHWPARAMS4
 * @hwparams5: GHWPARAMS5
 * @hwparams6: GHWPARAMS6
 * @hwparams7: GHWPARAMS7
 * @hwparams8: GHWPARAMS8
 * @hwparams9: GHWPARAMS9
 */
struct dwc3_hwparams {
	u32	hwparams0;
	u32	hwparams1;
	u32	hwparams2;
	u32	hwparams3;
	u32	hwparams4;
	u32	hwparams5;
	u32	hwparams6;
	u32	hwparams7;
	u32	hwparams8;
	u32	hwparams9;
};

/* HWPARAMS0 */
#define DWC3_MODE(n)		((n) & 0x7)

/* HWPARAMS1 */
#define DWC3_NUM_INT(n)		(((n) & (0x3f << 15)) >> 15)

/* HWPARAMS3 */
#define DWC3_NUM_IN_EPS_MASK	(0x1f << 18)
#define DWC3_NUM_EPS_MASK	(0x3f << 12)
#define DWC3_NUM_EPS(p)		(((p)->hwparams3 &		\
			(DWC3_NUM_EPS_MASK)) >> 12)
#define DWC3_NUM_IN_EPS(p)	(((p)->hwparams3 &		\
			(DWC3_NUM_IN_EPS_MASK)) >> 18)

/* HWPARAMS7 */
#define DWC3_RAM1_DEPTH(n)	((n) & 0xffff)

/* HWPARAMS9 */
#define DWC3_MST_CAPABLE(p)	(!!((p)->hwparams9 &		\
			DWC3_GHWPARAMS9_DEV_MST))

/**
 * struct dwc3_request - representation of a transfer request
 * @request: struct usb_request to be transferred
 * @list: a list_head used for request queueing
 * @dep: struct dwc3_ep owning this request
 * @sg: pointer to first incomplete sg
 * @start_sg: pointer to the sg which should be queued next
 * @num_pending_sgs: counter to pending sgs
 * @num_queued_sgs: counter to the number of sgs which already got queued
 * @remaining: amount of data remaining
 * @status: internal dwc3 request status tracking
 * @epnum: endpoint number to which this request refers
 * @trb: pointer to struct dwc3_trb
 * @trb_dma: DMA address of @trb
 * @num_trbs: number of TRBs used by this request
 * @needs_extra_trb: true when request needs one extra TRB (either due to ZLP
 *	or unaligned OUT)
 * @direction: IN or OUT direction flag
 * @mapped: true when request has been dma-mapped
 */
struct dwc3_request {
	struct usb_request	request;
	struct list_head	list;
	struct dwc3_ep		*dep;
	struct scatterlist	*sg;
	struct scatterlist	*start_sg;

	unsigned int		num_pending_sgs;
	unsigned int		num_queued_sgs;
	unsigned int		remaining;

	unsigned int		status;
#define DWC3_REQUEST_STATUS_QUEUED		0
#define DWC3_REQUEST_STATUS_STARTED		1
#define DWC3_REQUEST_STATUS_DISCONNECTED	2
#define DWC3_REQUEST_STATUS_DEQUEUED		3
#define DWC3_REQUEST_STATUS_STALLED		4
#define DWC3_REQUEST_STATUS_COMPLETED		5
#define DWC3_REQUEST_STATUS_UNKNOWN		-1

	u8			epnum;
	struct dwc3_trb		*trb;
	dma_addr_t		trb_dma;

	unsigned int		num_trbs;

	unsigned int		needs_extra_trb:1;
	unsigned int		direction:1;
	unsigned int		mapped:1;
};

/*
 * struct dwc3_scratchpad_array - hibernation scratchpad array
 * (format defined by hw)
 */
struct dwc3_scratchpad_array {
	__le64	dma_adr[DWC3_MAX_HIBER_SCRATCHBUFS];
};

/**
 * struct dwc3 - representation of our controller
 * @drd_work: workqueue used for role swapping
 * @ep0_trb: trb which is used for the ctrl_req
 * @bounce: address of bounce buffer
 * @setup_buf: used while precessing STD USB requests
 * @ep0_trb_addr: dma address of @ep0_trb
 * @bounce_addr: dma address of @bounce
 * @ep0_usb_req: dummy req used while handling STD USB requests
 * @ep0_in_setup: one control transfer is completed and enter setup phase
 * @lock: for synchronizing
 * @mutex: for mode switching
 * @dev: pointer to our struct device
 * @sysdev: pointer to the DMA-capable device
 * @xhci: pointer to our xHCI child
 * @xhci_resources: struct resources for our @xhci child
 * @ev_buf: struct dwc3_event_buffer pointer
 * @eps: endpoint array
 * @gadget: device side representation of the peripheral controller
 * @gadget_driver: pointer to the gadget driver
 * @bus_clk: clock for accessing the registers
 * @ref_clk: reference clock
 * @susp_clk: clock used when the SS phy is in low power (S3) state
 * @reset: reset control
 * @regs: base address for our registers
 * @regs_size: address space size
 * @fladj: frame length adjustment
 * @ref_clk_per: reference clock period configuration
 * @irq_gadget: peripheral controller's IRQ number
 * @otg_irq: IRQ number for OTG IRQs
 * @current_otg_role: current role of operation while using the OTG block
 * @desired_otg_role: desired role of operation while using the OTG block
 * @otg_restart_host: flag that OTG controller needs to restart host
 * @u1u2: only used on revisions <1.83a for workaround
 * @maximum_speed: maximum speed requested (mainly for testing purposes)
 * @max_ssp_rate: SuperSpeed Plus maximum signaling rate and lane count
 * @gadget_max_speed: maximum gadget speed requested
 * @gadget_ssp_rate: Gadget driver's maximum supported SuperSpeed Plus signaling
 *			rate and lane count.
 * @ip: controller's ID
 * @revision: controller's version of an IP
 * @version_type: VERSIONTYPE register contents, a sub release of a revision
 * @dr_mode: requested mode of operation
 * @current_dr_role: current role of operation when in dual-role mode
 * @desired_dr_role: desired role of operation when in dual-role mode
 * @edev: extcon handle
 * @edev_nb: extcon notifier
 * @hsphy_mode: UTMI phy mode, one of following:
 *		- USBPHY_INTERFACE_MODE_UTMI
 *		- USBPHY_INTERFACE_MODE_UTMIW
 * @role_sw: usb_role_switch handle
 * @role_switch_default_mode: default operation mode of controller while
 *			usb role is USB_ROLE_NONE.
 * @usb_psy: pointer to power supply interface.
 * @usb2_phy: pointer to USB2 PHY
 * @usb3_phy: pointer to USB3 PHY
 * @usb2_generic_phy: pointer to USB2 PHY
 * @usb3_generic_phy: pointer to USB3 PHY
 * @phys_ready: flag to indicate that PHYs are ready
 * @ulpi: pointer to ulpi interface
 * @ulpi_ready: flag to indicate that ULPI is initialized
 * @u2sel: parameter from Set SEL request.
 * @u2pel: parameter from Set SEL request.
 * @u1sel: parameter from Set SEL request.
 * @u1pel: parameter from Set SEL request.
 * @num_eps: number of endpoints
 * @ep0_next_event: hold the next expected event
 * @ep0state: state of endpoint zero
 * @link_state: link state
 * @speed: device speed (super, high, full, low)
 * @hwparams: copy of hwparams registers
 * @regset: debugfs pointer to regdump file
 * @dbg_lsp_select: current debug lsp mux register selection
 * @test_mode: true when we're entering a USB test mode
 * @test_mode_nr: test feature selector
 * @lpm_nyet_threshold: LPM NYET response threshold
 * @hird_threshold: HIRD threshold
 * @rx_thr_num_pkt: USB receive packet count
 * @rx_max_burst: max USB receive burst size
 * @tx_thr_num_pkt: USB transmit packet count
 * @tx_max_burst: max USB transmit burst size
 * @rx_thr_num_pkt_prd: periodic ESS receive packet count
 * @rx_max_burst_prd: max periodic ESS receive burst size
 * @tx_thr_num_pkt_prd: periodic ESS transmit packet count
 * @tx_max_burst_prd: max periodic ESS transmit burst size
 * @tx_fifo_resize_max_num: max number of fifos allocated during txfifo resize
 * @clear_stall_protocol: endpoint number that requires a delayed status phase
 * @hsphy_interface: "utmi" or "ulpi"
 * @connected: true when we're connected to a host, false otherwise
 * @softconnect: true when gadget connect is called, false when disconnect runs
 * @delayed_status: true when gadget driver asks for delayed status
 * @ep0_bounced: true when we used bounce buffer
 * @ep0_expect_in: true when we expect a DATA IN transfer
 * @sysdev_is_parent: true when dwc3 device has a parent driver
 * @has_lpm_erratum: true when core was configured with LPM Erratum. Note that
 *			there's now way for software to detect this in runtime.
 * @is_utmi_l1_suspend: the core asserts output signal
 *	0	- utmi_sleep_n
 *	1	- utmi_l1_suspend_n
 * @is_fpga: true when we are using the FPGA board
 * @pending_events: true when we have pending IRQs to be handled
 * @do_fifo_resize: true when txfifo resizing is enabled for dwc3 endpoints
 * @pullups_connected: true when Run/Stop bit is set
 * @setup_packet_pending: true when there's a Setup Packet in FIFO. Workaround
 * @three_stage_setup: set if we perform a three phase setup
 * @dis_start_transfer_quirk: set if start_transfer failure SW workaround is
 *			not needed for DWC_usb31 version 1.70a-ea06 and below
 * @usb3_lpm_capable: set if hadrware supports Link Power Management
 * @usb2_lpm_disable: set to disable usb2 lpm for host
 * @usb2_gadget_lpm_disable: set to disable usb2 lpm for gadget
 * @disable_scramble_quirk: set if we enable the disable scramble quirk
 * @u2exit_lfps_quirk: set if we enable u2exit lfps quirk
 * @u2ss_inp3_quirk: set if we enable P3 OK for U2/SS Inactive quirk
 * @req_p1p2p3_quirk: set if we enable request p1p2p3 quirk
 * @del_p1p2p3_quirk: set if we enable delay p1p2p3 quirk
 * @del_phy_power_chg_quirk: set if we enable delay phy power change quirk
 * @lfps_filter_quirk: set if we enable LFPS filter quirk
 * @rx_detect_poll_quirk: set if we enable rx_detect to polling lfps quirk
 * @dis_u3_susphy_quirk: set if we disable usb3 suspend phy
 * @dis_u2_susphy_quirk: set if we disable usb2 suspend phy
 * @dis_enblslpm_quirk: set if we clear enblslpm in GUSB2PHYCFG,
 *                      disabling the suspend signal to the PHY.
 * @dis_u1_entry_quirk: set if link entering into U1 state needs to be disabled.
 * @dis_u2_entry_quirk: set if link entering into U2 state needs to be disabled.
 * @dis_rxdet_inp3_quirk: set if we disable Rx.Detect in P3
 * @async_callbacks: if set, indicate that async callbacks will be used.
 *
 * @dis_u2_freeclk_exists_quirk : set if we clear u2_freeclk_exists
 *			in GUSB2PHYCFG, specify that USB2 PHY doesn't
 *			provide a free-running PHY clock.
 * @dis_del_phy_power_chg_quirk: set if we disable delay phy power
 *			change quirk.
 * @dis_tx_ipgap_linecheck_quirk: set if we disable u2mac linestate
 *			check during HS transmit.
 * @resume_hs_terminations: Set if we enable quirk for fixing improper crc
 *			generation after resume from suspend.
 * @ulpi_ext_vbus_drv: Set to confiure the upli chip to drives CPEN pin
 *			VBUS with an external supply.
 * @parkmode_disable_ss_quirk: set if we need to disable all SuperSpeed
 *			instances in park mode.
 * @parkmode_disable_hs_quirk: set if we need to disable all HishSpeed
 *			instances in park mode.
 * @tx_de_emphasis_quirk: set if we enable Tx de-emphasis quirk
 * @tx_de_emphasis: Tx de-emphasis value
 *	0	- -6dB de-emphasis
 *	1	- -3.5dB de-emphasis
 *	2	- No de-emphasis
 *	3	- Reserved
 * @dis_metastability_quirk: set to disable metastability quirk.
 * @dis_split_quirk: set to disable split boundary.
 * @sys_wakeup: set if the device may do system wakeup.
 * @wakeup_configured: set if the device is configured for remote wakeup.
 * @suspended: set to track suspend event due to U3/L2.
<<<<<<< HEAD
 * @has_dsm_for_softreset: set if we want to use BIOS to do core soft reset
=======
 * @susphy_state: state of DWC3_GUSB2PHYCFG_SUSPHY + DWC3_GUSB3PIPECTL_SUSPHY
 *		  before PM suspend.
>>>>>>> 9ca618d0
 * @imod_interval: set the interrupt moderation interval in 250ns
 *			increments or 0 to disable.
 * @max_cfg_eps: current max number of IN eps used across all USB configs.
 * @last_fifo_depth: last fifo depth used to determine next fifo ram start
 *		     address.
 * @num_ep_resized: carries the current number endpoints which have had its tx
 *		    fifo resized.
 * @debug_root: root debugfs directory for this device to put its files in.
 */
struct dwc3 {
	struct work_struct	drd_work;
	struct dwc3_trb		*ep0_trb;
	void			*bounce;
	u8			*setup_buf;
	dma_addr_t		ep0_trb_addr;
	dma_addr_t		bounce_addr;
	struct dwc3_request	ep0_usb_req;
	struct completion	ep0_in_setup;

	/* device lock */
	spinlock_t		lock;

	/* mode switching lock */
	struct mutex		mutex;

	struct device		*dev;
	struct device		*sysdev;

	struct platform_device	*xhci;
	struct resource		xhci_resources[DWC3_XHCI_RESOURCES_NUM];

	struct dwc3_event_buffer *ev_buf;
	struct dwc3_ep		*eps[DWC3_ENDPOINTS_NUM];

	struct usb_gadget	*gadget;
	struct usb_gadget_driver *gadget_driver;

	struct clk		*bus_clk;
	struct clk		*ref_clk;
	struct clk		*susp_clk;

	struct reset_control	*reset;

	struct usb_phy		*usb2_phy;
	struct usb_phy		*usb3_phy;

	struct phy		*usb2_generic_phy;
	struct phy		*usb3_generic_phy;

	bool			phys_ready;

	struct ulpi		*ulpi;
	bool			ulpi_ready;

	void __iomem		*regs;
	size_t			regs_size;

	enum usb_dr_mode	dr_mode;
	u32			current_dr_role;
	u32			desired_dr_role;
	struct extcon_dev	*edev;
	struct notifier_block	edev_nb;
	enum usb_phy_interface	hsphy_mode;
	struct usb_role_switch	*role_sw;
	enum usb_dr_mode	role_switch_default_mode;

	struct power_supply	*usb_psy;

	u32			fladj;
	u32			ref_clk_per;
	u32			irq_gadget;
	u32			otg_irq;
	u32			current_otg_role;
	u32			desired_otg_role;
	bool			otg_restart_host;
	u32			u1u2;
	u32			maximum_speed;
	u32			gadget_max_speed;
	enum usb_ssp_rate	max_ssp_rate;
	enum usb_ssp_rate	gadget_ssp_rate;

	u32			ip;

#define DWC3_IP			0x5533
#define DWC31_IP		0x3331
#define DWC32_IP		0x3332

	u32			revision;

#define DWC3_REVISION_ANY	0x0
#define DWC3_REVISION_173A	0x5533173a
#define DWC3_REVISION_175A	0x5533175a
#define DWC3_REVISION_180A	0x5533180a
#define DWC3_REVISION_183A	0x5533183a
#define DWC3_REVISION_185A	0x5533185a
#define DWC3_REVISION_187A	0x5533187a
#define DWC3_REVISION_188A	0x5533188a
#define DWC3_REVISION_190A	0x5533190a
#define DWC3_REVISION_194A	0x5533194a
#define DWC3_REVISION_200A	0x5533200a
#define DWC3_REVISION_202A	0x5533202a
#define DWC3_REVISION_210A	0x5533210a
#define DWC3_REVISION_220A	0x5533220a
#define DWC3_REVISION_230A	0x5533230a
#define DWC3_REVISION_240A	0x5533240a
#define DWC3_REVISION_250A	0x5533250a
#define DWC3_REVISION_260A	0x5533260a
#define DWC3_REVISION_270A	0x5533270a
#define DWC3_REVISION_280A	0x5533280a
#define DWC3_REVISION_290A	0x5533290a
#define DWC3_REVISION_300A	0x5533300a
#define DWC3_REVISION_310A	0x5533310a
#define DWC3_REVISION_320A	0x5533320a
#define DWC3_REVISION_330A	0x5533330a

#define DWC31_REVISION_ANY	0x0
#define DWC31_REVISION_110A	0x3131302a
#define DWC31_REVISION_120A	0x3132302a
#define DWC31_REVISION_160A	0x3136302a
#define DWC31_REVISION_170A	0x3137302a
#define DWC31_REVISION_180A	0x3138302a
#define DWC31_REVISION_190A	0x3139302a
#define DWC31_REVISION_200A	0x3230302a

#define DWC32_REVISION_ANY	0x0
#define DWC32_REVISION_100A	0x3130302a

	u32			version_type;

#define DWC31_VERSIONTYPE_ANY		0x0
#define DWC31_VERSIONTYPE_EA01		0x65613031
#define DWC31_VERSIONTYPE_EA02		0x65613032
#define DWC31_VERSIONTYPE_EA03		0x65613033
#define DWC31_VERSIONTYPE_EA04		0x65613034
#define DWC31_VERSIONTYPE_EA05		0x65613035
#define DWC31_VERSIONTYPE_EA06		0x65613036

	enum dwc3_ep0_next	ep0_next_event;
	enum dwc3_ep0_state	ep0state;
	enum dwc3_link_state	link_state;

	u16			u2sel;
	u16			u2pel;
	u8			u1sel;
	u8			u1pel;

	u8			speed;

	u8			num_eps;

	struct dwc3_hwparams	hwparams;
	struct debugfs_regset32	*regset;

	u32			dbg_lsp_select;

	u8			test_mode;
	u8			test_mode_nr;
	u8			lpm_nyet_threshold;
	u8			hird_threshold;
	u8			rx_thr_num_pkt;
	u8			rx_max_burst;
	u8			tx_thr_num_pkt;
	u8			tx_max_burst;
	u8			rx_thr_num_pkt_prd;
	u8			rx_max_burst_prd;
	u8			tx_thr_num_pkt_prd;
	u8			tx_max_burst_prd;
	u8			tx_fifo_resize_max_num;
	u8			clear_stall_protocol;

	const char		*hsphy_interface;

	unsigned		connected:1;
	unsigned		softconnect:1;
	unsigned		delayed_status:1;
	unsigned		ep0_bounced:1;
	unsigned		ep0_expect_in:1;
	unsigned		sysdev_is_parent:1;
	unsigned		has_lpm_erratum:1;
	unsigned		is_utmi_l1_suspend:1;
	unsigned		is_fpga:1;
	unsigned		pending_events:1;
	unsigned		do_fifo_resize:1;
	unsigned		pullups_connected:1;
	unsigned		setup_packet_pending:1;
	unsigned		three_stage_setup:1;
	unsigned		dis_start_transfer_quirk:1;
	unsigned		usb3_lpm_capable:1;
	unsigned		usb2_lpm_disable:1;
	unsigned		usb2_gadget_lpm_disable:1;

	unsigned		disable_scramble_quirk:1;
	unsigned		u2exit_lfps_quirk:1;
	unsigned		u2ss_inp3_quirk:1;
	unsigned		req_p1p2p3_quirk:1;
	unsigned                del_p1p2p3_quirk:1;
	unsigned		del_phy_power_chg_quirk:1;
	unsigned		lfps_filter_quirk:1;
	unsigned		rx_detect_poll_quirk:1;
	unsigned		dis_u3_susphy_quirk:1;
	unsigned		dis_u2_susphy_quirk:1;
	unsigned		dis_enblslpm_quirk:1;
	unsigned		dis_u1_entry_quirk:1;
	unsigned		dis_u2_entry_quirk:1;
	unsigned		dis_rxdet_inp3_quirk:1;
	unsigned		dis_u2_freeclk_exists_quirk:1;
	unsigned		dis_del_phy_power_chg_quirk:1;
	unsigned		dis_tx_ipgap_linecheck_quirk:1;
	unsigned		resume_hs_terminations:1;
	unsigned		ulpi_ext_vbus_drv:1;
	unsigned		parkmode_disable_ss_quirk:1;
	unsigned		parkmode_disable_hs_quirk:1;
	unsigned		gfladj_refclk_lpm_sel:1;

	unsigned		tx_de_emphasis_quirk:1;
	unsigned		tx_de_emphasis:2;

	unsigned		dis_metastability_quirk:1;

	unsigned		dis_split_quirk:1;
	unsigned		async_callbacks:1;
	unsigned		sys_wakeup:1;
	unsigned		wakeup_configured:1;
	unsigned		suspended:1;
	unsigned		susphy_state:1;

	unsigned		has_dsm_for_softreset:1;

	u16			imod_interval;

	int			max_cfg_eps;
	int			last_fifo_depth;
	int			num_ep_resized;
	struct dentry		*debug_root;
};

#define INCRX_BURST_MODE 0
#define INCRX_UNDEF_LENGTH_BURST_MODE 1

#define work_to_dwc(w)		(container_of((w), struct dwc3, drd_work))

/* -------------------------------------------------------------------------- */

struct dwc3_event_type {
	u32	is_devspec:1;
	u32	type:7;
	u32	reserved8_31:24;
} __packed;

#define DWC3_DEPEVT_XFERCOMPLETE	0x01
#define DWC3_DEPEVT_XFERINPROGRESS	0x02
#define DWC3_DEPEVT_XFERNOTREADY	0x03
#define DWC3_DEPEVT_RXTXFIFOEVT		0x04
#define DWC3_DEPEVT_STREAMEVT		0x06
#define DWC3_DEPEVT_EPCMDCMPLT		0x07

/**
 * struct dwc3_event_depevt - Device Endpoint Events
 * @one_bit: indicates this is an endpoint event (not used)
 * @endpoint_number: number of the endpoint
 * @endpoint_event: The event we have:
 *	0x00	- Reserved
 *	0x01	- XferComplete
 *	0x02	- XferInProgress
 *	0x03	- XferNotReady
 *	0x04	- RxTxFifoEvt (IN->Underrun, OUT->Overrun)
 *	0x05	- Reserved
 *	0x06	- StreamEvt
 *	0x07	- EPCmdCmplt
 * @reserved11_10: Reserved, don't use.
 * @status: Indicates the status of the event. Refer to databook for
 *	more information.
 * @parameters: Parameters of the current event. Refer to databook for
 *	more information.
 */
struct dwc3_event_depevt {
	u32	one_bit:1;
	u32	endpoint_number:5;
	u32	endpoint_event:4;
	u32	reserved11_10:2;
	u32	status:4;

/* Within XferNotReady */
#define DEPEVT_STATUS_TRANSFER_ACTIVE	BIT(3)

/* Within XferComplete or XferInProgress */
#define DEPEVT_STATUS_BUSERR	BIT(0)
#define DEPEVT_STATUS_SHORT	BIT(1)
#define DEPEVT_STATUS_IOC	BIT(2)
#define DEPEVT_STATUS_LST	BIT(3) /* XferComplete */
#define DEPEVT_STATUS_MISSED_ISOC BIT(3) /* XferInProgress */

/* Stream event only */
#define DEPEVT_STREAMEVT_FOUND		1
#define DEPEVT_STREAMEVT_NOTFOUND	2

/* Stream event parameter */
#define DEPEVT_STREAM_PRIME		0xfffe
#define DEPEVT_STREAM_NOSTREAM		0x0

/* Control-only Status */
#define DEPEVT_STATUS_CONTROL_DATA	1
#define DEPEVT_STATUS_CONTROL_STATUS	2
#define DEPEVT_STATUS_CONTROL_PHASE(n)	((n) & 3)

/* In response to Start Transfer */
#define DEPEVT_TRANSFER_NO_RESOURCE	1
#define DEPEVT_TRANSFER_BUS_EXPIRY	2

	u32	parameters:16;

/* For Command Complete Events */
#define DEPEVT_PARAMETER_CMD(n)	(((n) & (0xf << 8)) >> 8)
} __packed;

/**
 * struct dwc3_event_devt - Device Events
 * @one_bit: indicates this is a non-endpoint event (not used)
 * @device_event: indicates it's a device event. Should read as 0x00
 * @type: indicates the type of device event.
 *	0	- DisconnEvt
 *	1	- USBRst
 *	2	- ConnectDone
 *	3	- ULStChng
 *	4	- WkUpEvt
 *	5	- Reserved
 *	6	- Suspend (EOPF on revisions 2.10a and prior)
 *	7	- SOF
 *	8	- Reserved
 *	9	- ErrticErr
 *	10	- CmdCmplt
 *	11	- EvntOverflow
 *	12	- VndrDevTstRcved
 * @reserved15_12: Reserved, not used
 * @event_info: Information about this event
 * @reserved31_25: Reserved, not used
 */
struct dwc3_event_devt {
	u32	one_bit:1;
	u32	device_event:7;
	u32	type:4;
	u32	reserved15_12:4;
	u32	event_info:9;
	u32	reserved31_25:7;
} __packed;

/**
 * struct dwc3_event_gevt - Other Core Events
 * @one_bit: indicates this is a non-endpoint event (not used)
 * @device_event: indicates it's (0x03) Carkit or (0x04) I2C event.
 * @phy_port_number: self-explanatory
 * @reserved31_12: Reserved, not used.
 */
struct dwc3_event_gevt {
	u32	one_bit:1;
	u32	device_event:7;
	u32	phy_port_number:4;
	u32	reserved31_12:20;
} __packed;

/**
 * union dwc3_event - representation of Event Buffer contents
 * @raw: raw 32-bit event
 * @type: the type of the event
 * @depevt: Device Endpoint Event
 * @devt: Device Event
 * @gevt: Global Event
 */
union dwc3_event {
	u32				raw;
	struct dwc3_event_type		type;
	struct dwc3_event_depevt	depevt;
	struct dwc3_event_devt		devt;
	struct dwc3_event_gevt		gevt;
};

/**
 * struct dwc3_gadget_ep_cmd_params - representation of endpoint command
 * parameters
 * @param2: third parameter
 * @param1: second parameter
 * @param0: first parameter
 */
struct dwc3_gadget_ep_cmd_params {
	u32	param2;
	u32	param1;
	u32	param0;
};

/*
 * DWC3 Features to be used as Driver Data
 */

#define DWC3_HAS_PERIPHERAL		BIT(0)
#define DWC3_HAS_XHCI			BIT(1)
#define DWC3_HAS_OTG			BIT(3)

/* prototypes */
void dwc3_set_prtcap(struct dwc3 *dwc, u32 mode);
void dwc3_set_mode(struct dwc3 *dwc, u32 mode);
u32 dwc3_core_fifo_space(struct dwc3_ep *dep, u8 type);

#define DWC3_IP_IS(_ip)							\
	(dwc->ip == _ip##_IP)

#define DWC3_VER_IS(_ip, _ver)						\
	(DWC3_IP_IS(_ip) && dwc->revision == _ip##_REVISION_##_ver)

#define DWC3_VER_IS_PRIOR(_ip, _ver)					\
	(DWC3_IP_IS(_ip) && dwc->revision < _ip##_REVISION_##_ver)

#define DWC3_VER_IS_WITHIN(_ip, _from, _to)				\
	(DWC3_IP_IS(_ip) &&						\
	 dwc->revision >= _ip##_REVISION_##_from &&			\
	 (!(_ip##_REVISION_##_to) ||					\
	  dwc->revision <= _ip##_REVISION_##_to))

#define DWC3_VER_TYPE_IS_WITHIN(_ip, _ver, _from, _to)			\
	(DWC3_VER_IS(_ip, _ver) &&					\
	 dwc->version_type >= _ip##_VERSIONTYPE_##_from &&		\
	 (!(_ip##_VERSIONTYPE_##_to) ||					\
	  dwc->version_type <= _ip##_VERSIONTYPE_##_to))

/**
 * dwc3_mdwidth - get MDWIDTH value in bits
 * @dwc: pointer to our context structure
 *
 * Return MDWIDTH configuration value in bits.
 */
static inline u32 dwc3_mdwidth(struct dwc3 *dwc)
{
	u32 mdwidth;

	mdwidth = DWC3_GHWPARAMS0_MDWIDTH(dwc->hwparams.hwparams0);
	if (DWC3_IP_IS(DWC32))
		mdwidth += DWC3_GHWPARAMS6_MDWIDTH(dwc->hwparams.hwparams6);

	return mdwidth;
}

bool dwc3_has_imod(struct dwc3 *dwc);

int dwc3_event_buffers_setup(struct dwc3 *dwc);
void dwc3_event_buffers_cleanup(struct dwc3 *dwc);

int dwc3_core_soft_reset(struct dwc3 *dwc);
void dwc3_enable_susphy(struct dwc3 *dwc, bool enable);

#if IS_ENABLED(CONFIG_USB_DWC3_HOST) || IS_ENABLED(CONFIG_USB_DWC3_DUAL_ROLE)
int dwc3_host_init(struct dwc3 *dwc);
void dwc3_host_exit(struct dwc3 *dwc);
#else
static inline int dwc3_host_init(struct dwc3 *dwc)
{ return 0; }
static inline void dwc3_host_exit(struct dwc3 *dwc)
{ }
#endif

#if IS_ENABLED(CONFIG_USB_DWC3_GADGET) || IS_ENABLED(CONFIG_USB_DWC3_DUAL_ROLE)
int dwc3_gadget_init(struct dwc3 *dwc);
void dwc3_gadget_exit(struct dwc3 *dwc);
int dwc3_gadget_set_test_mode(struct dwc3 *dwc, int mode);
int dwc3_gadget_get_link_state(struct dwc3 *dwc);
int dwc3_gadget_set_link_state(struct dwc3 *dwc, enum dwc3_link_state state);
int dwc3_send_gadget_ep_cmd(struct dwc3_ep *dep, unsigned int cmd,
		struct dwc3_gadget_ep_cmd_params *params);
int dwc3_send_gadget_generic_command(struct dwc3 *dwc, unsigned int cmd,
		u32 param);
void dwc3_gadget_clear_tx_fifos(struct dwc3 *dwc);
void dwc3_remove_requests(struct dwc3 *dwc, struct dwc3_ep *dep, int status);
#else
static inline int dwc3_gadget_init(struct dwc3 *dwc)
{ return 0; }
static inline void dwc3_gadget_exit(struct dwc3 *dwc)
{ }
static inline int dwc3_gadget_set_test_mode(struct dwc3 *dwc, int mode)
{ return 0; }
static inline int dwc3_gadget_get_link_state(struct dwc3 *dwc)
{ return 0; }
static inline int dwc3_gadget_set_link_state(struct dwc3 *dwc,
		enum dwc3_link_state state)
{ return 0; }

static inline int dwc3_send_gadget_ep_cmd(struct dwc3_ep *dep, unsigned int cmd,
		struct dwc3_gadget_ep_cmd_params *params)
{ return 0; }
static inline int dwc3_send_gadget_generic_command(struct dwc3 *dwc,
		int cmd, u32 param)
{ return 0; }
static inline void dwc3_gadget_clear_tx_fifos(struct dwc3 *dwc)
{ }
#endif

#if IS_ENABLED(CONFIG_USB_DWC3_DUAL_ROLE)
int dwc3_drd_init(struct dwc3 *dwc);
void dwc3_drd_exit(struct dwc3 *dwc);
void dwc3_otg_init(struct dwc3 *dwc);
void dwc3_otg_exit(struct dwc3 *dwc);
void dwc3_otg_update(struct dwc3 *dwc, bool ignore_idstatus);
void dwc3_otg_host_init(struct dwc3 *dwc);
#else
static inline int dwc3_drd_init(struct dwc3 *dwc)
{ return 0; }
static inline void dwc3_drd_exit(struct dwc3 *dwc)
{ }
static inline void dwc3_otg_init(struct dwc3 *dwc)
{ }
static inline void dwc3_otg_exit(struct dwc3 *dwc)
{ }
static inline void dwc3_otg_update(struct dwc3 *dwc, bool ignore_idstatus)
{ }
static inline void dwc3_otg_host_init(struct dwc3 *dwc)
{ }
#endif

/* power management interface */
#if !IS_ENABLED(CONFIG_USB_DWC3_HOST)
int dwc3_gadget_suspend(struct dwc3 *dwc);
int dwc3_gadget_resume(struct dwc3 *dwc);
#else
static inline int dwc3_gadget_suspend(struct dwc3 *dwc)
{
	return 0;
}

static inline int dwc3_gadget_resume(struct dwc3 *dwc)
{
	return 0;
}

#endif /* !IS_ENABLED(CONFIG_USB_DWC3_HOST) */

#if IS_ENABLED(CONFIG_USB_DWC3_ULPI)
int dwc3_ulpi_init(struct dwc3 *dwc);
void dwc3_ulpi_exit(struct dwc3 *dwc);
#else
static inline int dwc3_ulpi_init(struct dwc3 *dwc)
{ return 0; }
static inline void dwc3_ulpi_exit(struct dwc3 *dwc)
{ }
#endif

#endif /* __DRIVERS_USB_DWC3_CORE_H */<|MERGE_RESOLUTION|>--- conflicted
+++ resolved
@@ -1127,12 +1127,9 @@
  * @sys_wakeup: set if the device may do system wakeup.
  * @wakeup_configured: set if the device is configured for remote wakeup.
  * @suspended: set to track suspend event due to U3/L2.
-<<<<<<< HEAD
- * @has_dsm_for_softreset: set if we want to use BIOS to do core soft reset
-=======
  * @susphy_state: state of DWC3_GUSB2PHYCFG_SUSPHY + DWC3_GUSB3PIPECTL_SUSPHY
  *		  before PM suspend.
->>>>>>> 9ca618d0
+ * @has_dsm_for_softreset: set if we want to use BIOS to do core soft reset
  * @imod_interval: set the interrupt moderation interval in 250ns
  *			increments or 0 to disable.
  * @max_cfg_eps: current max number of IN eps used across all USB configs.
