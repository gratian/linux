--- conflicted
+++ resolved
@@ -314,11 +314,6 @@
 	if (dwc->current_dr_role == DWC3_GCTL_PRTCAP_HOST)
 		return 0;
 
-<<<<<<< HEAD
-	if (dwc->has_dsm_for_softreset) {
-		dev_dbg(dwc->dev, "calling dwc3_pci_dsm_soft_reset()");
-		return dwc3_pci_dsm_soft_reset(dwc->dev);
-=======
 	/*
 	 * If the dr_mode is host and the dwc->current_dr_role is not the
 	 * corresponding DWC3_GCTL_PRTCAP_HOST, then the dwc3_core_init_mode
@@ -354,7 +349,11 @@
 		/* Wait for clock synchronization */
 		msleep(50);
 		return 0;
->>>>>>> 952b5cae
+	}
+
+	if (dwc->has_dsm_for_softreset) {
+		dev_dbg(dwc->dev, "calling dwc3_pci_dsm_soft_reset()");
+		return dwc3_pci_dsm_soft_reset(dwc->dev);
 	}
 
 	reg = dwc3_readl(dwc->regs, DWC3_DCTL);
