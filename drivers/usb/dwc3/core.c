// SPDX-License-Identifier: GPL-2.0
/*
 * core.c - DesignWare USB3 DRD Controller Core file
 *
 * Copyright (C) 2010-2011 Texas Instruments Incorporated - https://www.ti.com
 *
 * Authors: Felipe Balbi <balbi@ti.com>,
 *	    Sebastian Andrzej Siewior <bigeasy@linutronix.de>
 */

#include <linux/clk.h>
#include <linux/version.h>
#include <linux/module.h>
#include <linux/kernel.h>
#include <linux/slab.h>
#include <linux/spinlock.h>
#include <linux/platform_device.h>
#include <linux/pm_runtime.h>
#include <linux/interrupt.h>
#include <linux/ioport.h>
#include <linux/io.h>
#include <linux/list.h>
#include <linux/delay.h>
#include <linux/dma-mapping.h>
#include <linux/of.h>
#include <linux/of_graph.h>
#include <linux/acpi.h>
#include <linux/pinctrl/consumer.h>
#include <linux/reset.h>
#include <linux/bitfield.h>

#include <linux/usb/ch9.h>
#include <linux/usb/gadget.h>
#include <linux/usb/of.h>
#include <linux/usb/otg.h>

#include "core.h"
#include "gadget.h"
#include "io.h"

#include "debug.h"

#define DWC3_DEFAULT_AUTOSUSPEND_DELAY	5000 /* ms */

/**
 * dwc3_get_dr_mode - Validates and sets dr_mode
 * @dwc: pointer to our context structure
 */
static int dwc3_get_dr_mode(struct dwc3 *dwc)
{
	enum usb_dr_mode mode;
	struct device *dev = dwc->dev;
	unsigned int hw_mode;

	if (dwc->dr_mode == USB_DR_MODE_UNKNOWN)
		dwc->dr_mode = USB_DR_MODE_OTG;

	mode = dwc->dr_mode;
	hw_mode = DWC3_GHWPARAMS0_MODE(dwc->hwparams.hwparams0);

	switch (hw_mode) {
	case DWC3_GHWPARAMS0_MODE_GADGET:
		if (IS_ENABLED(CONFIG_USB_DWC3_HOST)) {
			dev_err(dev,
				"Controller does not support host mode.\n");
			return -EINVAL;
		}
		mode = USB_DR_MODE_PERIPHERAL;
		break;
	case DWC3_GHWPARAMS0_MODE_HOST:
		if (IS_ENABLED(CONFIG_USB_DWC3_GADGET)) {
			dev_err(dev,
				"Controller does not support device mode.\n");
			return -EINVAL;
		}
		mode = USB_DR_MODE_HOST;
		break;
	default:
		if (IS_ENABLED(CONFIG_USB_DWC3_HOST))
			mode = USB_DR_MODE_HOST;
		else if (IS_ENABLED(CONFIG_USB_DWC3_GADGET))
			mode = USB_DR_MODE_PERIPHERAL;

		/*
		 * DWC_usb31 and DWC_usb3 v3.30a and higher do not support OTG
		 * mode. If the controller supports DRD but the dr_mode is not
		 * specified or set to OTG, then set the mode to peripheral.
		 */
		if (mode == USB_DR_MODE_OTG && !dwc->edev &&
		    (!IS_ENABLED(CONFIG_USB_ROLE_SWITCH) ||
		     !device_property_read_bool(dwc->dev, "usb-role-switch")) &&
		    !DWC3_VER_IS_PRIOR(DWC3, 330A))
			mode = USB_DR_MODE_PERIPHERAL;
	}

	if (mode != dwc->dr_mode) {
		dev_warn(dev,
			 "Configuration mismatch. dr_mode forced to %s\n",
			 mode == USB_DR_MODE_HOST ? "host" : "gadget");

		dwc->dr_mode = mode;
	}

	return 0;
}

void dwc3_set_prtcap(struct dwc3 *dwc, u32 mode)
{
	u32 reg;

	reg = dwc3_readl(dwc->regs, DWC3_GCTL);
	reg &= ~(DWC3_GCTL_PRTCAPDIR(DWC3_GCTL_PRTCAP_OTG));
	reg |= DWC3_GCTL_PRTCAPDIR(mode);
	dwc3_writel(dwc->regs, DWC3_GCTL, reg);

	dwc->current_dr_role = mode;
}

static void __dwc3_set_mode(struct work_struct *work)
{
	struct dwc3 *dwc = work_to_dwc(work);
	unsigned long flags;
	int ret;
	u32 reg;
	u32 desired_dr_role;

	mutex_lock(&dwc->mutex);
	spin_lock_irqsave(&dwc->lock, flags);
	desired_dr_role = dwc->desired_dr_role;
	spin_unlock_irqrestore(&dwc->lock, flags);

	pm_runtime_get_sync(dwc->dev);

	if (dwc->current_dr_role == DWC3_GCTL_PRTCAP_OTG)
		dwc3_otg_update(dwc, 0);

	if (!desired_dr_role)
		goto out;

	if (desired_dr_role == dwc->current_dr_role)
		goto out;

	if (desired_dr_role == DWC3_GCTL_PRTCAP_OTG && dwc->edev)
		goto out;

	switch (dwc->current_dr_role) {
	case DWC3_GCTL_PRTCAP_HOST:
		dwc3_host_exit(dwc);
		break;
	case DWC3_GCTL_PRTCAP_DEVICE:
		dwc3_gadget_exit(dwc);
		dwc3_event_buffers_cleanup(dwc);
		break;
	case DWC3_GCTL_PRTCAP_OTG:
		dwc3_otg_exit(dwc);
		spin_lock_irqsave(&dwc->lock, flags);
		dwc->desired_otg_role = DWC3_OTG_ROLE_IDLE;
		spin_unlock_irqrestore(&dwc->lock, flags);
		dwc3_otg_update(dwc, 1);
		break;
	default:
		break;
	}

	/*
	 * When current_dr_role is not set, there's no role switching.
	 * Only perform GCTL.CoreSoftReset when there's DRD role switching.
	 */
	if (dwc->current_dr_role && ((DWC3_IP_IS(DWC3) ||
			DWC3_VER_IS_PRIOR(DWC31, 190A)) &&
			desired_dr_role != DWC3_GCTL_PRTCAP_OTG)) {
		reg = dwc3_readl(dwc->regs, DWC3_GCTL);
		reg |= DWC3_GCTL_CORESOFTRESET;
		dwc3_writel(dwc->regs, DWC3_GCTL, reg);

		/*
		 * Wait for internal clocks to synchronized. DWC_usb31 and
		 * DWC_usb32 may need at least 50ms (less for DWC_usb3). To
		 * keep it consistent across different IPs, let's wait up to
		 * 100ms before clearing GCTL.CORESOFTRESET.
		 */
		msleep(100);

		reg = dwc3_readl(dwc->regs, DWC3_GCTL);
		reg &= ~DWC3_GCTL_CORESOFTRESET;
		dwc3_writel(dwc->regs, DWC3_GCTL, reg);
	}

	spin_lock_irqsave(&dwc->lock, flags);

	dwc3_set_prtcap(dwc, desired_dr_role);

	spin_unlock_irqrestore(&dwc->lock, flags);

	switch (desired_dr_role) {
	case DWC3_GCTL_PRTCAP_HOST:
		ret = dwc3_host_init(dwc);
		if (ret) {
			dev_err(dwc->dev, "failed to initialize host\n");
		} else {
			if (dwc->usb2_phy)
				otg_set_vbus(dwc->usb2_phy->otg, true);
			phy_set_mode(dwc->usb2_generic_phy, PHY_MODE_USB_HOST);
			phy_set_mode(dwc->usb3_generic_phy, PHY_MODE_USB_HOST);
			if (dwc->dis_split_quirk) {
				reg = dwc3_readl(dwc->regs, DWC3_GUCTL3);
				reg |= DWC3_GUCTL3_SPLITDISABLE;
				dwc3_writel(dwc->regs, DWC3_GUCTL3, reg);
			}
		}
		break;
	case DWC3_GCTL_PRTCAP_DEVICE:
		dwc3_core_soft_reset(dwc);

		dwc3_event_buffers_setup(dwc);

		if (dwc->usb2_phy)
			otg_set_vbus(dwc->usb2_phy->otg, false);
		phy_set_mode(dwc->usb2_generic_phy, PHY_MODE_USB_DEVICE);
		phy_set_mode(dwc->usb3_generic_phy, PHY_MODE_USB_DEVICE);

		ret = dwc3_gadget_init(dwc);
		if (ret)
			dev_err(dwc->dev, "failed to initialize peripheral\n");
		break;
	case DWC3_GCTL_PRTCAP_OTG:
		dwc3_otg_init(dwc);
		dwc3_otg_update(dwc, 0);
		break;
	default:
		break;
	}

out:
	pm_runtime_mark_last_busy(dwc->dev);
	pm_runtime_put_autosuspend(dwc->dev);
	mutex_unlock(&dwc->mutex);
}

void dwc3_set_mode(struct dwc3 *dwc, u32 mode)
{
	unsigned long flags;

	if (dwc->dr_mode != USB_DR_MODE_OTG)
		return;

	spin_lock_irqsave(&dwc->lock, flags);
	dwc->desired_dr_role = mode;
	spin_unlock_irqrestore(&dwc->lock, flags);

	queue_work(system_freezable_wq, &dwc->drd_work);
}

u32 dwc3_core_fifo_space(struct dwc3_ep *dep, u8 type)
{
	struct dwc3		*dwc = dep->dwc;
	u32			reg;

	dwc3_writel(dwc->regs, DWC3_GDBGFIFOSPACE,
			DWC3_GDBGFIFOSPACE_NUM(dep->number) |
			DWC3_GDBGFIFOSPACE_TYPE(type));

	reg = dwc3_readl(dwc->regs, DWC3_GDBGFIFOSPACE);

	return DWC3_GDBGFIFOSPACE_SPACE_AVAILABLE(reg);
}

/**
 * WORKAROUND: We let BIOS issues the core soft reset to Device
 * controller for Intel Apollo Lake, via _DSM method.
 *
 * The issue is, if core soft reset is issued while Intel Apollo Lake
 * USB mux is in Host role mode, it takes close to 7 minutes before
 * we are able to switch USB mux from Host mode to Device mode.
 */
static int dwc3_pci_dsm_soft_reset(struct device *dev)
{
	int			ret = -ETIMEDOUT;
	union acpi_object	*obj;
	guid_t			guid;

	WARN_ON(guid_parse("732b85d5-b7a7-4a1b-9ba0-4bbd00ffd511", &guid));

	obj = acpi_evaluate_dsm(ACPI_HANDLE(dev),
				&guid,
				1, 6, NULL);
	if (!obj) {
		dev_err(dev, "failed to evaluate _DSM\n");
		return -EIO;
	}

	if (obj->type == ACPI_TYPE_INTEGER)
		ret = (obj->integer.value == 0) ? 0 : -ETIMEDOUT;
	dev_dbg(dev, "dwc3_pci_dsm_soft_reset() ret= %d\n", ret);

	ACPI_FREE(obj);
	return ret;
}

/**
 * dwc3_core_soft_reset - Issues core soft reset and PHY reset
 * @dwc: pointer to our context structure
 */
int dwc3_core_soft_reset(struct dwc3 *dwc)
{
	u32		reg;
	int		retries = 1000;

	/*
	 * We're resetting only the device side because, if we're in host mode,
	 * XHCI driver will reset the host block. If dwc3 was configured for
	 * host-only mode, then we can return early.
	 */
	if (dwc->current_dr_role == DWC3_GCTL_PRTCAP_HOST)
		return 0;

<<<<<<< HEAD
	if (dwc->has_dsm_for_softreset) {
		dev_dbg(dwc->dev, "calling dwc3_pci_dsm_soft_reset()");
		return dwc3_pci_dsm_soft_reset(dwc->dev);
	}

	/*
	 * If the dr_mode is host and the dwc->current_dr_role is not the
	 * corresponding DWC3_GCTL_PRTCAP_HOST, then the dwc3_core_init_mode
	 * isn't executed yet. Ensure the phy is ready before the controller
	 * updates the GCTL.PRTCAPDIR or other settings by soft-resetting
	 * the phy.
	 *
	 * Note: GUSB3PIPECTL[n] and GUSB2PHYCFG[n] are port settings where n
	 * is port index. If this is a multiport host, then we need to reset
	 * all active ports.
	 */
	if (dwc->dr_mode == USB_DR_MODE_HOST) {
		u32 usb3_port;
		u32 usb2_port;

		usb3_port = dwc3_readl(dwc->regs, DWC3_GUSB3PIPECTL(0));
		usb3_port |= DWC3_GUSB3PIPECTL_PHYSOFTRST;
		dwc3_writel(dwc->regs, DWC3_GUSB3PIPECTL(0), usb3_port);

		usb2_port = dwc3_readl(dwc->regs, DWC3_GUSB2PHYCFG(0));
		usb2_port |= DWC3_GUSB2PHYCFG_PHYSOFTRST;
		dwc3_writel(dwc->regs, DWC3_GUSB2PHYCFG(0), usb2_port);

		/* Small delay for phy reset assertion */
		usleep_range(1000, 2000);

		usb3_port &= ~DWC3_GUSB3PIPECTL_PHYSOFTRST;
		dwc3_writel(dwc->regs, DWC3_GUSB3PIPECTL(0), usb3_port);

		usb2_port &= ~DWC3_GUSB2PHYCFG_PHYSOFTRST;
		dwc3_writel(dwc->regs, DWC3_GUSB2PHYCFG(0), usb2_port);

		/* Wait for clock synchronization */
		msleep(50);
		return 0;
	}

=======
>>>>>>> 696a477d
	reg = dwc3_readl(dwc->regs, DWC3_DCTL);
	reg |= DWC3_DCTL_CSFTRST;
	reg &= ~DWC3_DCTL_RUN_STOP;
	dwc3_gadget_dctl_write_safe(dwc, reg);

	/*
	 * For DWC_usb31 controller 1.90a and later, the DCTL.CSFRST bit
	 * is cleared only after all the clocks are synchronized. This can
	 * take a little more than 50ms. Set the polling rate at 20ms
	 * for 10 times instead.
	 */
	if (DWC3_VER_IS_WITHIN(DWC31, 190A, ANY) || DWC3_IP_IS(DWC32))
		retries = 10;

	do {
		reg = dwc3_readl(dwc->regs, DWC3_DCTL);
		if (!(reg & DWC3_DCTL_CSFTRST))
			goto done;

		if (DWC3_VER_IS_WITHIN(DWC31, 190A, ANY) || DWC3_IP_IS(DWC32))
			msleep(20);
		else
			udelay(1);
	} while (--retries);

	dev_warn(dwc->dev, "DWC3 controller soft reset failed.\n");
	return -ETIMEDOUT;

done:
	/*
	 * For DWC_usb31 controller 1.80a and prior, once DCTL.CSFRST bit
	 * is cleared, we must wait at least 50ms before accessing the PHY
	 * domain (synchronization delay).
	 */
	if (DWC3_VER_IS_WITHIN(DWC31, ANY, 180A))
		msleep(50);

	return 0;
}

/*
 * dwc3_frame_length_adjustment - Adjusts frame length if required
 * @dwc3: Pointer to our controller context structure
 */
static void dwc3_frame_length_adjustment(struct dwc3 *dwc)
{
	u32 reg;
	u32 dft;

	if (DWC3_VER_IS_PRIOR(DWC3, 250A))
		return;

	if (dwc->fladj == 0)
		return;

	reg = dwc3_readl(dwc->regs, DWC3_GFLADJ);
	dft = reg & DWC3_GFLADJ_30MHZ_MASK;
	if (dft != dwc->fladj) {
		reg &= ~DWC3_GFLADJ_30MHZ_MASK;
		reg |= DWC3_GFLADJ_30MHZ_SDBND_SEL | dwc->fladj;
		dwc3_writel(dwc->regs, DWC3_GFLADJ, reg);
	}
}

/**
 * dwc3_ref_clk_period - Reference clock period configuration
 *		Default reference clock period depends on hardware
 *		configuration. For systems with reference clock that differs
 *		from the default, this will set clock period in DWC3_GUCTL
 *		register.
 * @dwc: Pointer to our controller context structure
 */
static void dwc3_ref_clk_period(struct dwc3 *dwc)
{
	unsigned long period;
	unsigned long fladj;
	unsigned long decr;
	unsigned long rate;
	u32 reg;

	if (dwc->ref_clk) {
		rate = clk_get_rate(dwc->ref_clk);
		if (!rate)
			return;
		period = NSEC_PER_SEC / rate;
	} else if (dwc->ref_clk_per) {
		period = dwc->ref_clk_per;
		rate = NSEC_PER_SEC / period;
	} else {
		return;
	}

	reg = dwc3_readl(dwc->regs, DWC3_GUCTL);
	reg &= ~DWC3_GUCTL_REFCLKPER_MASK;
	reg |=  FIELD_PREP(DWC3_GUCTL_REFCLKPER_MASK, period);
	dwc3_writel(dwc->regs, DWC3_GUCTL, reg);

	if (DWC3_VER_IS_PRIOR(DWC3, 250A))
		return;

	/*
	 * The calculation below is
	 *
	 * 125000 * (NSEC_PER_SEC / (rate * period) - 1)
	 *
	 * but rearranged for fixed-point arithmetic. The division must be
	 * 64-bit because 125000 * NSEC_PER_SEC doesn't fit in 32 bits (and
	 * neither does rate * period).
	 *
	 * Note that rate * period ~= NSEC_PER_SECOND, minus the number of
	 * nanoseconds of error caused by the truncation which happened during
	 * the division when calculating rate or period (whichever one was
	 * derived from the other). We first calculate the relative error, then
	 * scale it to units of 8 ppm.
	 */
	fladj = div64_u64(125000ULL * NSEC_PER_SEC, (u64)rate * period);
	fladj -= 125000;

	/*
	 * The documented 240MHz constant is scaled by 2 to get PLS1 as well.
	 */
	decr = 480000000 / rate;

	reg = dwc3_readl(dwc->regs, DWC3_GFLADJ);
	reg &= ~DWC3_GFLADJ_REFCLK_FLADJ_MASK
	    &  ~DWC3_GFLADJ_240MHZDECR
	    &  ~DWC3_GFLADJ_240MHZDECR_PLS1;
	reg |= FIELD_PREP(DWC3_GFLADJ_REFCLK_FLADJ_MASK, fladj)
	    |  FIELD_PREP(DWC3_GFLADJ_240MHZDECR, decr >> 1)
	    |  FIELD_PREP(DWC3_GFLADJ_240MHZDECR_PLS1, decr & 1);

	if (dwc->gfladj_refclk_lpm_sel)
		reg |=  DWC3_GFLADJ_REFCLK_LPM_SEL;

	dwc3_writel(dwc->regs, DWC3_GFLADJ, reg);
}

/**
 * dwc3_free_one_event_buffer - Frees one event buffer
 * @dwc: Pointer to our controller context structure
 * @evt: Pointer to event buffer to be freed
 */
static void dwc3_free_one_event_buffer(struct dwc3 *dwc,
		struct dwc3_event_buffer *evt)
{
	dma_free_coherent(dwc->sysdev, evt->length, evt->buf, evt->dma);
}

/**
 * dwc3_alloc_one_event_buffer - Allocates one event buffer structure
 * @dwc: Pointer to our controller context structure
 * @length: size of the event buffer
 *
 * Returns a pointer to the allocated event buffer structure on success
 * otherwise ERR_PTR(errno).
 */
static struct dwc3_event_buffer *dwc3_alloc_one_event_buffer(struct dwc3 *dwc,
		unsigned int length)
{
	struct dwc3_event_buffer	*evt;

	evt = devm_kzalloc(dwc->dev, sizeof(*evt), GFP_KERNEL);
	if (!evt)
		return ERR_PTR(-ENOMEM);

	evt->dwc	= dwc;
	evt->length	= length;
	evt->cache	= devm_kzalloc(dwc->dev, length, GFP_KERNEL);
	if (!evt->cache)
		return ERR_PTR(-ENOMEM);

	evt->buf	= dma_alloc_coherent(dwc->sysdev, length,
			&evt->dma, GFP_KERNEL);
	if (!evt->buf)
		return ERR_PTR(-ENOMEM);

	return evt;
}

/**
 * dwc3_free_event_buffers - frees all allocated event buffers
 * @dwc: Pointer to our controller context structure
 */
static void dwc3_free_event_buffers(struct dwc3 *dwc)
{
	struct dwc3_event_buffer	*evt;

	evt = dwc->ev_buf;
	if (evt)
		dwc3_free_one_event_buffer(dwc, evt);
}

/**
 * dwc3_alloc_event_buffers - Allocates @num event buffers of size @length
 * @dwc: pointer to our controller context structure
 * @length: size of event buffer
 *
 * Returns 0 on success otherwise negative errno. In the error case, dwc
 * may contain some buffers allocated but not all which were requested.
 */
static int dwc3_alloc_event_buffers(struct dwc3 *dwc, unsigned int length)
{
	struct dwc3_event_buffer *evt;

	evt = dwc3_alloc_one_event_buffer(dwc, length);
	if (IS_ERR(evt)) {
		dev_err(dwc->dev, "can't allocate event buffer\n");
		return PTR_ERR(evt);
	}
	dwc->ev_buf = evt;

	return 0;
}

/**
 * dwc3_event_buffers_setup - setup our allocated event buffers
 * @dwc: pointer to our controller context structure
 *
 * Returns 0 on success otherwise negative errno.
 */
int dwc3_event_buffers_setup(struct dwc3 *dwc)
{
	struct dwc3_event_buffer	*evt;

	evt = dwc->ev_buf;
	evt->lpos = 0;
	dwc3_writel(dwc->regs, DWC3_GEVNTADRLO(0),
			lower_32_bits(evt->dma));
	dwc3_writel(dwc->regs, DWC3_GEVNTADRHI(0),
			upper_32_bits(evt->dma));
	dwc3_writel(dwc->regs, DWC3_GEVNTSIZ(0),
			DWC3_GEVNTSIZ_SIZE(evt->length));
	dwc3_writel(dwc->regs, DWC3_GEVNTCOUNT(0), 0);

	return 0;
}

void dwc3_event_buffers_cleanup(struct dwc3 *dwc)
{
	struct dwc3_event_buffer	*evt;

	evt = dwc->ev_buf;

	evt->lpos = 0;

	dwc3_writel(dwc->regs, DWC3_GEVNTADRLO(0), 0);
	dwc3_writel(dwc->regs, DWC3_GEVNTADRHI(0), 0);
	dwc3_writel(dwc->regs, DWC3_GEVNTSIZ(0), DWC3_GEVNTSIZ_INTMASK
			| DWC3_GEVNTSIZ_SIZE(0));
	dwc3_writel(dwc->regs, DWC3_GEVNTCOUNT(0), 0);
}

static void dwc3_core_num_eps(struct dwc3 *dwc)
{
	struct dwc3_hwparams	*parms = &dwc->hwparams;

	dwc->num_eps = DWC3_NUM_EPS(parms);
}

static void dwc3_cache_hwparams(struct dwc3 *dwc)
{
	struct dwc3_hwparams	*parms = &dwc->hwparams;

	parms->hwparams0 = dwc3_readl(dwc->regs, DWC3_GHWPARAMS0);
	parms->hwparams1 = dwc3_readl(dwc->regs, DWC3_GHWPARAMS1);
	parms->hwparams2 = dwc3_readl(dwc->regs, DWC3_GHWPARAMS2);
	parms->hwparams3 = dwc3_readl(dwc->regs, DWC3_GHWPARAMS3);
	parms->hwparams4 = dwc3_readl(dwc->regs, DWC3_GHWPARAMS4);
	parms->hwparams5 = dwc3_readl(dwc->regs, DWC3_GHWPARAMS5);
	parms->hwparams6 = dwc3_readl(dwc->regs, DWC3_GHWPARAMS6);
	parms->hwparams7 = dwc3_readl(dwc->regs, DWC3_GHWPARAMS7);
	parms->hwparams8 = dwc3_readl(dwc->regs, DWC3_GHWPARAMS8);

	if (DWC3_IP_IS(DWC32))
		parms->hwparams9 = dwc3_readl(dwc->regs, DWC3_GHWPARAMS9);
}

static int dwc3_core_ulpi_init(struct dwc3 *dwc)
{
	int intf;
	int ret = 0;

	intf = DWC3_GHWPARAMS3_HSPHY_IFC(dwc->hwparams.hwparams3);

	if (intf == DWC3_GHWPARAMS3_HSPHY_IFC_ULPI ||
	    (intf == DWC3_GHWPARAMS3_HSPHY_IFC_UTMI_ULPI &&
	     dwc->hsphy_interface &&
	     !strncmp(dwc->hsphy_interface, "ulpi", 4)))
		ret = dwc3_ulpi_init(dwc);

	return ret;
}

/**
 * dwc3_phy_setup - Configure USB PHY Interface of DWC3 Core
 * @dwc: Pointer to our controller context structure
 *
 * Returns 0 on success. The USB PHY interfaces are configured but not
 * initialized. The PHY interfaces and the PHYs get initialized together with
 * the core in dwc3_core_init.
 */
static int dwc3_phy_setup(struct dwc3 *dwc)
{
	unsigned int hw_mode;
	u32 reg;

	hw_mode = DWC3_GHWPARAMS0_MODE(dwc->hwparams.hwparams0);

	reg = dwc3_readl(dwc->regs, DWC3_GUSB3PIPECTL(0));

	/*
	 * Make sure UX_EXIT_PX is cleared as that causes issues with some
	 * PHYs. Also, this bit is not supposed to be used in normal operation.
	 */
	reg &= ~DWC3_GUSB3PIPECTL_UX_EXIT_PX;

	/*
	 * Above 1.94a, it is recommended to set DWC3_GUSB3PIPECTL_SUSPHY
	 * to '0' during coreConsultant configuration. So default value
	 * will be '0' when the core is reset. Application needs to set it
	 * to '1' after the core initialization is completed.
	 */
	if (!DWC3_VER_IS_WITHIN(DWC3, ANY, 194A))
		reg |= DWC3_GUSB3PIPECTL_SUSPHY;

	/*
	 * For DRD controllers, GUSB3PIPECTL.SUSPENDENABLE must be cleared after
	 * power-on reset, and it can be set after core initialization, which is
	 * after device soft-reset during initialization.
	 */
	if (hw_mode == DWC3_GHWPARAMS0_MODE_DRD)
		reg &= ~DWC3_GUSB3PIPECTL_SUSPHY;

	if (dwc->u2ss_inp3_quirk)
		reg |= DWC3_GUSB3PIPECTL_U2SSINP3OK;

	if (dwc->dis_rxdet_inp3_quirk)
		reg |= DWC3_GUSB3PIPECTL_DISRXDETINP3;

	if (dwc->req_p1p2p3_quirk)
		reg |= DWC3_GUSB3PIPECTL_REQP1P2P3;

	if (dwc->del_p1p2p3_quirk)
		reg |= DWC3_GUSB3PIPECTL_DEP1P2P3_EN;

	if (dwc->del_phy_power_chg_quirk)
		reg |= DWC3_GUSB3PIPECTL_DEPOCHANGE;

	if (dwc->lfps_filter_quirk)
		reg |= DWC3_GUSB3PIPECTL_LFPSFILT;

	if (dwc->rx_detect_poll_quirk)
		reg |= DWC3_GUSB3PIPECTL_RX_DETOPOLL;

	if (dwc->tx_de_emphasis_quirk)
		reg |= DWC3_GUSB3PIPECTL_TX_DEEPH(dwc->tx_de_emphasis);

	if (dwc->dis_u3_susphy_quirk)
		reg &= ~DWC3_GUSB3PIPECTL_SUSPHY;

	if (dwc->dis_del_phy_power_chg_quirk)
		reg &= ~DWC3_GUSB3PIPECTL_DEPOCHANGE;

	dwc3_writel(dwc->regs, DWC3_GUSB3PIPECTL(0), reg);

	reg = dwc3_readl(dwc->regs, DWC3_GUSB2PHYCFG(0));

	/* Select the HS PHY interface */
	switch (DWC3_GHWPARAMS3_HSPHY_IFC(dwc->hwparams.hwparams3)) {
	case DWC3_GHWPARAMS3_HSPHY_IFC_UTMI_ULPI:
		if (dwc->hsphy_interface &&
				!strncmp(dwc->hsphy_interface, "utmi", 4)) {
			reg &= ~DWC3_GUSB2PHYCFG_ULPI_UTMI;
			break;
		} else if (dwc->hsphy_interface &&
				!strncmp(dwc->hsphy_interface, "ulpi", 4)) {
			reg |= DWC3_GUSB2PHYCFG_ULPI_UTMI;
			dwc3_writel(dwc->regs, DWC3_GUSB2PHYCFG(0), reg);
		} else {
			/* Relying on default value. */
			if (!(reg & DWC3_GUSB2PHYCFG_ULPI_UTMI))
				break;
		}
		fallthrough;
	case DWC3_GHWPARAMS3_HSPHY_IFC_ULPI:
	default:
		break;
	}

	switch (dwc->hsphy_mode) {
	case USBPHY_INTERFACE_MODE_UTMI:
		reg &= ~(DWC3_GUSB2PHYCFG_PHYIF_MASK |
		       DWC3_GUSB2PHYCFG_USBTRDTIM_MASK);
		reg |= DWC3_GUSB2PHYCFG_PHYIF(UTMI_PHYIF_8_BIT) |
		       DWC3_GUSB2PHYCFG_USBTRDTIM(USBTRDTIM_UTMI_8_BIT);
		break;
	case USBPHY_INTERFACE_MODE_UTMIW:
		reg &= ~(DWC3_GUSB2PHYCFG_PHYIF_MASK |
		       DWC3_GUSB2PHYCFG_USBTRDTIM_MASK);
		reg |= DWC3_GUSB2PHYCFG_PHYIF(UTMI_PHYIF_16_BIT) |
		       DWC3_GUSB2PHYCFG_USBTRDTIM(USBTRDTIM_UTMI_16_BIT);
		break;
	default:
		break;
	}

	/*
	 * Above 1.94a, it is recommended to set DWC3_GUSB2PHYCFG_SUSPHY to
	 * '0' during coreConsultant configuration. So default value will
	 * be '0' when the core is reset. Application needs to set it to
	 * '1' after the core initialization is completed.
	 */
	if (!DWC3_VER_IS_WITHIN(DWC3, ANY, 194A))
		reg |= DWC3_GUSB2PHYCFG_SUSPHY;

	/*
	 * For DRD controllers, GUSB2PHYCFG.SUSPHY must be cleared after
	 * power-on reset, and it can be set after core initialization, which is
	 * after device soft-reset during initialization.
	 */
	if (hw_mode == DWC3_GHWPARAMS0_MODE_DRD)
		reg &= ~DWC3_GUSB2PHYCFG_SUSPHY;

	if (dwc->dis_u2_susphy_quirk)
		reg &= ~DWC3_GUSB2PHYCFG_SUSPHY;

	if (dwc->dis_enblslpm_quirk)
		reg &= ~DWC3_GUSB2PHYCFG_ENBLSLPM;
	else
		reg |= DWC3_GUSB2PHYCFG_ENBLSLPM;

	if (dwc->dis_u2_freeclk_exists_quirk || dwc->gfladj_refclk_lpm_sel)
		reg &= ~DWC3_GUSB2PHYCFG_U2_FREECLK_EXISTS;

	/*
	 * Some ULPI USB PHY does not support internal VBUS supply, to drive
	 * the CPEN pin requires the configuration of the ULPI DRVVBUSEXTERNAL
	 * bit of OTG_CTRL register. Controller configures the USB2 PHY
	 * ULPIEXTVBUSDRV bit[17] of the GUSB2PHYCFG register to drive vBus
	 * with an external supply.
	 */
	if (dwc->ulpi_ext_vbus_drv)
		reg |= DWC3_GUSB2PHYCFG_ULPIEXTVBUSDRV;

	dwc3_writel(dwc->regs, DWC3_GUSB2PHYCFG(0), reg);

	return 0;
}

static int dwc3_phy_init(struct dwc3 *dwc)
{
	int ret;

	usb_phy_init(dwc->usb2_phy);
	usb_phy_init(dwc->usb3_phy);

	ret = phy_init(dwc->usb2_generic_phy);
	if (ret < 0)
		goto err_shutdown_usb3_phy;

	ret = phy_init(dwc->usb3_generic_phy);
	if (ret < 0)
		goto err_exit_usb2_phy;

	return 0;

err_exit_usb2_phy:
	phy_exit(dwc->usb2_generic_phy);
err_shutdown_usb3_phy:
	usb_phy_shutdown(dwc->usb3_phy);
	usb_phy_shutdown(dwc->usb2_phy);

	return ret;
}

static void dwc3_phy_exit(struct dwc3 *dwc)
{
	phy_exit(dwc->usb3_generic_phy);
	phy_exit(dwc->usb2_generic_phy);

	usb_phy_shutdown(dwc->usb3_phy);
	usb_phy_shutdown(dwc->usb2_phy);
}

static int dwc3_phy_power_on(struct dwc3 *dwc)
{
	int ret;

	usb_phy_set_suspend(dwc->usb2_phy, 0);
	usb_phy_set_suspend(dwc->usb3_phy, 0);

	ret = phy_power_on(dwc->usb2_generic_phy);
	if (ret < 0)
		goto err_suspend_usb3_phy;

	ret = phy_power_on(dwc->usb3_generic_phy);
	if (ret < 0)
		goto err_power_off_usb2_phy;

	return 0;

err_power_off_usb2_phy:
	phy_power_off(dwc->usb2_generic_phy);
err_suspend_usb3_phy:
	usb_phy_set_suspend(dwc->usb3_phy, 1);
	usb_phy_set_suspend(dwc->usb2_phy, 1);

	return ret;
}

static void dwc3_phy_power_off(struct dwc3 *dwc)
{
	phy_power_off(dwc->usb3_generic_phy);
	phy_power_off(dwc->usb2_generic_phy);

	usb_phy_set_suspend(dwc->usb3_phy, 1);
	usb_phy_set_suspend(dwc->usb2_phy, 1);
}

static int dwc3_clk_enable(struct dwc3 *dwc)
{
	int ret;

	ret = clk_prepare_enable(dwc->bus_clk);
	if (ret)
		return ret;

	ret = clk_prepare_enable(dwc->ref_clk);
	if (ret)
		goto disable_bus_clk;

	ret = clk_prepare_enable(dwc->susp_clk);
	if (ret)
		goto disable_ref_clk;

	return 0;

disable_ref_clk:
	clk_disable_unprepare(dwc->ref_clk);
disable_bus_clk:
	clk_disable_unprepare(dwc->bus_clk);
	return ret;
}

static void dwc3_clk_disable(struct dwc3 *dwc)
{
	clk_disable_unprepare(dwc->susp_clk);
	clk_disable_unprepare(dwc->ref_clk);
	clk_disable_unprepare(dwc->bus_clk);
}

static void dwc3_core_exit(struct dwc3 *dwc)
{
	dwc3_event_buffers_cleanup(dwc);
	dwc3_phy_power_off(dwc);
	dwc3_phy_exit(dwc);
	dwc3_clk_disable(dwc);
	reset_control_assert(dwc->reset);
}

static bool dwc3_core_is_valid(struct dwc3 *dwc)
{
	u32 reg;

	reg = dwc3_readl(dwc->regs, DWC3_GSNPSID);
	dwc->ip = DWC3_GSNPS_ID(reg);

	/* This should read as U3 followed by revision number */
	if (DWC3_IP_IS(DWC3)) {
		dwc->revision = reg;
	} else if (DWC3_IP_IS(DWC31) || DWC3_IP_IS(DWC32)) {
		dwc->revision = dwc3_readl(dwc->regs, DWC3_VER_NUMBER);
		dwc->version_type = dwc3_readl(dwc->regs, DWC3_VER_TYPE);
	} else {
		return false;
	}

	return true;
}

static void dwc3_core_setup_global_control(struct dwc3 *dwc)
{
	u32 reg;

	reg = dwc3_readl(dwc->regs, DWC3_GCTL);
	reg &= ~DWC3_GCTL_SCALEDOWN_MASK;

	switch (DWC3_GHWPARAMS1_EN_PWROPT(dwc->hwparams.hwparams1)) {
	case DWC3_GHWPARAMS1_EN_PWROPT_CLK:
		/**
		 * WORKAROUND: DWC3 revisions between 2.10a and 2.50a have an
		 * issue which would cause xHCI compliance tests to fail.
		 *
		 * Because of that we cannot enable clock gating on such
		 * configurations.
		 *
		 * Refers to:
		 *
		 * STAR#9000588375: Clock Gating, SOF Issues when ref_clk-Based
		 * SOF/ITP Mode Used
		 */
		if ((dwc->dr_mode == USB_DR_MODE_HOST ||
				dwc->dr_mode == USB_DR_MODE_OTG) &&
				DWC3_VER_IS_WITHIN(DWC3, 210A, 250A))
			reg |= DWC3_GCTL_DSBLCLKGTNG | DWC3_GCTL_SOFITPSYNC;
		else
			reg &= ~DWC3_GCTL_DSBLCLKGTNG;
		break;
	case DWC3_GHWPARAMS1_EN_PWROPT_HIB:
		/*
		 * REVISIT Enabling this bit so that host-mode hibernation
		 * will work. Device-mode hibernation is not yet implemented.
		 */
		reg |= DWC3_GCTL_GBLHIBERNATIONEN;
		break;
	default:
		/* nothing */
		break;
	}

	/* check if current dwc3 is on simulation board */
	if (dwc->hwparams.hwparams6 & DWC3_GHWPARAMS6_EN_FPGA) {
		dev_info(dwc->dev, "Running with FPGA optimizations\n");
		dwc->is_fpga = true;
	}

	WARN_ONCE(dwc->disable_scramble_quirk && !dwc->is_fpga,
			"disable_scramble cannot be used on non-FPGA builds\n");

	if (dwc->disable_scramble_quirk && dwc->is_fpga)
		reg |= DWC3_GCTL_DISSCRAMBLE;
	else
		reg &= ~DWC3_GCTL_DISSCRAMBLE;

	if (dwc->u2exit_lfps_quirk)
		reg |= DWC3_GCTL_U2EXIT_LFPS;

	/*
	 * WORKAROUND: DWC3 revisions <1.90a have a bug
	 * where the device can fail to connect at SuperSpeed
	 * and falls back to high-speed mode which causes
	 * the device to enter a Connect/Disconnect loop
	 */
	if (DWC3_VER_IS_PRIOR(DWC3, 190A))
		reg |= DWC3_GCTL_U2RSTECN;

	dwc3_writel(dwc->regs, DWC3_GCTL, reg);
}

static int dwc3_core_get_phy(struct dwc3 *dwc);
static int dwc3_core_ulpi_init(struct dwc3 *dwc);

/* set global incr burst type configuration registers */
static void dwc3_set_incr_burst_type(struct dwc3 *dwc)
{
	struct device *dev = dwc->dev;
	/* incrx_mode : for INCR burst type. */
	bool incrx_mode;
	/* incrx_size : for size of INCRX burst. */
	u32 incrx_size;
	u32 *vals;
	u32 cfg;
	int ntype;
	int ret;
	int i;

	cfg = dwc3_readl(dwc->regs, DWC3_GSBUSCFG0);

	/*
	 * Handle property "snps,incr-burst-type-adjustment".
	 * Get the number of value from this property:
	 * result <= 0, means this property is not supported.
	 * result = 1, means INCRx burst mode supported.
	 * result > 1, means undefined length burst mode supported.
	 */
	ntype = device_property_count_u32(dev, "snps,incr-burst-type-adjustment");
	if (ntype <= 0)
		return;

	vals = kcalloc(ntype, sizeof(u32), GFP_KERNEL);
	if (!vals)
		return;

	/* Get INCR burst type, and parse it */
	ret = device_property_read_u32_array(dev,
			"snps,incr-burst-type-adjustment", vals, ntype);
	if (ret) {
		kfree(vals);
		dev_err(dev, "Error to get property\n");
		return;
	}

	incrx_size = *vals;

	if (ntype > 1) {
		/* INCRX (undefined length) burst mode */
		incrx_mode = INCRX_UNDEF_LENGTH_BURST_MODE;
		for (i = 1; i < ntype; i++) {
			if (vals[i] > incrx_size)
				incrx_size = vals[i];
		}
	} else {
		/* INCRX burst mode */
		incrx_mode = INCRX_BURST_MODE;
	}

	kfree(vals);

	/* Enable Undefined Length INCR Burst and Enable INCRx Burst */
	cfg &= ~DWC3_GSBUSCFG0_INCRBRST_MASK;
	if (incrx_mode)
		cfg |= DWC3_GSBUSCFG0_INCRBRSTENA;
	switch (incrx_size) {
	case 256:
		cfg |= DWC3_GSBUSCFG0_INCR256BRSTENA;
		break;
	case 128:
		cfg |= DWC3_GSBUSCFG0_INCR128BRSTENA;
		break;
	case 64:
		cfg |= DWC3_GSBUSCFG0_INCR64BRSTENA;
		break;
	case 32:
		cfg |= DWC3_GSBUSCFG0_INCR32BRSTENA;
		break;
	case 16:
		cfg |= DWC3_GSBUSCFG0_INCR16BRSTENA;
		break;
	case 8:
		cfg |= DWC3_GSBUSCFG0_INCR8BRSTENA;
		break;
	case 4:
		cfg |= DWC3_GSBUSCFG0_INCR4BRSTENA;
		break;
	case 1:
		break;
	default:
		dev_err(dev, "Invalid property\n");
		break;
	}

	dwc3_writel(dwc->regs, DWC3_GSBUSCFG0, cfg);
}

static void dwc3_set_power_down_clk_scale(struct dwc3 *dwc)
{
	u32 scale;
	u32 reg;

	if (!dwc->susp_clk)
		return;

	/*
	 * The power down scale field specifies how many suspend_clk
	 * periods fit into a 16KHz clock period. When performing
	 * the division, round up the remainder.
	 *
	 * The power down scale value is calculated using the fastest
	 * frequency of the suspend_clk. If it isn't fixed (but within
	 * the accuracy requirement), the driver may not know the max
	 * rate of the suspend_clk, so only update the power down scale
	 * if the default is less than the calculated value from
	 * clk_get_rate() or if the default is questionably high
	 * (3x or more) to be within the requirement.
	 */
	scale = DIV_ROUND_UP(clk_get_rate(dwc->susp_clk), 16000);
	reg = dwc3_readl(dwc->regs, DWC3_GCTL);
	if ((reg & DWC3_GCTL_PWRDNSCALE_MASK) < DWC3_GCTL_PWRDNSCALE(scale) ||
	    (reg & DWC3_GCTL_PWRDNSCALE_MASK) > DWC3_GCTL_PWRDNSCALE(scale*3)) {
		reg &= ~(DWC3_GCTL_PWRDNSCALE_MASK);
		reg |= DWC3_GCTL_PWRDNSCALE(scale);
		dwc3_writel(dwc->regs, DWC3_GCTL, reg);
	}
}

static void dwc3_config_threshold(struct dwc3 *dwc)
{
	u32 reg;
	u8 rx_thr_num;
	u8 rx_maxburst;
	u8 tx_thr_num;
	u8 tx_maxburst;

	/*
	 * Must config both number of packets and max burst settings to enable
	 * RX and/or TX threshold.
	 */
	if (!DWC3_IP_IS(DWC3) && dwc->dr_mode == USB_DR_MODE_HOST) {
		rx_thr_num = dwc->rx_thr_num_pkt_prd;
		rx_maxburst = dwc->rx_max_burst_prd;
		tx_thr_num = dwc->tx_thr_num_pkt_prd;
		tx_maxburst = dwc->tx_max_burst_prd;

		if (rx_thr_num && rx_maxburst) {
			reg = dwc3_readl(dwc->regs, DWC3_GRXTHRCFG);
			reg |= DWC31_RXTHRNUMPKTSEL_PRD;

			reg &= ~DWC31_RXTHRNUMPKT_PRD(~0);
			reg |= DWC31_RXTHRNUMPKT_PRD(rx_thr_num);

			reg &= ~DWC31_MAXRXBURSTSIZE_PRD(~0);
			reg |= DWC31_MAXRXBURSTSIZE_PRD(rx_maxburst);

			dwc3_writel(dwc->regs, DWC3_GRXTHRCFG, reg);
		}

		if (tx_thr_num && tx_maxburst) {
			reg = dwc3_readl(dwc->regs, DWC3_GTXTHRCFG);
			reg |= DWC31_TXTHRNUMPKTSEL_PRD;

			reg &= ~DWC31_TXTHRNUMPKT_PRD(~0);
			reg |= DWC31_TXTHRNUMPKT_PRD(tx_thr_num);

			reg &= ~DWC31_MAXTXBURSTSIZE_PRD(~0);
			reg |= DWC31_MAXTXBURSTSIZE_PRD(tx_maxburst);

			dwc3_writel(dwc->regs, DWC3_GTXTHRCFG, reg);
		}
	}

	rx_thr_num = dwc->rx_thr_num_pkt;
	rx_maxburst = dwc->rx_max_burst;
	tx_thr_num = dwc->tx_thr_num_pkt;
	tx_maxburst = dwc->tx_max_burst;

	if (DWC3_IP_IS(DWC3)) {
		if (rx_thr_num && rx_maxburst) {
			reg = dwc3_readl(dwc->regs, DWC3_GRXTHRCFG);
			reg |= DWC3_GRXTHRCFG_PKTCNTSEL;

			reg &= ~DWC3_GRXTHRCFG_RXPKTCNT(~0);
			reg |= DWC3_GRXTHRCFG_RXPKTCNT(rx_thr_num);

			reg &= ~DWC3_GRXTHRCFG_MAXRXBURSTSIZE(~0);
			reg |= DWC3_GRXTHRCFG_MAXRXBURSTSIZE(rx_maxburst);

			dwc3_writel(dwc->regs, DWC3_GRXTHRCFG, reg);
		}

		if (tx_thr_num && tx_maxburst) {
			reg = dwc3_readl(dwc->regs, DWC3_GTXTHRCFG);
			reg |= DWC3_GTXTHRCFG_PKTCNTSEL;

			reg &= ~DWC3_GTXTHRCFG_TXPKTCNT(~0);
			reg |= DWC3_GTXTHRCFG_TXPKTCNT(tx_thr_num);

			reg &= ~DWC3_GTXTHRCFG_MAXTXBURSTSIZE(~0);
			reg |= DWC3_GTXTHRCFG_MAXTXBURSTSIZE(tx_maxburst);

			dwc3_writel(dwc->regs, DWC3_GTXTHRCFG, reg);
		}
	} else {
		if (rx_thr_num && rx_maxburst) {
			reg = dwc3_readl(dwc->regs, DWC3_GRXTHRCFG);
			reg |= DWC31_GRXTHRCFG_PKTCNTSEL;

			reg &= ~DWC31_GRXTHRCFG_RXPKTCNT(~0);
			reg |= DWC31_GRXTHRCFG_RXPKTCNT(rx_thr_num);

			reg &= ~DWC31_GRXTHRCFG_MAXRXBURSTSIZE(~0);
			reg |= DWC31_GRXTHRCFG_MAXRXBURSTSIZE(rx_maxburst);

			dwc3_writel(dwc->regs, DWC3_GRXTHRCFG, reg);
		}

		if (tx_thr_num && tx_maxburst) {
			reg = dwc3_readl(dwc->regs, DWC3_GTXTHRCFG);
			reg |= DWC31_GTXTHRCFG_PKTCNTSEL;

			reg &= ~DWC31_GTXTHRCFG_TXPKTCNT(~0);
			reg |= DWC31_GTXTHRCFG_TXPKTCNT(tx_thr_num);

			reg &= ~DWC31_GTXTHRCFG_MAXTXBURSTSIZE(~0);
			reg |= DWC31_GTXTHRCFG_MAXTXBURSTSIZE(tx_maxburst);

			dwc3_writel(dwc->regs, DWC3_GTXTHRCFG, reg);
		}
	}
}

/**
 * dwc3_core_init - Low-level initialization of DWC3 Core
 * @dwc: Pointer to our controller context structure
 *
 * Returns 0 on success otherwise negative errno.
 */
static int dwc3_core_init(struct dwc3 *dwc)
{
	unsigned int		hw_mode;
	u32			reg;
	int			ret;

	hw_mode = DWC3_GHWPARAMS0_MODE(dwc->hwparams.hwparams0);

	/*
	 * Write Linux Version Code to our GUID register so it's easy to figure
	 * out which kernel version a bug was found.
	 */
	dwc3_writel(dwc->regs, DWC3_GUID, LINUX_VERSION_CODE);

	ret = dwc3_phy_setup(dwc);
	if (ret)
		return ret;

	if (!dwc->ulpi_ready) {
		ret = dwc3_core_ulpi_init(dwc);
		if (ret) {
			if (ret == -ETIMEDOUT) {
				dwc3_core_soft_reset(dwc);
				ret = -EPROBE_DEFER;
			}
			return ret;
		}
		dwc->ulpi_ready = true;
	}

	if (!dwc->phys_ready) {
		ret = dwc3_core_get_phy(dwc);
		if (ret)
			goto err_exit_ulpi;
		dwc->phys_ready = true;
	}

	ret = dwc3_phy_init(dwc);
	if (ret)
		goto err_exit_ulpi;

	ret = dwc3_core_soft_reset(dwc);
	if (ret)
		goto err_exit_phy;

	if (hw_mode == DWC3_GHWPARAMS0_MODE_DRD &&
	    !DWC3_VER_IS_WITHIN(DWC3, ANY, 194A)) {
		if (!dwc->dis_u3_susphy_quirk) {
			reg = dwc3_readl(dwc->regs, DWC3_GUSB3PIPECTL(0));
			reg |= DWC3_GUSB3PIPECTL_SUSPHY;
			dwc3_writel(dwc->regs, DWC3_GUSB3PIPECTL(0), reg);
		}

		if (!dwc->dis_u2_susphy_quirk) {
			reg = dwc3_readl(dwc->regs, DWC3_GUSB2PHYCFG(0));
			reg |= DWC3_GUSB2PHYCFG_SUSPHY;
			dwc3_writel(dwc->regs, DWC3_GUSB2PHYCFG(0), reg);
		}
	}

	dwc3_core_setup_global_control(dwc);
	dwc3_core_num_eps(dwc);

	/* Set power down scale of suspend_clk */
	dwc3_set_power_down_clk_scale(dwc);

	/* Adjust Frame Length */
	dwc3_frame_length_adjustment(dwc);

	/* Adjust Reference Clock Period */
	dwc3_ref_clk_period(dwc);

	dwc3_set_incr_burst_type(dwc);

	ret = dwc3_phy_power_on(dwc);
	if (ret)
		goto err_exit_phy;

	ret = dwc3_event_buffers_setup(dwc);
	if (ret) {
		dev_err(dwc->dev, "failed to setup event buffers\n");
		goto err_power_off_phy;
	}

	/*
	 * ENDXFER polling is available on version 3.10a and later of
	 * the DWC_usb3 controller. It is NOT available in the
	 * DWC_usb31 controller.
	 */
	if (DWC3_VER_IS_WITHIN(DWC3, 310A, ANY)) {
		reg = dwc3_readl(dwc->regs, DWC3_GUCTL2);
		reg |= DWC3_GUCTL2_RST_ACTBITLATER;
		dwc3_writel(dwc->regs, DWC3_GUCTL2, reg);
	}

	/*
	 * When configured in HOST mode, after issuing U3/L2 exit controller
	 * fails to send proper CRC checksum in CRC5 feild. Because of this
	 * behaviour Transaction Error is generated, resulting in reset and
	 * re-enumeration of usb device attached. All the termsel, xcvrsel,
	 * opmode becomes 0 during end of resume. Enabling bit 10 of GUCTL1
	 * will correct this problem. This option is to support certain
	 * legacy ULPI PHYs.
	 */
	if (dwc->resume_hs_terminations) {
		reg = dwc3_readl(dwc->regs, DWC3_GUCTL1);
		reg |= DWC3_GUCTL1_RESUME_OPMODE_HS_HOST;
		dwc3_writel(dwc->regs, DWC3_GUCTL1, reg);
	}

	if (!DWC3_VER_IS_PRIOR(DWC3, 250A)) {
		reg = dwc3_readl(dwc->regs, DWC3_GUCTL1);

		/*
		 * Enable hardware control of sending remote wakeup
		 * in HS when the device is in the L1 state.
		 */
		if (!DWC3_VER_IS_PRIOR(DWC3, 290A))
			reg |= DWC3_GUCTL1_DEV_L1_EXIT_BY_HW;

		/*
		 * Decouple USB 2.0 L1 & L2 events which will allow for
		 * gadget driver to only receive U3/L2 suspend & wakeup
		 * events and prevent the more frequent L1 LPM transitions
		 * from interrupting the driver.
		 */
		if (!DWC3_VER_IS_PRIOR(DWC3, 300A))
			reg |= DWC3_GUCTL1_DEV_DECOUPLE_L1L2_EVT;

		if (dwc->dis_tx_ipgap_linecheck_quirk)
			reg |= DWC3_GUCTL1_TX_IPGAP_LINECHECK_DIS;

		if (dwc->parkmode_disable_ss_quirk)
			reg |= DWC3_GUCTL1_PARKMODE_DISABLE_SS;

		if (dwc->parkmode_disable_hs_quirk)
			reg |= DWC3_GUCTL1_PARKMODE_DISABLE_HS;

		if (DWC3_VER_IS_WITHIN(DWC3, 290A, ANY) &&
		    (dwc->maximum_speed == USB_SPEED_HIGH ||
		     dwc->maximum_speed == USB_SPEED_FULL))
			reg |= DWC3_GUCTL1_DEV_FORCE_20_CLK_FOR_30_CLK;

		dwc3_writel(dwc->regs, DWC3_GUCTL1, reg);
	}

	dwc3_config_threshold(dwc);

	return 0;

err_power_off_phy:
	dwc3_phy_power_off(dwc);
err_exit_phy:
	dwc3_phy_exit(dwc);
err_exit_ulpi:
	dwc3_ulpi_exit(dwc);

	return ret;
}

static int dwc3_core_get_phy(struct dwc3 *dwc)
{
	struct device		*dev = dwc->dev;
	struct device_node	*node = dev->of_node;
	int ret;

	if (node) {
		dwc->usb2_phy = devm_usb_get_phy_by_phandle(dev, "usb-phy", 0);
		dwc->usb3_phy = devm_usb_get_phy_by_phandle(dev, "usb-phy", 1);
	} else {
		dwc->usb2_phy = devm_usb_get_phy(dev, USB_PHY_TYPE_USB2);
		dwc->usb3_phy = devm_usb_get_phy(dev, USB_PHY_TYPE_USB3);
	}

	if (IS_ERR(dwc->usb2_phy)) {
		ret = PTR_ERR(dwc->usb2_phy);
		if (ret == -ENXIO || ret == -ENODEV)
			dwc->usb2_phy = NULL;
		else
			return dev_err_probe(dev, ret, "no usb2 phy configured\n");
	}

	if (IS_ERR(dwc->usb3_phy)) {
		ret = PTR_ERR(dwc->usb3_phy);
		if (ret == -ENXIO || ret == -ENODEV)
			dwc->usb3_phy = NULL;
		else
			return dev_err_probe(dev, ret, "no usb3 phy configured\n");
	}

	dwc->usb2_generic_phy = devm_phy_get(dev, "usb2-phy");
	if (IS_ERR(dwc->usb2_generic_phy)) {
		ret = PTR_ERR(dwc->usb2_generic_phy);
		if (ret == -ENOSYS || ret == -ENODEV)
			dwc->usb2_generic_phy = NULL;
		else
			return dev_err_probe(dev, ret, "no usb2 phy configured\n");
	}

	dwc->usb3_generic_phy = devm_phy_get(dev, "usb3-phy");
	if (IS_ERR(dwc->usb3_generic_phy)) {
		ret = PTR_ERR(dwc->usb3_generic_phy);
		if (ret == -ENOSYS || ret == -ENODEV)
			dwc->usb3_generic_phy = NULL;
		else
			return dev_err_probe(dev, ret, "no usb3 phy configured\n");
	}

	return 0;
}

static int dwc3_core_init_mode(struct dwc3 *dwc)
{
	struct device *dev = dwc->dev;
	int ret;

	switch (dwc->dr_mode) {
	case USB_DR_MODE_PERIPHERAL:
		dwc3_set_prtcap(dwc, DWC3_GCTL_PRTCAP_DEVICE);

		if (dwc->usb2_phy)
			otg_set_vbus(dwc->usb2_phy->otg, false);
		phy_set_mode(dwc->usb2_generic_phy, PHY_MODE_USB_DEVICE);
		phy_set_mode(dwc->usb3_generic_phy, PHY_MODE_USB_DEVICE);

		ret = dwc3_gadget_init(dwc);
		if (ret)
			return dev_err_probe(dev, ret, "failed to initialize gadget\n");
		break;
	case USB_DR_MODE_HOST:
		dwc3_set_prtcap(dwc, DWC3_GCTL_PRTCAP_HOST);

		if (dwc->usb2_phy)
			otg_set_vbus(dwc->usb2_phy->otg, true);
		phy_set_mode(dwc->usb2_generic_phy, PHY_MODE_USB_HOST);
		phy_set_mode(dwc->usb3_generic_phy, PHY_MODE_USB_HOST);

		ret = dwc3_host_init(dwc);
		if (ret)
			return dev_err_probe(dev, ret, "failed to initialize host\n");
		break;
	case USB_DR_MODE_OTG:
		INIT_WORK(&dwc->drd_work, __dwc3_set_mode);
		ret = dwc3_drd_init(dwc);
		if (ret)
			return dev_err_probe(dev, ret, "failed to initialize dual-role\n");
		break;
	default:
		dev_err(dev, "Unsupported mode of operation %d\n", dwc->dr_mode);
		return -EINVAL;
	}

	return 0;
}

static void dwc3_core_exit_mode(struct dwc3 *dwc)
{
	switch (dwc->dr_mode) {
	case USB_DR_MODE_PERIPHERAL:
		dwc3_gadget_exit(dwc);
		break;
	case USB_DR_MODE_HOST:
		dwc3_host_exit(dwc);
		break;
	case USB_DR_MODE_OTG:
		dwc3_drd_exit(dwc);
		break;
	default:
		/* do nothing */
		break;
	}

	/* de-assert DRVVBUS for HOST and OTG mode */
	dwc3_set_prtcap(dwc, DWC3_GCTL_PRTCAP_DEVICE);
}

static void dwc3_get_properties(struct dwc3 *dwc)
{
	struct device		*dev = dwc->dev;
	u8			lpm_nyet_threshold;
	u8			tx_de_emphasis;
	u8			hird_threshold;
	u8			rx_thr_num_pkt = 0;
	u8			rx_max_burst = 0;
	u8			tx_thr_num_pkt = 0;
	u8			tx_max_burst = 0;
	u8			rx_thr_num_pkt_prd = 0;
	u8			rx_max_burst_prd = 0;
	u8			tx_thr_num_pkt_prd = 0;
	u8			tx_max_burst_prd = 0;
	u8			tx_fifo_resize_max_num;
	const char		*usb_psy_name;
	int			ret;

	/* default to highest possible threshold */
	lpm_nyet_threshold = 0xf;

	/* default to -3.5dB de-emphasis */
	tx_de_emphasis = 1;

	/*
	 * default to assert utmi_sleep_n and use maximum allowed HIRD
	 * threshold value of 0b1100
	 */
	hird_threshold = 12;

	/*
	 * default to a TXFIFO size large enough to fit 6 max packets.  This
	 * allows for systems with larger bus latencies to have some headroom
	 * for endpoints that have a large bMaxBurst value.
	 */
	tx_fifo_resize_max_num = 6;

	dwc->maximum_speed = usb_get_maximum_speed(dev);
	dwc->max_ssp_rate = usb_get_maximum_ssp_rate(dev);
	dwc->dr_mode = usb_get_dr_mode(dev);
	dwc->hsphy_mode = of_usb_get_phy_mode(dev->of_node);

	dwc->sysdev_is_parent = device_property_read_bool(dev,
				"linux,sysdev_is_parent");
	if (dwc->sysdev_is_parent)
		dwc->sysdev = dwc->dev->parent;
	else
		dwc->sysdev = dwc->dev;

	ret = device_property_read_string(dev, "usb-psy-name", &usb_psy_name);
	if (ret >= 0) {
		dwc->usb_psy = power_supply_get_by_name(usb_psy_name);
		if (!dwc->usb_psy)
			dev_err(dev, "couldn't get usb power supply\n");
	}

	dwc->has_lpm_erratum = device_property_read_bool(dev,
				"snps,has-lpm-erratum");
	device_property_read_u8(dev, "snps,lpm-nyet-threshold",
				&lpm_nyet_threshold);
	dwc->is_utmi_l1_suspend = device_property_read_bool(dev,
				"snps,is-utmi-l1-suspend");
	device_property_read_u8(dev, "snps,hird-threshold",
				&hird_threshold);
	dwc->dis_start_transfer_quirk = device_property_read_bool(dev,
				"snps,dis-start-transfer-quirk");
	dwc->usb3_lpm_capable = device_property_read_bool(dev,
				"snps,usb3_lpm_capable");
	dwc->usb2_lpm_disable = device_property_read_bool(dev,
				"snps,usb2-lpm-disable");
	dwc->usb2_gadget_lpm_disable = device_property_read_bool(dev,
				"snps,usb2-gadget-lpm-disable");
	device_property_read_u8(dev, "snps,rx-thr-num-pkt",
				&rx_thr_num_pkt);
	device_property_read_u8(dev, "snps,rx-max-burst",
				&rx_max_burst);
	device_property_read_u8(dev, "snps,tx-thr-num-pkt",
				&tx_thr_num_pkt);
	device_property_read_u8(dev, "snps,tx-max-burst",
				&tx_max_burst);
	device_property_read_u8(dev, "snps,rx-thr-num-pkt-prd",
				&rx_thr_num_pkt_prd);
	device_property_read_u8(dev, "snps,rx-max-burst-prd",
				&rx_max_burst_prd);
	device_property_read_u8(dev, "snps,tx-thr-num-pkt-prd",
				&tx_thr_num_pkt_prd);
	device_property_read_u8(dev, "snps,tx-max-burst-prd",
				&tx_max_burst_prd);
	dwc->do_fifo_resize = device_property_read_bool(dev,
							"tx-fifo-resize");
	if (dwc->do_fifo_resize)
		device_property_read_u8(dev, "tx-fifo-max-num",
					&tx_fifo_resize_max_num);

	dwc->disable_scramble_quirk = device_property_read_bool(dev,
				"snps,disable_scramble_quirk");
	dwc->u2exit_lfps_quirk = device_property_read_bool(dev,
				"snps,u2exit_lfps_quirk");
	dwc->u2ss_inp3_quirk = device_property_read_bool(dev,
				"snps,u2ss_inp3_quirk");
	dwc->req_p1p2p3_quirk = device_property_read_bool(dev,
				"snps,req_p1p2p3_quirk");
	dwc->del_p1p2p3_quirk = device_property_read_bool(dev,
				"snps,del_p1p2p3_quirk");
	dwc->del_phy_power_chg_quirk = device_property_read_bool(dev,
				"snps,del_phy_power_chg_quirk");
	dwc->lfps_filter_quirk = device_property_read_bool(dev,
				"snps,lfps_filter_quirk");
	dwc->rx_detect_poll_quirk = device_property_read_bool(dev,
				"snps,rx_detect_poll_quirk");
	dwc->dis_u3_susphy_quirk = device_property_read_bool(dev,
				"snps,dis_u3_susphy_quirk");
	dwc->dis_u2_susphy_quirk = device_property_read_bool(dev,
				"snps,dis_u2_susphy_quirk");
	dwc->dis_enblslpm_quirk = device_property_read_bool(dev,
				"snps,dis_enblslpm_quirk");
	dwc->dis_u1_entry_quirk = device_property_read_bool(dev,
				"snps,dis-u1-entry-quirk");
	dwc->dis_u2_entry_quirk = device_property_read_bool(dev,
				"snps,dis-u2-entry-quirk");
	dwc->dis_rxdet_inp3_quirk = device_property_read_bool(dev,
				"snps,dis_rxdet_inp3_quirk");
	dwc->dis_u2_freeclk_exists_quirk = device_property_read_bool(dev,
				"snps,dis-u2-freeclk-exists-quirk");
	dwc->dis_del_phy_power_chg_quirk = device_property_read_bool(dev,
				"snps,dis-del-phy-power-chg-quirk");
	dwc->dis_tx_ipgap_linecheck_quirk = device_property_read_bool(dev,
				"snps,dis-tx-ipgap-linecheck-quirk");
	dwc->resume_hs_terminations = device_property_read_bool(dev,
				"snps,resume-hs-terminations");
	dwc->ulpi_ext_vbus_drv = device_property_read_bool(dev,
				"snps,ulpi-ext-vbus-drv");
	dwc->parkmode_disable_ss_quirk = device_property_read_bool(dev,
				"snps,parkmode-disable-ss-quirk");
	dwc->parkmode_disable_hs_quirk = device_property_read_bool(dev,
				"snps,parkmode-disable-hs-quirk");
	dwc->gfladj_refclk_lpm_sel = device_property_read_bool(dev,
				"snps,gfladj-refclk-lpm-sel-quirk");

	dwc->tx_de_emphasis_quirk = device_property_read_bool(dev,
				"snps,tx_de_emphasis_quirk");
	device_property_read_u8(dev, "snps,tx_de_emphasis",
				&tx_de_emphasis);
	device_property_read_string(dev, "snps,hsphy_interface",
				    &dwc->hsphy_interface);
	device_property_read_u32(dev, "snps,quirk-frame-length-adjustment",
				 &dwc->fladj);
	device_property_read_u32(dev, "snps,ref-clock-period-ns",
				 &dwc->ref_clk_per);

	dwc->dis_metastability_quirk = device_property_read_bool(dev,
				"snps,dis_metastability_quirk");

	dwc->dis_split_quirk = device_property_read_bool(dev,
				"snps,dis-split-quirk");

	dwc->has_dsm_for_softreset = device_property_read_bool(dev,
				"snps,has_dsm_for_softreset");

	dwc->lpm_nyet_threshold = lpm_nyet_threshold;
	dwc->tx_de_emphasis = tx_de_emphasis;

	dwc->hird_threshold = hird_threshold;

	dwc->rx_thr_num_pkt = rx_thr_num_pkt;
	dwc->rx_max_burst = rx_max_burst;

	dwc->tx_thr_num_pkt = tx_thr_num_pkt;
	dwc->tx_max_burst = tx_max_burst;

	dwc->rx_thr_num_pkt_prd = rx_thr_num_pkt_prd;
	dwc->rx_max_burst_prd = rx_max_burst_prd;

	dwc->tx_thr_num_pkt_prd = tx_thr_num_pkt_prd;
	dwc->tx_max_burst_prd = tx_max_burst_prd;

	dwc->imod_interval = 0;

	dwc->tx_fifo_resize_max_num = tx_fifo_resize_max_num;
}

/* check whether the core supports IMOD */
bool dwc3_has_imod(struct dwc3 *dwc)
{
	return DWC3_VER_IS_WITHIN(DWC3, 300A, ANY) ||
		DWC3_VER_IS_WITHIN(DWC31, 120A, ANY) ||
		DWC3_IP_IS(DWC32);
}

static void dwc3_check_params(struct dwc3 *dwc)
{
	struct device *dev = dwc->dev;
	unsigned int hwparam_gen =
		DWC3_GHWPARAMS3_SSPHY_IFC(dwc->hwparams.hwparams3);

	/* Check for proper value of imod_interval */
	if (dwc->imod_interval && !dwc3_has_imod(dwc)) {
		dev_warn(dwc->dev, "Interrupt moderation not supported\n");
		dwc->imod_interval = 0;
	}

	/*
	 * Workaround for STAR 9000961433 which affects only version
	 * 3.00a of the DWC_usb3 core. This prevents the controller
	 * interrupt from being masked while handling events. IMOD
	 * allows us to work around this issue. Enable it for the
	 * affected version.
	 */
	if (!dwc->imod_interval &&
	    DWC3_VER_IS(DWC3, 300A))
		dwc->imod_interval = 1;

	/* Check the maximum_speed parameter */
	switch (dwc->maximum_speed) {
	case USB_SPEED_FULL:
	case USB_SPEED_HIGH:
		break;
	case USB_SPEED_SUPER:
		if (hwparam_gen == DWC3_GHWPARAMS3_SSPHY_IFC_DIS)
			dev_warn(dev, "UDC doesn't support Gen 1\n");
		break;
	case USB_SPEED_SUPER_PLUS:
		if ((DWC3_IP_IS(DWC32) &&
		     hwparam_gen == DWC3_GHWPARAMS3_SSPHY_IFC_DIS) ||
		    (!DWC3_IP_IS(DWC32) &&
		     hwparam_gen != DWC3_GHWPARAMS3_SSPHY_IFC_GEN2))
			dev_warn(dev, "UDC doesn't support SSP\n");
		break;
	default:
		dev_err(dev, "invalid maximum_speed parameter %d\n",
			dwc->maximum_speed);
		fallthrough;
	case USB_SPEED_UNKNOWN:
		switch (hwparam_gen) {
		case DWC3_GHWPARAMS3_SSPHY_IFC_GEN2:
			dwc->maximum_speed = USB_SPEED_SUPER_PLUS;
			break;
		case DWC3_GHWPARAMS3_SSPHY_IFC_GEN1:
			if (DWC3_IP_IS(DWC32))
				dwc->maximum_speed = USB_SPEED_SUPER_PLUS;
			else
				dwc->maximum_speed = USB_SPEED_SUPER;
			break;
		case DWC3_GHWPARAMS3_SSPHY_IFC_DIS:
			dwc->maximum_speed = USB_SPEED_HIGH;
			break;
		default:
			dwc->maximum_speed = USB_SPEED_SUPER;
			break;
		}
		break;
	}

	/*
	 * Currently the controller does not have visibility into the HW
	 * parameter to determine the maximum number of lanes the HW supports.
	 * If the number of lanes is not specified in the device property, then
	 * set the default to support dual-lane for DWC_usb32 and single-lane
	 * for DWC_usb31 for super-speed-plus.
	 */
	if (dwc->maximum_speed == USB_SPEED_SUPER_PLUS) {
		switch (dwc->max_ssp_rate) {
		case USB_SSP_GEN_2x1:
			if (hwparam_gen == DWC3_GHWPARAMS3_SSPHY_IFC_GEN1)
				dev_warn(dev, "UDC only supports Gen 1\n");
			break;
		case USB_SSP_GEN_1x2:
		case USB_SSP_GEN_2x2:
			if (DWC3_IP_IS(DWC31))
				dev_warn(dev, "UDC only supports single lane\n");
			break;
		case USB_SSP_GEN_UNKNOWN:
		default:
			switch (hwparam_gen) {
			case DWC3_GHWPARAMS3_SSPHY_IFC_GEN2:
				if (DWC3_IP_IS(DWC32))
					dwc->max_ssp_rate = USB_SSP_GEN_2x2;
				else
					dwc->max_ssp_rate = USB_SSP_GEN_2x1;
				break;
			case DWC3_GHWPARAMS3_SSPHY_IFC_GEN1:
				if (DWC3_IP_IS(DWC32))
					dwc->max_ssp_rate = USB_SSP_GEN_1x2;
				break;
			}
			break;
		}
	}
}

static struct extcon_dev *dwc3_get_extcon(struct dwc3 *dwc)
{
	struct device *dev = dwc->dev;
	struct device_node *np_phy;
	struct extcon_dev *edev = NULL;
	const char *name;

	if (device_property_read_bool(dev, "extcon"))
		return extcon_get_edev_by_phandle(dev, 0);

	/*
	 * Device tree platforms should get extcon via phandle.
	 * On ACPI platforms, we get the name from a device property.
	 * This device property is for kernel internal use only and
	 * is expected to be set by the glue code.
	 */
	if (device_property_read_string(dev, "linux,extcon-name", &name) == 0)
		return extcon_get_extcon_dev(name);

	/*
	 * Check explicitly if "usb-role-switch" is used since
	 * extcon_find_edev_by_node() can not be used to check the absence of
	 * an extcon device. In the absence of an device it will always return
	 * EPROBE_DEFER.
	 */
	if (IS_ENABLED(CONFIG_USB_ROLE_SWITCH) &&
	    device_property_read_bool(dev, "usb-role-switch"))
		return NULL;

	/*
	 * Try to get an extcon device from the USB PHY controller's "port"
	 * node. Check if it has the "port" node first, to avoid printing the
	 * error message from underlying code, as it's a valid case: extcon
	 * device (and "port" node) may be missing in case of "usb-role-switch"
	 * or OTG mode.
	 */
	np_phy = of_parse_phandle(dev->of_node, "phys", 0);
	if (of_graph_is_present(np_phy)) {
		struct device_node *np_conn;

		np_conn = of_graph_get_remote_node(np_phy, -1, -1);
		if (np_conn)
			edev = extcon_find_edev_by_node(np_conn);
		of_node_put(np_conn);
	}
	of_node_put(np_phy);

	return edev;
}

static int dwc3_get_clocks(struct dwc3 *dwc)
{
	struct device *dev = dwc->dev;

	if (!dev->of_node)
		return 0;

	/*
	 * Clocks are optional, but new DT platforms should support all clocks
	 * as required by the DT-binding.
	 * Some devices have different clock names in legacy device trees,
	 * check for them to retain backwards compatibility.
	 */
	dwc->bus_clk = devm_clk_get_optional(dev, "bus_early");
	if (IS_ERR(dwc->bus_clk)) {
		return dev_err_probe(dev, PTR_ERR(dwc->bus_clk),
				"could not get bus clock\n");
	}

	if (dwc->bus_clk == NULL) {
		dwc->bus_clk = devm_clk_get_optional(dev, "bus_clk");
		if (IS_ERR(dwc->bus_clk)) {
			return dev_err_probe(dev, PTR_ERR(dwc->bus_clk),
					"could not get bus clock\n");
		}
	}

	dwc->ref_clk = devm_clk_get_optional(dev, "ref");
	if (IS_ERR(dwc->ref_clk)) {
		return dev_err_probe(dev, PTR_ERR(dwc->ref_clk),
				"could not get ref clock\n");
	}

	if (dwc->ref_clk == NULL) {
		dwc->ref_clk = devm_clk_get_optional(dev, "ref_clk");
		if (IS_ERR(dwc->ref_clk)) {
			return dev_err_probe(dev, PTR_ERR(dwc->ref_clk),
					"could not get ref clock\n");
		}
	}

	dwc->susp_clk = devm_clk_get_optional(dev, "suspend");
	if (IS_ERR(dwc->susp_clk)) {
		return dev_err_probe(dev, PTR_ERR(dwc->susp_clk),
				"could not get suspend clock\n");
	}

	if (dwc->susp_clk == NULL) {
		dwc->susp_clk = devm_clk_get_optional(dev, "suspend_clk");
		if (IS_ERR(dwc->susp_clk)) {
			return dev_err_probe(dev, PTR_ERR(dwc->susp_clk),
					"could not get suspend clock\n");
		}
	}

	return 0;
}

static int dwc3_probe(struct platform_device *pdev)
{
	struct device		*dev = &pdev->dev;
	struct resource		*res, dwc_res;
	void __iomem		*regs;
	struct dwc3		*dwc;
	int			ret;

	dwc = devm_kzalloc(dev, sizeof(*dwc), GFP_KERNEL);
	if (!dwc)
		return -ENOMEM;

	dwc->dev = dev;

	res = platform_get_resource(pdev, IORESOURCE_MEM, 0);
	if (!res) {
		dev_err(dev, "missing memory resource\n");
		return -ENODEV;
	}

	dwc->xhci_resources[0].start = res->start;
	dwc->xhci_resources[0].end = dwc->xhci_resources[0].start +
					DWC3_XHCI_REGS_END;
	dwc->xhci_resources[0].flags = res->flags;
	dwc->xhci_resources[0].name = res->name;

	/*
	 * Request memory region but exclude xHCI regs,
	 * since it will be requested by the xhci-plat driver.
	 */
	dwc_res = *res;
	dwc_res.start += DWC3_GLOBALS_REGS_START;

	if (dev->of_node) {
		struct device_node *parent = of_get_parent(dev->of_node);

		if (of_device_is_compatible(parent, "realtek,rtd-dwc3")) {
			dwc_res.start -= DWC3_GLOBALS_REGS_START;
			dwc_res.start += DWC3_RTK_RTD_GLOBALS_REGS_START;
		}

		of_node_put(parent);
	}

	regs = devm_ioremap_resource(dev, &dwc_res);
	if (IS_ERR(regs))
		return PTR_ERR(regs);

	dwc->regs	= regs;
	dwc->regs_size	= resource_size(&dwc_res);

	dwc3_get_properties(dwc);

	dwc->reset = devm_reset_control_array_get_optional_shared(dev);
	if (IS_ERR(dwc->reset)) {
		ret = PTR_ERR(dwc->reset);
		goto err_put_psy;
	}

	ret = dwc3_get_clocks(dwc);
	if (ret)
		goto err_put_psy;

	ret = reset_control_deassert(dwc->reset);
	if (ret)
		goto err_put_psy;

	ret = dwc3_clk_enable(dwc);
	if (ret)
		goto err_assert_reset;

	if (!dwc3_core_is_valid(dwc)) {
		dev_err(dwc->dev, "this is not a DesignWare USB3 DRD Core\n");
		ret = -ENODEV;
		goto err_disable_clks;
	}

	platform_set_drvdata(pdev, dwc);
	dwc3_cache_hwparams(dwc);

	if (!dwc->sysdev_is_parent &&
	    DWC3_GHWPARAMS0_AWIDTH(dwc->hwparams.hwparams0) == 64) {
		ret = dma_set_mask_and_coherent(dwc->sysdev, DMA_BIT_MASK(64));
		if (ret)
			goto err_disable_clks;
	}

	spin_lock_init(&dwc->lock);
	mutex_init(&dwc->mutex);

	pm_runtime_get_noresume(dev);
	pm_runtime_set_active(dev);
	pm_runtime_use_autosuspend(dev);
	pm_runtime_set_autosuspend_delay(dev, DWC3_DEFAULT_AUTOSUSPEND_DELAY);
	pm_runtime_enable(dev);

	pm_runtime_forbid(dev);

	ret = dwc3_alloc_event_buffers(dwc, DWC3_EVENT_BUFFERS_SIZE);
	if (ret) {
		dev_err(dwc->dev, "failed to allocate event buffers\n");
		ret = -ENOMEM;
		goto err_allow_rpm;
	}

	dwc->edev = dwc3_get_extcon(dwc);
	if (IS_ERR(dwc->edev)) {
		ret = dev_err_probe(dwc->dev, PTR_ERR(dwc->edev), "failed to get extcon\n");
		goto err_free_event_buffers;
	}

	ret = dwc3_get_dr_mode(dwc);
	if (ret)
		goto err_free_event_buffers;

	ret = dwc3_core_init(dwc);
	if (ret) {
		dev_err_probe(dev, ret, "failed to initialize core\n");
		goto err_free_event_buffers;
	}

	dwc3_check_params(dwc);
	dwc3_debugfs_init(dwc);

	ret = dwc3_core_init_mode(dwc);
	if (ret)
		goto err_exit_debugfs;

	pm_runtime_put(dev);

	dma_set_max_seg_size(dev, UINT_MAX);

	return 0;

err_exit_debugfs:
	dwc3_debugfs_exit(dwc);
	dwc3_event_buffers_cleanup(dwc);
	dwc3_phy_power_off(dwc);
	dwc3_phy_exit(dwc);
	dwc3_ulpi_exit(dwc);
err_free_event_buffers:
	dwc3_free_event_buffers(dwc);
err_allow_rpm:
	pm_runtime_allow(dev);
	pm_runtime_disable(dev);
	pm_runtime_dont_use_autosuspend(dev);
	pm_runtime_set_suspended(dev);
	pm_runtime_put_noidle(dev);
err_disable_clks:
	dwc3_clk_disable(dwc);
err_assert_reset:
	reset_control_assert(dwc->reset);
err_put_psy:
	if (dwc->usb_psy)
		power_supply_put(dwc->usb_psy);

	return ret;
}

static void dwc3_remove(struct platform_device *pdev)
{
	struct dwc3	*dwc = platform_get_drvdata(pdev);

	pm_runtime_get_sync(&pdev->dev);

	dwc3_core_exit_mode(dwc);
	dwc3_debugfs_exit(dwc);

	dwc3_core_exit(dwc);
	dwc3_ulpi_exit(dwc);

	pm_runtime_allow(&pdev->dev);
	pm_runtime_disable(&pdev->dev);
	pm_runtime_dont_use_autosuspend(&pdev->dev);
	pm_runtime_put_noidle(&pdev->dev);
	/*
	 * HACK: Clear the driver data, which is currently accessed by parent
	 * glue drivers, before allowing the parent to suspend.
	 */
	platform_set_drvdata(pdev, NULL);
	pm_runtime_set_suspended(&pdev->dev);

	dwc3_free_event_buffers(dwc);

	if (dwc->usb_psy)
		power_supply_put(dwc->usb_psy);
}

#ifdef CONFIG_PM
static int dwc3_core_init_for_resume(struct dwc3 *dwc)
{
	int ret;

	ret = reset_control_deassert(dwc->reset);
	if (ret)
		return ret;

	ret = dwc3_clk_enable(dwc);
	if (ret)
		goto assert_reset;

	ret = dwc3_core_init(dwc);
	if (ret)
		goto disable_clks;

	return 0;

disable_clks:
	dwc3_clk_disable(dwc);
assert_reset:
	reset_control_assert(dwc->reset);

	return ret;
}

static int dwc3_suspend_common(struct dwc3 *dwc, pm_message_t msg)
{
	unsigned long	flags;
	u32 reg;

	switch (dwc->current_dr_role) {
	case DWC3_GCTL_PRTCAP_DEVICE:
		if (pm_runtime_suspended(dwc->dev))
			break;
		dwc3_gadget_suspend(dwc);
		synchronize_irq(dwc->irq_gadget);
		dwc3_core_exit(dwc);
		break;
	case DWC3_GCTL_PRTCAP_HOST:
		if (!PMSG_IS_AUTO(msg) && !device_may_wakeup(dwc->dev)) {
			dwc3_core_exit(dwc);
			break;
		}

		/* Let controller to suspend HSPHY before PHY driver suspends */
		if (dwc->dis_u2_susphy_quirk ||
		    dwc->dis_enblslpm_quirk) {
			reg = dwc3_readl(dwc->regs, DWC3_GUSB2PHYCFG(0));
			reg |=  DWC3_GUSB2PHYCFG_ENBLSLPM |
				DWC3_GUSB2PHYCFG_SUSPHY;
			dwc3_writel(dwc->regs, DWC3_GUSB2PHYCFG(0), reg);

			/* Give some time for USB2 PHY to suspend */
			usleep_range(5000, 6000);
		}

		phy_pm_runtime_put_sync(dwc->usb2_generic_phy);
		phy_pm_runtime_put_sync(dwc->usb3_generic_phy);
		break;
	case DWC3_GCTL_PRTCAP_OTG:
		/* do nothing during runtime_suspend */
		if (PMSG_IS_AUTO(msg))
			break;

		if (dwc->current_otg_role == DWC3_OTG_ROLE_DEVICE) {
			spin_lock_irqsave(&dwc->lock, flags);
			dwc3_gadget_suspend(dwc);
			spin_unlock_irqrestore(&dwc->lock, flags);
			synchronize_irq(dwc->irq_gadget);
		}

		dwc3_otg_exit(dwc);
		dwc3_core_exit(dwc);
		break;
	default:
		/* do nothing */
		break;
	}

	return 0;
}

static int dwc3_resume_common(struct dwc3 *dwc, pm_message_t msg)
{
	unsigned long	flags;
	int		ret;
	u32		reg;

	switch (dwc->current_dr_role) {
	case DWC3_GCTL_PRTCAP_DEVICE:
		ret = dwc3_core_init_for_resume(dwc);
		if (ret)
			return ret;

		dwc3_set_prtcap(dwc, DWC3_GCTL_PRTCAP_DEVICE);
		dwc3_gadget_resume(dwc);
		break;
	case DWC3_GCTL_PRTCAP_HOST:
		if (!PMSG_IS_AUTO(msg) && !device_may_wakeup(dwc->dev)) {
			ret = dwc3_core_init_for_resume(dwc);
			if (ret)
				return ret;
			dwc3_set_prtcap(dwc, DWC3_GCTL_PRTCAP_HOST);
			break;
		}
		/* Restore GUSB2PHYCFG bits that were modified in suspend */
		reg = dwc3_readl(dwc->regs, DWC3_GUSB2PHYCFG(0));
		if (dwc->dis_u2_susphy_quirk)
			reg &= ~DWC3_GUSB2PHYCFG_SUSPHY;

		if (dwc->dis_enblslpm_quirk)
			reg &= ~DWC3_GUSB2PHYCFG_ENBLSLPM;

		dwc3_writel(dwc->regs, DWC3_GUSB2PHYCFG(0), reg);

		phy_pm_runtime_get_sync(dwc->usb2_generic_phy);
		phy_pm_runtime_get_sync(dwc->usb3_generic_phy);
		break;
	case DWC3_GCTL_PRTCAP_OTG:
		/* nothing to do on runtime_resume */
		if (PMSG_IS_AUTO(msg))
			break;

		ret = dwc3_core_init_for_resume(dwc);
		if (ret)
			return ret;

		dwc3_set_prtcap(dwc, dwc->current_dr_role);

		dwc3_otg_init(dwc);
		if (dwc->current_otg_role == DWC3_OTG_ROLE_HOST) {
			dwc3_otg_host_init(dwc);
		} else if (dwc->current_otg_role == DWC3_OTG_ROLE_DEVICE) {
			spin_lock_irqsave(&dwc->lock, flags);
			dwc3_gadget_resume(dwc);
			spin_unlock_irqrestore(&dwc->lock, flags);
		}

		break;
	default:
		/* do nothing */
		break;
	}

	return 0;
}

static int dwc3_runtime_checks(struct dwc3 *dwc)
{
	switch (dwc->current_dr_role) {
	case DWC3_GCTL_PRTCAP_DEVICE:
		if (dwc->connected)
			return -EBUSY;
		break;
	case DWC3_GCTL_PRTCAP_HOST:
	default:
		/* do nothing */
		break;
	}

	return 0;
}

static int dwc3_runtime_suspend(struct device *dev)
{
	struct dwc3     *dwc = dev_get_drvdata(dev);
	int		ret;

	if (dwc3_runtime_checks(dwc))
		return -EBUSY;

	ret = dwc3_suspend_common(dwc, PMSG_AUTO_SUSPEND);
	if (ret)
		return ret;

	return 0;
}

static int dwc3_runtime_resume(struct device *dev)
{
	struct dwc3     *dwc = dev_get_drvdata(dev);
	int		ret;

	ret = dwc3_resume_common(dwc, PMSG_AUTO_RESUME);
	if (ret)
		return ret;

	switch (dwc->current_dr_role) {
	case DWC3_GCTL_PRTCAP_DEVICE:
		dwc3_gadget_process_pending_events(dwc);
		break;
	case DWC3_GCTL_PRTCAP_HOST:
	default:
		/* do nothing */
		break;
	}

	pm_runtime_mark_last_busy(dev);

	return 0;
}

static int dwc3_runtime_idle(struct device *dev)
{
	struct dwc3     *dwc = dev_get_drvdata(dev);

	switch (dwc->current_dr_role) {
	case DWC3_GCTL_PRTCAP_DEVICE:
		if (dwc3_runtime_checks(dwc))
			return -EBUSY;
		break;
	case DWC3_GCTL_PRTCAP_HOST:
	default:
		/* do nothing */
		break;
	}

	pm_runtime_mark_last_busy(dev);
	pm_runtime_autosuspend(dev);

	return 0;
}
#endif /* CONFIG_PM */

#ifdef CONFIG_PM_SLEEP
static int dwc3_suspend(struct device *dev)
{
	struct dwc3	*dwc = dev_get_drvdata(dev);
	int		ret;

	ret = dwc3_suspend_common(dwc, PMSG_SUSPEND);
	if (ret)
		return ret;

	pinctrl_pm_select_sleep_state(dev);

	return 0;
}

static int dwc3_resume(struct device *dev)
{
	struct dwc3	*dwc = dev_get_drvdata(dev);
	int		ret;

	pinctrl_pm_select_default_state(dev);

	ret = dwc3_resume_common(dwc, PMSG_RESUME);
	if (ret)
		return ret;

	pm_runtime_disable(dev);
	pm_runtime_set_active(dev);
	pm_runtime_enable(dev);

	return 0;
}

static void dwc3_complete(struct device *dev)
{
	struct dwc3	*dwc = dev_get_drvdata(dev);
	u32		reg;

	if (dwc->current_dr_role == DWC3_GCTL_PRTCAP_HOST &&
			dwc->dis_split_quirk) {
		reg = dwc3_readl(dwc->regs, DWC3_GUCTL3);
		reg |= DWC3_GUCTL3_SPLITDISABLE;
		dwc3_writel(dwc->regs, DWC3_GUCTL3, reg);
	}
}
#else
#define dwc3_complete NULL
#endif /* CONFIG_PM_SLEEP */

static const struct dev_pm_ops dwc3_dev_pm_ops = {
	SET_SYSTEM_SLEEP_PM_OPS(dwc3_suspend, dwc3_resume)
	.complete = dwc3_complete,
	SET_RUNTIME_PM_OPS(dwc3_runtime_suspend, dwc3_runtime_resume,
			dwc3_runtime_idle)
};

#ifdef CONFIG_OF
static const struct of_device_id of_dwc3_match[] = {
	{
		.compatible = "snps,dwc3"
	},
	{
		.compatible = "synopsys,dwc3"
	},
	{ },
};
MODULE_DEVICE_TABLE(of, of_dwc3_match);
#endif

#ifdef CONFIG_ACPI

#define ACPI_ID_INTEL_BSW	"808622B7"

static const struct acpi_device_id dwc3_acpi_match[] = {
	{ ACPI_ID_INTEL_BSW, 0 },
	{ },
};
MODULE_DEVICE_TABLE(acpi, dwc3_acpi_match);
#endif

static struct platform_driver dwc3_driver = {
	.probe		= dwc3_probe,
	.remove_new	= dwc3_remove,
	.driver		= {
		.name	= "dwc3",
		.of_match_table	= of_match_ptr(of_dwc3_match),
		.acpi_match_table = ACPI_PTR(dwc3_acpi_match),
		.pm	= &dwc3_dev_pm_ops,
	},
};

module_platform_driver(dwc3_driver);

MODULE_ALIAS("platform:dwc3");
MODULE_AUTHOR("Felipe Balbi <balbi@ti.com>");
MODULE_LICENSE("GPL v2");
MODULE_DESCRIPTION("DesignWare USB3 DRD Controller Driver");<|MERGE_RESOLUTION|>--- conflicted
+++ resolved
@@ -314,51 +314,11 @@
 	if (dwc->current_dr_role == DWC3_GCTL_PRTCAP_HOST)
 		return 0;
 
-<<<<<<< HEAD
 	if (dwc->has_dsm_for_softreset) {
 		dev_dbg(dwc->dev, "calling dwc3_pci_dsm_soft_reset()");
 		return dwc3_pci_dsm_soft_reset(dwc->dev);
 	}
 
-	/*
-	 * If the dr_mode is host and the dwc->current_dr_role is not the
-	 * corresponding DWC3_GCTL_PRTCAP_HOST, then the dwc3_core_init_mode
-	 * isn't executed yet. Ensure the phy is ready before the controller
-	 * updates the GCTL.PRTCAPDIR or other settings by soft-resetting
-	 * the phy.
-	 *
-	 * Note: GUSB3PIPECTL[n] and GUSB2PHYCFG[n] are port settings where n
-	 * is port index. If this is a multiport host, then we need to reset
-	 * all active ports.
-	 */
-	if (dwc->dr_mode == USB_DR_MODE_HOST) {
-		u32 usb3_port;
-		u32 usb2_port;
-
-		usb3_port = dwc3_readl(dwc->regs, DWC3_GUSB3PIPECTL(0));
-		usb3_port |= DWC3_GUSB3PIPECTL_PHYSOFTRST;
-		dwc3_writel(dwc->regs, DWC3_GUSB3PIPECTL(0), usb3_port);
-
-		usb2_port = dwc3_readl(dwc->regs, DWC3_GUSB2PHYCFG(0));
-		usb2_port |= DWC3_GUSB2PHYCFG_PHYSOFTRST;
-		dwc3_writel(dwc->regs, DWC3_GUSB2PHYCFG(0), usb2_port);
-
-		/* Small delay for phy reset assertion */
-		usleep_range(1000, 2000);
-
-		usb3_port &= ~DWC3_GUSB3PIPECTL_PHYSOFTRST;
-		dwc3_writel(dwc->regs, DWC3_GUSB3PIPECTL(0), usb3_port);
-
-		usb2_port &= ~DWC3_GUSB2PHYCFG_PHYSOFTRST;
-		dwc3_writel(dwc->regs, DWC3_GUSB2PHYCFG(0), usb2_port);
-
-		/* Wait for clock synchronization */
-		msleep(50);
-		return 0;
-	}
-
-=======
->>>>>>> 696a477d
 	reg = dwc3_readl(dwc->regs, DWC3_DCTL);
 	reg |= DWC3_DCTL_CSFTRST;
 	reg &= ~DWC3_DCTL_RUN_STOP;
