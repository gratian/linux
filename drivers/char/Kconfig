--- conflicted
+++ resolved
@@ -588,8 +588,20 @@
 
 source "drivers/char/xillybus/Kconfig"
 
-<<<<<<< HEAD
-endmenu
+config RANDOM_TRUST_CPU
+	bool "Initialize RNG using CPU RNG instructions"
+	default y
+	depends on ARCH_RANDOM
+	help
+	  Initialize the RNG using random numbers supplied by the CPU's
+	  RNG instructions (e.g. RDRAND), if supported and available. These
+	  random numbers are never used directly, but are rather hashed into
+	  the main input pool, and this happens regardless of whether or not
+	  this option is enabled. Instead, this option controls whether the
+	  they are credited and hence can initialize the RNG. Additionally,
+	  other sources of randomness are always used, regardless of this
+	  setting.  Enabling this implies trusting that the CPU can supply high
+	  quality and non-backdoored random numbers.
 
 config RANDOM_TRUST_CPU
 	bool "Trust the CPU manufacturer to initialize Linux's CRNG"
@@ -605,22 +617,6 @@
 	has not installed a hidden back door to compromise the CPU's
 	random number generation facilities. This can also be configured
 	at boot with "random.trust_cpu=on/off".
-=======
-config RANDOM_TRUST_CPU
-	bool "Initialize RNG using CPU RNG instructions"
-	default y
-	depends on ARCH_RANDOM
-	help
-	  Initialize the RNG using random numbers supplied by the CPU's
-	  RNG instructions (e.g. RDRAND), if supported and available. These
-	  random numbers are never used directly, but are rather hashed into
-	  the main input pool, and this happens regardless of whether or not
-	  this option is enabled. Instead, this option controls whether the
-	  they are credited and hence can initialize the RNG. Additionally,
-	  other sources of randomness are always used, regardless of this
-	  setting.  Enabling this implies trusting that the CPU can supply high
-	  quality and non-backdoored random numbers.
-
 	  Say Y here unless you have reason to mistrust your CPU or believe
 	  its RNG facilities may be faulty. This may also be configured at
 	  boot time with "random.trust_cpu=on/off".
@@ -643,5 +639,4 @@
 	  believe its RNG facilities may be faulty. This may also be configured
 	  at boot time with "random.trust_bootloader=on/off".
 
-endmenu
->>>>>>> 998ff9c8
+endmenu