/*
 * Zynq PLL driver
 *
 *  Copyright (C) 2013 Xilinx
 *
 *  Sören Brinkmann <soren.brinkmann@xilinx.com>
 *
 * This program is free software: you can redistribute it and/or modify
 * it under the terms of the GNU General Public License v2 as published by
 * the Free Software Foundation.
 *
 * This program is distributed in the hope that it will be useful,
 * but WITHOUT ANY WARRANTY; without even the implied warranty of
 * MERCHANTABILITY or FITNESS FOR A PARTICULAR PURPOSE.  See the
 * GNU General Public License for more details.
 *
 * You should have received a copy of the GNU General Public License
 * along with this program.  If not, see <http://www.gnu.org/licenses/>.
 *
 */
#include <linux/clk/zynq.h>
#include <linux/clk-provider.h>
#include <linux/slab.h>
#include <linux/io.h>

/**
 * struct zynq_pll
 * @hw:		Handle between common and hardware-specific interfaces
 * @pll_ctrl:	PLL control register
 * @pll_status:	PLL status register
 * @lock:	Register lock
 * @lockbit:	Indicates the associated PLL_LOCKED bit in the PLL status
 *		register.
 */
struct zynq_pll {
	struct clk_hw	hw;
	void __iomem	*pll_ctrl;
	void __iomem	*pll_status;
	spinlock_t	*lock;
	u8		lockbit;
};
#define to_zynq_pll(_hw)	container_of(_hw, struct zynq_pll, hw)

/* Register bitfield defines */
#define PLLCTRL_FBDIV_MASK	0x7f000
#define PLLCTRL_FBDIV_SHIFT	12
#define PLLCTRL_BPQUAL_MASK	(1 << 3)
#define PLLCTRL_PWRDWN_MASK	2
#define PLLCTRL_PWRDWN_SHIFT	1
#define PLLCTRL_RESET_MASK	1
#define PLLCTRL_RESET_SHIFT	0

#define PLL_FBDIV_MIN	13
#define PLL_FBDIV_MAX	66

/**
 * zynq_pll_round_rate() - Round a clock frequency
 * @hw:		Handle between common and hardware-specific interfaces
 * @rate:	Desired clock frequency
 * @prate:	Clock frequency of parent clock
 * Returns frequency closest to @rate the hardware can generate.
 */
static long zynq_pll_round_rate(struct clk_hw *hw, unsigned long rate,
		unsigned long *prate)
{
	u32 fbdiv;

	fbdiv = DIV_ROUND_CLOSEST(rate, *prate);
	if (fbdiv < PLL_FBDIV_MIN)
		fbdiv = PLL_FBDIV_MIN;
	else if (fbdiv > PLL_FBDIV_MAX)
		fbdiv = PLL_FBDIV_MAX;

	return *prate * fbdiv;
}

/**
 * zynq_pll_recalc_rate() - Recalculate clock frequency
 * @hw:			Handle between common and hardware-specific interfaces
 * @parent_rate:	Clock frequency of parent clock
 * Returns current clock frequency.
 */
static unsigned long zynq_pll_recalc_rate(struct clk_hw *hw,
		unsigned long parent_rate)
{
	struct zynq_pll *clk = to_zynq_pll(hw);
	u32 fbdiv;

	/*
	 * makes probably sense to redundantly save fbdiv in the struct
	 * zynq_pll to save the IO access.
	 */
	fbdiv = (readl(clk->pll_ctrl) & PLLCTRL_FBDIV_MASK) >>
			PLLCTRL_FBDIV_SHIFT;

	return parent_rate * fbdiv;
}

/**
 * zynq_pll_is_enabled - Check if a clock is enabled
 * @hw:		Handle between common and hardware-specific interfaces
 * Returns 1 if the clock is enabled, 0 otherwise.
 *
 * Not sure this is a good idea, but since disabled means bypassed for
 * this clock implementation we say we are always enabled.
 */
static int zynq_pll_is_enabled(struct clk_hw *hw)
{
	unsigned long flags = 0;
	u32 reg;
	struct zynq_pll *clk = to_zynq_pll(hw);

	spin_lock_irqsave(clk->lock, flags);

	reg = readl(clk->pll_ctrl);

	spin_unlock_irqrestore(clk->lock, flags);

	return !(reg & (PLLCTRL_RESET_MASK | PLLCTRL_PWRDWN_MASK));
}

/**
 * zynq_pll_enable - Enable clock
 * @hw:		Handle between common and hardware-specific interfaces
 * Returns 0 on success
 */
static int zynq_pll_enable(struct clk_hw *hw)
{
	unsigned long flags = 0;
	u32 reg;
	struct zynq_pll *clk = to_zynq_pll(hw);

	if (zynq_pll_is_enabled(hw))
		return 0;

	pr_info("PLL: enable\n");

	/* Power up PLL and wait for lock */
	spin_lock_irqsave(clk->lock, flags);

	reg = readl(clk->pll_ctrl);
	reg &= ~(PLLCTRL_RESET_MASK | PLLCTRL_PWRDWN_MASK);
	writel(reg, clk->pll_ctrl);
	while (!(readl(clk->pll_status) & (1 << clk->lockbit)))
		;

	spin_unlock_irqrestore(clk->lock, flags);

	return 0;
}

/**
 * zynq_pll_disable - Disable clock
 * @hw:		Handle between common and hardware-specific interfaces
 * Returns 0 on success
 */
static void zynq_pll_disable(struct clk_hw *hw)
{
	unsigned long flags = 0;
	u32 reg;
	struct zynq_pll *clk = to_zynq_pll(hw);

	if (!zynq_pll_is_enabled(hw))
		return;

	pr_info("PLL: shutdown\n");

	/* shut down PLL */
	spin_lock_irqsave(clk->lock, flags);

	reg = readl(clk->pll_ctrl);
	reg |= PLLCTRL_RESET_MASK | PLLCTRL_PWRDWN_MASK;
	writel(reg, clk->pll_ctrl);

	spin_unlock_irqrestore(clk->lock, flags);
}

static const struct clk_ops zynq_pll_ops = {
	.enable = zynq_pll_enable,
	.disable = zynq_pll_disable,
	.is_enabled = zynq_pll_is_enabled,
	.round_rate = zynq_pll_round_rate,
	.recalc_rate = zynq_pll_recalc_rate
};

/**
 * clk_register_zynq_pll() - Register PLL with the clock framework
 * @name	PLL name
 * @parent	Parent clock name
 * @pll_ctrl	Pointer to PLL control register
 * @pll_status	Pointer to PLL status register
 * @lock_index	Bit index to this PLL's lock status bit in @pll_status
 * @lock	Register lock
<<<<<<< HEAD
=======
 * Returns handle to the registered clock.
>>>>>>> 5e01dc7b
 */
struct clk *clk_register_zynq_pll(const char *name, const char *parent,
		void __iomem *pll_ctrl, void __iomem *pll_status, u8 lock_index,
		spinlock_t *lock)
{
	struct zynq_pll *pll;
	struct clk *clk;
	u32 reg;
	const char *parent_arr[1] = {parent};
	unsigned long flags = 0;
	struct clk_init_data initd = {
		.name = name,
		.parent_names = parent_arr,
		.ops = &zynq_pll_ops,
		.num_parents = 1,
		.flags = 0
	};

	pll = kmalloc(sizeof(*pll), GFP_KERNEL);
	if (!pll) {
		pr_err("%s: Could not allocate Zynq PLL clk.\n", __func__);
		return ERR_PTR(-ENOMEM);
	}

	/* Populate the struct */
	pll->hw.init = &initd;
	pll->pll_ctrl = pll_ctrl;
	pll->pll_status = pll_status;
	pll->lockbit = lock_index;
	pll->lock = lock;

	spin_lock_irqsave(pll->lock, flags);

	reg = readl(pll->pll_ctrl);
	reg &= ~PLLCTRL_BPQUAL_MASK;
	writel(reg, pll->pll_ctrl);

	spin_unlock_irqrestore(pll->lock, flags);

	clk = clk_register(NULL, &pll->hw);
	if (WARN_ON(IS_ERR(clk)))
		goto free_pll;

	return clk;

free_pll:
	kfree(pll);

	return clk;
}<|MERGE_RESOLUTION|>--- conflicted
+++ resolved
@@ -191,10 +191,7 @@
  * @pll_status	Pointer to PLL status register
  * @lock_index	Bit index to this PLL's lock status bit in @pll_status
  * @lock	Register lock
-<<<<<<< HEAD
-=======
  * Returns handle to the registered clock.
->>>>>>> 5e01dc7b
  */
 struct clk *clk_register_zynq_pll(const char *name, const char *parent,
 		void __iomem *pll_ctrl, void __iomem *pll_status, u8 lock_index,
