--- conflicted
+++ resolved
@@ -36,11 +36,7 @@
 #define DRIVER_AUTHOR	"WOOJUNG HUH <woojung.huh@microchip.com>"
 #define DRIVER_DESC	"LAN78XX USB 3.0 Gigabit Ethernet Devices"
 #define DRIVER_NAME	"lan78xx"
-<<<<<<< HEAD
-#define DRIVER_VERSION	"1.0.2"
-=======
 #define DRIVER_VERSION	"1.0.3"
->>>>>>> ccfe1e85
 
 #define TX_TIMEOUT_JIFFIES		(5 * HZ)
 #define THROTTLE_JIFFIES		(HZ / 8)
@@ -479,11 +475,7 @@
 	 */
 	ret = lan78xx_read_reg(dev, HW_CFG, &val);
 	saved = val;
-<<<<<<< HEAD
-	if ((dev->devid & ID_REV_CHIP_ID_MASK_) == 0x78000000) {
-=======
 	if (dev->chipid == ID_REV_CHIP_ID_7800_) {
->>>>>>> ccfe1e85
 		val &= ~(HW_CFG_LED1_EN_ | HW_CFG_LED0_EN_);
 		ret = lan78xx_write_reg(dev, HW_CFG, val);
 	}
@@ -517,11 +509,7 @@
 
 	retval = 0;
 exit:
-<<<<<<< HEAD
-	if ((dev->devid & ID_REV_CHIP_ID_MASK_) == 0x78000000)
-=======
 	if (dev->chipid == ID_REV_CHIP_ID_7800_)
->>>>>>> ccfe1e85
 		ret = lan78xx_write_reg(dev, HW_CFG, saved);
 
 	return retval;
@@ -555,11 +543,7 @@
 	 */
 	ret = lan78xx_read_reg(dev, HW_CFG, &val);
 	saved = val;
-<<<<<<< HEAD
-	if ((dev->devid & ID_REV_CHIP_ID_MASK_) == 0x78000000) {
-=======
 	if (dev->chipid == ID_REV_CHIP_ID_7800_) {
->>>>>>> ccfe1e85
 		val &= ~(HW_CFG_LED1_EN_ | HW_CFG_LED0_EN_);
 		ret = lan78xx_write_reg(dev, HW_CFG, val);
 	}
@@ -607,11 +591,7 @@
 
 	retval = 0;
 exit:
-<<<<<<< HEAD
-	if ((dev->devid & ID_REV_CHIP_ID_MASK_) == 0x78000000)
-=======
 	if (dev->chipid == ID_REV_CHIP_ID_7800_)
->>>>>>> ccfe1e85
 		ret = lan78xx_write_reg(dev, HW_CFG, saved);
 
 	return retval;
@@ -1641,15 +1621,9 @@
 	snprintf(dev->mdiobus->id, MII_BUS_ID_SIZE, "usb-%03d:%03d",
 		 dev->udev->bus->busnum, dev->udev->devnum);
 
-<<<<<<< HEAD
-	switch (dev->devid & ID_REV_CHIP_ID_MASK_) {
-	case 0x78000000:
-	case 0x78500000:
-=======
 	switch (dev->chipid) {
 	case ID_REV_CHIP_ID_7800_:
 	case ID_REV_CHIP_ID_7850_:
->>>>>>> ccfe1e85
 		/* set to internal PHY id */
 		dev->mdiobus->phy_mask = ~(1 << 1);
 		break;
@@ -1724,11 +1698,8 @@
 
 	genphy_config_aneg(phydev);
 
-<<<<<<< HEAD
-=======
 	dev->fc_autoneg = phydev->autoneg;
 
->>>>>>> ccfe1e85
 	phy_start(phydev);
 
 	netif_dbg(dev, ifup, dev->net, "phy initialised successfully");
