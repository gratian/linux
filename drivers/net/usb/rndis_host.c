--- conflicted
+++ resolved
@@ -283,12 +283,8 @@
 		struct rndis_set_c	*set_c;
 		struct rndis_halt	*halt;
 	} u;
-<<<<<<< HEAD
-	u32			tmp;
+	u32			tmp, phym_unspec;
 	__le32			*phym;
-=======
-	u32			tmp, phym_unspec, *phym;
->>>>>>> 50fd4407
 	int			reply_len;
 	unsigned char		*bp;
 
