/*
 * VXLAN: Virtual eXtensible Local Area Network
 *
 * Copyright (c) 2012-2013 Vyatta Inc.
 *
 * This program is free software; you can redistribute it and/or modify
 * it under the terms of the GNU General Public License version 2 as
 * published by the Free Software Foundation.
 */

#define pr_fmt(fmt) KBUILD_MODNAME ": " fmt

#include <linux/kernel.h>
#include <linux/types.h>
#include <linux/module.h>
#include <linux/errno.h>
#include <linux/slab.h>
#include <linux/skbuff.h>
#include <linux/rculist.h>
#include <linux/netdevice.h>
#include <linux/in.h>
#include <linux/ip.h>
#include <linux/udp.h>
#include <linux/igmp.h>
#include <linux/etherdevice.h>
#include <linux/if_ether.h>
#include <linux/if_vlan.h>
#include <linux/hash.h>
#include <linux/ethtool.h>
#include <net/arp.h>
#include <net/ndisc.h>
#include <net/ip.h>
#include <net/ip_tunnels.h>
#include <net/icmp.h>
#include <net/udp.h>
#include <net/udp_tunnel.h>
#include <net/rtnetlink.h>
#include <net/route.h>
#include <net/dsfield.h>
#include <net/inet_ecn.h>
#include <net/net_namespace.h>
#include <net/netns/generic.h>
#include <net/vxlan.h>
#include <net/protocol.h>

#if IS_ENABLED(CONFIG_IPV6)
#include <net/ipv6.h>
#include <net/addrconf.h>
#include <net/ip6_tunnel.h>
#include <net/ip6_checksum.h>
#endif
#include <net/dst_metadata.h>

#define VXLAN_VERSION	"0.1"

#define PORT_HASH_BITS	8
#define PORT_HASH_SIZE  (1<<PORT_HASH_BITS)
#define FDB_AGE_DEFAULT 300 /* 5 min */
#define FDB_AGE_INTERVAL (10 * HZ)	/* rescan interval */

/* UDP port for VXLAN traffic.
 * The IANA assigned port is 4789, but the Linux default is 8472
 * for compatibility with early adopters.
 */
static unsigned short vxlan_port __read_mostly = 8472;
module_param_named(udp_port, vxlan_port, ushort, 0444);
MODULE_PARM_DESC(udp_port, "Destination UDP port");

static bool log_ecn_error = true;
module_param(log_ecn_error, bool, 0644);
MODULE_PARM_DESC(log_ecn_error, "Log packets received with corrupted ECN");

static int vxlan_net_id;
static struct rtnl_link_ops vxlan_link_ops;

static const u8 all_zeros_mac[ETH_ALEN + 2];

static int vxlan_sock_add(struct vxlan_dev *vxlan);

/* per-network namespace private data for this module */
struct vxlan_net {
	struct list_head  vxlan_list;
	struct hlist_head sock_list[PORT_HASH_SIZE];
	spinlock_t	  sock_lock;
};

/* Forwarding table entry */
struct vxlan_fdb {
	struct hlist_node hlist;	/* linked list of entries */
	struct rcu_head	  rcu;
	unsigned long	  updated;	/* jiffies */
	unsigned long	  used;
	struct list_head  remotes;
	u8		  eth_addr[ETH_ALEN];
	u16		  state;	/* see ndm_state */
	u8		  flags;	/* see ndm_flags */
};

/* salt for hash table */
static u32 vxlan_salt __read_mostly;
static struct workqueue_struct *vxlan_wq;

static inline bool vxlan_collect_metadata(struct vxlan_sock *vs)
{
	return vs->flags & VXLAN_F_COLLECT_METADATA ||
	       ip_tunnel_collect_metadata();
}

#if IS_ENABLED(CONFIG_IPV6)
static inline
bool vxlan_addr_equal(const union vxlan_addr *a, const union vxlan_addr *b)
{
	if (a->sa.sa_family != b->sa.sa_family)
		return false;
	if (a->sa.sa_family == AF_INET6)
		return ipv6_addr_equal(&a->sin6.sin6_addr, &b->sin6.sin6_addr);
	else
		return a->sin.sin_addr.s_addr == b->sin.sin_addr.s_addr;
}

static inline bool vxlan_addr_any(const union vxlan_addr *ipa)
{
	if (ipa->sa.sa_family == AF_INET6)
		return ipv6_addr_any(&ipa->sin6.sin6_addr);
	else
		return ipa->sin.sin_addr.s_addr == htonl(INADDR_ANY);
}

static inline bool vxlan_addr_multicast(const union vxlan_addr *ipa)
{
	if (ipa->sa.sa_family == AF_INET6)
		return ipv6_addr_is_multicast(&ipa->sin6.sin6_addr);
	else
		return IN_MULTICAST(ntohl(ipa->sin.sin_addr.s_addr));
}

static int vxlan_nla_get_addr(union vxlan_addr *ip, struct nlattr *nla)
{
	if (nla_len(nla) >= sizeof(struct in6_addr)) {
		ip->sin6.sin6_addr = nla_get_in6_addr(nla);
		ip->sa.sa_family = AF_INET6;
		return 0;
	} else if (nla_len(nla) >= sizeof(__be32)) {
		ip->sin.sin_addr.s_addr = nla_get_in_addr(nla);
		ip->sa.sa_family = AF_INET;
		return 0;
	} else {
		return -EAFNOSUPPORT;
	}
}

static int vxlan_nla_put_addr(struct sk_buff *skb, int attr,
			      const union vxlan_addr *ip)
{
	if (ip->sa.sa_family == AF_INET6)
		return nla_put_in6_addr(skb, attr, &ip->sin6.sin6_addr);
	else
		return nla_put_in_addr(skb, attr, ip->sin.sin_addr.s_addr);
}

#else /* !CONFIG_IPV6 */

static inline
bool vxlan_addr_equal(const union vxlan_addr *a, const union vxlan_addr *b)
{
	return a->sin.sin_addr.s_addr == b->sin.sin_addr.s_addr;
}

static inline bool vxlan_addr_any(const union vxlan_addr *ipa)
{
	return ipa->sin.sin_addr.s_addr == htonl(INADDR_ANY);
}

static inline bool vxlan_addr_multicast(const union vxlan_addr *ipa)
{
	return IN_MULTICAST(ntohl(ipa->sin.sin_addr.s_addr));
}

static int vxlan_nla_get_addr(union vxlan_addr *ip, struct nlattr *nla)
{
	if (nla_len(nla) >= sizeof(struct in6_addr)) {
		return -EAFNOSUPPORT;
	} else if (nla_len(nla) >= sizeof(__be32)) {
		ip->sin.sin_addr.s_addr = nla_get_in_addr(nla);
		ip->sa.sa_family = AF_INET;
		return 0;
	} else {
		return -EAFNOSUPPORT;
	}
}

static int vxlan_nla_put_addr(struct sk_buff *skb, int attr,
			      const union vxlan_addr *ip)
{
	return nla_put_in_addr(skb, attr, ip->sin.sin_addr.s_addr);
}
#endif

/* Virtual Network hash table head */
static inline struct hlist_head *vni_head(struct vxlan_sock *vs, __be32 vni)
{
	return &vs->vni_list[hash_32((__force u32)vni, VNI_HASH_BITS)];
}

/* Socket hash table head */
static inline struct hlist_head *vs_head(struct net *net, __be16 port)
{
	struct vxlan_net *vn = net_generic(net, vxlan_net_id);

	return &vn->sock_list[hash_32(ntohs(port), PORT_HASH_BITS)];
}

/* First remote destination for a forwarding entry.
 * Guaranteed to be non-NULL because remotes are never deleted.
 */
static inline struct vxlan_rdst *first_remote_rcu(struct vxlan_fdb *fdb)
{
	return list_entry_rcu(fdb->remotes.next, struct vxlan_rdst, list);
}

static inline struct vxlan_rdst *first_remote_rtnl(struct vxlan_fdb *fdb)
{
	return list_first_entry(&fdb->remotes, struct vxlan_rdst, list);
}

/* Find VXLAN socket based on network namespace, address family and UDP port
 * and enabled unshareable flags.
 */
static struct vxlan_sock *vxlan_find_sock(struct net *net, sa_family_t family,
					  __be16 port, u32 flags)
{
	struct vxlan_sock *vs;

	flags &= VXLAN_F_RCV_FLAGS;

	hlist_for_each_entry_rcu(vs, vs_head(net, port), hlist) {
		if (inet_sk(vs->sock->sk)->inet_sport == port &&
		    vxlan_get_sk_family(vs) == family &&
		    vs->flags == flags)
			return vs;
	}
	return NULL;
}

static struct vxlan_dev *vxlan_vs_find_vni(struct vxlan_sock *vs, __be32 vni)
{
	struct vxlan_dev *vxlan;

	/* For flow based devices, map all packets to VNI 0 */
	if (vs->flags & VXLAN_F_COLLECT_METADATA)
		vni = 0;

	hlist_for_each_entry_rcu(vxlan, vni_head(vs, vni), hlist) {
		if (vxlan->default_dst.remote_vni == vni)
			return vxlan;
	}

	return NULL;
}

/* Look up VNI in a per net namespace table */
static struct vxlan_dev *vxlan_find_vni(struct net *net, __be32 vni,
					sa_family_t family, __be16 port,
					u32 flags)
{
	struct vxlan_sock *vs;

	vs = vxlan_find_sock(net, family, port, flags);
	if (!vs)
		return NULL;

	return vxlan_vs_find_vni(vs, vni);
}

/* Fill in neighbour message in skbuff. */
static int vxlan_fdb_info(struct sk_buff *skb, struct vxlan_dev *vxlan,
			  const struct vxlan_fdb *fdb,
			  u32 portid, u32 seq, int type, unsigned int flags,
			  const struct vxlan_rdst *rdst)
{
	unsigned long now = jiffies;
	struct nda_cacheinfo ci;
	struct nlmsghdr *nlh;
	struct ndmsg *ndm;
	bool send_ip, send_eth;

	nlh = nlmsg_put(skb, portid, seq, type, sizeof(*ndm), flags);
	if (nlh == NULL)
		return -EMSGSIZE;

	ndm = nlmsg_data(nlh);
	memset(ndm, 0, sizeof(*ndm));

	send_eth = send_ip = true;

	if (type == RTM_GETNEIGH) {
		ndm->ndm_family	= AF_INET;
		send_ip = !vxlan_addr_any(&rdst->remote_ip);
		send_eth = !is_zero_ether_addr(fdb->eth_addr);
	} else
		ndm->ndm_family	= AF_BRIDGE;
	ndm->ndm_state = fdb->state;
	ndm->ndm_ifindex = vxlan->dev->ifindex;
	ndm->ndm_flags = fdb->flags;
	ndm->ndm_type = RTN_UNICAST;

	if (!net_eq(dev_net(vxlan->dev), vxlan->net) &&
	    nla_put_s32(skb, NDA_LINK_NETNSID,
			peernet2id_alloc(dev_net(vxlan->dev), vxlan->net)))
		goto nla_put_failure;

	if (send_eth && nla_put(skb, NDA_LLADDR, ETH_ALEN, &fdb->eth_addr))
		goto nla_put_failure;

	if (send_ip && vxlan_nla_put_addr(skb, NDA_DST, &rdst->remote_ip))
		goto nla_put_failure;

	if (rdst->remote_port && rdst->remote_port != vxlan->cfg.dst_port &&
	    nla_put_be16(skb, NDA_PORT, rdst->remote_port))
		goto nla_put_failure;
	if (rdst->remote_vni != vxlan->default_dst.remote_vni &&
	    nla_put_u32(skb, NDA_VNI, be32_to_cpu(rdst->remote_vni)))
		goto nla_put_failure;
	if (rdst->remote_ifindex &&
	    nla_put_u32(skb, NDA_IFINDEX, rdst->remote_ifindex))
		goto nla_put_failure;

	ci.ndm_used	 = jiffies_to_clock_t(now - fdb->used);
	ci.ndm_confirmed = 0;
	ci.ndm_updated	 = jiffies_to_clock_t(now - fdb->updated);
	ci.ndm_refcnt	 = 0;

	if (nla_put(skb, NDA_CACHEINFO, sizeof(ci), &ci))
		goto nla_put_failure;

	nlmsg_end(skb, nlh);
	return 0;

nla_put_failure:
	nlmsg_cancel(skb, nlh);
	return -EMSGSIZE;
}

static inline size_t vxlan_nlmsg_size(void)
{
	return NLMSG_ALIGN(sizeof(struct ndmsg))
		+ nla_total_size(ETH_ALEN) /* NDA_LLADDR */
		+ nla_total_size(sizeof(struct in6_addr)) /* NDA_DST */
		+ nla_total_size(sizeof(__be16)) /* NDA_PORT */
		+ nla_total_size(sizeof(__be32)) /* NDA_VNI */
		+ nla_total_size(sizeof(__u32)) /* NDA_IFINDEX */
		+ nla_total_size(sizeof(__s32)) /* NDA_LINK_NETNSID */
		+ nla_total_size(sizeof(struct nda_cacheinfo));
}

static void vxlan_fdb_notify(struct vxlan_dev *vxlan, struct vxlan_fdb *fdb,
			     struct vxlan_rdst *rd, int type)
{
	struct net *net = dev_net(vxlan->dev);
	struct sk_buff *skb;
	int err = -ENOBUFS;

	skb = nlmsg_new(vxlan_nlmsg_size(), GFP_ATOMIC);
	if (skb == NULL)
		goto errout;

	err = vxlan_fdb_info(skb, vxlan, fdb, 0, 0, type, 0, rd);
	if (err < 0) {
		/* -EMSGSIZE implies BUG in vxlan_nlmsg_size() */
		WARN_ON(err == -EMSGSIZE);
		kfree_skb(skb);
		goto errout;
	}

	rtnl_notify(skb, net, 0, RTNLGRP_NEIGH, NULL, GFP_ATOMIC);
	return;
errout:
	if (err < 0)
		rtnl_set_sk_err(net, RTNLGRP_NEIGH, err);
}

static void vxlan_ip_miss(struct net_device *dev, union vxlan_addr *ipa)
{
	struct vxlan_dev *vxlan = netdev_priv(dev);
	struct vxlan_fdb f = {
		.state = NUD_STALE,
	};
	struct vxlan_rdst remote = {
		.remote_ip = *ipa, /* goes to NDA_DST */
		.remote_vni = cpu_to_be32(VXLAN_N_VID),
	};

	vxlan_fdb_notify(vxlan, &f, &remote, RTM_GETNEIGH);
}

static void vxlan_fdb_miss(struct vxlan_dev *vxlan, const u8 eth_addr[ETH_ALEN])
{
	struct vxlan_fdb f = {
		.state = NUD_STALE,
	};
	struct vxlan_rdst remote = { };

	memcpy(f.eth_addr, eth_addr, ETH_ALEN);

	vxlan_fdb_notify(vxlan, &f, &remote, RTM_GETNEIGH);
}

/* Hash Ethernet address */
static u32 eth_hash(const unsigned char *addr)
{
	u64 value = get_unaligned((u64 *)addr);

	/* only want 6 bytes */
#ifdef __BIG_ENDIAN
	value >>= 16;
#else
	value <<= 16;
#endif
	return hash_64(value, FDB_HASH_BITS);
}

/* Hash chain to use given mac address */
static inline struct hlist_head *vxlan_fdb_head(struct vxlan_dev *vxlan,
						const u8 *mac)
{
	return &vxlan->fdb_head[eth_hash(mac)];
}

/* Look up Ethernet address in forwarding table */
static struct vxlan_fdb *__vxlan_find_mac(struct vxlan_dev *vxlan,
					const u8 *mac)
{
	struct hlist_head *head = vxlan_fdb_head(vxlan, mac);
	struct vxlan_fdb *f;

	hlist_for_each_entry_rcu(f, head, hlist) {
		if (ether_addr_equal(mac, f->eth_addr))
			return f;
	}

	return NULL;
}

static struct vxlan_fdb *vxlan_find_mac(struct vxlan_dev *vxlan,
					const u8 *mac)
{
	struct vxlan_fdb *f;

	f = __vxlan_find_mac(vxlan, mac);
	if (f)
		f->used = jiffies;

	return f;
}

/* caller should hold vxlan->hash_lock */
static struct vxlan_rdst *vxlan_fdb_find_rdst(struct vxlan_fdb *f,
					      union vxlan_addr *ip, __be16 port,
					      __be32 vni, __u32 ifindex)
{
	struct vxlan_rdst *rd;

	list_for_each_entry(rd, &f->remotes, list) {
		if (vxlan_addr_equal(&rd->remote_ip, ip) &&
		    rd->remote_port == port &&
		    rd->remote_vni == vni &&
		    rd->remote_ifindex == ifindex)
			return rd;
	}

	return NULL;
}

/* Replace destination of unicast mac */
static int vxlan_fdb_replace(struct vxlan_fdb *f,
			     union vxlan_addr *ip, __be16 port, __be32 vni,
			     __u32 ifindex)
{
	struct vxlan_rdst *rd;

	rd = vxlan_fdb_find_rdst(f, ip, port, vni, ifindex);
	if (rd)
		return 0;

	rd = list_first_entry_or_null(&f->remotes, struct vxlan_rdst, list);
	if (!rd)
		return 0;

	dst_cache_reset(&rd->dst_cache);
	rd->remote_ip = *ip;
	rd->remote_port = port;
	rd->remote_vni = vni;
	rd->remote_ifindex = ifindex;
	return 1;
}

/* Add/update destinations for multicast */
static int vxlan_fdb_append(struct vxlan_fdb *f,
			    union vxlan_addr *ip, __be16 port, __be32 vni,
			    __u32 ifindex, struct vxlan_rdst **rdp)
{
	struct vxlan_rdst *rd;

	rd = vxlan_fdb_find_rdst(f, ip, port, vni, ifindex);
	if (rd)
		return 0;

	rd = kmalloc(sizeof(*rd), GFP_ATOMIC);
	if (rd == NULL)
		return -ENOBUFS;

	if (dst_cache_init(&rd->dst_cache, GFP_ATOMIC)) {
		kfree(rd);
		return -ENOBUFS;
	}

	rd->remote_ip = *ip;
	rd->remote_port = port;
	rd->remote_vni = vni;
	rd->remote_ifindex = ifindex;

	list_add_tail_rcu(&rd->list, &f->remotes);

	*rdp = rd;
	return 1;
}

static struct vxlanhdr *vxlan_gro_remcsum(struct sk_buff *skb,
					  unsigned int off,
					  struct vxlanhdr *vh, size_t hdrlen,
					  __be32 vni_field,
					  struct gro_remcsum *grc,
					  bool nopartial)
{
	size_t start, offset;

	if (skb->remcsum_offload)
		return vh;

	if (!NAPI_GRO_CB(skb)->csum_valid)
		return NULL;

	start = vxlan_rco_start(vni_field);
	offset = start + vxlan_rco_offset(vni_field);

	vh = skb_gro_remcsum_process(skb, (void *)vh, off, hdrlen,
				     start, offset, grc, nopartial);

	skb->remcsum_offload = 1;

	return vh;
}

static struct sk_buff **vxlan_gro_receive(struct sk_buff **head,
					  struct sk_buff *skb,
					  struct udp_offload *uoff)
{
	struct sk_buff *p, **pp = NULL;
	struct vxlanhdr *vh, *vh2;
	unsigned int hlen, off_vx;
	int flush = 1;
	struct vxlan_sock *vs = container_of(uoff, struct vxlan_sock,
					     udp_offloads);
	__be32 flags;
	struct gro_remcsum grc;

	skb_gro_remcsum_init(&grc);

	off_vx = skb_gro_offset(skb);
	hlen = off_vx + sizeof(*vh);
	vh   = skb_gro_header_fast(skb, off_vx);
	if (skb_gro_header_hard(skb, hlen)) {
		vh = skb_gro_header_slow(skb, hlen, off_vx);
		if (unlikely(!vh))
			goto out;
	}

	skb_gro_postpull_rcsum(skb, vh, sizeof(struct vxlanhdr));

	flags = vh->vx_flags;

	if ((flags & VXLAN_HF_RCO) && (vs->flags & VXLAN_F_REMCSUM_RX)) {
		vh = vxlan_gro_remcsum(skb, off_vx, vh, sizeof(struct vxlanhdr),
				       vh->vx_vni, &grc,
				       !!(vs->flags &
					  VXLAN_F_REMCSUM_NOPARTIAL));

		if (!vh)
			goto out;
	}

	skb_gro_pull(skb, sizeof(struct vxlanhdr)); /* pull vxlan header */

	flush = 0;

	for (p = *head; p; p = p->next) {
		if (!NAPI_GRO_CB(p)->same_flow)
			continue;

		vh2 = (struct vxlanhdr *)(p->data + off_vx);
		if (vh->vx_flags != vh2->vx_flags ||
		    vh->vx_vni != vh2->vx_vni) {
			NAPI_GRO_CB(p)->same_flow = 0;
			continue;
		}
	}

	pp = eth_gro_receive(head, skb);

out:
	skb_gro_remcsum_cleanup(skb, &grc);
	NAPI_GRO_CB(skb)->flush |= flush;

	return pp;
}

static int vxlan_gro_complete(struct sk_buff *skb, int nhoff,
			      struct udp_offload *uoff)
{
	udp_tunnel_gro_complete(skb, nhoff);

	return eth_gro_complete(skb, nhoff + sizeof(struct vxlanhdr));
}

/* Notify netdevs that UDP port started listening */
static void vxlan_notify_add_rx_port(struct vxlan_sock *vs)
{
	struct net_device *dev;
	struct sock *sk = vs->sock->sk;
	struct net *net = sock_net(sk);
	sa_family_t sa_family = vxlan_get_sk_family(vs);
	__be16 port = inet_sk(sk)->inet_sport;
	int err;

	if (sa_family == AF_INET) {
		err = udp_add_offload(net, &vs->udp_offloads);
		if (err)
			pr_warn("vxlan: udp_add_offload failed with status %d\n", err);
	}

	rcu_read_lock();
	for_each_netdev_rcu(net, dev) {
		if (dev->netdev_ops->ndo_add_vxlan_port)
			dev->netdev_ops->ndo_add_vxlan_port(dev, sa_family,
							    port);
	}
	rcu_read_unlock();
}

/* Notify netdevs that UDP port is no more listening */
static void vxlan_notify_del_rx_port(struct vxlan_sock *vs)
{
	struct net_device *dev;
	struct sock *sk = vs->sock->sk;
	struct net *net = sock_net(sk);
	sa_family_t sa_family = vxlan_get_sk_family(vs);
	__be16 port = inet_sk(sk)->inet_sport;

	rcu_read_lock();
	for_each_netdev_rcu(net, dev) {
		if (dev->netdev_ops->ndo_del_vxlan_port)
			dev->netdev_ops->ndo_del_vxlan_port(dev, sa_family,
							    port);
	}
	rcu_read_unlock();

	if (sa_family == AF_INET)
		udp_del_offload(&vs->udp_offloads);
}

/* Add new entry to forwarding table -- assumes lock held */
static int vxlan_fdb_create(struct vxlan_dev *vxlan,
			    const u8 *mac, union vxlan_addr *ip,
			    __u16 state, __u16 flags,
			    __be16 port, __be32 vni, __u32 ifindex,
			    __u8 ndm_flags)
{
	struct vxlan_rdst *rd = NULL;
	struct vxlan_fdb *f;
	int notify = 0;

	f = __vxlan_find_mac(vxlan, mac);
	if (f) {
		if (flags & NLM_F_EXCL) {
			netdev_dbg(vxlan->dev,
				   "lost race to create %pM\n", mac);
			return -EEXIST;
		}
		if (f->state != state) {
			f->state = state;
			f->updated = jiffies;
			notify = 1;
		}
		if (f->flags != ndm_flags) {
			f->flags = ndm_flags;
			f->updated = jiffies;
			notify = 1;
		}
		if ((flags & NLM_F_REPLACE)) {
			/* Only change unicasts */
			if (!(is_multicast_ether_addr(f->eth_addr) ||
			     is_zero_ether_addr(f->eth_addr))) {
				notify |= vxlan_fdb_replace(f, ip, port, vni,
							   ifindex);
			} else
				return -EOPNOTSUPP;
		}
		if ((flags & NLM_F_APPEND) &&
		    (is_multicast_ether_addr(f->eth_addr) ||
		     is_zero_ether_addr(f->eth_addr))) {
			int rc = vxlan_fdb_append(f, ip, port, vni, ifindex,
						  &rd);

			if (rc < 0)
				return rc;
			notify |= rc;
		}
	} else {
		if (!(flags & NLM_F_CREATE))
			return -ENOENT;

		if (vxlan->cfg.addrmax &&
		    vxlan->addrcnt >= vxlan->cfg.addrmax)
			return -ENOSPC;

		/* Disallow replace to add a multicast entry */
		if ((flags & NLM_F_REPLACE) &&
		    (is_multicast_ether_addr(mac) || is_zero_ether_addr(mac)))
			return -EOPNOTSUPP;

		netdev_dbg(vxlan->dev, "add %pM -> %pIS\n", mac, ip);
		f = kmalloc(sizeof(*f), GFP_ATOMIC);
		if (!f)
			return -ENOMEM;

		notify = 1;
		f->state = state;
		f->flags = ndm_flags;
		f->updated = f->used = jiffies;
		INIT_LIST_HEAD(&f->remotes);
		memcpy(f->eth_addr, mac, ETH_ALEN);

		vxlan_fdb_append(f, ip, port, vni, ifindex, &rd);

		++vxlan->addrcnt;
		hlist_add_head_rcu(&f->hlist,
				   vxlan_fdb_head(vxlan, mac));
	}

	if (notify) {
		if (rd == NULL)
			rd = first_remote_rtnl(f);
		vxlan_fdb_notify(vxlan, f, rd, RTM_NEWNEIGH);
	}

	return 0;
}

static void vxlan_fdb_free(struct rcu_head *head)
{
	struct vxlan_fdb *f = container_of(head, struct vxlan_fdb, rcu);
	struct vxlan_rdst *rd, *nd;

	list_for_each_entry_safe(rd, nd, &f->remotes, list) {
		dst_cache_destroy(&rd->dst_cache);
		kfree(rd);
	}
	kfree(f);
}

static void vxlan_fdb_destroy(struct vxlan_dev *vxlan, struct vxlan_fdb *f)
{
	netdev_dbg(vxlan->dev,
		    "delete %pM\n", f->eth_addr);

	--vxlan->addrcnt;
	vxlan_fdb_notify(vxlan, f, first_remote_rtnl(f), RTM_DELNEIGH);

	hlist_del_rcu(&f->hlist);
	call_rcu(&f->rcu, vxlan_fdb_free);
}

static int vxlan_fdb_parse(struct nlattr *tb[], struct vxlan_dev *vxlan,
			   union vxlan_addr *ip, __be16 *port, __be32 *vni,
			   u32 *ifindex)
{
	struct net *net = dev_net(vxlan->dev);
	int err;

	if (tb[NDA_DST]) {
		err = vxlan_nla_get_addr(ip, tb[NDA_DST]);
		if (err)
			return err;
	} else {
		union vxlan_addr *remote = &vxlan->default_dst.remote_ip;
		if (remote->sa.sa_family == AF_INET) {
			ip->sin.sin_addr.s_addr = htonl(INADDR_ANY);
			ip->sa.sa_family = AF_INET;
#if IS_ENABLED(CONFIG_IPV6)
		} else {
			ip->sin6.sin6_addr = in6addr_any;
			ip->sa.sa_family = AF_INET6;
#endif
		}
	}

	if (tb[NDA_PORT]) {
		if (nla_len(tb[NDA_PORT]) != sizeof(__be16))
			return -EINVAL;
		*port = nla_get_be16(tb[NDA_PORT]);
	} else {
		*port = vxlan->cfg.dst_port;
	}

	if (tb[NDA_VNI]) {
		if (nla_len(tb[NDA_VNI]) != sizeof(u32))
			return -EINVAL;
		*vni = cpu_to_be32(nla_get_u32(tb[NDA_VNI]));
	} else {
		*vni = vxlan->default_dst.remote_vni;
	}

	if (tb[NDA_IFINDEX]) {
		struct net_device *tdev;

		if (nla_len(tb[NDA_IFINDEX]) != sizeof(u32))
			return -EINVAL;
		*ifindex = nla_get_u32(tb[NDA_IFINDEX]);
		tdev = __dev_get_by_index(net, *ifindex);
		if (!tdev)
			return -EADDRNOTAVAIL;
	} else {
		*ifindex = 0;
	}

	return 0;
}

/* Add static entry (via netlink) */
static int vxlan_fdb_add(struct ndmsg *ndm, struct nlattr *tb[],
			 struct net_device *dev,
			 const unsigned char *addr, u16 vid, u16 flags)
{
	struct vxlan_dev *vxlan = netdev_priv(dev);
	/* struct net *net = dev_net(vxlan->dev); */
	union vxlan_addr ip;
	__be16 port;
	__be32 vni;
	u32 ifindex;
	int err;

	if (!(ndm->ndm_state & (NUD_PERMANENT|NUD_REACHABLE))) {
		pr_info("RTM_NEWNEIGH with invalid state %#x\n",
			ndm->ndm_state);
		return -EINVAL;
	}

	if (tb[NDA_DST] == NULL)
		return -EINVAL;

	err = vxlan_fdb_parse(tb, vxlan, &ip, &port, &vni, &ifindex);
	if (err)
		return err;

	if (vxlan->default_dst.remote_ip.sa.sa_family != ip.sa.sa_family)
		return -EAFNOSUPPORT;

	spin_lock_bh(&vxlan->hash_lock);
	err = vxlan_fdb_create(vxlan, addr, &ip, ndm->ndm_state, flags,
			       port, vni, ifindex, ndm->ndm_flags);
	spin_unlock_bh(&vxlan->hash_lock);

	return err;
}

/* Delete entry (via netlink) */
static int vxlan_fdb_delete(struct ndmsg *ndm, struct nlattr *tb[],
			    struct net_device *dev,
			    const unsigned char *addr, u16 vid)
{
	struct vxlan_dev *vxlan = netdev_priv(dev);
	struct vxlan_fdb *f;
	struct vxlan_rdst *rd = NULL;
	union vxlan_addr ip;
	__be16 port;
	__be32 vni;
	u32 ifindex;
	int err;

	err = vxlan_fdb_parse(tb, vxlan, &ip, &port, &vni, &ifindex);
	if (err)
		return err;

	err = -ENOENT;

	spin_lock_bh(&vxlan->hash_lock);
	f = vxlan_find_mac(vxlan, addr);
	if (!f)
		goto out;

	if (!vxlan_addr_any(&ip)) {
		rd = vxlan_fdb_find_rdst(f, &ip, port, vni, ifindex);
		if (!rd)
			goto out;
	}

	err = 0;

	/* remove a destination if it's not the only one on the list,
	 * otherwise destroy the fdb entry
	 */
	if (rd && !list_is_singular(&f->remotes)) {
		list_del_rcu(&rd->list);
		vxlan_fdb_notify(vxlan, f, rd, RTM_DELNEIGH);
		kfree_rcu(rd, rcu);
		goto out;
	}

	vxlan_fdb_destroy(vxlan, f);

out:
	spin_unlock_bh(&vxlan->hash_lock);

	return err;
}

/* Dump forwarding table */
static int vxlan_fdb_dump(struct sk_buff *skb, struct netlink_callback *cb,
			  struct net_device *dev,
			  struct net_device *filter_dev, int idx)
{
	struct vxlan_dev *vxlan = netdev_priv(dev);
	unsigned int h;

	for (h = 0; h < FDB_HASH_SIZE; ++h) {
		struct vxlan_fdb *f;
		int err;

		hlist_for_each_entry_rcu(f, &vxlan->fdb_head[h], hlist) {
			struct vxlan_rdst *rd;

			list_for_each_entry_rcu(rd, &f->remotes, list) {
				if (idx < cb->args[0])
					goto skip;

				err = vxlan_fdb_info(skb, vxlan, f,
						     NETLINK_CB(cb->skb).portid,
						     cb->nlh->nlmsg_seq,
						     RTM_NEWNEIGH,
						     NLM_F_MULTI, rd);
				if (err < 0) {
					cb->args[1] = err;
					goto out;
				}
skip:
				++idx;
			}
		}
	}
out:
	return idx;
}

/* Watch incoming packets to learn mapping between Ethernet address
 * and Tunnel endpoint.
 * Return true if packet is bogus and should be dropped.
 */
static bool vxlan_snoop(struct net_device *dev,
			union vxlan_addr *src_ip, const u8 *src_mac)
{
	struct vxlan_dev *vxlan = netdev_priv(dev);
	struct vxlan_fdb *f;

	f = vxlan_find_mac(vxlan, src_mac);
	if (likely(f)) {
		struct vxlan_rdst *rdst = first_remote_rcu(f);

		if (likely(vxlan_addr_equal(&rdst->remote_ip, src_ip)))
			return false;

		/* Don't migrate static entries, drop packets */
		if (f->state & NUD_NOARP)
			return true;

		if (net_ratelimit())
			netdev_info(dev,
				    "%pM migrated from %pIS to %pIS\n",
				    src_mac, &rdst->remote_ip.sa, &src_ip->sa);

		rdst->remote_ip = *src_ip;
		f->updated = jiffies;
		vxlan_fdb_notify(vxlan, f, rdst, RTM_NEWNEIGH);
	} else {
		/* learned new entry */
		spin_lock(&vxlan->hash_lock);

		/* close off race between vxlan_flush and incoming packets */
		if (netif_running(dev))
			vxlan_fdb_create(vxlan, src_mac, src_ip,
					 NUD_REACHABLE,
					 NLM_F_EXCL|NLM_F_CREATE,
					 vxlan->cfg.dst_port,
					 vxlan->default_dst.remote_vni,
					 0, NTF_SELF);
		spin_unlock(&vxlan->hash_lock);
	}

	return false;
}

/* See if multicast group is already in use by other ID */
static bool vxlan_group_used(struct vxlan_net *vn, struct vxlan_dev *dev)
{
	struct vxlan_dev *vxlan;
	unsigned short family = dev->default_dst.remote_ip.sa.sa_family;

	/* The vxlan_sock is only used by dev, leaving group has
	 * no effect on other vxlan devices.
	 */
	if (family == AF_INET && dev->vn4_sock &&
	    atomic_read(&dev->vn4_sock->refcnt) == 1)
		return false;
#if IS_ENABLED(CONFIG_IPV6)
	if (family == AF_INET6 && dev->vn6_sock &&
	    atomic_read(&dev->vn6_sock->refcnt) == 1)
		return false;
#endif

	list_for_each_entry(vxlan, &vn->vxlan_list, next) {
		if (!netif_running(vxlan->dev) || vxlan == dev)
			continue;

		if (family == AF_INET && vxlan->vn4_sock != dev->vn4_sock)
			continue;
#if IS_ENABLED(CONFIG_IPV6)
		if (family == AF_INET6 && vxlan->vn6_sock != dev->vn6_sock)
			continue;
#endif

		if (!vxlan_addr_equal(&vxlan->default_dst.remote_ip,
				      &dev->default_dst.remote_ip))
			continue;

		if (vxlan->default_dst.remote_ifindex !=
		    dev->default_dst.remote_ifindex)
			continue;

		return true;
	}

	return false;
}

static void __vxlan_sock_release(struct vxlan_sock *vs)
{
	struct vxlan_net *vn;

	if (!vs)
		return;
	if (!atomic_dec_and_test(&vs->refcnt))
		return;

	vn = net_generic(sock_net(vs->sock->sk), vxlan_net_id);
	spin_lock(&vn->sock_lock);
	hlist_del_rcu(&vs->hlist);
	vxlan_notify_del_rx_port(vs);
	spin_unlock(&vn->sock_lock);

	queue_work(vxlan_wq, &vs->del_work);
}

static void vxlan_sock_release(struct vxlan_dev *vxlan)
{
	__vxlan_sock_release(vxlan->vn4_sock);
#if IS_ENABLED(CONFIG_IPV6)
	__vxlan_sock_release(vxlan->vn6_sock);
#endif
}

/* Update multicast group membership when first VNI on
 * multicast address is brought up
 */
static int vxlan_igmp_join(struct vxlan_dev *vxlan)
{
	struct sock *sk;
	union vxlan_addr *ip = &vxlan->default_dst.remote_ip;
	int ifindex = vxlan->default_dst.remote_ifindex;
	int ret = -EINVAL;

	if (ip->sa.sa_family == AF_INET) {
		struct ip_mreqn mreq = {
			.imr_multiaddr.s_addr	= ip->sin.sin_addr.s_addr,
			.imr_ifindex		= ifindex,
		};

		sk = vxlan->vn4_sock->sock->sk;
		lock_sock(sk);
		ret = ip_mc_join_group(sk, &mreq);
		release_sock(sk);
#if IS_ENABLED(CONFIG_IPV6)
	} else {
		sk = vxlan->vn6_sock->sock->sk;
		lock_sock(sk);
		ret = ipv6_stub->ipv6_sock_mc_join(sk, ifindex,
						   &ip->sin6.sin6_addr);
		release_sock(sk);
#endif
	}

	return ret;
}

/* Inverse of vxlan_igmp_join when last VNI is brought down */
static int vxlan_igmp_leave(struct vxlan_dev *vxlan)
{
	struct sock *sk;
	union vxlan_addr *ip = &vxlan->default_dst.remote_ip;
	int ifindex = vxlan->default_dst.remote_ifindex;
	int ret = -EINVAL;

	if (ip->sa.sa_family == AF_INET) {
		struct ip_mreqn mreq = {
			.imr_multiaddr.s_addr	= ip->sin.sin_addr.s_addr,
			.imr_ifindex		= ifindex,
		};

		sk = vxlan->vn4_sock->sock->sk;
		lock_sock(sk);
		ret = ip_mc_leave_group(sk, &mreq);
		release_sock(sk);
#if IS_ENABLED(CONFIG_IPV6)
	} else {
		sk = vxlan->vn6_sock->sock->sk;
		lock_sock(sk);
		ret = ipv6_stub->ipv6_sock_mc_drop(sk, ifindex,
						   &ip->sin6.sin6_addr);
		release_sock(sk);
#endif
	}

	return ret;
}

static bool vxlan_remcsum(struct vxlanhdr *unparsed,
			  struct sk_buff *skb, u32 vxflags)
{
	size_t start, offset, plen;

	if (!(unparsed->vx_flags & VXLAN_HF_RCO) || skb->remcsum_offload)
		goto out;

	start = vxlan_rco_start(unparsed->vx_vni);
	offset = start + vxlan_rco_offset(unparsed->vx_vni);

	plen = sizeof(struct vxlanhdr) + offset + sizeof(u16);

	if (!pskb_may_pull(skb, plen))
		return false;

	skb_remcsum_process(skb, (void *)(vxlan_hdr(skb) + 1), start, offset,
			    !!(vxflags & VXLAN_F_REMCSUM_NOPARTIAL));
out:
	unparsed->vx_flags &= ~VXLAN_HF_RCO;
	unparsed->vx_vni &= VXLAN_VNI_MASK;
	return true;
}

static void vxlan_parse_gbp_hdr(struct vxlanhdr *unparsed,
				struct sk_buff *skb, u32 vxflags,
				struct vxlan_metadata *md)
{
	struct vxlanhdr_gbp *gbp = (struct vxlanhdr_gbp *)unparsed;
	struct metadata_dst *tun_dst;

	if (!(unparsed->vx_flags & VXLAN_HF_GBP))
		goto out;

	md->gbp = ntohs(gbp->policy_id);

	tun_dst = (struct metadata_dst *)skb_dst(skb);
	if (tun_dst)
		tun_dst->u.tun_info.key.tun_flags |= TUNNEL_VXLAN_OPT;

	if (gbp->dont_learn)
		md->gbp |= VXLAN_GBP_DONT_LEARN;

	if (gbp->policy_applied)
		md->gbp |= VXLAN_GBP_POLICY_APPLIED;

	/* In flow-based mode, GBP is carried in dst_metadata */
	if (!(vxflags & VXLAN_F_COLLECT_METADATA))
		skb->mark = md->gbp;
out:
	unparsed->vx_flags &= ~VXLAN_GBP_USED_BITS;
}

static bool vxlan_set_mac(struct vxlan_dev *vxlan,
			  struct vxlan_sock *vs,
			  struct sk_buff *skb)
{
	union vxlan_addr saddr;

	skb_reset_mac_header(skb);
	skb->protocol = eth_type_trans(skb, vxlan->dev);
	skb_postpull_rcsum(skb, eth_hdr(skb), ETH_HLEN);

	/* Ignore packet loops (and multicast echo) */
	if (ether_addr_equal(eth_hdr(skb)->h_source, vxlan->dev->dev_addr))
		return false;

	/* Get address from the outer IP header */
	if (vxlan_get_sk_family(vs) == AF_INET) {
		saddr.sin.sin_addr.s_addr = ip_hdr(skb)->saddr;
		saddr.sa.sa_family = AF_INET;
#if IS_ENABLED(CONFIG_IPV6)
	} else {
		saddr.sin6.sin6_addr = ipv6_hdr(skb)->saddr;
		saddr.sa.sa_family = AF_INET6;
#endif
	}

	if ((vxlan->flags & VXLAN_F_LEARN) &&
	    vxlan_snoop(skb->dev, &saddr, eth_hdr(skb)->h_source))
		return false;

	return true;
}

static bool vxlan_ecn_decapsulate(struct vxlan_sock *vs, void *oiph,
				  struct sk_buff *skb)
{
	int err = 0;

	if (vxlan_get_sk_family(vs) == AF_INET)
		err = IP_ECN_decapsulate(oiph, skb);
#if IS_ENABLED(CONFIG_IPV6)
	else
		err = IP6_ECN_decapsulate(oiph, skb);
#endif

	if (unlikely(err) && log_ecn_error) {
		if (vxlan_get_sk_family(vs) == AF_INET)
			net_info_ratelimited("non-ECT from %pI4 with TOS=%#x\n",
					     &((struct iphdr *)oiph)->saddr,
					     ((struct iphdr *)oiph)->tos);
		else
			net_info_ratelimited("non-ECT from %pI6\n",
					     &((struct ipv6hdr *)oiph)->saddr);
	}
	return err <= 1;
}

/* Callback from net/ipv4/udp.c to receive packets */
static int vxlan_rcv(struct sock *sk, struct sk_buff *skb)
{
	struct pcpu_sw_netstats *stats;
	struct vxlan_dev *vxlan;
	struct vxlan_sock *vs;
	struct vxlanhdr unparsed;
	struct vxlan_metadata _md;
	struct vxlan_metadata *md = &_md;
	void *oiph;

	/* Need Vxlan and inner Ethernet header to be present */
	if (!pskb_may_pull(skb, VXLAN_HLEN))
		return 1;

	unparsed = *vxlan_hdr(skb);
	/* VNI flag always required to be set */
	if (!(unparsed.vx_flags & VXLAN_HF_VNI)) {
		netdev_dbg(skb->dev, "invalid vxlan flags=%#x vni=%#x\n",
			   ntohl(vxlan_hdr(skb)->vx_flags),
			   ntohl(vxlan_hdr(skb)->vx_vni));
		/* Return non vxlan pkt */
		return 1;
	}
	unparsed.vx_flags &= ~VXLAN_HF_VNI;
	unparsed.vx_vni &= ~VXLAN_VNI_MASK;

	vs = rcu_dereference_sk_user_data(sk);
	if (!vs)
		goto drop;

	vxlan = vxlan_vs_find_vni(vs, vxlan_vni(vxlan_hdr(skb)->vx_vni));
	if (!vxlan)
		goto drop;

	if (iptunnel_pull_header(skb, VXLAN_HLEN, htons(ETH_P_TEB),
				 !net_eq(vxlan->net, dev_net(vxlan->dev))))
		goto drop;

	if (vxlan_collect_metadata(vs)) {
		__be32 vni = vxlan_vni(vxlan_hdr(skb)->vx_vni);
		struct metadata_dst *tun_dst;

		tun_dst = udp_tun_rx_dst(skb, vxlan_get_sk_family(vs), TUNNEL_KEY,
					 vxlan_vni_to_tun_id(vni), sizeof(*md));

		if (!tun_dst)
			goto drop;

		md = ip_tunnel_info_opts(&tun_dst->u.tun_info);

		skb_dst_set(skb, (struct dst_entry *)tun_dst);
	} else {
		memset(md, 0, sizeof(*md));
	}

	/* For backwards compatibility, only allow reserved fields to be
	 * used by VXLAN extensions if explicitly requested.
	 */
<<<<<<< HEAD
	if ((flags & VXLAN_HF_GBP) && (vs->flags & VXLAN_F_GBP)) {
		struct vxlanhdr_gbp *gbp;

		gbp = (struct vxlanhdr_gbp *)vxh;
		md->gbp = ntohs(gbp->policy_id);

		if (tun_dst) {
			tun_dst->u.tun_info.key.tun_flags |= TUNNEL_VXLAN_OPT;
			tun_dst->u.tun_info.options_len = sizeof(*md);
		}

		if (gbp->dont_learn)
			md->gbp |= VXLAN_GBP_DONT_LEARN;

		if (gbp->policy_applied)
			md->gbp |= VXLAN_GBP_POLICY_APPLIED;

		flags &= ~VXLAN_GBP_USED_BITS;
	}
=======
	if (vs->flags & VXLAN_F_REMCSUM_RX)
		if (!vxlan_remcsum(&unparsed, skb, vs->flags))
			goto drop;
	if (vs->flags & VXLAN_F_GBP)
		vxlan_parse_gbp_hdr(&unparsed, skb, vs->flags, md);
>>>>>>> ccfe1e85

	if (unparsed.vx_flags || unparsed.vx_vni) {
		/* If there are any unprocessed flags remaining treat
		 * this as a malformed packet. This behavior diverges from
		 * VXLAN RFC (RFC7348) which stipulates that bits in reserved
		 * in reserved fields are to be ignored. The approach here
		 * maintains compatibility with previous stack code, and also
		 * is more robust and provides a little more security in
		 * adding extensions to VXLAN.
		 */
		goto drop;
	}

	if (!vxlan_set_mac(vxlan, vs, skb))
		goto drop;

	oiph = skb_network_header(skb);
	skb_reset_network_header(skb);

	if (!vxlan_ecn_decapsulate(vs, oiph, skb)) {
		++vxlan->dev->stats.rx_frame_errors;
		++vxlan->dev->stats.rx_errors;
		goto drop;
	}

	stats = this_cpu_ptr(vxlan->dev->tstats);
	u64_stats_update_begin(&stats->syncp);
	stats->rx_packets++;
	stats->rx_bytes += skb->len;
	u64_stats_update_end(&stats->syncp);

	gro_cells_receive(&vxlan->gro_cells, skb);
	return 0;

drop:
	/* Consume bad packet */
	kfree_skb(skb);
	return 0;
}

static int arp_reduce(struct net_device *dev, struct sk_buff *skb)
{
	struct vxlan_dev *vxlan = netdev_priv(dev);
	struct arphdr *parp;
	u8 *arpptr, *sha;
	__be32 sip, tip;
	struct neighbour *n;

	if (dev->flags & IFF_NOARP)
		goto out;

	if (!pskb_may_pull(skb, arp_hdr_len(dev))) {
		dev->stats.tx_dropped++;
		goto out;
	}
	parp = arp_hdr(skb);

	if ((parp->ar_hrd != htons(ARPHRD_ETHER) &&
	     parp->ar_hrd != htons(ARPHRD_IEEE802)) ||
	    parp->ar_pro != htons(ETH_P_IP) ||
	    parp->ar_op != htons(ARPOP_REQUEST) ||
	    parp->ar_hln != dev->addr_len ||
	    parp->ar_pln != 4)
		goto out;
	arpptr = (u8 *)parp + sizeof(struct arphdr);
	sha = arpptr;
	arpptr += dev->addr_len;	/* sha */
	memcpy(&sip, arpptr, sizeof(sip));
	arpptr += sizeof(sip);
	arpptr += dev->addr_len;	/* tha */
	memcpy(&tip, arpptr, sizeof(tip));

	if (ipv4_is_loopback(tip) ||
	    ipv4_is_multicast(tip))
		goto out;

	n = neigh_lookup(&arp_tbl, &tip, dev);

	if (n) {
		struct vxlan_fdb *f;
		struct sk_buff	*reply;

		if (!(n->nud_state & NUD_CONNECTED)) {
			neigh_release(n);
			goto out;
		}

		f = vxlan_find_mac(vxlan, n->ha);
		if (f && vxlan_addr_any(&(first_remote_rcu(f)->remote_ip))) {
			/* bridge-local neighbor */
			neigh_release(n);
			goto out;
		}

		reply = arp_create(ARPOP_REPLY, ETH_P_ARP, sip, dev, tip, sha,
				n->ha, sha);

		neigh_release(n);

		if (reply == NULL)
			goto out;

		skb_reset_mac_header(reply);
		__skb_pull(reply, skb_network_offset(reply));
		reply->ip_summed = CHECKSUM_UNNECESSARY;
		reply->pkt_type = PACKET_HOST;

		if (netif_rx_ni(reply) == NET_RX_DROP)
			dev->stats.rx_dropped++;
	} else if (vxlan->flags & VXLAN_F_L3MISS) {
		union vxlan_addr ipa = {
			.sin.sin_addr.s_addr = tip,
			.sin.sin_family = AF_INET,
		};

		vxlan_ip_miss(dev, &ipa);
	}
out:
	consume_skb(skb);
	return NETDEV_TX_OK;
}

#if IS_ENABLED(CONFIG_IPV6)
static struct sk_buff *vxlan_na_create(struct sk_buff *request,
	struct neighbour *n, bool isrouter)
{
	struct net_device *dev = request->dev;
	struct sk_buff *reply;
	struct nd_msg *ns, *na;
	struct ipv6hdr *pip6;
	u8 *daddr;
	int na_olen = 8; /* opt hdr + ETH_ALEN for target */
	int ns_olen;
	int i, len;

	if (dev == NULL)
		return NULL;

	len = LL_RESERVED_SPACE(dev) + sizeof(struct ipv6hdr) +
		sizeof(*na) + na_olen + dev->needed_tailroom;
	reply = alloc_skb(len, GFP_ATOMIC);
	if (reply == NULL)
		return NULL;

	reply->protocol = htons(ETH_P_IPV6);
	reply->dev = dev;
	skb_reserve(reply, LL_RESERVED_SPACE(request->dev));
	skb_push(reply, sizeof(struct ethhdr));
	skb_reset_mac_header(reply);

	ns = (struct nd_msg *)skb_transport_header(request);

	daddr = eth_hdr(request)->h_source;
	ns_olen = request->len - skb_transport_offset(request) - sizeof(*ns);
	for (i = 0; i < ns_olen-1; i += (ns->opt[i+1]<<3)) {
		if (ns->opt[i] == ND_OPT_SOURCE_LL_ADDR) {
			daddr = ns->opt + i + sizeof(struct nd_opt_hdr);
			break;
		}
	}

	/* Ethernet header */
	ether_addr_copy(eth_hdr(reply)->h_dest, daddr);
	ether_addr_copy(eth_hdr(reply)->h_source, n->ha);
	eth_hdr(reply)->h_proto = htons(ETH_P_IPV6);
	reply->protocol = htons(ETH_P_IPV6);

	skb_pull(reply, sizeof(struct ethhdr));
	skb_reset_network_header(reply);
	skb_put(reply, sizeof(struct ipv6hdr));

	/* IPv6 header */

	pip6 = ipv6_hdr(reply);
	memset(pip6, 0, sizeof(struct ipv6hdr));
	pip6->version = 6;
	pip6->priority = ipv6_hdr(request)->priority;
	pip6->nexthdr = IPPROTO_ICMPV6;
	pip6->hop_limit = 255;
	pip6->daddr = ipv6_hdr(request)->saddr;
	pip6->saddr = *(struct in6_addr *)n->primary_key;

	skb_pull(reply, sizeof(struct ipv6hdr));
	skb_reset_transport_header(reply);

	na = (struct nd_msg *)skb_put(reply, sizeof(*na) + na_olen);

	/* Neighbor Advertisement */
	memset(na, 0, sizeof(*na)+na_olen);
	na->icmph.icmp6_type = NDISC_NEIGHBOUR_ADVERTISEMENT;
	na->icmph.icmp6_router = isrouter;
	na->icmph.icmp6_override = 1;
	na->icmph.icmp6_solicited = 1;
	na->target = ns->target;
	ether_addr_copy(&na->opt[2], n->ha);
	na->opt[0] = ND_OPT_TARGET_LL_ADDR;
	na->opt[1] = na_olen >> 3;

	na->icmph.icmp6_cksum = csum_ipv6_magic(&pip6->saddr,
		&pip6->daddr, sizeof(*na)+na_olen, IPPROTO_ICMPV6,
		csum_partial(na, sizeof(*na)+na_olen, 0));

	pip6->payload_len = htons(sizeof(*na)+na_olen);

	skb_push(reply, sizeof(struct ipv6hdr));

	reply->ip_summed = CHECKSUM_UNNECESSARY;

	return reply;
}

static int neigh_reduce(struct net_device *dev, struct sk_buff *skb)
{
	struct vxlan_dev *vxlan = netdev_priv(dev);
	struct nd_msg *msg;
	const struct ipv6hdr *iphdr;
	const struct in6_addr *saddr, *daddr;
	struct neighbour *n;
	struct inet6_dev *in6_dev;

	in6_dev = __in6_dev_get(dev);
	if (!in6_dev)
		goto out;

	iphdr = ipv6_hdr(skb);
	saddr = &iphdr->saddr;
	daddr = &iphdr->daddr;

	msg = (struct nd_msg *)skb_transport_header(skb);
	if (msg->icmph.icmp6_code != 0 ||
	    msg->icmph.icmp6_type != NDISC_NEIGHBOUR_SOLICITATION)
		goto out;

	if (ipv6_addr_loopback(daddr) ||
	    ipv6_addr_is_multicast(&msg->target))
		goto out;

	n = neigh_lookup(ipv6_stub->nd_tbl, &msg->target, dev);

	if (n) {
		struct vxlan_fdb *f;
		struct sk_buff *reply;

		if (!(n->nud_state & NUD_CONNECTED)) {
			neigh_release(n);
			goto out;
		}

		f = vxlan_find_mac(vxlan, n->ha);
		if (f && vxlan_addr_any(&(first_remote_rcu(f)->remote_ip))) {
			/* bridge-local neighbor */
			neigh_release(n);
			goto out;
		}

		reply = vxlan_na_create(skb, n,
					!!(f ? f->flags & NTF_ROUTER : 0));

		neigh_release(n);

		if (reply == NULL)
			goto out;

		if (netif_rx_ni(reply) == NET_RX_DROP)
			dev->stats.rx_dropped++;

	} else if (vxlan->flags & VXLAN_F_L3MISS) {
		union vxlan_addr ipa = {
			.sin6.sin6_addr = msg->target,
			.sin6.sin6_family = AF_INET6,
		};

		vxlan_ip_miss(dev, &ipa);
	}

out:
	consume_skb(skb);
	return NETDEV_TX_OK;
}
#endif

static bool route_shortcircuit(struct net_device *dev, struct sk_buff *skb)
{
	struct vxlan_dev *vxlan = netdev_priv(dev);
	struct neighbour *n;

	if (is_multicast_ether_addr(eth_hdr(skb)->h_dest))
		return false;

	n = NULL;
	switch (ntohs(eth_hdr(skb)->h_proto)) {
	case ETH_P_IP:
	{
		struct iphdr *pip;

		if (!pskb_may_pull(skb, sizeof(struct iphdr)))
			return false;
		pip = ip_hdr(skb);
		n = neigh_lookup(&arp_tbl, &pip->daddr, dev);
		if (!n && (vxlan->flags & VXLAN_F_L3MISS)) {
			union vxlan_addr ipa = {
				.sin.sin_addr.s_addr = pip->daddr,
				.sin.sin_family = AF_INET,
			};

			vxlan_ip_miss(dev, &ipa);
			return false;
		}

		break;
	}
#if IS_ENABLED(CONFIG_IPV6)
	case ETH_P_IPV6:
	{
		struct ipv6hdr *pip6;

		if (!pskb_may_pull(skb, sizeof(struct ipv6hdr)))
			return false;
		pip6 = ipv6_hdr(skb);
		n = neigh_lookup(ipv6_stub->nd_tbl, &pip6->daddr, dev);
		if (!n && (vxlan->flags & VXLAN_F_L3MISS)) {
			union vxlan_addr ipa = {
				.sin6.sin6_addr = pip6->daddr,
				.sin6.sin6_family = AF_INET6,
			};

			vxlan_ip_miss(dev, &ipa);
			return false;
		}

		break;
	}
#endif
	default:
		return false;
	}

	if (n) {
		bool diff;

		diff = !ether_addr_equal(eth_hdr(skb)->h_dest, n->ha);
		if (diff) {
			memcpy(eth_hdr(skb)->h_source, eth_hdr(skb)->h_dest,
				dev->addr_len);
			memcpy(eth_hdr(skb)->h_dest, n->ha, dev->addr_len);
		}
		neigh_release(n);
		return diff;
	}

	return false;
}

static void vxlan_build_gbp_hdr(struct vxlanhdr *vxh, u32 vxflags,
				struct vxlan_metadata *md)
{
	struct vxlanhdr_gbp *gbp;

	if (!md->gbp)
		return;

	gbp = (struct vxlanhdr_gbp *)vxh;
	vxh->vx_flags |= VXLAN_HF_GBP;

	if (md->gbp & VXLAN_GBP_DONT_LEARN)
		gbp->dont_learn = 1;

	if (md->gbp & VXLAN_GBP_POLICY_APPLIED)
		gbp->policy_applied = 1;

	gbp->policy_id = htons(md->gbp & VXLAN_GBP_ID_MASK);
}

static int vxlan_build_skb(struct sk_buff *skb, struct dst_entry *dst,
			   int iphdr_len, __be32 vni,
			   struct vxlan_metadata *md, u32 vxflags,
			   bool udp_sum)
{
	struct vxlanhdr *vxh;
	int min_headroom;
	int err;
	int type = udp_sum ? SKB_GSO_UDP_TUNNEL_CSUM : SKB_GSO_UDP_TUNNEL;

	if ((vxflags & VXLAN_F_REMCSUM_TX) &&
	    skb->ip_summed == CHECKSUM_PARTIAL) {
		int csum_start = skb_checksum_start_offset(skb);

		if (csum_start <= VXLAN_MAX_REMCSUM_START &&
		    !(csum_start & VXLAN_RCO_SHIFT_MASK) &&
		    (skb->csum_offset == offsetof(struct udphdr, check) ||
		     skb->csum_offset == offsetof(struct tcphdr, check)))
			type |= SKB_GSO_TUNNEL_REMCSUM;
	}

	min_headroom = LL_RESERVED_SPACE(dst->dev) + dst->header_len
			+ VXLAN_HLEN + iphdr_len
			+ (skb_vlan_tag_present(skb) ? VLAN_HLEN : 0);

	/* Need space for new headers (invalidates iph ptr) */
	err = skb_cow_head(skb, min_headroom);
	if (unlikely(err)) {
		kfree_skb(skb);
		return err;
	}

	skb = vlan_hwaccel_push_inside(skb);
	if (WARN_ON(!skb))
		return -ENOMEM;

	skb = iptunnel_handle_offloads(skb, type);
	if (IS_ERR(skb))
		return PTR_ERR(skb);

	vxh = (struct vxlanhdr *) __skb_push(skb, sizeof(*vxh));
	vxh->vx_flags = VXLAN_HF_VNI;
	vxh->vx_vni = vxlan_vni_field(vni);

	if (type & SKB_GSO_TUNNEL_REMCSUM) {
		unsigned int start;

		start = skb_checksum_start_offset(skb) - sizeof(struct vxlanhdr);
		vxh->vx_vni |= vxlan_compute_rco(start, skb->csum_offset);
		vxh->vx_flags |= VXLAN_HF_RCO;

		if (!skb_is_gso(skb)) {
			skb->ip_summed = CHECKSUM_NONE;
			skb->encapsulation = 0;
		}
	}

	if (vxflags & VXLAN_F_GBP)
		vxlan_build_gbp_hdr(vxh, vxflags, md);

	skb_set_inner_protocol(skb, htons(ETH_P_TEB));
	return 0;
}

static struct rtable *vxlan_get_route(struct vxlan_dev *vxlan,
				      struct sk_buff *skb, int oif, u8 tos,
				      __be32 daddr, __be32 *saddr,
				      struct dst_cache *dst_cache,
				      struct ip_tunnel_info *info)
{
	struct rtable *rt = NULL;
	bool use_cache = false;
	struct flowi4 fl4;

	/* when the ip_tunnel_info is availble, the tos used for lookup is
	 * packet independent, so we can use the cache
	 */
	if (!skb->mark && (!tos || info)) {
		use_cache = true;
		rt = dst_cache_get_ip4(dst_cache, saddr);
		if (rt)
			return rt;
	}

	memset(&fl4, 0, sizeof(fl4));
	fl4.flowi4_oif = oif;
	fl4.flowi4_tos = RT_TOS(tos);
	fl4.flowi4_mark = skb->mark;
	fl4.flowi4_proto = IPPROTO_UDP;
	fl4.daddr = daddr;
	fl4.saddr = vxlan->cfg.saddr.sin.sin_addr.s_addr;

	rt = ip_route_output_key(vxlan->net, &fl4);
	if (!IS_ERR(rt)) {
		*saddr = fl4.saddr;
		if (use_cache)
			dst_cache_set_ip4(dst_cache, &rt->dst, fl4.saddr);
	}
	return rt;
}

#if IS_ENABLED(CONFIG_IPV6)
static struct dst_entry *vxlan6_get_route(struct vxlan_dev *vxlan,
					  struct sk_buff *skb, int oif,
					  const struct in6_addr *daddr,
					  struct in6_addr *saddr,
					  struct dst_cache *dst_cache)
{
	struct dst_entry *ndst;
	struct flowi6 fl6;
	int err;

	if (!skb->mark) {
		ndst = dst_cache_get_ip6(dst_cache, saddr);
		if (ndst)
			return ndst;
	}

	memset(&fl6, 0, sizeof(fl6));
	fl6.flowi6_oif = oif;
	fl6.daddr = *daddr;
	fl6.saddr = vxlan->cfg.saddr.sin6.sin6_addr;
	fl6.flowi6_mark = skb->mark;
	fl6.flowi6_proto = IPPROTO_UDP;

	err = ipv6_stub->ipv6_dst_lookup(vxlan->net,
					 vxlan->vn6_sock->sock->sk,
					 &ndst, &fl6);
	if (err < 0)
		return ERR_PTR(err);

	*saddr = fl6.saddr;
	if (!skb->mark)
		dst_cache_set_ip6(dst_cache, ndst, saddr);
	return ndst;
}
#endif

/* Bypass encapsulation if the destination is local */
static void vxlan_encap_bypass(struct sk_buff *skb, struct vxlan_dev *src_vxlan,
			       struct vxlan_dev *dst_vxlan)
{
	struct pcpu_sw_netstats *tx_stats, *rx_stats;
	union vxlan_addr loopback;
	union vxlan_addr *remote_ip = &dst_vxlan->default_dst.remote_ip;
	struct net_device *dev = skb->dev;
	int len = skb->len;

	tx_stats = this_cpu_ptr(src_vxlan->dev->tstats);
	rx_stats = this_cpu_ptr(dst_vxlan->dev->tstats);
	skb->pkt_type = PACKET_HOST;
	skb->encapsulation = 0;
	skb->dev = dst_vxlan->dev;
	__skb_pull(skb, skb_network_offset(skb));

	if (remote_ip->sa.sa_family == AF_INET) {
		loopback.sin.sin_addr.s_addr = htonl(INADDR_LOOPBACK);
		loopback.sa.sa_family =  AF_INET;
#if IS_ENABLED(CONFIG_IPV6)
	} else {
		loopback.sin6.sin6_addr = in6addr_loopback;
		loopback.sa.sa_family =  AF_INET6;
#endif
	}

	if (dst_vxlan->flags & VXLAN_F_LEARN)
		vxlan_snoop(skb->dev, &loopback, eth_hdr(skb)->h_source);

	u64_stats_update_begin(&tx_stats->syncp);
	tx_stats->tx_packets++;
	tx_stats->tx_bytes += len;
	u64_stats_update_end(&tx_stats->syncp);

	if (netif_rx(skb) == NET_RX_SUCCESS) {
		u64_stats_update_begin(&rx_stats->syncp);
		rx_stats->rx_packets++;
		rx_stats->rx_bytes += len;
		u64_stats_update_end(&rx_stats->syncp);
	} else {
		dev->stats.rx_dropped++;
	}
}

static void vxlan_xmit_one(struct sk_buff *skb, struct net_device *dev,
			   struct vxlan_rdst *rdst, bool did_rsc)
{
	struct dst_cache *dst_cache;
	struct ip_tunnel_info *info;
	struct vxlan_dev *vxlan = netdev_priv(dev);
	struct sock *sk;
	struct rtable *rt = NULL;
	const struct iphdr *old_iph;
	union vxlan_addr *dst;
	union vxlan_addr remote_ip;
	struct vxlan_metadata _md;
	struct vxlan_metadata *md = &_md;
	__be16 src_port = 0, dst_port;
	__be32 vni;
	__be16 df = 0;
	__u8 tos, ttl;
	int err;
	u32 flags = vxlan->flags;
	bool udp_sum = false;
	bool xnet = !net_eq(vxlan->net, dev_net(vxlan->dev));

	info = skb_tunnel_info(skb);

	if (rdst) {
		dst_port = rdst->remote_port ? rdst->remote_port : vxlan->cfg.dst_port;
		vni = rdst->remote_vni;
		dst = &rdst->remote_ip;
		dst_cache = &rdst->dst_cache;
	} else {
		if (!info) {
			WARN_ONCE(1, "%s: Missing encapsulation instructions\n",
				  dev->name);
			goto drop;
		}
		dst_port = info->key.tp_dst ? : vxlan->cfg.dst_port;
		vni = vxlan_tun_id_to_vni(info->key.tun_id);
		remote_ip.sa.sa_family = ip_tunnel_info_af(info);
		if (remote_ip.sa.sa_family == AF_INET)
			remote_ip.sin.sin_addr.s_addr = info->key.u.ipv4.dst;
		else
			remote_ip.sin6.sin6_addr = info->key.u.ipv6.dst;
		dst = &remote_ip;
		dst_cache = &info->dst_cache;
	}

	if (vxlan_addr_any(dst)) {
		if (did_rsc) {
			/* short-circuited back to local bridge */
			vxlan_encap_bypass(skb, vxlan, vxlan);
			return;
		}
		goto drop;
	}

	old_iph = ip_hdr(skb);

	ttl = vxlan->cfg.ttl;
	if (!ttl && vxlan_addr_multicast(dst))
		ttl = 1;

	tos = vxlan->cfg.tos;
	if (tos == 1)
		tos = ip_tunnel_get_dsfield(old_iph, skb);

	src_port = udp_flow_src_port(dev_net(dev), skb, vxlan->cfg.port_min,
				     vxlan->cfg.port_max, true);

	if (info) {
		ttl = info->key.ttl;
		tos = info->key.tos;
		udp_sum = !!(info->key.tun_flags & TUNNEL_CSUM);

		if (info->options_len)
			md = ip_tunnel_info_opts(info);
	} else {
		md->gbp = skb->mark;
	}

	if (dst->sa.sa_family == AF_INET) {
		__be32 saddr;

		if (!vxlan->vn4_sock)
			goto drop;
		sk = vxlan->vn4_sock->sock->sk;

<<<<<<< HEAD
		if (info) {
			if (info->key.tun_flags & TUNNEL_DONT_FRAGMENT)
				df = htons(IP_DF);

			if (info->key.tun_flags & TUNNEL_CSUM)
				flags |= VXLAN_F_UDP_CSUM;
			else
				flags &= ~VXLAN_F_UDP_CSUM;
		}

		memset(&fl4, 0, sizeof(fl4));
		fl4.flowi4_oif = rdst ? rdst->remote_ifindex : 0;
		fl4.flowi4_tos = RT_TOS(tos);
		fl4.flowi4_mark = skb->mark;
		fl4.flowi4_proto = IPPROTO_UDP;
		fl4.daddr = dst->sin.sin_addr.s_addr;
		fl4.saddr = vxlan->cfg.saddr.sin.sin_addr.s_addr;

		rt = ip_route_output_key(vxlan->net, &fl4);
=======
		rt = vxlan_get_route(vxlan, skb,
				     rdst ? rdst->remote_ifindex : 0, tos,
				     dst->sin.sin_addr.s_addr, &saddr,
				     dst_cache, info);
>>>>>>> ccfe1e85
		if (IS_ERR(rt)) {
			netdev_dbg(dev, "no route to %pI4\n",
				   &dst->sin.sin_addr.s_addr);
			dev->stats.tx_carrier_errors++;
			goto tx_error;
		}

		if (rt->dst.dev == dev) {
			netdev_dbg(dev, "circular route to %pI4\n",
				   &dst->sin.sin_addr.s_addr);
			dev->stats.collisions++;
			goto rt_tx_error;
		}

		/* Bypass encapsulation if the destination is local */
		if (rt->rt_flags & RTCF_LOCAL &&
		    !(rt->rt_flags & (RTCF_BROADCAST | RTCF_MULTICAST))) {
			struct vxlan_dev *dst_vxlan;

			ip_rt_put(rt);
			dst_vxlan = vxlan_find_vni(vxlan->net, vni,
						   dst->sa.sa_family, dst_port,
						   vxlan->flags);
			if (!dst_vxlan)
				goto tx_error;
			vxlan_encap_bypass(skb, vxlan, dst_vxlan);
			return;
		}

		if (!info)
			udp_sum = !(flags & VXLAN_F_UDP_ZERO_CSUM_TX);
		else if (info->key.tun_flags & TUNNEL_DONT_FRAGMENT)
			df = htons(IP_DF);

		tos = ip_tunnel_ecn_encap(tos, old_iph, skb);
		ttl = ttl ? : ip4_dst_hoplimit(&rt->dst);
		err = vxlan_build_skb(skb, &rt->dst, sizeof(struct iphdr),
				      vni, md, flags, udp_sum);
		if (err < 0)
			goto xmit_tx_error;

		udp_tunnel_xmit_skb(rt, sk, skb, saddr,
				    dst->sin.sin_addr.s_addr, tos, ttl, df,
				    src_port, dst_port, xnet, !udp_sum);
#if IS_ENABLED(CONFIG_IPV6)
	} else {
		struct dst_entry *ndst;
		struct in6_addr saddr;
		u32 rt6i_flags;

		if (!vxlan->vn6_sock)
			goto drop;
		sk = vxlan->vn6_sock->sock->sk;

		ndst = vxlan6_get_route(vxlan, skb,
					rdst ? rdst->remote_ifindex : 0,
					&dst->sin6.sin6_addr, &saddr,
					dst_cache);
		if (IS_ERR(ndst)) {
			netdev_dbg(dev, "no route to %pI6\n",
				   &dst->sin6.sin6_addr);
			dev->stats.tx_carrier_errors++;
			goto tx_error;
		}

		if (ndst->dev == dev) {
			netdev_dbg(dev, "circular route to %pI6\n",
				   &dst->sin6.sin6_addr);
			dst_release(ndst);
			dev->stats.collisions++;
			goto tx_error;
		}

		/* Bypass encapsulation if the destination is local */
		rt6i_flags = ((struct rt6_info *)ndst)->rt6i_flags;
		if (rt6i_flags & RTF_LOCAL &&
		    !(rt6i_flags & (RTCF_BROADCAST | RTCF_MULTICAST))) {
			struct vxlan_dev *dst_vxlan;

			dst_release(ndst);
			dst_vxlan = vxlan_find_vni(vxlan->net, vni,
						   dst->sa.sa_family, dst_port,
						   vxlan->flags);
			if (!dst_vxlan)
				goto tx_error;
			vxlan_encap_bypass(skb, vxlan, dst_vxlan);
			return;
		}

<<<<<<< HEAD
		if (info) {
			if (info->key.tun_flags & TUNNEL_CSUM)
				flags &= ~VXLAN_F_UDP_ZERO_CSUM6_TX;
			else
				flags |= VXLAN_F_UDP_ZERO_CSUM6_TX;
		}
=======
		if (!info)
			udp_sum = !(flags & VXLAN_F_UDP_ZERO_CSUM6_TX);
>>>>>>> ccfe1e85

		ttl = ttl ? : ip6_dst_hoplimit(ndst);
		skb_scrub_packet(skb, xnet);
		err = vxlan_build_skb(skb, ndst, sizeof(struct ipv6hdr),
				      vni, md, flags, udp_sum);
		if (err < 0) {
			dst_release(ndst);
			return;
		}
		udp_tunnel6_xmit_skb(ndst, sk, skb, dev,
				     &saddr, &dst->sin6.sin6_addr,
				     0, ttl, src_port, dst_port, !udp_sum);
#endif
	}

	return;

drop:
	dev->stats.tx_dropped++;
	goto tx_free;

xmit_tx_error:
	/* skb is already freed. */
	skb = NULL;
rt_tx_error:
	ip_rt_put(rt);
tx_error:
	dev->stats.tx_errors++;
tx_free:
	dev_kfree_skb(skb);
}

/* Transmit local packets over Vxlan
 *
 * Outer IP header inherits ECN and DF from inner header.
 * Outer UDP destination is the VXLAN assigned port.
 *           source port is based on hash of flow
 */
static netdev_tx_t vxlan_xmit(struct sk_buff *skb, struct net_device *dev)
{
	struct vxlan_dev *vxlan = netdev_priv(dev);
	const struct ip_tunnel_info *info;
	struct ethhdr *eth;
	bool did_rsc = false;
	struct vxlan_rdst *rdst, *fdst = NULL;
	struct vxlan_fdb *f;

	info = skb_tunnel_info(skb);

	skb_reset_mac_header(skb);
	eth = eth_hdr(skb);

	if ((vxlan->flags & VXLAN_F_PROXY)) {
		if (ntohs(eth->h_proto) == ETH_P_ARP)
			return arp_reduce(dev, skb);
#if IS_ENABLED(CONFIG_IPV6)
		else if (ntohs(eth->h_proto) == ETH_P_IPV6 &&
			 pskb_may_pull(skb, sizeof(struct ipv6hdr)
				       + sizeof(struct nd_msg)) &&
			 ipv6_hdr(skb)->nexthdr == IPPROTO_ICMPV6) {
				struct nd_msg *msg;

				msg = (struct nd_msg *)skb_transport_header(skb);
				if (msg->icmph.icmp6_code == 0 &&
				    msg->icmph.icmp6_type == NDISC_NEIGHBOUR_SOLICITATION)
					return neigh_reduce(dev, skb);
		}
		eth = eth_hdr(skb);
#endif
	}

	if (vxlan->flags & VXLAN_F_COLLECT_METADATA) {
		if (info && info->mode & IP_TUNNEL_INFO_TX)
			vxlan_xmit_one(skb, dev, NULL, false);
		else
			kfree_skb(skb);
		return NETDEV_TX_OK;
	}

	f = vxlan_find_mac(vxlan, eth->h_dest);
	did_rsc = false;

	if (f && (f->flags & NTF_ROUTER) && (vxlan->flags & VXLAN_F_RSC) &&
	    (ntohs(eth->h_proto) == ETH_P_IP ||
	     ntohs(eth->h_proto) == ETH_P_IPV6)) {
		did_rsc = route_shortcircuit(dev, skb);
		if (did_rsc)
			f = vxlan_find_mac(vxlan, eth->h_dest);
	}

	if (f == NULL) {
		f = vxlan_find_mac(vxlan, all_zeros_mac);
		if (f == NULL) {
			if ((vxlan->flags & VXLAN_F_L2MISS) &&
			    !is_multicast_ether_addr(eth->h_dest))
				vxlan_fdb_miss(vxlan, eth->h_dest);

			dev->stats.tx_dropped++;
			kfree_skb(skb);
			return NETDEV_TX_OK;
		}
	}

	list_for_each_entry_rcu(rdst, &f->remotes, list) {
		struct sk_buff *skb1;

		if (!fdst) {
			fdst = rdst;
			continue;
		}
		skb1 = skb_clone(skb, GFP_ATOMIC);
		if (skb1)
			vxlan_xmit_one(skb1, dev, rdst, did_rsc);
	}

	if (fdst)
		vxlan_xmit_one(skb, dev, fdst, did_rsc);
	else
		kfree_skb(skb);
	return NETDEV_TX_OK;
}

/* Walk the forwarding table and purge stale entries */
static void vxlan_cleanup(unsigned long arg)
{
	struct vxlan_dev *vxlan = (struct vxlan_dev *) arg;
	unsigned long next_timer = jiffies + FDB_AGE_INTERVAL;
	unsigned int h;

	if (!netif_running(vxlan->dev))
		return;

	for (h = 0; h < FDB_HASH_SIZE; ++h) {
		struct hlist_node *p, *n;

		spin_lock_bh(&vxlan->hash_lock);
		hlist_for_each_safe(p, n, &vxlan->fdb_head[h]) {
			struct vxlan_fdb *f
				= container_of(p, struct vxlan_fdb, hlist);
			unsigned long timeout;

			if (f->state & NUD_PERMANENT)
				continue;

			timeout = f->used + vxlan->cfg.age_interval * HZ;
			if (time_before_eq(timeout, jiffies)) {
				netdev_dbg(vxlan->dev,
					   "garbage collect %pM\n",
					   f->eth_addr);
				f->state = NUD_STALE;
				vxlan_fdb_destroy(vxlan, f);
			} else if (time_before(timeout, next_timer))
				next_timer = timeout;
		}
		spin_unlock_bh(&vxlan->hash_lock);
	}

	mod_timer(&vxlan->age_timer, next_timer);
}

static void vxlan_vs_add_dev(struct vxlan_sock *vs, struct vxlan_dev *vxlan)
{
	struct vxlan_net *vn = net_generic(vxlan->net, vxlan_net_id);
	__be32 vni = vxlan->default_dst.remote_vni;

	spin_lock(&vn->sock_lock);
	hlist_add_head_rcu(&vxlan->hlist, vni_head(vs, vni));
	spin_unlock(&vn->sock_lock);
}

/* Setup stats when device is created */
static int vxlan_init(struct net_device *dev)
{
	dev->tstats = netdev_alloc_pcpu_stats(struct pcpu_sw_netstats);
	if (!dev->tstats)
		return -ENOMEM;

	return 0;
}

static void vxlan_fdb_delete_default(struct vxlan_dev *vxlan)
{
	struct vxlan_fdb *f;

	spin_lock_bh(&vxlan->hash_lock);
	f = __vxlan_find_mac(vxlan, all_zeros_mac);
	if (f)
		vxlan_fdb_destroy(vxlan, f);
	spin_unlock_bh(&vxlan->hash_lock);
}

static void vxlan_uninit(struct net_device *dev)
{
	struct vxlan_dev *vxlan = netdev_priv(dev);

	vxlan_fdb_delete_default(vxlan);

	free_percpu(dev->tstats);
}

/* Start ageing timer and join group when device is brought up */
static int vxlan_open(struct net_device *dev)
{
	struct vxlan_dev *vxlan = netdev_priv(dev);
	int ret;

	ret = vxlan_sock_add(vxlan);
	if (ret < 0)
		return ret;

	if (vxlan_addr_multicast(&vxlan->default_dst.remote_ip)) {
		ret = vxlan_igmp_join(vxlan);
		if (ret == -EADDRINUSE)
			ret = 0;
		if (ret) {
			vxlan_sock_release(vxlan);
			return ret;
		}
	}

	if (vxlan->cfg.age_interval)
		mod_timer(&vxlan->age_timer, jiffies + FDB_AGE_INTERVAL);

	return ret;
}

/* Purge the forwarding table */
static void vxlan_flush(struct vxlan_dev *vxlan)
{
	unsigned int h;

	spin_lock_bh(&vxlan->hash_lock);
	for (h = 0; h < FDB_HASH_SIZE; ++h) {
		struct hlist_node *p, *n;
		hlist_for_each_safe(p, n, &vxlan->fdb_head[h]) {
			struct vxlan_fdb *f
				= container_of(p, struct vxlan_fdb, hlist);
			/* the all_zeros_mac entry is deleted at vxlan_uninit */
			if (!is_zero_ether_addr(f->eth_addr))
				vxlan_fdb_destroy(vxlan, f);
		}
	}
	spin_unlock_bh(&vxlan->hash_lock);
}

/* Cleanup timer and forwarding table on shutdown */
static int vxlan_stop(struct net_device *dev)
{
	struct vxlan_dev *vxlan = netdev_priv(dev);
	struct vxlan_net *vn = net_generic(vxlan->net, vxlan_net_id);
	int ret = 0;

	if (vxlan_addr_multicast(&vxlan->default_dst.remote_ip) &&
	    !vxlan_group_used(vn, vxlan))
		ret = vxlan_igmp_leave(vxlan);

	del_timer_sync(&vxlan->age_timer);

	vxlan_flush(vxlan);
	vxlan_sock_release(vxlan);

	return ret;
}

/* Stub, nothing needs to be done. */
static void vxlan_set_multicast_list(struct net_device *dev)
{
}

static int __vxlan_change_mtu(struct net_device *dev,
			      struct net_device *lowerdev,
			      struct vxlan_rdst *dst, int new_mtu, bool strict)
{
	int max_mtu = IP_MAX_MTU;

	if (lowerdev)
		max_mtu = lowerdev->mtu;

	if (dst->remote_ip.sa.sa_family == AF_INET6)
		max_mtu -= VXLAN6_HEADROOM;
	else
		max_mtu -= VXLAN_HEADROOM;

	if (new_mtu < 68)
		return -EINVAL;

	if (new_mtu > max_mtu) {
		if (strict)
			return -EINVAL;

		new_mtu = max_mtu;
	}

	dev->mtu = new_mtu;
	return 0;
}

static int vxlan_change_mtu(struct net_device *dev, int new_mtu)
<<<<<<< HEAD
{
	struct vxlan_dev *vxlan = netdev_priv(dev);
	struct vxlan_rdst *dst = &vxlan->default_dst;
	struct net_device *lowerdev = __dev_get_by_index(vxlan->net,
							 dst->remote_ifindex);
	return __vxlan_change_mtu(dev, lowerdev, dst, new_mtu, true);
}

static int egress_ipv4_tun_info(struct net_device *dev, struct sk_buff *skb,
				struct ip_tunnel_info *info,
				__be16 sport, __be16 dport)
=======
>>>>>>> ccfe1e85
{
	struct vxlan_dev *vxlan = netdev_priv(dev);
	struct vxlan_rdst *dst = &vxlan->default_dst;
	struct net_device *lowerdev = __dev_get_by_index(vxlan->net,
							 dst->remote_ifindex);
	return __vxlan_change_mtu(dev, lowerdev, dst, new_mtu, true);
}

static int vxlan_fill_metadata_dst(struct net_device *dev, struct sk_buff *skb)
{
	struct vxlan_dev *vxlan = netdev_priv(dev);
	struct ip_tunnel_info *info = skb_tunnel_info(skb);
	__be16 sport, dport;

	sport = udp_flow_src_port(dev_net(dev), skb, vxlan->cfg.port_min,
				  vxlan->cfg.port_max, true);
	dport = info->key.tp_dst ? : vxlan->cfg.dst_port;

	if (ip_tunnel_info_af(info) == AF_INET) {
		struct rtable *rt;

		if (!vxlan->vn4_sock)
			return -EINVAL;
		rt = vxlan_get_route(vxlan, skb, 0, info->key.tos,
				     info->key.u.ipv4.dst,
				     &info->key.u.ipv4.src, NULL, info);
		if (IS_ERR(rt))
			return PTR_ERR(rt);
		ip_rt_put(rt);
	} else {
#if IS_ENABLED(CONFIG_IPV6)
		struct dst_entry *ndst;

		if (!vxlan->vn6_sock)
			return -EINVAL;
		ndst = vxlan6_get_route(vxlan, skb, 0,
					&info->key.u.ipv6.dst,
					&info->key.u.ipv6.src, NULL);
		if (IS_ERR(ndst))
			return PTR_ERR(ndst);
		dst_release(ndst);
#else /* !CONFIG_IPV6 */
		return -EPFNOSUPPORT;
#endif
	}
	info->key.tp_src = sport;
	info->key.tp_dst = dport;
	return 0;
}

static const struct net_device_ops vxlan_netdev_ops = {
	.ndo_init		= vxlan_init,
	.ndo_uninit		= vxlan_uninit,
	.ndo_open		= vxlan_open,
	.ndo_stop		= vxlan_stop,
	.ndo_start_xmit		= vxlan_xmit,
	.ndo_get_stats64	= ip_tunnel_get_stats64,
	.ndo_set_rx_mode	= vxlan_set_multicast_list,
	.ndo_change_mtu		= vxlan_change_mtu,
	.ndo_validate_addr	= eth_validate_addr,
	.ndo_set_mac_address	= eth_mac_addr,
	.ndo_fdb_add		= vxlan_fdb_add,
	.ndo_fdb_del		= vxlan_fdb_delete,
	.ndo_fdb_dump		= vxlan_fdb_dump,
	.ndo_fill_metadata_dst	= vxlan_fill_metadata_dst,
};

/* Info for udev, that this is a virtual tunnel endpoint */
static struct device_type vxlan_type = {
	.name = "vxlan",
};

/* Calls the ndo_add_vxlan_port of the caller in order to
 * supply the listening VXLAN udp ports. Callers are expected
 * to implement the ndo_add_vxlan_port.
 */
void vxlan_get_rx_port(struct net_device *dev)
{
	struct vxlan_sock *vs;
	struct net *net = dev_net(dev);
	struct vxlan_net *vn = net_generic(net, vxlan_net_id);
	sa_family_t sa_family;
	__be16 port;
	unsigned int i;

	spin_lock(&vn->sock_lock);
	for (i = 0; i < PORT_HASH_SIZE; ++i) {
		hlist_for_each_entry_rcu(vs, &vn->sock_list[i], hlist) {
			port = inet_sk(vs->sock->sk)->inet_sport;
			sa_family = vxlan_get_sk_family(vs);
			dev->netdev_ops->ndo_add_vxlan_port(dev, sa_family,
							    port);
		}
	}
	spin_unlock(&vn->sock_lock);
}
EXPORT_SYMBOL_GPL(vxlan_get_rx_port);

/* Initialize the device structure. */
static void vxlan_setup(struct net_device *dev)
{
	struct vxlan_dev *vxlan = netdev_priv(dev);
	unsigned int h;

	eth_hw_addr_random(dev);
	ether_setup(dev);

	dev->netdev_ops = &vxlan_netdev_ops;
	dev->destructor = free_netdev;
	SET_NETDEV_DEVTYPE(dev, &vxlan_type);

	dev->features	|= NETIF_F_LLTX;
	dev->features	|= NETIF_F_SG | NETIF_F_HW_CSUM;
	dev->features   |= NETIF_F_RXCSUM;
	dev->features   |= NETIF_F_GSO_SOFTWARE;

	dev->vlan_features = dev->features;
	dev->features |= NETIF_F_HW_VLAN_CTAG_TX | NETIF_F_HW_VLAN_STAG_TX;
	dev->hw_features |= NETIF_F_SG | NETIF_F_HW_CSUM | NETIF_F_RXCSUM;
	dev->hw_features |= NETIF_F_GSO_SOFTWARE;
	dev->hw_features |= NETIF_F_HW_VLAN_CTAG_TX | NETIF_F_HW_VLAN_STAG_TX;
	netif_keep_dst(dev);
	dev->priv_flags &= ~IFF_TX_SKB_SHARING;
	dev->priv_flags |= IFF_LIVE_ADDR_CHANGE | IFF_NO_QUEUE;

	INIT_LIST_HEAD(&vxlan->next);
	spin_lock_init(&vxlan->hash_lock);

	init_timer_deferrable(&vxlan->age_timer);
	vxlan->age_timer.function = vxlan_cleanup;
	vxlan->age_timer.data = (unsigned long) vxlan;

	vxlan->cfg.dst_port = htons(vxlan_port);

	vxlan->dev = dev;

	gro_cells_init(&vxlan->gro_cells, dev);

	for (h = 0; h < FDB_HASH_SIZE; ++h)
		INIT_HLIST_HEAD(&vxlan->fdb_head[h]);
}

static const struct nla_policy vxlan_policy[IFLA_VXLAN_MAX + 1] = {
	[IFLA_VXLAN_ID]		= { .type = NLA_U32 },
	[IFLA_VXLAN_GROUP]	= { .len = FIELD_SIZEOF(struct iphdr, daddr) },
	[IFLA_VXLAN_GROUP6]	= { .len = sizeof(struct in6_addr) },
	[IFLA_VXLAN_LINK]	= { .type = NLA_U32 },
	[IFLA_VXLAN_LOCAL]	= { .len = FIELD_SIZEOF(struct iphdr, saddr) },
	[IFLA_VXLAN_LOCAL6]	= { .len = sizeof(struct in6_addr) },
	[IFLA_VXLAN_TOS]	= { .type = NLA_U8 },
	[IFLA_VXLAN_TTL]	= { .type = NLA_U8 },
	[IFLA_VXLAN_LEARNING]	= { .type = NLA_U8 },
	[IFLA_VXLAN_AGEING]	= { .type = NLA_U32 },
	[IFLA_VXLAN_LIMIT]	= { .type = NLA_U32 },
	[IFLA_VXLAN_PORT_RANGE] = { .len  = sizeof(struct ifla_vxlan_port_range) },
	[IFLA_VXLAN_PROXY]	= { .type = NLA_U8 },
	[IFLA_VXLAN_RSC]	= { .type = NLA_U8 },
	[IFLA_VXLAN_L2MISS]	= { .type = NLA_U8 },
	[IFLA_VXLAN_L3MISS]	= { .type = NLA_U8 },
	[IFLA_VXLAN_COLLECT_METADATA]	= { .type = NLA_U8 },
	[IFLA_VXLAN_PORT]	= { .type = NLA_U16 },
	[IFLA_VXLAN_UDP_CSUM]	= { .type = NLA_U8 },
	[IFLA_VXLAN_UDP_ZERO_CSUM6_TX]	= { .type = NLA_U8 },
	[IFLA_VXLAN_UDP_ZERO_CSUM6_RX]	= { .type = NLA_U8 },
	[IFLA_VXLAN_REMCSUM_TX]	= { .type = NLA_U8 },
	[IFLA_VXLAN_REMCSUM_RX]	= { .type = NLA_U8 },
	[IFLA_VXLAN_GBP]	= { .type = NLA_FLAG, },
	[IFLA_VXLAN_REMCSUM_NOPARTIAL]	= { .type = NLA_FLAG },
};

static int vxlan_validate(struct nlattr *tb[], struct nlattr *data[])
{
	if (tb[IFLA_ADDRESS]) {
		if (nla_len(tb[IFLA_ADDRESS]) != ETH_ALEN) {
			pr_debug("invalid link address (not ethernet)\n");
			return -EINVAL;
		}

		if (!is_valid_ether_addr(nla_data(tb[IFLA_ADDRESS]))) {
			pr_debug("invalid all zero ethernet address\n");
			return -EADDRNOTAVAIL;
		}
	}

	if (!data)
		return -EINVAL;

	if (data[IFLA_VXLAN_ID]) {
		__u32 id = nla_get_u32(data[IFLA_VXLAN_ID]);
		if (id >= VXLAN_VID_MASK)
			return -ERANGE;
	}

	if (data[IFLA_VXLAN_PORT_RANGE]) {
		const struct ifla_vxlan_port_range *p
			= nla_data(data[IFLA_VXLAN_PORT_RANGE]);

		if (ntohs(p->high) < ntohs(p->low)) {
			pr_debug("port range %u .. %u not valid\n",
				 ntohs(p->low), ntohs(p->high));
			return -EINVAL;
		}
	}

	return 0;
}

static void vxlan_get_drvinfo(struct net_device *netdev,
			      struct ethtool_drvinfo *drvinfo)
{
	strlcpy(drvinfo->version, VXLAN_VERSION, sizeof(drvinfo->version));
	strlcpy(drvinfo->driver, "vxlan", sizeof(drvinfo->driver));
}

static const struct ethtool_ops vxlan_ethtool_ops = {
	.get_drvinfo	= vxlan_get_drvinfo,
	.get_link	= ethtool_op_get_link,
};

static void vxlan_del_work(struct work_struct *work)
{
	struct vxlan_sock *vs = container_of(work, struct vxlan_sock, del_work);
	udp_tunnel_sock_release(vs->sock);
	kfree_rcu(vs, rcu);
}

static struct socket *vxlan_create_sock(struct net *net, bool ipv6,
					__be16 port, u32 flags)
{
	struct socket *sock;
	struct udp_port_cfg udp_conf;
	int err;

	memset(&udp_conf, 0, sizeof(udp_conf));

	if (ipv6) {
		udp_conf.family = AF_INET6;
		udp_conf.use_udp6_rx_checksums =
		    !(flags & VXLAN_F_UDP_ZERO_CSUM6_RX);
		udp_conf.ipv6_v6only = 1;
	} else {
		udp_conf.family = AF_INET;
	}

	udp_conf.local_udp_port = port;

	/* Open UDP socket */
	err = udp_sock_create(net, &udp_conf, &sock);
	if (err < 0)
		return ERR_PTR(err);

	return sock;
}

/* Create new listen socket if needed */
static struct vxlan_sock *vxlan_socket_create(struct net *net, bool ipv6,
					      __be16 port, u32 flags)
{
	struct vxlan_net *vn = net_generic(net, vxlan_net_id);
	struct vxlan_sock *vs;
	struct socket *sock;
	unsigned int h;
	struct udp_tunnel_sock_cfg tunnel_cfg;

	vs = kzalloc(sizeof(*vs), GFP_KERNEL);
	if (!vs)
		return ERR_PTR(-ENOMEM);

	for (h = 0; h < VNI_HASH_SIZE; ++h)
		INIT_HLIST_HEAD(&vs->vni_list[h]);

	INIT_WORK(&vs->del_work, vxlan_del_work);

	sock = vxlan_create_sock(net, ipv6, port, flags);
	if (IS_ERR(sock)) {
		pr_info("Cannot bind port %d, err=%ld\n", ntohs(port),
			PTR_ERR(sock));
		kfree(vs);
		return ERR_CAST(sock);
	}

	vs->sock = sock;
	atomic_set(&vs->refcnt, 1);
	vs->flags = (flags & VXLAN_F_RCV_FLAGS);

	/* Initialize the vxlan udp offloads structure */
	vs->udp_offloads.port = port;
	vs->udp_offloads.callbacks.gro_receive  = vxlan_gro_receive;
	vs->udp_offloads.callbacks.gro_complete = vxlan_gro_complete;

	spin_lock(&vn->sock_lock);
	hlist_add_head_rcu(&vs->hlist, vs_head(net, port));
	vxlan_notify_add_rx_port(vs);
	spin_unlock(&vn->sock_lock);

	/* Mark socket as an encapsulation socket. */
	tunnel_cfg.sk_user_data = vs;
	tunnel_cfg.encap_type = 1;
	tunnel_cfg.encap_rcv = vxlan_rcv;
	tunnel_cfg.encap_destroy = NULL;

	setup_udp_tunnel_sock(net, sock, &tunnel_cfg);

	return vs;
}

static int __vxlan_sock_add(struct vxlan_dev *vxlan, bool ipv6)
{
	struct vxlan_net *vn = net_generic(vxlan->net, vxlan_net_id);
	struct vxlan_sock *vs = NULL;

	if (!vxlan->cfg.no_share) {
		spin_lock(&vn->sock_lock);
		vs = vxlan_find_sock(vxlan->net, ipv6 ? AF_INET6 : AF_INET,
				     vxlan->cfg.dst_port, vxlan->flags);
		if (vs && !atomic_add_unless(&vs->refcnt, 1, 0)) {
			spin_unlock(&vn->sock_lock);
			return -EBUSY;
		}
		spin_unlock(&vn->sock_lock);
	}
	if (!vs)
		vs = vxlan_socket_create(vxlan->net, ipv6,
					 vxlan->cfg.dst_port, vxlan->flags);
	if (IS_ERR(vs))
		return PTR_ERR(vs);
#if IS_ENABLED(CONFIG_IPV6)
	if (ipv6)
		vxlan->vn6_sock = vs;
	else
#endif
		vxlan->vn4_sock = vs;
	vxlan_vs_add_dev(vs, vxlan);
	return 0;
}

static int vxlan_sock_add(struct vxlan_dev *vxlan)
{
	bool ipv6 = vxlan->flags & VXLAN_F_IPV6;
	bool metadata = vxlan->flags & VXLAN_F_COLLECT_METADATA;
	int ret = 0;

	vxlan->vn4_sock = NULL;
#if IS_ENABLED(CONFIG_IPV6)
	vxlan->vn6_sock = NULL;
	if (ipv6 || metadata)
		ret = __vxlan_sock_add(vxlan, true);
#endif
	if (!ret && (!ipv6 || metadata))
		ret = __vxlan_sock_add(vxlan, false);
	if (ret < 0)
		vxlan_sock_release(vxlan);
	return ret;
}

static int vxlan_dev_configure(struct net *src_net, struct net_device *dev,
			       struct vxlan_config *conf)
{
	struct vxlan_net *vn = net_generic(src_net, vxlan_net_id);
	struct vxlan_dev *vxlan = netdev_priv(dev), *tmp;
	struct vxlan_rdst *dst = &vxlan->default_dst;
	unsigned short needed_headroom = ETH_HLEN;
	int err;
	bool use_ipv6 = false;
	__be16 default_port = vxlan->cfg.dst_port;
	struct net_device *lowerdev = NULL;

	vxlan->net = src_net;

	dst->remote_vni = conf->vni;

	memcpy(&dst->remote_ip, &conf->remote_ip, sizeof(conf->remote_ip));

	/* Unless IPv6 is explicitly requested, assume IPv4 */
	if (!dst->remote_ip.sa.sa_family)
		dst->remote_ip.sa.sa_family = AF_INET;

	if (dst->remote_ip.sa.sa_family == AF_INET6 ||
	    vxlan->cfg.saddr.sa.sa_family == AF_INET6) {
		if (!IS_ENABLED(CONFIG_IPV6))
			return -EPFNOSUPPORT;
		use_ipv6 = true;
		vxlan->flags |= VXLAN_F_IPV6;
	}

	if (conf->remote_ifindex) {
		lowerdev = __dev_get_by_index(src_net, conf->remote_ifindex);
		dst->remote_ifindex = conf->remote_ifindex;

		if (!lowerdev) {
			pr_info("ifindex %d does not exist\n", dst->remote_ifindex);
			return -ENODEV;
		}

#if IS_ENABLED(CONFIG_IPV6)
		if (use_ipv6) {
			struct inet6_dev *idev = __in6_dev_get(lowerdev);
			if (idev && idev->cnf.disable_ipv6) {
				pr_info("IPv6 is disabled via sysctl\n");
				return -EPERM;
			}
		}
#endif

		if (!conf->mtu)
			dev->mtu = lowerdev->mtu - (use_ipv6 ? VXLAN6_HEADROOM : VXLAN_HEADROOM);

		needed_headroom = lowerdev->hard_header_len;
	}

	if (conf->mtu) {
		err = __vxlan_change_mtu(dev, lowerdev, dst, conf->mtu, false);
		if (err)
			return err;
	}

	if (use_ipv6 || conf->flags & VXLAN_F_COLLECT_METADATA)
		needed_headroom += VXLAN6_HEADROOM;
	else
		needed_headroom += VXLAN_HEADROOM;
	dev->needed_headroom = needed_headroom;

	memcpy(&vxlan->cfg, conf, sizeof(*conf));
	if (!vxlan->cfg.dst_port)
		vxlan->cfg.dst_port = default_port;
	vxlan->flags |= conf->flags;

	if (!vxlan->cfg.age_interval)
		vxlan->cfg.age_interval = FDB_AGE_DEFAULT;

	list_for_each_entry(tmp, &vn->vxlan_list, next) {
		if (tmp->cfg.vni == conf->vni &&
		    (tmp->default_dst.remote_ip.sa.sa_family == AF_INET6 ||
		     tmp->cfg.saddr.sa.sa_family == AF_INET6) == use_ipv6 &&
		    tmp->cfg.dst_port == vxlan->cfg.dst_port &&
		    (tmp->flags & VXLAN_F_RCV_FLAGS) ==
		    (vxlan->flags & VXLAN_F_RCV_FLAGS))
		return -EEXIST;
	}

	dev->ethtool_ops = &vxlan_ethtool_ops;

	/* create an fdb entry for a valid default destination */
	if (!vxlan_addr_any(&vxlan->default_dst.remote_ip)) {
		err = vxlan_fdb_create(vxlan, all_zeros_mac,
				       &vxlan->default_dst.remote_ip,
				       NUD_REACHABLE|NUD_PERMANENT,
				       NLM_F_EXCL|NLM_F_CREATE,
				       vxlan->cfg.dst_port,
				       vxlan->default_dst.remote_vni,
				       vxlan->default_dst.remote_ifindex,
				       NTF_SELF);
		if (err)
			return err;
	}

	err = register_netdevice(dev);
	if (err) {
		vxlan_fdb_delete_default(vxlan);
		return err;
	}

	list_add(&vxlan->next, &vn->vxlan_list);

	return 0;
}

struct net_device *vxlan_dev_create(struct net *net, const char *name,
				    u8 name_assign_type, struct vxlan_config *conf)
{
	struct nlattr *tb[IFLA_MAX+1];
	struct net_device *dev;
	int err;

	memset(&tb, 0, sizeof(tb));

	dev = rtnl_create_link(net, name, name_assign_type,
			       &vxlan_link_ops, tb);
	if (IS_ERR(dev))
		return dev;

	err = vxlan_dev_configure(net, dev, conf);
	if (err < 0) {
		free_netdev(dev);
		return ERR_PTR(err);
	}

	return dev;
}
EXPORT_SYMBOL_GPL(vxlan_dev_create);

static int vxlan_newlink(struct net *src_net, struct net_device *dev,
			 struct nlattr *tb[], struct nlattr *data[])
{
	struct vxlan_config conf;
	int err;

	memset(&conf, 0, sizeof(conf));

	if (data[IFLA_VXLAN_ID])
		conf.vni = cpu_to_be32(nla_get_u32(data[IFLA_VXLAN_ID]));

	if (data[IFLA_VXLAN_GROUP]) {
		conf.remote_ip.sin.sin_addr.s_addr = nla_get_in_addr(data[IFLA_VXLAN_GROUP]);
	} else if (data[IFLA_VXLAN_GROUP6]) {
		if (!IS_ENABLED(CONFIG_IPV6))
			return -EPFNOSUPPORT;

		conf.remote_ip.sin6.sin6_addr = nla_get_in6_addr(data[IFLA_VXLAN_GROUP6]);
		conf.remote_ip.sa.sa_family = AF_INET6;
	}

	if (data[IFLA_VXLAN_LOCAL]) {
		conf.saddr.sin.sin_addr.s_addr = nla_get_in_addr(data[IFLA_VXLAN_LOCAL]);
		conf.saddr.sa.sa_family = AF_INET;
	} else if (data[IFLA_VXLAN_LOCAL6]) {
		if (!IS_ENABLED(CONFIG_IPV6))
			return -EPFNOSUPPORT;

		/* TODO: respect scope id */
		conf.saddr.sin6.sin6_addr = nla_get_in6_addr(data[IFLA_VXLAN_LOCAL6]);
		conf.saddr.sa.sa_family = AF_INET6;
	}

	if (data[IFLA_VXLAN_LINK])
		conf.remote_ifindex = nla_get_u32(data[IFLA_VXLAN_LINK]);

	if (data[IFLA_VXLAN_TOS])
		conf.tos  = nla_get_u8(data[IFLA_VXLAN_TOS]);

	if (data[IFLA_VXLAN_TTL])
		conf.ttl = nla_get_u8(data[IFLA_VXLAN_TTL]);

	if (!data[IFLA_VXLAN_LEARNING] || nla_get_u8(data[IFLA_VXLAN_LEARNING]))
		conf.flags |= VXLAN_F_LEARN;

	if (data[IFLA_VXLAN_AGEING])
		conf.age_interval = nla_get_u32(data[IFLA_VXLAN_AGEING]);

	if (data[IFLA_VXLAN_PROXY] && nla_get_u8(data[IFLA_VXLAN_PROXY]))
		conf.flags |= VXLAN_F_PROXY;

	if (data[IFLA_VXLAN_RSC] && nla_get_u8(data[IFLA_VXLAN_RSC]))
		conf.flags |= VXLAN_F_RSC;

	if (data[IFLA_VXLAN_L2MISS] && nla_get_u8(data[IFLA_VXLAN_L2MISS]))
		conf.flags |= VXLAN_F_L2MISS;

	if (data[IFLA_VXLAN_L3MISS] && nla_get_u8(data[IFLA_VXLAN_L3MISS]))
		conf.flags |= VXLAN_F_L3MISS;

	if (data[IFLA_VXLAN_LIMIT])
		conf.addrmax = nla_get_u32(data[IFLA_VXLAN_LIMIT]);

	if (data[IFLA_VXLAN_COLLECT_METADATA] &&
	    nla_get_u8(data[IFLA_VXLAN_COLLECT_METADATA]))
		conf.flags |= VXLAN_F_COLLECT_METADATA;

	if (data[IFLA_VXLAN_PORT_RANGE]) {
		const struct ifla_vxlan_port_range *p
			= nla_data(data[IFLA_VXLAN_PORT_RANGE]);
		conf.port_min = ntohs(p->low);
		conf.port_max = ntohs(p->high);
	}

	if (data[IFLA_VXLAN_PORT])
		conf.dst_port = nla_get_be16(data[IFLA_VXLAN_PORT]);

	if (data[IFLA_VXLAN_UDP_CSUM] &&
	    !nla_get_u8(data[IFLA_VXLAN_UDP_CSUM]))
		conf.flags |= VXLAN_F_UDP_ZERO_CSUM_TX;

	if (data[IFLA_VXLAN_UDP_ZERO_CSUM6_TX] &&
	    nla_get_u8(data[IFLA_VXLAN_UDP_ZERO_CSUM6_TX]))
		conf.flags |= VXLAN_F_UDP_ZERO_CSUM6_TX;

	if (data[IFLA_VXLAN_UDP_ZERO_CSUM6_RX] &&
	    nla_get_u8(data[IFLA_VXLAN_UDP_ZERO_CSUM6_RX]))
		conf.flags |= VXLAN_F_UDP_ZERO_CSUM6_RX;

	if (data[IFLA_VXLAN_REMCSUM_TX] &&
	    nla_get_u8(data[IFLA_VXLAN_REMCSUM_TX]))
		conf.flags |= VXLAN_F_REMCSUM_TX;

	if (data[IFLA_VXLAN_REMCSUM_RX] &&
	    nla_get_u8(data[IFLA_VXLAN_REMCSUM_RX]))
		conf.flags |= VXLAN_F_REMCSUM_RX;

	if (data[IFLA_VXLAN_GBP])
		conf.flags |= VXLAN_F_GBP;

	if (data[IFLA_VXLAN_REMCSUM_NOPARTIAL])
		conf.flags |= VXLAN_F_REMCSUM_NOPARTIAL;

	err = vxlan_dev_configure(src_net, dev, &conf);
	switch (err) {
	case -ENODEV:
		pr_info("ifindex %d does not exist\n", conf.remote_ifindex);
		break;

	case -EPERM:
		pr_info("IPv6 is disabled via sysctl\n");
		break;

	case -EEXIST:
		pr_info("duplicate VNI %u\n", be32_to_cpu(conf.vni));
		break;
	}

	return err;
}

static void vxlan_dellink(struct net_device *dev, struct list_head *head)
{
	struct vxlan_dev *vxlan = netdev_priv(dev);
	struct vxlan_net *vn = net_generic(vxlan->net, vxlan_net_id);

	spin_lock(&vn->sock_lock);
	if (!hlist_unhashed(&vxlan->hlist))
		hlist_del_rcu(&vxlan->hlist);
	spin_unlock(&vn->sock_lock);

	gro_cells_destroy(&vxlan->gro_cells);
	list_del(&vxlan->next);
	unregister_netdevice_queue(dev, head);
}

static size_t vxlan_get_size(const struct net_device *dev)
{

	return nla_total_size(sizeof(__u32)) +	/* IFLA_VXLAN_ID */
		nla_total_size(sizeof(struct in6_addr)) + /* IFLA_VXLAN_GROUP{6} */
		nla_total_size(sizeof(__u32)) +	/* IFLA_VXLAN_LINK */
		nla_total_size(sizeof(struct in6_addr)) + /* IFLA_VXLAN_LOCAL{6} */
		nla_total_size(sizeof(__u8)) +	/* IFLA_VXLAN_TTL */
		nla_total_size(sizeof(__u8)) +	/* IFLA_VXLAN_TOS */
		nla_total_size(sizeof(__u8)) +	/* IFLA_VXLAN_LEARNING */
		nla_total_size(sizeof(__u8)) +	/* IFLA_VXLAN_PROXY */
		nla_total_size(sizeof(__u8)) +	/* IFLA_VXLAN_RSC */
		nla_total_size(sizeof(__u8)) +	/* IFLA_VXLAN_L2MISS */
		nla_total_size(sizeof(__u8)) +	/* IFLA_VXLAN_L3MISS */
		nla_total_size(sizeof(__u8)) +	/* IFLA_VXLAN_COLLECT_METADATA */
		nla_total_size(sizeof(__u32)) +	/* IFLA_VXLAN_AGEING */
		nla_total_size(sizeof(__u32)) +	/* IFLA_VXLAN_LIMIT */
		nla_total_size(sizeof(struct ifla_vxlan_port_range)) +
		nla_total_size(sizeof(__be16)) + /* IFLA_VXLAN_PORT */
		nla_total_size(sizeof(__u8)) + /* IFLA_VXLAN_UDP_CSUM */
		nla_total_size(sizeof(__u8)) + /* IFLA_VXLAN_UDP_ZERO_CSUM6_TX */
		nla_total_size(sizeof(__u8)) + /* IFLA_VXLAN_UDP_ZERO_CSUM6_RX */
		nla_total_size(sizeof(__u8)) + /* IFLA_VXLAN_REMCSUM_TX */
		nla_total_size(sizeof(__u8)) + /* IFLA_VXLAN_REMCSUM_RX */
		0;
}

static int vxlan_fill_info(struct sk_buff *skb, const struct net_device *dev)
{
	const struct vxlan_dev *vxlan = netdev_priv(dev);
	const struct vxlan_rdst *dst = &vxlan->default_dst;
	struct ifla_vxlan_port_range ports = {
		.low =  htons(vxlan->cfg.port_min),
		.high = htons(vxlan->cfg.port_max),
	};

	if (nla_put_u32(skb, IFLA_VXLAN_ID, be32_to_cpu(dst->remote_vni)))
		goto nla_put_failure;

	if (!vxlan_addr_any(&dst->remote_ip)) {
		if (dst->remote_ip.sa.sa_family == AF_INET) {
			if (nla_put_in_addr(skb, IFLA_VXLAN_GROUP,
					    dst->remote_ip.sin.sin_addr.s_addr))
				goto nla_put_failure;
#if IS_ENABLED(CONFIG_IPV6)
		} else {
			if (nla_put_in6_addr(skb, IFLA_VXLAN_GROUP6,
					     &dst->remote_ip.sin6.sin6_addr))
				goto nla_put_failure;
#endif
		}
	}

	if (dst->remote_ifindex && nla_put_u32(skb, IFLA_VXLAN_LINK, dst->remote_ifindex))
		goto nla_put_failure;

	if (!vxlan_addr_any(&vxlan->cfg.saddr)) {
		if (vxlan->cfg.saddr.sa.sa_family == AF_INET) {
			if (nla_put_in_addr(skb, IFLA_VXLAN_LOCAL,
					    vxlan->cfg.saddr.sin.sin_addr.s_addr))
				goto nla_put_failure;
#if IS_ENABLED(CONFIG_IPV6)
		} else {
			if (nla_put_in6_addr(skb, IFLA_VXLAN_LOCAL6,
					     &vxlan->cfg.saddr.sin6.sin6_addr))
				goto nla_put_failure;
#endif
		}
	}

	if (nla_put_u8(skb, IFLA_VXLAN_TTL, vxlan->cfg.ttl) ||
	    nla_put_u8(skb, IFLA_VXLAN_TOS, vxlan->cfg.tos) ||
	    nla_put_u8(skb, IFLA_VXLAN_LEARNING,
			!!(vxlan->flags & VXLAN_F_LEARN)) ||
	    nla_put_u8(skb, IFLA_VXLAN_PROXY,
			!!(vxlan->flags & VXLAN_F_PROXY)) ||
	    nla_put_u8(skb, IFLA_VXLAN_RSC, !!(vxlan->flags & VXLAN_F_RSC)) ||
	    nla_put_u8(skb, IFLA_VXLAN_L2MISS,
			!!(vxlan->flags & VXLAN_F_L2MISS)) ||
	    nla_put_u8(skb, IFLA_VXLAN_L3MISS,
			!!(vxlan->flags & VXLAN_F_L3MISS)) ||
	    nla_put_u8(skb, IFLA_VXLAN_COLLECT_METADATA,
		       !!(vxlan->flags & VXLAN_F_COLLECT_METADATA)) ||
	    nla_put_u32(skb, IFLA_VXLAN_AGEING, vxlan->cfg.age_interval) ||
	    nla_put_u32(skb, IFLA_VXLAN_LIMIT, vxlan->cfg.addrmax) ||
	    nla_put_be16(skb, IFLA_VXLAN_PORT, vxlan->cfg.dst_port) ||
	    nla_put_u8(skb, IFLA_VXLAN_UDP_CSUM,
			!(vxlan->flags & VXLAN_F_UDP_ZERO_CSUM_TX)) ||
	    nla_put_u8(skb, IFLA_VXLAN_UDP_ZERO_CSUM6_TX,
			!!(vxlan->flags & VXLAN_F_UDP_ZERO_CSUM6_TX)) ||
	    nla_put_u8(skb, IFLA_VXLAN_UDP_ZERO_CSUM6_RX,
			!!(vxlan->flags & VXLAN_F_UDP_ZERO_CSUM6_RX)) ||
	    nla_put_u8(skb, IFLA_VXLAN_REMCSUM_TX,
			!!(vxlan->flags & VXLAN_F_REMCSUM_TX)) ||
	    nla_put_u8(skb, IFLA_VXLAN_REMCSUM_RX,
			!!(vxlan->flags & VXLAN_F_REMCSUM_RX)))
		goto nla_put_failure;

	if (nla_put(skb, IFLA_VXLAN_PORT_RANGE, sizeof(ports), &ports))
		goto nla_put_failure;

	if (vxlan->flags & VXLAN_F_GBP &&
	    nla_put_flag(skb, IFLA_VXLAN_GBP))
		goto nla_put_failure;

	if (vxlan->flags & VXLAN_F_REMCSUM_NOPARTIAL &&
	    nla_put_flag(skb, IFLA_VXLAN_REMCSUM_NOPARTIAL))
		goto nla_put_failure;

	return 0;

nla_put_failure:
	return -EMSGSIZE;
}

static struct net *vxlan_get_link_net(const struct net_device *dev)
{
	struct vxlan_dev *vxlan = netdev_priv(dev);

	return vxlan->net;
}

static struct rtnl_link_ops vxlan_link_ops __read_mostly = {
	.kind		= "vxlan",
	.maxtype	= IFLA_VXLAN_MAX,
	.policy		= vxlan_policy,
	.priv_size	= sizeof(struct vxlan_dev),
	.setup		= vxlan_setup,
	.validate	= vxlan_validate,
	.newlink	= vxlan_newlink,
	.dellink	= vxlan_dellink,
	.get_size	= vxlan_get_size,
	.fill_info	= vxlan_fill_info,
	.get_link_net	= vxlan_get_link_net,
};

static void vxlan_handle_lowerdev_unregister(struct vxlan_net *vn,
					     struct net_device *dev)
{
	struct vxlan_dev *vxlan, *next;
	LIST_HEAD(list_kill);

	list_for_each_entry_safe(vxlan, next, &vn->vxlan_list, next) {
		struct vxlan_rdst *dst = &vxlan->default_dst;

		/* In case we created vxlan device with carrier
		 * and we loose the carrier due to module unload
		 * we also need to remove vxlan device. In other
		 * cases, it's not necessary and remote_ifindex
		 * is 0 here, so no matches.
		 */
		if (dst->remote_ifindex == dev->ifindex)
			vxlan_dellink(vxlan->dev, &list_kill);
	}

	unregister_netdevice_many(&list_kill);
}

static int vxlan_lowerdev_event(struct notifier_block *unused,
				unsigned long event, void *ptr)
{
	struct net_device *dev = netdev_notifier_info_to_dev(ptr);
	struct vxlan_net *vn = net_generic(dev_net(dev), vxlan_net_id);

	if (event == NETDEV_UNREGISTER)
		vxlan_handle_lowerdev_unregister(vn, dev);

	return NOTIFY_DONE;
}

static struct notifier_block vxlan_notifier_block __read_mostly = {
	.notifier_call = vxlan_lowerdev_event,
};

static __net_init int vxlan_init_net(struct net *net)
{
	struct vxlan_net *vn = net_generic(net, vxlan_net_id);
	unsigned int h;

	INIT_LIST_HEAD(&vn->vxlan_list);
	spin_lock_init(&vn->sock_lock);

	for (h = 0; h < PORT_HASH_SIZE; ++h)
		INIT_HLIST_HEAD(&vn->sock_list[h]);

	return 0;
}

static void __net_exit vxlan_exit_net(struct net *net)
{
	struct vxlan_net *vn = net_generic(net, vxlan_net_id);
	struct vxlan_dev *vxlan, *next;
	struct net_device *dev, *aux;
	LIST_HEAD(list);

	rtnl_lock();
	for_each_netdev_safe(net, dev, aux)
		if (dev->rtnl_link_ops == &vxlan_link_ops)
			unregister_netdevice_queue(dev, &list);

	list_for_each_entry_safe(vxlan, next, &vn->vxlan_list, next) {
		/* If vxlan->dev is in the same netns, it has already been added
		 * to the list by the previous loop.
		 */
		if (!net_eq(dev_net(vxlan->dev), net)) {
			gro_cells_destroy(&vxlan->gro_cells);
			unregister_netdevice_queue(vxlan->dev, &list);
		}
	}

	unregister_netdevice_many(&list);
	rtnl_unlock();
}

static struct pernet_operations vxlan_net_ops = {
	.init = vxlan_init_net,
	.exit = vxlan_exit_net,
	.id   = &vxlan_net_id,
	.size = sizeof(struct vxlan_net),
};

static int __init vxlan_init_module(void)
{
	int rc;

	vxlan_wq = alloc_workqueue("vxlan", 0, 0);
	if (!vxlan_wq)
		return -ENOMEM;

	get_random_bytes(&vxlan_salt, sizeof(vxlan_salt));

	rc = register_pernet_subsys(&vxlan_net_ops);
	if (rc)
		goto out1;

	rc = register_netdevice_notifier(&vxlan_notifier_block);
	if (rc)
		goto out2;

	rc = rtnl_link_register(&vxlan_link_ops);
	if (rc)
		goto out3;

	return 0;
out3:
	unregister_netdevice_notifier(&vxlan_notifier_block);
out2:
	unregister_pernet_subsys(&vxlan_net_ops);
out1:
	destroy_workqueue(vxlan_wq);
	return rc;
}
late_initcall(vxlan_init_module);

static void __exit vxlan_cleanup_module(void)
{
	rtnl_link_unregister(&vxlan_link_ops);
	unregister_netdevice_notifier(&vxlan_notifier_block);
	destroy_workqueue(vxlan_wq);
	unregister_pernet_subsys(&vxlan_net_ops);
	/* rcu_barrier() is called by netns */
}
module_exit(vxlan_cleanup_module);

MODULE_LICENSE("GPL");
MODULE_VERSION(VXLAN_VERSION);
MODULE_AUTHOR("Stephen Hemminger <stephen@networkplumber.org>");
MODULE_DESCRIPTION("Driver for VXLAN encapsulated traffic");
MODULE_ALIAS_RTNL_LINK("vxlan");<|MERGE_RESOLUTION|>--- conflicted
+++ resolved
@@ -1309,7 +1309,6 @@
 	/* For backwards compatibility, only allow reserved fields to be
 	 * used by VXLAN extensions if explicitly requested.
 	 */
-<<<<<<< HEAD
 	if ((flags & VXLAN_HF_GBP) && (vs->flags & VXLAN_F_GBP)) {
 		struct vxlanhdr_gbp *gbp;
 
@@ -1329,13 +1328,12 @@
 
 		flags &= ~VXLAN_GBP_USED_BITS;
 	}
-=======
+
 	if (vs->flags & VXLAN_F_REMCSUM_RX)
 		if (!vxlan_remcsum(&unparsed, skb, vs->flags))
 			goto drop;
 	if (vs->flags & VXLAN_F_GBP)
 		vxlan_parse_gbp_hdr(&unparsed, skb, vs->flags, md);
->>>>>>> ccfe1e85
 
 	if (unparsed.vx_flags || unparsed.vx_vni) {
 		/* If there are any unprocessed flags remaining treat
@@ -1978,32 +1976,10 @@
 			goto drop;
 		sk = vxlan->vn4_sock->sock->sk;
 
-<<<<<<< HEAD
-		if (info) {
-			if (info->key.tun_flags & TUNNEL_DONT_FRAGMENT)
-				df = htons(IP_DF);
-
-			if (info->key.tun_flags & TUNNEL_CSUM)
-				flags |= VXLAN_F_UDP_CSUM;
-			else
-				flags &= ~VXLAN_F_UDP_CSUM;
-		}
-
-		memset(&fl4, 0, sizeof(fl4));
-		fl4.flowi4_oif = rdst ? rdst->remote_ifindex : 0;
-		fl4.flowi4_tos = RT_TOS(tos);
-		fl4.flowi4_mark = skb->mark;
-		fl4.flowi4_proto = IPPROTO_UDP;
-		fl4.daddr = dst->sin.sin_addr.s_addr;
-		fl4.saddr = vxlan->cfg.saddr.sin.sin_addr.s_addr;
-
-		rt = ip_route_output_key(vxlan->net, &fl4);
-=======
 		rt = vxlan_get_route(vxlan, skb,
 				     rdst ? rdst->remote_ifindex : 0, tos,
 				     dst->sin.sin_addr.s_addr, &saddr,
 				     dst_cache, info);
->>>>>>> ccfe1e85
 		if (IS_ERR(rt)) {
 			netdev_dbg(dev, "no route to %pI4\n",
 				   &dst->sin.sin_addr.s_addr);
@@ -2093,17 +2069,8 @@
 			return;
 		}
 
-<<<<<<< HEAD
-		if (info) {
-			if (info->key.tun_flags & TUNNEL_CSUM)
-				flags &= ~VXLAN_F_UDP_ZERO_CSUM6_TX;
-			else
-				flags |= VXLAN_F_UDP_ZERO_CSUM6_TX;
-		}
-=======
 		if (!info)
 			udp_sum = !(flags & VXLAN_F_UDP_ZERO_CSUM6_TX);
->>>>>>> ccfe1e85
 
 		ttl = ttl ? : ip6_dst_hoplimit(ndst);
 		skb_scrub_packet(skb, xnet);
@@ -2402,20 +2369,6 @@
 }
 
 static int vxlan_change_mtu(struct net_device *dev, int new_mtu)
-<<<<<<< HEAD
-{
-	struct vxlan_dev *vxlan = netdev_priv(dev);
-	struct vxlan_rdst *dst = &vxlan->default_dst;
-	struct net_device *lowerdev = __dev_get_by_index(vxlan->net,
-							 dst->remote_ifindex);
-	return __vxlan_change_mtu(dev, lowerdev, dst, new_mtu, true);
-}
-
-static int egress_ipv4_tun_info(struct net_device *dev, struct sk_buff *skb,
-				struct ip_tunnel_info *info,
-				__be16 sport, __be16 dport)
-=======
->>>>>>> ccfe1e85
 {
 	struct vxlan_dev *vxlan = netdev_priv(dev);
 	struct vxlan_rdst *dst = &vxlan->default_dst;
