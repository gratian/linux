--- conflicted
+++ resolved
@@ -904,12 +904,8 @@
 	if ((sr & USART_SR_TXE) && !(stm32_port->tx_ch)) {
 		uart_port_lock(port);
 		stm32_usart_transmit_chars(port);
-<<<<<<< HEAD
 		uart_port_unlock(port);
-=======
-		spin_unlock(&port->lock);
 		ret = IRQ_HANDLED;
->>>>>>> 5697d159
 	}
 
 	/* Receiver timeout irq for DMA RX */
