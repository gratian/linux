// SPDX-License-Identifier: GPL-2.0+
/*
 *  Driver for AMBA serial ports
 *
 *  Based on drivers/char/serial.c, by Linus Torvalds, Theodore Ts'o.
 *
 *  Copyright 1999 ARM Limited
 *  Copyright (C) 2000 Deep Blue Solutions Ltd.
 *  Copyright (C) 2010 ST-Ericsson SA
 *
 * This is a generic driver for ARM AMBA-type serial ports.  They
 * have a lot of 16550-like features, but are not register compatible.
 * Note that although they do have CTS, DCD and DSR inputs, they do
 * not have an RI input, nor do they have DTR or RTS outputs.  If
 * required, these have to be supplied via some other means (eg, GPIO)
 * and hooked into this driver.
 */

#include <linux/module.h>
#include <linux/ioport.h>
#include <linux/init.h>
#include <linux/console.h>
#include <linux/platform_device.h>
#include <linux/sysrq.h>
#include <linux/device.h>
#include <linux/tty.h>
#include <linux/tty_flip.h>
#include <linux/serial_core.h>
#include <linux/serial.h>
#include <linux/amba/bus.h>
#include <linux/amba/serial.h>
#include <linux/clk.h>
#include <linux/slab.h>
#include <linux/dmaengine.h>
#include <linux/dma-mapping.h>
#include <linux/scatterlist.h>
#include <linux/delay.h>
#include <linux/types.h>
#include <linux/of.h>
#include <linux/pinctrl/consumer.h>
#include <linux/sizes.h>
#include <linux/io.h>
#include <linux/acpi.h>

#define UART_NR			14

#define SERIAL_AMBA_MAJOR	204
#define SERIAL_AMBA_MINOR	64
#define SERIAL_AMBA_NR		UART_NR

#define AMBA_ISR_PASS_LIMIT	256

#define UART_DR_ERROR		(UART011_DR_OE|UART011_DR_BE|UART011_DR_PE|UART011_DR_FE)
#define UART_DUMMY_DR_RX	(1 << 16)

enum {
	REG_DR,
	REG_ST_DMAWM,
	REG_ST_TIMEOUT,
	REG_FR,
	REG_LCRH_RX,
	REG_LCRH_TX,
	REG_IBRD,
	REG_FBRD,
	REG_CR,
	REG_IFLS,
	REG_IMSC,
	REG_RIS,
	REG_MIS,
	REG_ICR,
	REG_DMACR,
	REG_ST_XFCR,
	REG_ST_XON1,
	REG_ST_XON2,
	REG_ST_XOFF1,
	REG_ST_XOFF2,
	REG_ST_ITCR,
	REG_ST_ITIP,
	REG_ST_ABCR,
	REG_ST_ABIMSC,

	/* The size of the array - must be last */
	REG_ARRAY_SIZE,
};

static u16 pl011_std_offsets[REG_ARRAY_SIZE] = {
	[REG_DR] = UART01x_DR,
	[REG_FR] = UART01x_FR,
	[REG_LCRH_RX] = UART011_LCRH,
	[REG_LCRH_TX] = UART011_LCRH,
	[REG_IBRD] = UART011_IBRD,
	[REG_FBRD] = UART011_FBRD,
	[REG_CR] = UART011_CR,
	[REG_IFLS] = UART011_IFLS,
	[REG_IMSC] = UART011_IMSC,
	[REG_RIS] = UART011_RIS,
	[REG_MIS] = UART011_MIS,
	[REG_ICR] = UART011_ICR,
	[REG_DMACR] = UART011_DMACR,
};

/* There is by now at least one vendor with differing details, so handle it */
struct vendor_data {
	const u16		*reg_offset;
	unsigned int		ifls;
	unsigned int		fr_busy;
	unsigned int		fr_dsr;
	unsigned int		fr_cts;
	unsigned int		fr_ri;
	unsigned int		inv_fr;
	bool			access_32b;
	bool			oversampling;
	bool			dma_threshold;
	bool			cts_event_workaround;
	bool			always_enabled;
	bool			fixed_options;

	unsigned int (*get_fifosize)(struct amba_device *dev);
};

static unsigned int get_fifosize_arm(struct amba_device *dev)
{
	return amba_rev(dev) < 3 ? 16 : 32;
}

static struct vendor_data vendor_arm = {
	.reg_offset		= pl011_std_offsets,
	.ifls			= UART011_IFLS_RX4_8|UART011_IFLS_TX4_8,
	.fr_busy		= UART01x_FR_BUSY,
	.fr_dsr			= UART01x_FR_DSR,
	.fr_cts			= UART01x_FR_CTS,
	.fr_ri			= UART011_FR_RI,
	.oversampling		= false,
	.dma_threshold		= false,
	.cts_event_workaround	= false,
	.always_enabled		= false,
	.fixed_options		= false,
	.get_fifosize		= get_fifosize_arm,
};

static const struct vendor_data vendor_sbsa = {
	.reg_offset		= pl011_std_offsets,
	.fr_busy		= UART01x_FR_BUSY,
	.fr_dsr			= UART01x_FR_DSR,
	.fr_cts			= UART01x_FR_CTS,
	.fr_ri			= UART011_FR_RI,
	.access_32b		= true,
	.oversampling		= false,
	.dma_threshold		= false,
	.cts_event_workaround	= false,
	.always_enabled		= true,
	.fixed_options		= true,
};

#ifdef CONFIG_ACPI_SPCR_TABLE
static const struct vendor_data vendor_qdt_qdf2400_e44 = {
	.reg_offset		= pl011_std_offsets,
	.fr_busy		= UART011_FR_TXFE,
	.fr_dsr			= UART01x_FR_DSR,
	.fr_cts			= UART01x_FR_CTS,
	.fr_ri			= UART011_FR_RI,
	.inv_fr			= UART011_FR_TXFE,
	.access_32b		= true,
	.oversampling		= false,
	.dma_threshold		= false,
	.cts_event_workaround	= false,
	.always_enabled		= true,
	.fixed_options		= true,
};
#endif

static u16 pl011_st_offsets[REG_ARRAY_SIZE] = {
	[REG_DR] = UART01x_DR,
	[REG_ST_DMAWM] = ST_UART011_DMAWM,
	[REG_ST_TIMEOUT] = ST_UART011_TIMEOUT,
	[REG_FR] = UART01x_FR,
	[REG_LCRH_RX] = ST_UART011_LCRH_RX,
	[REG_LCRH_TX] = ST_UART011_LCRH_TX,
	[REG_IBRD] = UART011_IBRD,
	[REG_FBRD] = UART011_FBRD,
	[REG_CR] = UART011_CR,
	[REG_IFLS] = UART011_IFLS,
	[REG_IMSC] = UART011_IMSC,
	[REG_RIS] = UART011_RIS,
	[REG_MIS] = UART011_MIS,
	[REG_ICR] = UART011_ICR,
	[REG_DMACR] = UART011_DMACR,
	[REG_ST_XFCR] = ST_UART011_XFCR,
	[REG_ST_XON1] = ST_UART011_XON1,
	[REG_ST_XON2] = ST_UART011_XON2,
	[REG_ST_XOFF1] = ST_UART011_XOFF1,
	[REG_ST_XOFF2] = ST_UART011_XOFF2,
	[REG_ST_ITCR] = ST_UART011_ITCR,
	[REG_ST_ITIP] = ST_UART011_ITIP,
	[REG_ST_ABCR] = ST_UART011_ABCR,
	[REG_ST_ABIMSC] = ST_UART011_ABIMSC,
};

static unsigned int get_fifosize_st(struct amba_device *dev)
{
	return 64;
}

static struct vendor_data vendor_st = {
	.reg_offset		= pl011_st_offsets,
	.ifls			= UART011_IFLS_RX_HALF|UART011_IFLS_TX_HALF,
	.fr_busy		= UART01x_FR_BUSY,
	.fr_dsr			= UART01x_FR_DSR,
	.fr_cts			= UART01x_FR_CTS,
	.fr_ri			= UART011_FR_RI,
	.oversampling		= true,
	.dma_threshold		= true,
	.cts_event_workaround	= true,
	.always_enabled		= false,
	.fixed_options		= false,
	.get_fifosize		= get_fifosize_st,
};

/* Deals with DMA transactions */

struct pl011_dmabuf {
	dma_addr_t		dma;
	size_t			len;
	char			*buf;
};

struct pl011_dmarx_data {
	struct dma_chan		*chan;
	struct completion	complete;
	bool			use_buf_b;
	struct pl011_dmabuf	dbuf_a;
	struct pl011_dmabuf	dbuf_b;
	dma_cookie_t		cookie;
	bool			running;
	struct timer_list	timer;
	unsigned int last_residue;
	unsigned long last_jiffies;
	bool auto_poll_rate;
	unsigned int poll_rate;
	unsigned int poll_timeout;
};

struct pl011_dmatx_data {
	struct dma_chan		*chan;
	dma_addr_t		dma;
	size_t			len;
	char			*buf;
	bool			queued;
};

/*
 * We wrap our port structure around the generic uart_port.
 */
struct uart_amba_port {
	struct uart_port	port;
	const u16		*reg_offset;
	struct clk		*clk;
	const struct vendor_data *vendor;
	unsigned int		dmacr;		/* dma control reg */
	unsigned int		im;		/* interrupt mask */
	unsigned int		old_status;
	unsigned int		fifosize;	/* vendor-specific */
	unsigned int		fixed_baud;	/* vendor-set fixed baud rate */
	char			type[12];
	bool			rs485_tx_started;
	unsigned int		rs485_tx_drain_interval; /* usecs */
#ifdef CONFIG_DMA_ENGINE
	/* DMA stuff */
	bool			using_tx_dma;
	bool			using_rx_dma;
	struct pl011_dmarx_data dmarx;
	struct pl011_dmatx_data	dmatx;
	bool			dma_probed;
#endif
};

static unsigned int pl011_tx_empty(struct uart_port *port);

static unsigned int pl011_reg_to_offset(const struct uart_amba_port *uap,
	unsigned int reg)
{
	return uap->reg_offset[reg];
}

static unsigned int pl011_read(const struct uart_amba_port *uap,
	unsigned int reg)
{
	void __iomem *addr = uap->port.membase + pl011_reg_to_offset(uap, reg);

	return (uap->port.iotype == UPIO_MEM32) ?
		readl_relaxed(addr) : readw_relaxed(addr);
}

static void pl011_write(unsigned int val, const struct uart_amba_port *uap,
	unsigned int reg)
{
	void __iomem *addr = uap->port.membase + pl011_reg_to_offset(uap, reg);

	if (uap->port.iotype == UPIO_MEM32)
		writel_relaxed(val, addr);
	else
		writew_relaxed(val, addr);
}

/*
 * Reads up to 256 characters from the FIFO or until it's empty and
 * inserts them into the TTY layer. Returns the number of characters
 * read from the FIFO.
 */
static int pl011_fifo_to_tty(struct uart_amba_port *uap)
{
	unsigned int ch, fifotaken;
	int sysrq;
	u16 status;
	u8 flag;

	for (fifotaken = 0; fifotaken != 256; fifotaken++) {
		status = pl011_read(uap, REG_FR);
		if (status & UART01x_FR_RXFE)
			break;

		/* Take chars from the FIFO and update status */
		ch = pl011_read(uap, REG_DR) | UART_DUMMY_DR_RX;
		flag = TTY_NORMAL;
		uap->port.icount.rx++;

		if (unlikely(ch & UART_DR_ERROR)) {
			if (ch & UART011_DR_BE) {
				ch &= ~(UART011_DR_FE | UART011_DR_PE);
				uap->port.icount.brk++;
				if (uart_handle_break(&uap->port))
					continue;
			} else if (ch & UART011_DR_PE)
				uap->port.icount.parity++;
			else if (ch & UART011_DR_FE)
				uap->port.icount.frame++;
			if (ch & UART011_DR_OE)
				uap->port.icount.overrun++;

			ch &= uap->port.read_status_mask;

			if (ch & UART011_DR_BE)
				flag = TTY_BREAK;
			else if (ch & UART011_DR_PE)
				flag = TTY_PARITY;
			else if (ch & UART011_DR_FE)
				flag = TTY_FRAME;
		}

		uart_port_unlock(&uap->port);
		sysrq = uart_handle_sysrq_char(&uap->port, ch & 255);
		uart_port_lock(&uap->port);

		if (!sysrq)
			uart_insert_char(&uap->port, ch, UART011_DR_OE, ch, flag);
	}

	return fifotaken;
}


/*
 * All the DMA operation mode stuff goes inside this ifdef.
 * This assumes that you have a generic DMA device interface,
 * no custom DMA interfaces are supported.
 */
#ifdef CONFIG_DMA_ENGINE

#define PL011_DMA_BUFFER_SIZE PAGE_SIZE

static int pl011_dmabuf_init(struct dma_chan *chan, struct pl011_dmabuf *db,
	enum dma_data_direction dir)
{
	db->buf = dma_alloc_coherent(chan->device->dev, PL011_DMA_BUFFER_SIZE,
				     &db->dma, GFP_KERNEL);
	if (!db->buf)
		return -ENOMEM;
	db->len = PL011_DMA_BUFFER_SIZE;

	return 0;
}

static void pl011_dmabuf_free(struct dma_chan *chan, struct pl011_dmabuf *db,
	enum dma_data_direction dir)
{
	if (db->buf) {
		dma_free_coherent(chan->device->dev,
				  PL011_DMA_BUFFER_SIZE, db->buf, db->dma);
	}
}

static void pl011_dma_probe(struct uart_amba_port *uap)
{
	/* DMA is the sole user of the platform data right now */
	struct amba_pl011_data *plat = dev_get_platdata(uap->port.dev);
	struct device *dev = uap->port.dev;
	struct dma_slave_config tx_conf = {
		.dst_addr = uap->port.mapbase +
				 pl011_reg_to_offset(uap, REG_DR),
		.dst_addr_width = DMA_SLAVE_BUSWIDTH_1_BYTE,
		.direction = DMA_MEM_TO_DEV,
		.dst_maxburst = uap->fifosize >> 1,
		.device_fc = false,
	};
	struct dma_chan *chan;
	dma_cap_mask_t mask;

	uap->dma_probed = true;
	chan = dma_request_chan(dev, "tx");
	if (IS_ERR(chan)) {
		if (PTR_ERR(chan) == -EPROBE_DEFER) {
			uap->dma_probed = false;
			return;
		}

		/* We need platform data */
		if (!plat || !plat->dma_filter) {
			dev_info(uap->port.dev, "no DMA platform data\n");
			return;
		}

		/* Try to acquire a generic DMA engine slave TX channel */
		dma_cap_zero(mask);
		dma_cap_set(DMA_SLAVE, mask);

		chan = dma_request_channel(mask, plat->dma_filter,
						plat->dma_tx_param);
		if (!chan) {
			dev_err(uap->port.dev, "no TX DMA channel!\n");
			return;
		}
	}

	dmaengine_slave_config(chan, &tx_conf);
	uap->dmatx.chan = chan;

	dev_info(uap->port.dev, "DMA channel TX %s\n",
		 dma_chan_name(uap->dmatx.chan));

	/* Optionally make use of an RX channel as well */
	chan = dma_request_slave_channel(dev, "rx");

	if (!chan && plat && plat->dma_rx_param) {
		chan = dma_request_channel(mask, plat->dma_filter, plat->dma_rx_param);

		if (!chan) {
			dev_err(uap->port.dev, "no RX DMA channel!\n");
			return;
		}
	}

	if (chan) {
		struct dma_slave_config rx_conf = {
			.src_addr = uap->port.mapbase +
				pl011_reg_to_offset(uap, REG_DR),
			.src_addr_width = DMA_SLAVE_BUSWIDTH_1_BYTE,
			.direction = DMA_DEV_TO_MEM,
			.src_maxburst = uap->fifosize >> 2,
			.device_fc = false,
		};
		struct dma_slave_caps caps;

		/*
		 * Some DMA controllers provide information on their capabilities.
		 * If the controller does, check for suitable residue processing
		 * otherwise assime all is well.
		 */
		if (0 == dma_get_slave_caps(chan, &caps)) {
			if (caps.residue_granularity ==
					DMA_RESIDUE_GRANULARITY_DESCRIPTOR) {
				dma_release_channel(chan);
				dev_info(uap->port.dev,
					"RX DMA disabled - no residue processing\n");
				return;
			}
		}
		dmaengine_slave_config(chan, &rx_conf);
		uap->dmarx.chan = chan;

		uap->dmarx.auto_poll_rate = false;
		if (plat && plat->dma_rx_poll_enable) {
			/* Set poll rate if specified. */
			if (plat->dma_rx_poll_rate) {
				uap->dmarx.auto_poll_rate = false;
				uap->dmarx.poll_rate = plat->dma_rx_poll_rate;
			} else {
				/*
				 * 100 ms defaults to poll rate if not
				 * specified. This will be adjusted with
				 * the baud rate at set_termios.
				 */
				uap->dmarx.auto_poll_rate = true;
				uap->dmarx.poll_rate =  100;
			}
			/* 3 secs defaults poll_timeout if not specified. */
			if (plat->dma_rx_poll_timeout)
				uap->dmarx.poll_timeout =
					plat->dma_rx_poll_timeout;
			else
				uap->dmarx.poll_timeout = 3000;
		} else if (!plat && dev->of_node) {
			uap->dmarx.auto_poll_rate = of_property_read_bool(
						dev->of_node, "auto-poll");
			if (uap->dmarx.auto_poll_rate) {
				u32 x;

				if (0 == of_property_read_u32(dev->of_node,
						"poll-rate-ms", &x))
					uap->dmarx.poll_rate = x;
				else
					uap->dmarx.poll_rate = 100;
				if (0 == of_property_read_u32(dev->of_node,
						"poll-timeout-ms", &x))
					uap->dmarx.poll_timeout = x;
				else
					uap->dmarx.poll_timeout = 3000;
			}
		}
		dev_info(uap->port.dev, "DMA channel RX %s\n",
			 dma_chan_name(uap->dmarx.chan));
	}
}

static void pl011_dma_remove(struct uart_amba_port *uap)
{
	if (uap->dmatx.chan)
		dma_release_channel(uap->dmatx.chan);
	if (uap->dmarx.chan)
		dma_release_channel(uap->dmarx.chan);
}

/* Forward declare these for the refill routine */
static int pl011_dma_tx_refill(struct uart_amba_port *uap);
static void pl011_start_tx_pio(struct uart_amba_port *uap);

/*
 * The current DMA TX buffer has been sent.
 * Try to queue up another DMA buffer.
 */
static void pl011_dma_tx_callback(void *data)
{
	struct uart_amba_port *uap = data;
	struct pl011_dmatx_data *dmatx = &uap->dmatx;
	unsigned long flags;
	u16 dmacr;

	uart_port_lock_irqsave(&uap->port, &flags);
	if (uap->dmatx.queued)
		dma_unmap_single(dmatx->chan->device->dev, dmatx->dma,
				dmatx->len, DMA_TO_DEVICE);

	dmacr = uap->dmacr;
	uap->dmacr = dmacr & ~UART011_TXDMAE;
	pl011_write(uap->dmacr, uap, REG_DMACR);

	/*
	 * If TX DMA was disabled, it means that we've stopped the DMA for
	 * some reason (eg, XOFF received, or we want to send an X-char.)
	 *
	 * Note: we need to be careful here of a potential race between DMA
	 * and the rest of the driver - if the driver disables TX DMA while
	 * a TX buffer completing, we must update the tx queued status to
	 * get further refills (hence we check dmacr).
	 */
	if (!(dmacr & UART011_TXDMAE) || uart_tx_stopped(&uap->port) ||
	    uart_circ_empty(&uap->port.state->xmit)) {
		uap->dmatx.queued = false;
		uart_port_unlock_irqrestore(&uap->port, flags);
		return;
	}

	if (pl011_dma_tx_refill(uap) <= 0)
		/*
		 * We didn't queue a DMA buffer for some reason, but we
		 * have data pending to be sent.  Re-enable the TX IRQ.
		 */
		pl011_start_tx_pio(uap);

	uart_port_unlock_irqrestore(&uap->port, flags);
}

/*
 * Try to refill the TX DMA buffer.
 * Locking: called with port lock held and IRQs disabled.
 * Returns:
 *   1 if we queued up a TX DMA buffer.
 *   0 if we didn't want to handle this by DMA
 *  <0 on error
 */
static int pl011_dma_tx_refill(struct uart_amba_port *uap)
{
	struct pl011_dmatx_data *dmatx = &uap->dmatx;
	struct dma_chan *chan = dmatx->chan;
	struct dma_device *dma_dev = chan->device;
	struct dma_async_tx_descriptor *desc;
	struct circ_buf *xmit = &uap->port.state->xmit;
	unsigned int count;

	/*
	 * Try to avoid the overhead involved in using DMA if the
	 * transaction fits in the first half of the FIFO, by using
	 * the standard interrupt handling.  This ensures that we
	 * issue a uart_write_wakeup() at the appropriate time.
	 */
	count = uart_circ_chars_pending(xmit);
	if (count < (uap->fifosize >> 1)) {
		uap->dmatx.queued = false;
		return 0;
	}

	/*
	 * Bodge: don't send the last character by DMA, as this
	 * will prevent XON from notifying us to restart DMA.
	 */
	count -= 1;

	/* Else proceed to copy the TX chars to the DMA buffer and fire DMA */
	if (count > PL011_DMA_BUFFER_SIZE)
		count = PL011_DMA_BUFFER_SIZE;

	if (xmit->tail < xmit->head)
		memcpy(&dmatx->buf[0], &xmit->buf[xmit->tail], count);
	else {
		size_t first = UART_XMIT_SIZE - xmit->tail;
		size_t second;

		if (first > count)
			first = count;
		second = count - first;

		memcpy(&dmatx->buf[0], &xmit->buf[xmit->tail], first);
		if (second)
			memcpy(&dmatx->buf[first], &xmit->buf[0], second);
	}

	dmatx->len = count;
	dmatx->dma = dma_map_single(dma_dev->dev, dmatx->buf, count,
				    DMA_TO_DEVICE);
	if (dmatx->dma == DMA_MAPPING_ERROR) {
		uap->dmatx.queued = false;
		dev_dbg(uap->port.dev, "unable to map TX DMA\n");
		return -EBUSY;
	}

	desc = dmaengine_prep_slave_single(chan, dmatx->dma, dmatx->len, DMA_MEM_TO_DEV,
					     DMA_PREP_INTERRUPT | DMA_CTRL_ACK);
	if (!desc) {
		dma_unmap_single(dma_dev->dev, dmatx->dma, dmatx->len, DMA_TO_DEVICE);
		uap->dmatx.queued = false;
		/*
		 * If DMA cannot be used right now, we complete this
		 * transaction via IRQ and let the TTY layer retry.
		 */
		dev_dbg(uap->port.dev, "TX DMA busy\n");
		return -EBUSY;
	}

	/* Some data to go along to the callback */
	desc->callback = pl011_dma_tx_callback;
	desc->callback_param = uap;

	/* All errors should happen at prepare time */
	dmaengine_submit(desc);

	/* Fire the DMA transaction */
	dma_dev->device_issue_pending(chan);

	uap->dmacr |= UART011_TXDMAE;
	pl011_write(uap->dmacr, uap, REG_DMACR);
	uap->dmatx.queued = true;

	/*
	 * Now we know that DMA will fire, so advance the ring buffer
	 * with the stuff we just dispatched.
	 */
	uart_xmit_advance(&uap->port, count);

	if (uart_circ_chars_pending(xmit) < WAKEUP_CHARS)
		uart_write_wakeup(&uap->port);

	return 1;
}

/*
 * We received a transmit interrupt without a pending X-char but with
 * pending characters.
 * Locking: called with port lock held and IRQs disabled.
 * Returns:
 *   false if we want to use PIO to transmit
 *   true if we queued a DMA buffer
 */
static bool pl011_dma_tx_irq(struct uart_amba_port *uap)
{
	if (!uap->using_tx_dma)
		return false;

	/*
	 * If we already have a TX buffer queued, but received a
	 * TX interrupt, it will be because we've just sent an X-char.
	 * Ensure the TX DMA is enabled and the TX IRQ is disabled.
	 */
	if (uap->dmatx.queued) {
		uap->dmacr |= UART011_TXDMAE;
		pl011_write(uap->dmacr, uap, REG_DMACR);
		uap->im &= ~UART011_TXIM;
		pl011_write(uap->im, uap, REG_IMSC);
		return true;
	}

	/*
	 * We don't have a TX buffer queued, so try to queue one.
	 * If we successfully queued a buffer, mask the TX IRQ.
	 */
	if (pl011_dma_tx_refill(uap) > 0) {
		uap->im &= ~UART011_TXIM;
		pl011_write(uap->im, uap, REG_IMSC);
		return true;
	}
	return false;
}

/*
 * Stop the DMA transmit (eg, due to received XOFF).
 * Locking: called with port lock held and IRQs disabled.
 */
static inline void pl011_dma_tx_stop(struct uart_amba_port *uap)
{
	if (uap->dmatx.queued) {
		uap->dmacr &= ~UART011_TXDMAE;
		pl011_write(uap->dmacr, uap, REG_DMACR);
	}
}

/*
 * Try to start a DMA transmit, or in the case of an XON/OFF
 * character queued for send, try to get that character out ASAP.
 * Locking: called with port lock held and IRQs disabled.
 * Returns:
 *   false if we want the TX IRQ to be enabled
 *   true if we have a buffer queued
 */
static inline bool pl011_dma_tx_start(struct uart_amba_port *uap)
{
	u16 dmacr;

	if (!uap->using_tx_dma)
		return false;

	if (!uap->port.x_char) {
		/* no X-char, try to push chars out in DMA mode */
		bool ret = true;

		if (!uap->dmatx.queued) {
			if (pl011_dma_tx_refill(uap) > 0) {
				uap->im &= ~UART011_TXIM;
				pl011_write(uap->im, uap, REG_IMSC);
			} else
				ret = false;
		} else if (!(uap->dmacr & UART011_TXDMAE)) {
			uap->dmacr |= UART011_TXDMAE;
			pl011_write(uap->dmacr, uap, REG_DMACR);
		}
		return ret;
	}

	/*
	 * We have an X-char to send.  Disable DMA to prevent it loading
	 * the TX fifo, and then see if we can stuff it into the FIFO.
	 */
	dmacr = uap->dmacr;
	uap->dmacr &= ~UART011_TXDMAE;
	pl011_write(uap->dmacr, uap, REG_DMACR);

	if (pl011_read(uap, REG_FR) & UART01x_FR_TXFF) {
		/*
		 * No space in the FIFO, so enable the transmit interrupt
		 * so we know when there is space.  Note that once we've
		 * loaded the character, we should just re-enable DMA.
		 */
		return false;
	}

	pl011_write(uap->port.x_char, uap, REG_DR);
	uap->port.icount.tx++;
	uap->port.x_char = 0;

	/* Success - restore the DMA state */
	uap->dmacr = dmacr;
	pl011_write(dmacr, uap, REG_DMACR);

	return true;
}

/*
 * Flush the transmit buffer.
 * Locking: called with port lock held and IRQs disabled.
 */
static void pl011_dma_flush_buffer(struct uart_port *port)
__releases(&uap->port.lock)
__acquires(&uap->port.lock)
{
	struct uart_amba_port *uap =
	    container_of(port, struct uart_amba_port, port);

	if (!uap->using_tx_dma)
		return;

	dmaengine_terminate_async(uap->dmatx.chan);

	if (uap->dmatx.queued) {
		dma_unmap_single(uap->dmatx.chan->device->dev, uap->dmatx.dma,
				 uap->dmatx.len, DMA_TO_DEVICE);
		uap->dmatx.queued = false;
		uap->dmacr &= ~UART011_TXDMAE;
		pl011_write(uap->dmacr, uap, REG_DMACR);
	}
}

static void pl011_dma_rx_callback(void *data);

static int pl011_dma_rx_trigger_dma(struct uart_amba_port *uap)
{
	struct dma_chan *rxchan = uap->dmarx.chan;
	struct pl011_dmarx_data *dmarx = &uap->dmarx;
	struct dma_async_tx_descriptor *desc;
	struct pl011_dmabuf *dbuf;

	if (!rxchan)
		return -EIO;

	/* Start the RX DMA job */
	dbuf = uap->dmarx.use_buf_b ?
		&uap->dmarx.dbuf_b : &uap->dmarx.dbuf_a;
	desc = dmaengine_prep_slave_single(rxchan, dbuf->dma, dbuf->len,
					DMA_DEV_TO_MEM,
					DMA_PREP_INTERRUPT | DMA_CTRL_ACK);
	/*
	 * If the DMA engine is busy and cannot prepare a
	 * channel, no big deal, the driver will fall back
	 * to interrupt mode as a result of this error code.
	 */
	if (!desc) {
		uap->dmarx.running = false;
		dmaengine_terminate_all(rxchan);
		return -EBUSY;
	}

	/* Some data to go along to the callback */
	desc->callback = pl011_dma_rx_callback;
	desc->callback_param = uap;
	dmarx->cookie = dmaengine_submit(desc);
	dma_async_issue_pending(rxchan);

	uap->dmacr |= UART011_RXDMAE;
	pl011_write(uap->dmacr, uap, REG_DMACR);
	uap->dmarx.running = true;

	uap->im &= ~UART011_RXIM;
	pl011_write(uap->im, uap, REG_IMSC);

	return 0;
}

/*
 * This is called when either the DMA job is complete, or
 * the FIFO timeout interrupt occurred. This must be called
 * with the port spinlock uap->port.lock held.
 */
static void pl011_dma_rx_chars(struct uart_amba_port *uap,
			       u32 pending, bool use_buf_b,
			       bool readfifo)
{
	struct tty_port *port = &uap->port.state->port;
	struct pl011_dmabuf *dbuf = use_buf_b ?
		&uap->dmarx.dbuf_b : &uap->dmarx.dbuf_a;
	int dma_count = 0;
	u32 fifotaken = 0; /* only used for vdbg() */

	struct pl011_dmarx_data *dmarx = &uap->dmarx;
	int dmataken = 0;

	if (uap->dmarx.poll_rate) {
		/* The data can be taken by polling */
		dmataken = dbuf->len - dmarx->last_residue;
		/* Recalculate the pending size */
		if (pending >= dmataken)
			pending -= dmataken;
	}

	/* Pick the remain data from the DMA */
	if (pending) {

		/*
		 * First take all chars in the DMA pipe, then look in the FIFO.
		 * Note that tty_insert_flip_buf() tries to take as many chars
		 * as it can.
		 */
		dma_count = tty_insert_flip_string(port, dbuf->buf + dmataken,
				pending);

		uap->port.icount.rx += dma_count;
		if (dma_count < pending)
			dev_warn(uap->port.dev,
				 "couldn't insert all characters (TTY is full?)\n");
	}

	/* Reset the last_residue for Rx DMA poll */
	if (uap->dmarx.poll_rate)
		dmarx->last_residue = dbuf->len;

	/*
	 * Only continue with trying to read the FIFO if all DMA chars have
	 * been taken first.
	 */
	if (dma_count == pending && readfifo) {
		/* Clear any error flags */
		pl011_write(UART011_OEIS | UART011_BEIS | UART011_PEIS |
			    UART011_FEIS, uap, REG_ICR);

		/*
		 * If we read all the DMA'd characters, and we had an
		 * incomplete buffer, that could be due to an rx error, or
		 * maybe we just timed out. Read any pending chars and check
		 * the error status.
		 *
		 * Error conditions will only occur in the FIFO, these will
		 * trigger an immediate interrupt and stop the DMA job, so we
		 * will always find the error in the FIFO, never in the DMA
		 * buffer.
		 */
		fifotaken = pl011_fifo_to_tty(uap);
	}

	dev_vdbg(uap->port.dev,
		 "Took %d chars from DMA buffer and %d chars from the FIFO\n",
		 dma_count, fifotaken);
	tty_flip_buffer_push(port);
}

static void pl011_dma_rx_irq(struct uart_amba_port *uap)
{
	struct pl011_dmarx_data *dmarx = &uap->dmarx;
	struct dma_chan *rxchan = dmarx->chan;
	struct pl011_dmabuf *dbuf = dmarx->use_buf_b ?
		&dmarx->dbuf_b : &dmarx->dbuf_a;
	size_t pending;
	struct dma_tx_state state;
	enum dma_status dmastat;

	/*
	 * Pause the transfer so we can trust the current counter,
	 * do this before we pause the PL011 block, else we may
	 * overflow the FIFO.
	 */
	if (dmaengine_pause(rxchan))
		dev_err(uap->port.dev, "unable to pause DMA transfer\n");
	dmastat = rxchan->device->device_tx_status(rxchan,
						   dmarx->cookie, &state);
	if (dmastat != DMA_PAUSED)
		dev_err(uap->port.dev, "unable to pause DMA transfer\n");

	/* Disable RX DMA - incoming data will wait in the FIFO */
	uap->dmacr &= ~UART011_RXDMAE;
	pl011_write(uap->dmacr, uap, REG_DMACR);
	uap->dmarx.running = false;

	pending = dbuf->len - state.residue;
	BUG_ON(pending > PL011_DMA_BUFFER_SIZE);
	/* Then we terminate the transfer - we now know our residue */
	dmaengine_terminate_all(rxchan);

	/*
	 * This will take the chars we have so far and insert
	 * into the framework.
	 */
	pl011_dma_rx_chars(uap, pending, dmarx->use_buf_b, true);

	/* Switch buffer & re-trigger DMA job */
	dmarx->use_buf_b = !dmarx->use_buf_b;
	if (pl011_dma_rx_trigger_dma(uap)) {
		dev_dbg(uap->port.dev, "could not retrigger RX DMA job "
			"fall back to interrupt mode\n");
		uap->im |= UART011_RXIM;
		pl011_write(uap->im, uap, REG_IMSC);
	}
}

static void pl011_dma_rx_callback(void *data)
{
	struct uart_amba_port *uap = data;
	struct pl011_dmarx_data *dmarx = &uap->dmarx;
	struct dma_chan *rxchan = dmarx->chan;
	bool lastbuf = dmarx->use_buf_b;
	struct pl011_dmabuf *dbuf = dmarx->use_buf_b ?
		&dmarx->dbuf_b : &dmarx->dbuf_a;
	size_t pending;
	struct dma_tx_state state;
	int ret;

	/*
	 * This completion interrupt occurs typically when the
	 * RX buffer is totally stuffed but no timeout has yet
	 * occurred. When that happens, we just want the RX
	 * routine to flush out the secondary DMA buffer while
	 * we immediately trigger the next DMA job.
	 */
	uart_port_lock_irq(&uap->port);
	/*
	 * Rx data can be taken by the UART interrupts during
	 * the DMA irq handler. So we check the residue here.
	 */
	rxchan->device->device_tx_status(rxchan, dmarx->cookie, &state);
	pending = dbuf->len - state.residue;
	BUG_ON(pending > PL011_DMA_BUFFER_SIZE);
	/* Then we terminate the transfer - we now know our residue */
	dmaengine_terminate_all(rxchan);

	uap->dmarx.running = false;
	dmarx->use_buf_b = !lastbuf;
	ret = pl011_dma_rx_trigger_dma(uap);

	pl011_dma_rx_chars(uap, pending, lastbuf, false);
	uart_port_unlock_irq(&uap->port);
	/*
	 * Do this check after we picked the DMA chars so we don't
	 * get some IRQ immediately from RX.
	 */
	if (ret) {
		dev_dbg(uap->port.dev, "could not retrigger RX DMA job "
			"fall back to interrupt mode\n");
		uap->im |= UART011_RXIM;
		pl011_write(uap->im, uap, REG_IMSC);
	}
}

/*
 * Stop accepting received characters, when we're shutting down or
 * suspending this port.
 * Locking: called with port lock held and IRQs disabled.
 */
static inline void pl011_dma_rx_stop(struct uart_amba_port *uap)
{
	if (!uap->using_rx_dma)
		return;

	/* FIXME.  Just disable the DMA enable */
	uap->dmacr &= ~UART011_RXDMAE;
	pl011_write(uap->dmacr, uap, REG_DMACR);
}

/*
 * Timer handler for Rx DMA polling.
 * Every polling, It checks the residue in the dma buffer and transfer
 * data to the tty. Also, last_residue is updated for the next polling.
 */
static void pl011_dma_rx_poll(struct timer_list *t)
{
	struct uart_amba_port *uap = from_timer(uap, t, dmarx.timer);
	struct tty_port *port = &uap->port.state->port;
	struct pl011_dmarx_data *dmarx = &uap->dmarx;
	struct dma_chan *rxchan = uap->dmarx.chan;
	unsigned long flags;
	unsigned int dmataken = 0;
	unsigned int size = 0;
	struct pl011_dmabuf *dbuf;
	int dma_count;
	struct dma_tx_state state;

	dbuf = dmarx->use_buf_b ? &uap->dmarx.dbuf_b : &uap->dmarx.dbuf_a;
	rxchan->device->device_tx_status(rxchan, dmarx->cookie, &state);
	if (likely(state.residue < dmarx->last_residue)) {
		dmataken = dbuf->len - dmarx->last_residue;
		size = dmarx->last_residue - state.residue;
		dma_count = tty_insert_flip_string(port, dbuf->buf + dmataken,
				size);
		if (dma_count == size)
			dmarx->last_residue =  state.residue;
		dmarx->last_jiffies = jiffies;
	}
	tty_flip_buffer_push(port);

	/*
	 * If no data is received in poll_timeout, the driver will fall back
	 * to interrupt mode. We will retrigger DMA at the first interrupt.
	 */
	if (jiffies_to_msecs(jiffies - dmarx->last_jiffies)
			> uap->dmarx.poll_timeout) {

		uart_port_lock_irqsave(&uap->port, &flags);
		pl011_dma_rx_stop(uap);
		uap->im |= UART011_RXIM;
		pl011_write(uap->im, uap, REG_IMSC);
		uart_port_unlock_irqrestore(&uap->port, flags);

		uap->dmarx.running = false;
		dmaengine_terminate_all(rxchan);
		del_timer(&uap->dmarx.timer);
	} else {
		mod_timer(&uap->dmarx.timer,
			jiffies + msecs_to_jiffies(uap->dmarx.poll_rate));
	}
}

static void pl011_dma_startup(struct uart_amba_port *uap)
{
	int ret;

	if (!uap->dma_probed)
		pl011_dma_probe(uap);

	if (!uap->dmatx.chan)
		return;

	uap->dmatx.buf = kmalloc(PL011_DMA_BUFFER_SIZE, GFP_KERNEL | __GFP_DMA);
	if (!uap->dmatx.buf) {
		dev_err(uap->port.dev, "no memory for DMA TX buffer\n");
		uap->port.fifosize = uap->fifosize;
		return;
	}

	uap->dmatx.len = PL011_DMA_BUFFER_SIZE;

	/* The DMA buffer is now the FIFO the TTY subsystem can use */
	uap->port.fifosize = PL011_DMA_BUFFER_SIZE;
	uap->using_tx_dma = true;

	if (!uap->dmarx.chan)
		goto skip_rx;

	/* Allocate and map DMA RX buffers */
	ret = pl011_dmabuf_init(uap->dmarx.chan, &uap->dmarx.dbuf_a,
			       DMA_FROM_DEVICE);
	if (ret) {
		dev_err(uap->port.dev, "failed to init DMA %s: %d\n",
			"RX buffer A", ret);
		goto skip_rx;
	}

	ret = pl011_dmabuf_init(uap->dmarx.chan, &uap->dmarx.dbuf_b,
			       DMA_FROM_DEVICE);
	if (ret) {
		dev_err(uap->port.dev, "failed to init DMA %s: %d\n",
			"RX buffer B", ret);
		pl011_dmabuf_free(uap->dmarx.chan, &uap->dmarx.dbuf_a,
				 DMA_FROM_DEVICE);
		goto skip_rx;
	}

	uap->using_rx_dma = true;

skip_rx:
	/* Turn on DMA error (RX/TX will be enabled on demand) */
	uap->dmacr |= UART011_DMAONERR;
	pl011_write(uap->dmacr, uap, REG_DMACR);

	/*
	 * ST Micro variants has some specific dma burst threshold
	 * compensation. Set this to 16 bytes, so burst will only
	 * be issued above/below 16 bytes.
	 */
	if (uap->vendor->dma_threshold)
		pl011_write(ST_UART011_DMAWM_RX_16 | ST_UART011_DMAWM_TX_16,
			    uap, REG_ST_DMAWM);

	if (uap->using_rx_dma) {
		if (pl011_dma_rx_trigger_dma(uap))
			dev_dbg(uap->port.dev, "could not trigger initial "
				"RX DMA job, fall back to interrupt mode\n");
		if (uap->dmarx.poll_rate) {
			timer_setup(&uap->dmarx.timer, pl011_dma_rx_poll, 0);
			mod_timer(&uap->dmarx.timer,
				jiffies +
				msecs_to_jiffies(uap->dmarx.poll_rate));
			uap->dmarx.last_residue = PL011_DMA_BUFFER_SIZE;
			uap->dmarx.last_jiffies = jiffies;
		}
	}
}

static void pl011_dma_shutdown(struct uart_amba_port *uap)
{
	if (!(uap->using_tx_dma || uap->using_rx_dma))
		return;

	/* Disable RX and TX DMA */
	while (pl011_read(uap, REG_FR) & uap->vendor->fr_busy)
		cpu_relax();

	uart_port_lock_irq(&uap->port);
	uap->dmacr &= ~(UART011_DMAONERR | UART011_RXDMAE | UART011_TXDMAE);
	pl011_write(uap->dmacr, uap, REG_DMACR);
	uart_port_unlock_irq(&uap->port);

	if (uap->using_tx_dma) {
		/* In theory, this should already be done by pl011_dma_flush_buffer */
		dmaengine_terminate_all(uap->dmatx.chan);
		if (uap->dmatx.queued) {
			dma_unmap_single(uap->dmatx.chan->device->dev,
					 uap->dmatx.dma, uap->dmatx.len,
					 DMA_TO_DEVICE);
			uap->dmatx.queued = false;
		}

		kfree(uap->dmatx.buf);
		uap->using_tx_dma = false;
	}

	if (uap->using_rx_dma) {
		dmaengine_terminate_all(uap->dmarx.chan);
		/* Clean up the RX DMA */
		pl011_dmabuf_free(uap->dmarx.chan, &uap->dmarx.dbuf_a, DMA_FROM_DEVICE);
		pl011_dmabuf_free(uap->dmarx.chan, &uap->dmarx.dbuf_b, DMA_FROM_DEVICE);
		if (uap->dmarx.poll_rate)
			del_timer_sync(&uap->dmarx.timer);
		uap->using_rx_dma = false;
	}
}

static inline bool pl011_dma_rx_available(struct uart_amba_port *uap)
{
	return uap->using_rx_dma;
}

static inline bool pl011_dma_rx_running(struct uart_amba_port *uap)
{
	return uap->using_rx_dma && uap->dmarx.running;
}

#else
/* Blank functions if the DMA engine is not available */
static inline void pl011_dma_remove(struct uart_amba_port *uap)
{
}

static inline void pl011_dma_startup(struct uart_amba_port *uap)
{
}

static inline void pl011_dma_shutdown(struct uart_amba_port *uap)
{
}

static inline bool pl011_dma_tx_irq(struct uart_amba_port *uap)
{
	return false;
}

static inline void pl011_dma_tx_stop(struct uart_amba_port *uap)
{
}

static inline bool pl011_dma_tx_start(struct uart_amba_port *uap)
{
	return false;
}

static inline void pl011_dma_rx_irq(struct uart_amba_port *uap)
{
}

static inline void pl011_dma_rx_stop(struct uart_amba_port *uap)
{
}

static inline int pl011_dma_rx_trigger_dma(struct uart_amba_port *uap)
{
	return -EIO;
}

static inline bool pl011_dma_rx_available(struct uart_amba_port *uap)
{
	return false;
}

static inline bool pl011_dma_rx_running(struct uart_amba_port *uap)
{
	return false;
}

#define pl011_dma_flush_buffer	NULL
#endif

static void pl011_rs485_tx_stop(struct uart_amba_port *uap)
{
	/*
	 * To be on the safe side only time out after twice as many iterations
	 * as fifo size.
	 */
	const int MAX_TX_DRAIN_ITERS = uap->port.fifosize * 2;
	struct uart_port *port = &uap->port;
	int i = 0;
	u32 cr;

	/* Wait until hardware tx queue is empty */
	while (!pl011_tx_empty(port)) {
		if (i > MAX_TX_DRAIN_ITERS) {
			dev_warn(port->dev,
				 "timeout while draining hardware tx queue\n");
			break;
		}

		udelay(uap->rs485_tx_drain_interval);
		i++;
	}

	if (port->rs485.delay_rts_after_send)
		mdelay(port->rs485.delay_rts_after_send);

	cr = pl011_read(uap, REG_CR);

	if (port->rs485.flags & SER_RS485_RTS_AFTER_SEND)
		cr &= ~UART011_CR_RTS;
	else
		cr |= UART011_CR_RTS;

	/* Disable the transmitter and reenable the transceiver */
	cr &= ~UART011_CR_TXE;
	cr |= UART011_CR_RXE;
	pl011_write(cr, uap, REG_CR);

	uap->rs485_tx_started = false;
}

static void pl011_stop_tx(struct uart_port *port)
{
	struct uart_amba_port *uap =
	    container_of(port, struct uart_amba_port, port);

	uap->im &= ~UART011_TXIM;
	pl011_write(uap->im, uap, REG_IMSC);
	pl011_dma_tx_stop(uap);

	if ((port->rs485.flags & SER_RS485_ENABLED) && uap->rs485_tx_started)
		pl011_rs485_tx_stop(uap);
}

static bool pl011_tx_chars(struct uart_amba_port *uap, bool from_irq);

/* Start TX with programmed I/O only (no DMA) */
static void pl011_start_tx_pio(struct uart_amba_port *uap)
{
	if (pl011_tx_chars(uap, false)) {
		uap->im |= UART011_TXIM;
		pl011_write(uap->im, uap, REG_IMSC);
	}
}

static void pl011_rs485_tx_start(struct uart_amba_port *uap)
{
	struct uart_port *port = &uap->port;
	u32 cr;

	/* Enable transmitter */
	cr = pl011_read(uap, REG_CR);
	cr |= UART011_CR_TXE;

	/* Disable receiver if half-duplex */
	if (!(port->rs485.flags & SER_RS485_RX_DURING_TX))
		cr &= ~UART011_CR_RXE;

	if (port->rs485.flags & SER_RS485_RTS_ON_SEND)
		cr &= ~UART011_CR_RTS;
	else
		cr |= UART011_CR_RTS;

	pl011_write(cr, uap, REG_CR);

	if (port->rs485.delay_rts_before_send)
		mdelay(port->rs485.delay_rts_before_send);

	uap->rs485_tx_started = true;
}

static void pl011_start_tx(struct uart_port *port)
{
	struct uart_amba_port *uap =
	    container_of(port, struct uart_amba_port, port);

	if ((uap->port.rs485.flags & SER_RS485_ENABLED) &&
	    !uap->rs485_tx_started)
		pl011_rs485_tx_start(uap);

	if (!pl011_dma_tx_start(uap))
		pl011_start_tx_pio(uap);
}

static void pl011_stop_rx(struct uart_port *port)
{
	struct uart_amba_port *uap =
	    container_of(port, struct uart_amba_port, port);

	uap->im &= ~(UART011_RXIM|UART011_RTIM|UART011_FEIM|
		     UART011_PEIM|UART011_BEIM|UART011_OEIM);
	pl011_write(uap->im, uap, REG_IMSC);

	pl011_dma_rx_stop(uap);
}

static void pl011_throttle_rx(struct uart_port *port)
{
	unsigned long flags;

	uart_port_lock_irqsave(port, &flags);
	pl011_stop_rx(port);
	uart_port_unlock_irqrestore(port, flags);
}

static void pl011_enable_ms(struct uart_port *port)
{
	struct uart_amba_port *uap =
	    container_of(port, struct uart_amba_port, port);

	uap->im |= UART011_RIMIM|UART011_CTSMIM|UART011_DCDMIM|UART011_DSRMIM;
	pl011_write(uap->im, uap, REG_IMSC);
}

static void pl011_rx_chars(struct uart_amba_port *uap)
__releases(&uap->port.lock)
__acquires(&uap->port.lock)
{
	pl011_fifo_to_tty(uap);

	uart_port_unlock(&uap->port);
	tty_flip_buffer_push(&uap->port.state->port);
	/*
	 * If we were temporarily out of DMA mode for a while,
	 * attempt to switch back to DMA mode again.
	 */
	if (pl011_dma_rx_available(uap)) {
		if (pl011_dma_rx_trigger_dma(uap)) {
			dev_dbg(uap->port.dev, "could not trigger RX DMA job "
				"fall back to interrupt mode again\n");
			uap->im |= UART011_RXIM;
			pl011_write(uap->im, uap, REG_IMSC);
		} else {
#ifdef CONFIG_DMA_ENGINE
			/* Start Rx DMA poll */
			if (uap->dmarx.poll_rate) {
				uap->dmarx.last_jiffies = jiffies;
				uap->dmarx.last_residue	= PL011_DMA_BUFFER_SIZE;
				mod_timer(&uap->dmarx.timer,
					jiffies +
					msecs_to_jiffies(uap->dmarx.poll_rate));
			}
#endif
		}
	}
	uart_port_lock(&uap->port);
}

static bool pl011_tx_char(struct uart_amba_port *uap, unsigned char c,
			  bool from_irq)
{
	if (unlikely(!from_irq) &&
	    pl011_read(uap, REG_FR) & UART01x_FR_TXFF)
		return false; /* unable to transmit character */

	pl011_write(c, uap, REG_DR);
	uap->port.icount.tx++;

	return true;
}

/* Returns true if tx interrupts have to be (kept) enabled  */
static bool pl011_tx_chars(struct uart_amba_port *uap, bool from_irq)
{
	struct circ_buf *xmit = &uap->port.state->xmit;
	int count = uap->fifosize >> 1;

	if (uap->port.x_char) {
		if (!pl011_tx_char(uap, uap->port.x_char, from_irq))
			return true;
		uap->port.x_char = 0;
		--count;
	}
	if (uart_circ_empty(xmit) || uart_tx_stopped(&uap->port)) {
		pl011_stop_tx(&uap->port);
		return false;
	}

	/* If we are using DMA mode, try to send some characters. */
	if (pl011_dma_tx_irq(uap))
		return true;

	do {
		if (likely(from_irq) && count-- == 0)
			break;

		if (!pl011_tx_char(uap, xmit->buf[xmit->tail], from_irq))
			break;

		xmit->tail = (xmit->tail + 1) & (UART_XMIT_SIZE - 1);
	} while (!uart_circ_empty(xmit));

	if (uart_circ_chars_pending(xmit) < WAKEUP_CHARS)
		uart_write_wakeup(&uap->port);

	if (uart_circ_empty(xmit)) {
		pl011_stop_tx(&uap->port);
		return false;
	}
	return true;
}

static void pl011_modem_status(struct uart_amba_port *uap)
{
	unsigned int status, delta;

	status = pl011_read(uap, REG_FR) & UART01x_FR_MODEM_ANY;

	delta = status ^ uap->old_status;
	uap->old_status = status;

	if (!delta)
		return;

	if (delta & UART01x_FR_DCD)
		uart_handle_dcd_change(&uap->port, status & UART01x_FR_DCD);

	if (delta & uap->vendor->fr_dsr)
		uap->port.icount.dsr++;

	if (delta & uap->vendor->fr_cts)
		uart_handle_cts_change(&uap->port,
				       status & uap->vendor->fr_cts);

	wake_up_interruptible(&uap->port.state->port.delta_msr_wait);
}

static void check_apply_cts_event_workaround(struct uart_amba_port *uap)
{
	if (!uap->vendor->cts_event_workaround)
		return;

	/* workaround to make sure that all bits are unlocked.. */
	pl011_write(0x00, uap, REG_ICR);

	/*
	 * WA: introduce 26ns(1 uart clk) delay before W1C;
	 * single apb access will incur 2 pclk(133.12Mhz) delay,
	 * so add 2 dummy reads
	 */
	pl011_read(uap, REG_ICR);
	pl011_read(uap, REG_ICR);
}

static irqreturn_t pl011_int(int irq, void *dev_id)
{
	struct uart_amba_port *uap = dev_id;
	unsigned long flags;
	unsigned int status, pass_counter = AMBA_ISR_PASS_LIMIT;
	int handled = 0;

	uart_port_lock_irqsave(&uap->port, &flags);
	status = pl011_read(uap, REG_RIS) & uap->im;
	if (status) {
		do {
			check_apply_cts_event_workaround(uap);

			pl011_write(status & ~(UART011_TXIS|UART011_RTIS|
					       UART011_RXIS),
				    uap, REG_ICR);

			if (status & (UART011_RTIS|UART011_RXIS)) {
				if (pl011_dma_rx_running(uap))
					pl011_dma_rx_irq(uap);
				else
					pl011_rx_chars(uap);
			}
			if (status & (UART011_DSRMIS|UART011_DCDMIS|
				      UART011_CTSMIS|UART011_RIMIS))
				pl011_modem_status(uap);
			if (status & UART011_TXIS)
				pl011_tx_chars(uap, true);

			if (pass_counter-- == 0)
				break;

			status = pl011_read(uap, REG_RIS) & uap->im;
		} while (status != 0);
		handled = 1;
	}

	uart_port_unlock_irqrestore(&uap->port, flags);

	return IRQ_RETVAL(handled);
}

static unsigned int pl011_tx_empty(struct uart_port *port)
{
	struct uart_amba_port *uap =
	    container_of(port, struct uart_amba_port, port);

	/* Allow feature register bits to be inverted to work around errata */
	unsigned int status = pl011_read(uap, REG_FR) ^ uap->vendor->inv_fr;

	return status & (uap->vendor->fr_busy | UART01x_FR_TXFF) ?
							0 : TIOCSER_TEMT;
}

static unsigned int pl011_get_mctrl(struct uart_port *port)
{
	struct uart_amba_port *uap =
	    container_of(port, struct uart_amba_port, port);
	unsigned int result = 0;
	unsigned int status = pl011_read(uap, REG_FR);

#define TIOCMBIT(uartbit, tiocmbit)	\
	if (status & uartbit)		\
		result |= tiocmbit

	TIOCMBIT(UART01x_FR_DCD, TIOCM_CAR);
	TIOCMBIT(uap->vendor->fr_dsr, TIOCM_DSR);
	TIOCMBIT(uap->vendor->fr_cts, TIOCM_CTS);
	TIOCMBIT(uap->vendor->fr_ri, TIOCM_RNG);
#undef TIOCMBIT
	return result;
}

static void pl011_set_mctrl(struct uart_port *port, unsigned int mctrl)
{
	struct uart_amba_port *uap =
	    container_of(port, struct uart_amba_port, port);
	unsigned int cr;

	cr = pl011_read(uap, REG_CR);

#define	TIOCMBIT(tiocmbit, uartbit)		\
	if (mctrl & tiocmbit)		\
		cr |= uartbit;		\
	else				\
		cr &= ~uartbit

	TIOCMBIT(TIOCM_RTS, UART011_CR_RTS);
	TIOCMBIT(TIOCM_DTR, UART011_CR_DTR);
	TIOCMBIT(TIOCM_OUT1, UART011_CR_OUT1);
	TIOCMBIT(TIOCM_OUT2, UART011_CR_OUT2);
	TIOCMBIT(TIOCM_LOOP, UART011_CR_LBE);

	if (port->status & UPSTAT_AUTORTS) {
		/* We need to disable auto-RTS if we want to turn RTS off */
		TIOCMBIT(TIOCM_RTS, UART011_CR_RTSEN);
	}
#undef TIOCMBIT

	pl011_write(cr, uap, REG_CR);
}

static void pl011_break_ctl(struct uart_port *port, int break_state)
{
	struct uart_amba_port *uap =
	    container_of(port, struct uart_amba_port, port);
	unsigned long flags;
	unsigned int lcr_h;

	uart_port_lock_irqsave(&uap->port, &flags);
	lcr_h = pl011_read(uap, REG_LCRH_TX);
	if (break_state == -1)
		lcr_h |= UART01x_LCRH_BRK;
	else
		lcr_h &= ~UART01x_LCRH_BRK;
	pl011_write(lcr_h, uap, REG_LCRH_TX);
	uart_port_unlock_irqrestore(&uap->port, flags);
}

#ifdef CONFIG_CONSOLE_POLL

static void pl011_quiesce_irqs(struct uart_port *port)
{
	struct uart_amba_port *uap =
	    container_of(port, struct uart_amba_port, port);

	pl011_write(pl011_read(uap, REG_MIS), uap, REG_ICR);
	/*
	 * There is no way to clear TXIM as this is "ready to transmit IRQ", so
	 * we simply mask it. start_tx() will unmask it.
	 *
	 * Note we can race with start_tx(), and if the race happens, the
	 * polling user might get another interrupt just after we clear it.
	 * But it should be OK and can happen even w/o the race, e.g.
	 * controller immediately got some new data and raised the IRQ.
	 *
	 * And whoever uses polling routines assumes that it manages the device
	 * (including tx queue), so we're also fine with start_tx()'s caller
	 * side.
	 */
	pl011_write(pl011_read(uap, REG_IMSC) & ~UART011_TXIM, uap,
		    REG_IMSC);
}

static int pl011_get_poll_char(struct uart_port *port)
{
	struct uart_amba_port *uap =
	    container_of(port, struct uart_amba_port, port);
	unsigned int status;

	/*
	 * The caller might need IRQs lowered, e.g. if used with KDB NMI
	 * debugger.
	 */
	pl011_quiesce_irqs(port);

	status = pl011_read(uap, REG_FR);
	if (status & UART01x_FR_RXFE)
		return NO_POLL_CHAR;

	return pl011_read(uap, REG_DR);
}

static void pl011_put_poll_char(struct uart_port *port,
			 unsigned char ch)
{
	struct uart_amba_port *uap =
	    container_of(port, struct uart_amba_port, port);

	while (pl011_read(uap, REG_FR) & UART01x_FR_TXFF)
		cpu_relax();

	pl011_write(ch, uap, REG_DR);
}

#endif /* CONFIG_CONSOLE_POLL */

static int pl011_hwinit(struct uart_port *port)
{
	struct uart_amba_port *uap =
	    container_of(port, struct uart_amba_port, port);
	int retval;

	/* Optionaly enable pins to be muxed in and configured */
	pinctrl_pm_select_default_state(port->dev);

	/*
	 * Try to enable the clock producer.
	 */
	retval = clk_prepare_enable(uap->clk);
	if (retval)
		return retval;

	uap->port.uartclk = clk_get_rate(uap->clk);

	/* Clear pending error and receive interrupts */
	pl011_write(UART011_OEIS | UART011_BEIS | UART011_PEIS |
		    UART011_FEIS | UART011_RTIS | UART011_RXIS,
		    uap, REG_ICR);

	/*
	 * Save interrupts enable mask, and enable RX interrupts in case if
	 * the interrupt is used for NMI entry.
	 */
	uap->im = pl011_read(uap, REG_IMSC);
	pl011_write(UART011_RTIM | UART011_RXIM, uap, REG_IMSC);

	if (dev_get_platdata(uap->port.dev)) {
		struct amba_pl011_data *plat;

		plat = dev_get_platdata(uap->port.dev);
		if (plat->init)
			plat->init();
	}
	return 0;
}

static bool pl011_split_lcrh(const struct uart_amba_port *uap)
{
	return pl011_reg_to_offset(uap, REG_LCRH_RX) !=
	       pl011_reg_to_offset(uap, REG_LCRH_TX);
}

static void pl011_write_lcr_h(struct uart_amba_port *uap, unsigned int lcr_h)
{
	pl011_write(lcr_h, uap, REG_LCRH_RX);
	if (pl011_split_lcrh(uap)) {
		int i;
		/*
		 * Wait 10 PCLKs before writing LCRH_TX register,
		 * to get this delay write read only register 10 times
		 */
		for (i = 0; i < 10; ++i)
			pl011_write(0xff, uap, REG_MIS);
		pl011_write(lcr_h, uap, REG_LCRH_TX);
	}
}

static int pl011_allocate_irq(struct uart_amba_port *uap)
{
	pl011_write(uap->im, uap, REG_IMSC);

	return request_irq(uap->port.irq, pl011_int, IRQF_SHARED, "uart-pl011", uap);
}

/*
 * Enable interrupts, only timeouts when using DMA
 * if initial RX DMA job failed, start in interrupt mode
 * as well.
 */
static void pl011_enable_interrupts(struct uart_amba_port *uap)
{
	unsigned long flags;
	unsigned int i;

	uart_port_lock_irqsave(&uap->port, &flags);

	/* Clear out any spuriously appearing RX interrupts */
	pl011_write(UART011_RTIS | UART011_RXIS, uap, REG_ICR);

	/*
	 * RXIS is asserted only when the RX FIFO transitions from below
	 * to above the trigger threshold.  If the RX FIFO is already
	 * full to the threshold this can't happen and RXIS will now be
	 * stuck off.  Drain the RX FIFO explicitly to fix this:
	 */
	for (i = 0; i < uap->fifosize * 2; ++i) {
		if (pl011_read(uap, REG_FR) & UART01x_FR_RXFE)
			break;

		pl011_read(uap, REG_DR);
	}

	uap->im = UART011_RTIM;
	if (!pl011_dma_rx_running(uap))
		uap->im |= UART011_RXIM;
	pl011_write(uap->im, uap, REG_IMSC);
	uart_port_unlock_irqrestore(&uap->port, flags);
}

static void pl011_unthrottle_rx(struct uart_port *port)
{
	struct uart_amba_port *uap = container_of(port, struct uart_amba_port, port);
	unsigned long flags;

	uart_port_lock_irqsave(&uap->port, &flags);

	uap->im = UART011_RTIM;
	if (!pl011_dma_rx_running(uap))
		uap->im |= UART011_RXIM;

	pl011_write(uap->im, uap, REG_IMSC);

<<<<<<< HEAD
=======
#ifdef CONFIG_DMA_ENGINE
	if (uap->using_rx_dma) {
		uap->dmacr |= UART011_RXDMAE;
		pl011_write(uap->dmacr, uap, REG_DMACR);
	}
#endif

>>>>>>> a30cd70a
	uart_port_unlock_irqrestore(&uap->port, flags);
}

static int pl011_startup(struct uart_port *port)
{
	struct uart_amba_port *uap =
	    container_of(port, struct uart_amba_port, port);
	unsigned int cr;
	int retval;

	retval = pl011_hwinit(port);
	if (retval)
		goto clk_dis;

	retval = pl011_allocate_irq(uap);
	if (retval)
		goto clk_dis;

	pl011_write(uap->vendor->ifls, uap, REG_IFLS);

	uart_port_lock_irq(&uap->port);

	cr = pl011_read(uap, REG_CR);
	cr &= UART011_CR_RTS | UART011_CR_DTR;
	cr |= UART01x_CR_UARTEN | UART011_CR_RXE;

	if (!(port->rs485.flags & SER_RS485_ENABLED))
		cr |= UART011_CR_TXE;

	pl011_write(cr, uap, REG_CR);

	uart_port_unlock_irq(&uap->port);

	/*
	 * initialise the old status of the modem signals
	 */
	uap->old_status = pl011_read(uap, REG_FR) & UART01x_FR_MODEM_ANY;

	/* Startup DMA */
	pl011_dma_startup(uap);

	pl011_enable_interrupts(uap);

	return 0;

 clk_dis:
	clk_disable_unprepare(uap->clk);
	return retval;
}

static int sbsa_uart_startup(struct uart_port *port)
{
	struct uart_amba_port *uap =
		container_of(port, struct uart_amba_port, port);
	int retval;

	retval = pl011_hwinit(port);
	if (retval)
		return retval;

	retval = pl011_allocate_irq(uap);
	if (retval)
		return retval;

	/* The SBSA UART does not support any modem status lines. */
	uap->old_status = 0;

	pl011_enable_interrupts(uap);

	return 0;
}

static void pl011_shutdown_channel(struct uart_amba_port *uap,
					unsigned int lcrh)
{
      unsigned long val;

      val = pl011_read(uap, lcrh);
      val &= ~(UART01x_LCRH_BRK | UART01x_LCRH_FEN);
      pl011_write(val, uap, lcrh);
}

/*
 * disable the port. It should not disable RTS and DTR.
 * Also RTS and DTR state should be preserved to restore
 * it during startup().
 */
static void pl011_disable_uart(struct uart_amba_port *uap)
{
	unsigned int cr;

	uap->port.status &= ~(UPSTAT_AUTOCTS | UPSTAT_AUTORTS);
	uart_port_lock_irq(&uap->port);
	cr = pl011_read(uap, REG_CR);
	cr &= UART011_CR_RTS | UART011_CR_DTR;
	cr |= UART01x_CR_UARTEN | UART011_CR_TXE;
	pl011_write(cr, uap, REG_CR);
	uart_port_unlock_irq(&uap->port);

	/*
	 * disable break condition and fifos
	 */
	pl011_shutdown_channel(uap, REG_LCRH_RX);
	if (pl011_split_lcrh(uap))
		pl011_shutdown_channel(uap, REG_LCRH_TX);
}

static void pl011_disable_interrupts(struct uart_amba_port *uap)
{
	uart_port_lock_irq(&uap->port);

	/* mask all interrupts and clear all pending ones */
	uap->im = 0;
	pl011_write(uap->im, uap, REG_IMSC);
	pl011_write(0xffff, uap, REG_ICR);

	uart_port_unlock_irq(&uap->port);
}

static void pl011_shutdown(struct uart_port *port)
{
	struct uart_amba_port *uap =
		container_of(port, struct uart_amba_port, port);

	pl011_disable_interrupts(uap);

	pl011_dma_shutdown(uap);

	if ((port->rs485.flags & SER_RS485_ENABLED) && uap->rs485_tx_started)
		pl011_rs485_tx_stop(uap);

	free_irq(uap->port.irq, uap);

	pl011_disable_uart(uap);

	/*
	 * Shut down the clock producer
	 */
	clk_disable_unprepare(uap->clk);
	/* Optionally let pins go into sleep states */
	pinctrl_pm_select_sleep_state(port->dev);

	if (dev_get_platdata(uap->port.dev)) {
		struct amba_pl011_data *plat;

		plat = dev_get_platdata(uap->port.dev);
		if (plat->exit)
			plat->exit();
	}

	if (uap->port.ops->flush_buffer)
		uap->port.ops->flush_buffer(port);
}

static void sbsa_uart_shutdown(struct uart_port *port)
{
	struct uart_amba_port *uap =
		container_of(port, struct uart_amba_port, port);

	pl011_disable_interrupts(uap);

	free_irq(uap->port.irq, uap);

	if (uap->port.ops->flush_buffer)
		uap->port.ops->flush_buffer(port);
}

static void
pl011_setup_status_masks(struct uart_port *port, struct ktermios *termios)
{
	port->read_status_mask = UART011_DR_OE | 255;
	if (termios->c_iflag & INPCK)
		port->read_status_mask |= UART011_DR_FE | UART011_DR_PE;
	if (termios->c_iflag & (IGNBRK | BRKINT | PARMRK))
		port->read_status_mask |= UART011_DR_BE;

	/*
	 * Characters to ignore
	 */
	port->ignore_status_mask = 0;
	if (termios->c_iflag & IGNPAR)
		port->ignore_status_mask |= UART011_DR_FE | UART011_DR_PE;
	if (termios->c_iflag & IGNBRK) {
		port->ignore_status_mask |= UART011_DR_BE;
		/*
		 * If we're ignoring parity and break indicators,
		 * ignore overruns too (for real raw support).
		 */
		if (termios->c_iflag & IGNPAR)
			port->ignore_status_mask |= UART011_DR_OE;
	}

	/*
	 * Ignore all characters if CREAD is not set.
	 */
	if ((termios->c_cflag & CREAD) == 0)
		port->ignore_status_mask |= UART_DUMMY_DR_RX;
}

static void
pl011_set_termios(struct uart_port *port, struct ktermios *termios,
		  const struct ktermios *old)
{
	struct uart_amba_port *uap =
	    container_of(port, struct uart_amba_port, port);
	unsigned int lcr_h, old_cr;
	unsigned long flags;
	unsigned int baud, quot, clkdiv;
	unsigned int bits;

	if (uap->vendor->oversampling)
		clkdiv = 8;
	else
		clkdiv = 16;

	/*
	 * Ask the core to calculate the divisor for us.
	 */
	baud = uart_get_baud_rate(port, termios, old, 0,
				  port->uartclk / clkdiv);
#ifdef CONFIG_DMA_ENGINE
	/*
	 * Adjust RX DMA polling rate with baud rate if not specified.
	 */
	if (uap->dmarx.auto_poll_rate)
		uap->dmarx.poll_rate = DIV_ROUND_UP(10000000, baud);
#endif

	if (baud > port->uartclk/16)
		quot = DIV_ROUND_CLOSEST(port->uartclk * 8, baud);
	else
		quot = DIV_ROUND_CLOSEST(port->uartclk * 4, baud);

	switch (termios->c_cflag & CSIZE) {
	case CS5:
		lcr_h = UART01x_LCRH_WLEN_5;
		break;
	case CS6:
		lcr_h = UART01x_LCRH_WLEN_6;
		break;
	case CS7:
		lcr_h = UART01x_LCRH_WLEN_7;
		break;
	default: // CS8
		lcr_h = UART01x_LCRH_WLEN_8;
		break;
	}
	if (termios->c_cflag & CSTOPB)
		lcr_h |= UART01x_LCRH_STP2;
	if (termios->c_cflag & PARENB) {
		lcr_h |= UART01x_LCRH_PEN;
		if (!(termios->c_cflag & PARODD))
			lcr_h |= UART01x_LCRH_EPS;
		if (termios->c_cflag & CMSPAR)
			lcr_h |= UART011_LCRH_SPS;
	}
	if (uap->fifosize > 1)
		lcr_h |= UART01x_LCRH_FEN;

	bits = tty_get_frame_size(termios->c_cflag);

	uart_port_lock_irqsave(port, &flags);

	/*
	 * Update the per-port timeout.
	 */
	uart_update_timeout(port, termios->c_cflag, baud);

	/*
	 * Calculate the approximated time it takes to transmit one character
	 * with the given baud rate. We use this as the poll interval when we
	 * wait for the tx queue to empty.
	 */
	uap->rs485_tx_drain_interval = DIV_ROUND_UP(bits * 1000 * 1000, baud);

	pl011_setup_status_masks(port, termios);

	if (UART_ENABLE_MS(port, termios->c_cflag))
		pl011_enable_ms(port);

	if (port->rs485.flags & SER_RS485_ENABLED)
		termios->c_cflag &= ~CRTSCTS;

	old_cr = pl011_read(uap, REG_CR);

	if (termios->c_cflag & CRTSCTS) {
		if (old_cr & UART011_CR_RTS)
			old_cr |= UART011_CR_RTSEN;

		old_cr |= UART011_CR_CTSEN;
		port->status |= UPSTAT_AUTOCTS | UPSTAT_AUTORTS;
	} else {
		old_cr &= ~(UART011_CR_CTSEN | UART011_CR_RTSEN);
		port->status &= ~(UPSTAT_AUTOCTS | UPSTAT_AUTORTS);
	}

	if (uap->vendor->oversampling) {
		if (baud > port->uartclk / 16)
			old_cr |= ST_UART011_CR_OVSFACT;
		else
			old_cr &= ~ST_UART011_CR_OVSFACT;
	}

	/*
	 * Workaround for the ST Micro oversampling variants to
	 * increase the bitrate slightly, by lowering the divisor,
	 * to avoid delayed sampling of start bit at high speeds,
	 * else we see data corruption.
	 */
	if (uap->vendor->oversampling) {
		if ((baud >= 3000000) && (baud < 3250000) && (quot > 1))
			quot -= 1;
		else if ((baud > 3250000) && (quot > 2))
			quot -= 2;
	}
	/* Set baud rate */
	pl011_write(quot & 0x3f, uap, REG_FBRD);
	pl011_write(quot >> 6, uap, REG_IBRD);

	/*
	 * ----------v----------v----------v----------v-----
	 * NOTE: REG_LCRH_TX and REG_LCRH_RX MUST BE WRITTEN AFTER
	 * REG_FBRD & REG_IBRD.
	 * ----------^----------^----------^----------^-----
	 */
	pl011_write_lcr_h(uap, lcr_h);

	/*
	 * Receive was disabled by pl011_disable_uart during shutdown.
	 * Need to reenable receive if you need to use a tty_driver
	 * returns from tty_find_polling_driver() after a port shutdown.
	 */
	old_cr |= UART011_CR_RXE;
	pl011_write(old_cr, uap, REG_CR);

	uart_port_unlock_irqrestore(port, flags);
}

static void
sbsa_uart_set_termios(struct uart_port *port, struct ktermios *termios,
		      const struct ktermios *old)
{
	struct uart_amba_port *uap =
	    container_of(port, struct uart_amba_port, port);
	unsigned long flags;

	tty_termios_encode_baud_rate(termios, uap->fixed_baud, uap->fixed_baud);

	/* The SBSA UART only supports 8n1 without hardware flow control. */
	termios->c_cflag &= ~(CSIZE | CSTOPB | PARENB | PARODD);
	termios->c_cflag &= ~(CMSPAR | CRTSCTS);
	termios->c_cflag |= CS8 | CLOCAL;

	uart_port_lock_irqsave(port, &flags);
	uart_update_timeout(port, CS8, uap->fixed_baud);
	pl011_setup_status_masks(port, termios);
	uart_port_unlock_irqrestore(port, flags);
}

static const char *pl011_type(struct uart_port *port)
{
	struct uart_amba_port *uap =
	    container_of(port, struct uart_amba_port, port);
	return uap->port.type == PORT_AMBA ? uap->type : NULL;
}

/*
 * Configure/autoconfigure the port.
 */
static void pl011_config_port(struct uart_port *port, int flags)
{
	if (flags & UART_CONFIG_TYPE)
		port->type = PORT_AMBA;
}

/*
 * verify the new serial_struct (for TIOCSSERIAL).
 */
static int pl011_verify_port(struct uart_port *port, struct serial_struct *ser)
{
	int ret = 0;
	if (ser->type != PORT_UNKNOWN && ser->type != PORT_AMBA)
		ret = -EINVAL;
	if (ser->irq < 0 || ser->irq >= nr_irqs)
		ret = -EINVAL;
	if (ser->baud_base < 9600)
		ret = -EINVAL;
	if (port->mapbase != (unsigned long) ser->iomem_base)
		ret = -EINVAL;
	return ret;
}

static int pl011_rs485_config(struct uart_port *port, struct ktermios *termios,
			      struct serial_rs485 *rs485)
{
	struct uart_amba_port *uap =
		container_of(port, struct uart_amba_port, port);

	if (port->rs485.flags & SER_RS485_ENABLED)
		pl011_rs485_tx_stop(uap);

	/* Make sure auto RTS is disabled */
	if (rs485->flags & SER_RS485_ENABLED) {
		u32 cr = pl011_read(uap, REG_CR);

		cr &= ~UART011_CR_RTSEN;
		pl011_write(cr, uap, REG_CR);
		port->status &= ~UPSTAT_AUTORTS;
	}

	return 0;
}

static const struct uart_ops amba_pl011_pops = {
	.tx_empty	= pl011_tx_empty,
	.set_mctrl	= pl011_set_mctrl,
	.get_mctrl	= pl011_get_mctrl,
	.stop_tx	= pl011_stop_tx,
	.start_tx	= pl011_start_tx,
	.stop_rx	= pl011_stop_rx,
	.throttle	= pl011_throttle_rx,
	.unthrottle	= pl011_unthrottle_rx,
	.enable_ms	= pl011_enable_ms,
	.break_ctl	= pl011_break_ctl,
	.startup	= pl011_startup,
	.shutdown	= pl011_shutdown,
	.flush_buffer	= pl011_dma_flush_buffer,
	.set_termios	= pl011_set_termios,
	.type		= pl011_type,
	.config_port	= pl011_config_port,
	.verify_port	= pl011_verify_port,
#ifdef CONFIG_CONSOLE_POLL
	.poll_init     = pl011_hwinit,
	.poll_get_char = pl011_get_poll_char,
	.poll_put_char = pl011_put_poll_char,
#endif
};

static void sbsa_uart_set_mctrl(struct uart_port *port, unsigned int mctrl)
{
}

static unsigned int sbsa_uart_get_mctrl(struct uart_port *port)
{
	return 0;
}

static const struct uart_ops sbsa_uart_pops = {
	.tx_empty	= pl011_tx_empty,
	.set_mctrl	= sbsa_uart_set_mctrl,
	.get_mctrl	= sbsa_uart_get_mctrl,
	.stop_tx	= pl011_stop_tx,
	.start_tx	= pl011_start_tx,
	.stop_rx	= pl011_stop_rx,
	.startup	= sbsa_uart_startup,
	.shutdown	= sbsa_uart_shutdown,
	.set_termios	= sbsa_uart_set_termios,
	.type		= pl011_type,
	.config_port	= pl011_config_port,
	.verify_port	= pl011_verify_port,
#ifdef CONFIG_CONSOLE_POLL
	.poll_init     = pl011_hwinit,
	.poll_get_char = pl011_get_poll_char,
	.poll_put_char = pl011_put_poll_char,
#endif
};

static struct uart_amba_port *amba_ports[UART_NR];

#ifdef CONFIG_SERIAL_AMBA_PL011_CONSOLE

static void pl011_console_putchar(struct uart_port *port, unsigned char ch)
{
	struct uart_amba_port *uap =
	    container_of(port, struct uart_amba_port, port);

	while (pl011_read(uap, REG_FR) & UART01x_FR_TXFF)
		cpu_relax();
	pl011_write(ch, uap, REG_DR);
}

static void
pl011_console_write(struct console *co, const char *s, unsigned int count)
{
	struct uart_amba_port *uap = amba_ports[co->index];
	unsigned int old_cr = 0, new_cr;
	unsigned long flags;
	int locked = 1;

	clk_enable(uap->clk);

<<<<<<< HEAD
	if (uap->port.sysrq || oops_in_progress)
		locked = uart_port_trylock_irqsave(&uap->port, &flags);
	else
		uart_port_lock_irqsave(&uap->port, &flags);
=======
	local_irq_save(flags);
	if (uap->port.sysrq)
		locked = 0;
	else if (oops_in_progress)
		locked = uart_port_trylock(&uap->port);
	else
		uart_port_lock(&uap->port);
>>>>>>> a30cd70a

	/*
	 *	First save the CR then disable the interrupts
	 */
	if (!uap->vendor->always_enabled) {
		old_cr = pl011_read(uap, REG_CR);
		new_cr = old_cr & ~UART011_CR_CTSEN;
		new_cr |= UART01x_CR_UARTEN | UART011_CR_TXE;
		pl011_write(new_cr, uap, REG_CR);
	}

	uart_console_write(&uap->port, s, count, pl011_console_putchar);

	/*
	 *	Finally, wait for transmitter to become empty and restore the
	 *	TCR. Allow feature register bits to be inverted to work around
	 *	errata.
	 */
	while ((pl011_read(uap, REG_FR) ^ uap->vendor->inv_fr)
						& uap->vendor->fr_busy)
		cpu_relax();
	if (!uap->vendor->always_enabled)
		pl011_write(old_cr, uap, REG_CR);

	if (locked)
<<<<<<< HEAD
		uart_port_unlock_irqrestore(&uap->port, flags);
=======
		uart_port_unlock(&uap->port);
	local_irq_restore(flags);
>>>>>>> a30cd70a

	clk_disable(uap->clk);
}

static void pl011_console_get_options(struct uart_amba_port *uap, int *baud,
				      int *parity, int *bits)
{
	if (pl011_read(uap, REG_CR) & UART01x_CR_UARTEN) {
		unsigned int lcr_h, ibrd, fbrd;

		lcr_h = pl011_read(uap, REG_LCRH_TX);

		*parity = 'n';
		if (lcr_h & UART01x_LCRH_PEN) {
			if (lcr_h & UART01x_LCRH_EPS)
				*parity = 'e';
			else
				*parity = 'o';
		}

		if ((lcr_h & 0x60) == UART01x_LCRH_WLEN_7)
			*bits = 7;
		else
			*bits = 8;

		ibrd = pl011_read(uap, REG_IBRD);
		fbrd = pl011_read(uap, REG_FBRD);

		*baud = uap->port.uartclk * 4 / (64 * ibrd + fbrd);

		if (uap->vendor->oversampling) {
			if (pl011_read(uap, REG_CR)
				  & ST_UART011_CR_OVSFACT)
				*baud *= 2;
		}
	}
}

static int pl011_console_setup(struct console *co, char *options)
{
	struct uart_amba_port *uap;
	int baud = 38400;
	int bits = 8;
	int parity = 'n';
	int flow = 'n';
	int ret;

	/*
	 * Check whether an invalid uart number has been specified, and
	 * if so, search for the first available port that does have
	 * console support.
	 */
	if (co->index >= UART_NR)
		co->index = 0;
	uap = amba_ports[co->index];
	if (!uap)
		return -ENODEV;

	/* Allow pins to be muxed in and configured */
	pinctrl_pm_select_default_state(uap->port.dev);

	ret = clk_prepare(uap->clk);
	if (ret)
		return ret;

	if (dev_get_platdata(uap->port.dev)) {
		struct amba_pl011_data *plat;

		plat = dev_get_platdata(uap->port.dev);
		if (plat->init)
			plat->init();
	}

	uap->port.uartclk = clk_get_rate(uap->clk);

	if (uap->vendor->fixed_options) {
		baud = uap->fixed_baud;
	} else {
		if (options)
			uart_parse_options(options,
					   &baud, &parity, &bits, &flow);
		else
			pl011_console_get_options(uap, &baud, &parity, &bits);
	}

	return uart_set_options(&uap->port, co, baud, parity, bits, flow);
}

/**
 *	pl011_console_match - non-standard console matching
 *	@co:	  registering console
 *	@name:	  name from console command line
 *	@idx:	  index from console command line
 *	@options: ptr to option string from console command line
 *
 *	Only attempts to match console command lines of the form:
 *	    console=pl011,mmio|mmio32,<addr>[,<options>]
 *	    console=pl011,0x<addr>[,<options>]
 *	This form is used to register an initial earlycon boot console and
 *	replace it with the amba_console at pl011 driver init.
 *
 *	Performs console setup for a match (as required by interface)
 *	If no <options> are specified, then assume the h/w is already setup.
 *
 *	Returns 0 if console matches; otherwise non-zero to use default matching
 */
static int pl011_console_match(struct console *co, char *name, int idx,
			       char *options)
{
	unsigned char iotype;
	resource_size_t addr;
	int i;

	/*
	 * Systems affected by the Qualcomm Technologies QDF2400 E44 erratum
	 * have a distinct console name, so make sure we check for that.
	 * The actual implementation of the erratum occurs in the probe
	 * function.
	 */
	if ((strcmp(name, "qdf2400_e44") != 0) && (strcmp(name, "pl011") != 0))
		return -ENODEV;

	if (uart_parse_earlycon(options, &iotype, &addr, &options))
		return -ENODEV;

	if (iotype != UPIO_MEM && iotype != UPIO_MEM32)
		return -ENODEV;

	/* try to match the port specified on the command line */
	for (i = 0; i < ARRAY_SIZE(amba_ports); i++) {
		struct uart_port *port;

		if (!amba_ports[i])
			continue;

		port = &amba_ports[i]->port;

		if (port->mapbase != addr)
			continue;

		co->index = i;
		port->cons = co;
		return pl011_console_setup(co, options);
	}

	return -ENODEV;
}

static struct uart_driver amba_reg;
static struct console amba_console = {
	.name		= "ttyAMA",
	.write		= pl011_console_write,
	.device		= uart_console_device,
	.setup		= pl011_console_setup,
	.match		= pl011_console_match,
	.flags		= CON_PRINTBUFFER | CON_ANYTIME,
	.index		= -1,
	.data		= &amba_reg,
};

#define AMBA_CONSOLE	(&amba_console)

static void qdf2400_e44_putc(struct uart_port *port, unsigned char c)
{
	while (readl(port->membase + UART01x_FR) & UART01x_FR_TXFF)
		cpu_relax();
	writel(c, port->membase + UART01x_DR);
	while (!(readl(port->membase + UART01x_FR) & UART011_FR_TXFE))
		cpu_relax();
}

static void qdf2400_e44_early_write(struct console *con, const char *s, unsigned n)
{
	struct earlycon_device *dev = con->data;

	uart_console_write(&dev->port, s, n, qdf2400_e44_putc);
}

static void pl011_putc(struct uart_port *port, unsigned char c)
{
	while (readl(port->membase + UART01x_FR) & UART01x_FR_TXFF)
		cpu_relax();
	if (port->iotype == UPIO_MEM32)
		writel(c, port->membase + UART01x_DR);
	else
		writeb(c, port->membase + UART01x_DR);
	while (readl(port->membase + UART01x_FR) & UART01x_FR_BUSY)
		cpu_relax();
}

static void pl011_early_write(struct console *con, const char *s, unsigned n)
{
	struct earlycon_device *dev = con->data;

	uart_console_write(&dev->port, s, n, pl011_putc);
}

#ifdef CONFIG_CONSOLE_POLL
static int pl011_getc(struct uart_port *port)
{
	if (readl(port->membase + UART01x_FR) & UART01x_FR_RXFE)
		return NO_POLL_CHAR;

	if (port->iotype == UPIO_MEM32)
		return readl(port->membase + UART01x_DR);
	else
		return readb(port->membase + UART01x_DR);
}

static int pl011_early_read(struct console *con, char *s, unsigned int n)
{
	struct earlycon_device *dev = con->data;
	int ch, num_read = 0;

	while (num_read < n) {
		ch = pl011_getc(&dev->port);
		if (ch == NO_POLL_CHAR)
			break;

		s[num_read++] = ch;
	}

	return num_read;
}
#else
#define pl011_early_read NULL
#endif

/*
 * On non-ACPI systems, earlycon is enabled by specifying
 * "earlycon=pl011,<address>" on the kernel command line.
 *
 * On ACPI ARM64 systems, an "early" console is enabled via the SPCR table,
 * by specifying only "earlycon" on the command line.  Because it requires
 * SPCR, the console starts after ACPI is parsed, which is later than a
 * traditional early console.
 *
 * To get the traditional early console that starts before ACPI is parsed,
 * specify the full "earlycon=pl011,<address>" option.
 */
static int __init pl011_early_console_setup(struct earlycon_device *device,
					    const char *opt)
{
	if (!device->port.membase)
		return -ENODEV;

	device->con->write = pl011_early_write;
	device->con->read = pl011_early_read;

	return 0;
}
OF_EARLYCON_DECLARE(pl011, "arm,pl011", pl011_early_console_setup);
OF_EARLYCON_DECLARE(pl011, "arm,sbsa-uart", pl011_early_console_setup);

/*
 * On Qualcomm Datacenter Technologies QDF2400 SOCs affected by
 * Erratum 44, traditional earlycon can be enabled by specifying
 * "earlycon=qdf2400_e44,<address>".  Any options are ignored.
 *
 * Alternatively, you can just specify "earlycon", and the early console
 * will be enabled with the information from the SPCR table.  In this
 * case, the SPCR code will detect the need for the E44 work-around,
 * and set the console name to "qdf2400_e44".
 */
static int __init
qdf2400_e44_early_console_setup(struct earlycon_device *device,
				const char *opt)
{
	if (!device->port.membase)
		return -ENODEV;

	device->con->write = qdf2400_e44_early_write;
	return 0;
}
EARLYCON_DECLARE(qdf2400_e44, qdf2400_e44_early_console_setup);

#else
#define AMBA_CONSOLE	NULL
#endif

static struct uart_driver amba_reg = {
	.owner			= THIS_MODULE,
	.driver_name		= "ttyAMA",
	.dev_name		= "ttyAMA",
	.major			= SERIAL_AMBA_MAJOR,
	.minor			= SERIAL_AMBA_MINOR,
	.nr			= UART_NR,
	.cons			= AMBA_CONSOLE,
};

static int pl011_probe_dt_alias(int index, struct device *dev)
{
	struct device_node *np;
	static bool seen_dev_with_alias = false;
	static bool seen_dev_without_alias = false;
	int ret = index;

	if (!IS_ENABLED(CONFIG_OF))
		return ret;

	np = dev->of_node;
	if (!np)
		return ret;

	ret = of_alias_get_id(np, "serial");
	if (ret < 0) {
		seen_dev_without_alias = true;
		ret = index;
	} else {
		seen_dev_with_alias = true;
		if (ret >= ARRAY_SIZE(amba_ports) || amba_ports[ret] != NULL) {
			dev_warn(dev, "requested serial port %d  not available.\n", ret);
			ret = index;
		}
	}

	if (seen_dev_with_alias && seen_dev_without_alias)
		dev_warn(dev, "aliased and non-aliased serial devices found in device tree. Serial port enumeration may be unpredictable.\n");

	return ret;
}

/* unregisters the driver also if no more ports are left */
static void pl011_unregister_port(struct uart_amba_port *uap)
{
	int i;
	bool busy = false;

	for (i = 0; i < ARRAY_SIZE(amba_ports); i++) {
		if (amba_ports[i] == uap)
			amba_ports[i] = NULL;
		else if (amba_ports[i])
			busy = true;
	}
	pl011_dma_remove(uap);
	if (!busy)
		uart_unregister_driver(&amba_reg);
}

static int pl011_find_free_port(void)
{
	int i;

	for (i = 0; i < ARRAY_SIZE(amba_ports); i++)
		if (amba_ports[i] == NULL)
			return i;

	return -EBUSY;
}

static int pl011_get_rs485_mode(struct uart_amba_port *uap)
{
	struct uart_port *port = &uap->port;
	int ret;

	ret = uart_get_rs485_mode(port);
	if (ret)
		return ret;

	return 0;
}

static int pl011_setup_port(struct device *dev, struct uart_amba_port *uap,
			    struct resource *mmiobase, int index)
{
	void __iomem *base;
	int ret;

	base = devm_ioremap_resource(dev, mmiobase);
	if (IS_ERR(base))
		return PTR_ERR(base);

	index = pl011_probe_dt_alias(index, dev);

	uap->port.dev = dev;
	uap->port.mapbase = mmiobase->start;
	uap->port.membase = base;
	uap->port.fifosize = uap->fifosize;
	uap->port.has_sysrq = IS_ENABLED(CONFIG_SERIAL_AMBA_PL011_CONSOLE);
	uap->port.flags = UPF_BOOT_AUTOCONF;
	uap->port.line = index;

	ret = pl011_get_rs485_mode(uap);
	if (ret)
		return ret;

	amba_ports[index] = uap;

	return 0;
}

static int pl011_register_port(struct uart_amba_port *uap)
{
	int ret, i;

	/* Ensure interrupts from this UART are masked and cleared */
	pl011_write(0, uap, REG_IMSC);
	pl011_write(0xffff, uap, REG_ICR);

	if (!amba_reg.state) {
		ret = uart_register_driver(&amba_reg);
		if (ret < 0) {
			dev_err(uap->port.dev,
				"Failed to register AMBA-PL011 driver\n");
			for (i = 0; i < ARRAY_SIZE(amba_ports); i++)
				if (amba_ports[i] == uap)
					amba_ports[i] = NULL;
			return ret;
		}
	}

	ret = uart_add_one_port(&amba_reg, &uap->port);
	if (ret)
		pl011_unregister_port(uap);

	return ret;
}

static const struct serial_rs485 pl011_rs485_supported = {
	.flags = SER_RS485_ENABLED | SER_RS485_RTS_ON_SEND | SER_RS485_RTS_AFTER_SEND |
		 SER_RS485_RX_DURING_TX,
	.delay_rts_before_send = 1,
	.delay_rts_after_send = 1,
};

static int pl011_probe(struct amba_device *dev, const struct amba_id *id)
{
	struct uart_amba_port *uap;
	struct vendor_data *vendor = id->data;
	int portnr, ret;
	u32 val;

	portnr = pl011_find_free_port();
	if (portnr < 0)
		return portnr;

	uap = devm_kzalloc(&dev->dev, sizeof(struct uart_amba_port),
			   GFP_KERNEL);
	if (!uap)
		return -ENOMEM;

	uap->clk = devm_clk_get(&dev->dev, NULL);
	if (IS_ERR(uap->clk))
		return PTR_ERR(uap->clk);

	uap->reg_offset = vendor->reg_offset;
	uap->vendor = vendor;
	uap->fifosize = vendor->get_fifosize(dev);
	uap->port.iotype = vendor->access_32b ? UPIO_MEM32 : UPIO_MEM;
	uap->port.irq = dev->irq[0];
	uap->port.ops = &amba_pl011_pops;
	uap->port.rs485_config = pl011_rs485_config;
	uap->port.rs485_supported = pl011_rs485_supported;
	snprintf(uap->type, sizeof(uap->type), "PL011 rev%u", amba_rev(dev));

	if (device_property_read_u32(&dev->dev, "reg-io-width", &val) == 0) {
		switch (val) {
		case 1:
			uap->port.iotype = UPIO_MEM;
			break;
		case 4:
			uap->port.iotype = UPIO_MEM32;
			break;
		default:
			dev_warn(&dev->dev, "unsupported reg-io-width (%d)\n",
				 val);
			return -EINVAL;
		}
	}

	ret = pl011_setup_port(&dev->dev, uap, &dev->res, portnr);
	if (ret)
		return ret;

	amba_set_drvdata(dev, uap);

	return pl011_register_port(uap);
}

static void pl011_remove(struct amba_device *dev)
{
	struct uart_amba_port *uap = amba_get_drvdata(dev);

	uart_remove_one_port(&amba_reg, &uap->port);
	pl011_unregister_port(uap);
}

#ifdef CONFIG_PM_SLEEP
static int pl011_suspend(struct device *dev)
{
	struct uart_amba_port *uap = dev_get_drvdata(dev);

	if (!uap)
		return -EINVAL;

	return uart_suspend_port(&amba_reg, &uap->port);
}

static int pl011_resume(struct device *dev)
{
	struct uart_amba_port *uap = dev_get_drvdata(dev);

	if (!uap)
		return -EINVAL;

	return uart_resume_port(&amba_reg, &uap->port);
}
#endif

static SIMPLE_DEV_PM_OPS(pl011_dev_pm_ops, pl011_suspend, pl011_resume);

static int sbsa_uart_probe(struct platform_device *pdev)
{
	struct uart_amba_port *uap;
	struct resource *r;
	int portnr, ret;
	int baudrate;

	/*
	 * Check the mandatory baud rate parameter in the DT node early
	 * so that we can easily exit with the error.
	 */
	if (pdev->dev.of_node) {
		struct device_node *np = pdev->dev.of_node;

		ret = of_property_read_u32(np, "current-speed", &baudrate);
		if (ret)
			return ret;
	} else {
		baudrate = 115200;
	}

	portnr = pl011_find_free_port();
	if (portnr < 0)
		return portnr;

	uap = devm_kzalloc(&pdev->dev, sizeof(struct uart_amba_port),
			   GFP_KERNEL);
	if (!uap)
		return -ENOMEM;

	ret = platform_get_irq(pdev, 0);
	if (ret < 0)
		return ret;
	uap->port.irq	= ret;

#ifdef CONFIG_ACPI_SPCR_TABLE
	if (qdf2400_e44_present) {
		dev_info(&pdev->dev, "working around QDF2400 SoC erratum 44\n");
		uap->vendor = &vendor_qdt_qdf2400_e44;
	} else
#endif
		uap->vendor = &vendor_sbsa;

	uap->reg_offset	= uap->vendor->reg_offset;
	uap->fifosize	= 32;
	uap->port.iotype = uap->vendor->access_32b ? UPIO_MEM32 : UPIO_MEM;
	uap->port.ops	= &sbsa_uart_pops;
	uap->fixed_baud = baudrate;

	snprintf(uap->type, sizeof(uap->type), "SBSA");

	r = platform_get_resource(pdev, IORESOURCE_MEM, 0);

	ret = pl011_setup_port(&pdev->dev, uap, r, portnr);
	if (ret)
		return ret;

	platform_set_drvdata(pdev, uap);

	return pl011_register_port(uap);
}

static int sbsa_uart_remove(struct platform_device *pdev)
{
	struct uart_amba_port *uap = platform_get_drvdata(pdev);

	uart_remove_one_port(&amba_reg, &uap->port);
	pl011_unregister_port(uap);
	return 0;
}

static const struct of_device_id sbsa_uart_of_match[] = {
	{ .compatible = "arm,sbsa-uart", },
	{},
};
MODULE_DEVICE_TABLE(of, sbsa_uart_of_match);

static const struct acpi_device_id __maybe_unused sbsa_uart_acpi_match[] = {
	{ "ARMH0011", 0 },
	{ "ARMHB000", 0 },
	{},
};
MODULE_DEVICE_TABLE(acpi, sbsa_uart_acpi_match);

static struct platform_driver arm_sbsa_uart_platform_driver = {
	.probe		= sbsa_uart_probe,
	.remove		= sbsa_uart_remove,
	.driver	= {
		.name	= "sbsa-uart",
		.pm	= &pl011_dev_pm_ops,
		.of_match_table = of_match_ptr(sbsa_uart_of_match),
		.acpi_match_table = ACPI_PTR(sbsa_uart_acpi_match),
		.suppress_bind_attrs = IS_BUILTIN(CONFIG_SERIAL_AMBA_PL011),
	},
};

static const struct amba_id pl011_ids[] = {
	{
		.id	= 0x00041011,
		.mask	= 0x000fffff,
		.data	= &vendor_arm,
	},
	{
		.id	= 0x00380802,
		.mask	= 0x00ffffff,
		.data	= &vendor_st,
	},
	{ 0, 0 },
};

MODULE_DEVICE_TABLE(amba, pl011_ids);

static struct amba_driver pl011_driver = {
	.drv = {
		.name	= "uart-pl011",
		.pm	= &pl011_dev_pm_ops,
		.suppress_bind_attrs = IS_BUILTIN(CONFIG_SERIAL_AMBA_PL011),
	},
	.id_table	= pl011_ids,
	.probe		= pl011_probe,
	.remove		= pl011_remove,
};

static int __init pl011_init(void)
{
	printk(KERN_INFO "Serial: AMBA PL011 UART driver\n");

	if (platform_driver_register(&arm_sbsa_uart_platform_driver))
		pr_warn("could not register SBSA UART platform driver\n");
	return amba_driver_register(&pl011_driver);
}

static void __exit pl011_exit(void)
{
	platform_driver_unregister(&arm_sbsa_uart_platform_driver);
	amba_driver_unregister(&pl011_driver);
}

/*
 * While this can be a module, if builtin it's most likely the console
 * So let's leave module_exit but move module_init to an earlier place
 */
arch_initcall(pl011_init);
module_exit(pl011_exit);

MODULE_AUTHOR("ARM Ltd/Deep Blue Solutions Ltd");
MODULE_DESCRIPTION("ARM AMBA serial port driver");
MODULE_LICENSE("GPL");<|MERGE_RESOLUTION|>--- conflicted
+++ resolved
@@ -1837,8 +1837,6 @@
 
 	pl011_write(uap->im, uap, REG_IMSC);
 
-<<<<<<< HEAD
-=======
 #ifdef CONFIG_DMA_ENGINE
 	if (uap->using_rx_dma) {
 		uap->dmacr |= UART011_RXDMAE;
@@ -1846,7 +1844,6 @@
 	}
 #endif
 
->>>>>>> a30cd70a
 	uart_port_unlock_irqrestore(&uap->port, flags);
 }
 
@@ -2338,20 +2335,10 @@
 
 	clk_enable(uap->clk);
 
-<<<<<<< HEAD
 	if (uap->port.sysrq || oops_in_progress)
 		locked = uart_port_trylock_irqsave(&uap->port, &flags);
 	else
 		uart_port_lock_irqsave(&uap->port, &flags);
-=======
-	local_irq_save(flags);
-	if (uap->port.sysrq)
-		locked = 0;
-	else if (oops_in_progress)
-		locked = uart_port_trylock(&uap->port);
-	else
-		uart_port_lock(&uap->port);
->>>>>>> a30cd70a
 
 	/*
 	 *	First save the CR then disable the interrupts
@@ -2377,12 +2364,7 @@
 		pl011_write(old_cr, uap, REG_CR);
 
 	if (locked)
-<<<<<<< HEAD
 		uart_port_unlock_irqrestore(&uap->port, flags);
-=======
-		uart_port_unlock(&uap->port);
-	local_irq_restore(flags);
->>>>>>> a30cd70a
 
 	clk_disable(uap->clk);
 }
