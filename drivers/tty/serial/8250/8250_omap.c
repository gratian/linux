// SPDX-License-Identifier: GPL-2.0
/*
 * 8250-core based driver for the OMAP internal UART
 *
 * based on omap-serial.c, Copyright (C) 2010 Texas Instruments.
 *
 * Copyright (C) 2014 Sebastian Andrzej Siewior
 *
 */

#include <linux/clk.h>
#include <linux/device.h>
#include <linux/io.h>
#include <linux/module.h>
#include <linux/serial_8250.h>
#include <linux/serial_reg.h>
#include <linux/tty_flip.h>
#include <linux/platform_device.h>
#include <linux/slab.h>
#include <linux/of.h>
#include <linux/of_device.h>
#include <linux/of_gpio.h>
#include <linux/of_irq.h>
#include <linux/delay.h>
#include <linux/pm_runtime.h>
#include <linux/console.h>
#include <linux/pm_qos.h>
#include <linux/pm_wakeirq.h>
#include <linux/dma-mapping.h>
#include <linux/sys_soc.h>

#include "8250.h"

#define DEFAULT_CLK_SPEED	48000000

#define UART_ERRATA_i202_MDR1_ACCESS	(1 << 0)
#define OMAP_UART_WER_HAS_TX_WAKEUP	(1 << 1)
#define OMAP_DMA_TX_KICK		(1 << 2)
/*
 * See Advisory 21 in AM437x errata SPRZ408B, updated April 2015.
 * The same errata is applicable to AM335x and DRA7x processors too.
 */
#define UART_ERRATA_CLOCK_DISABLE	(1 << 3)
#define	UART_HAS_EFR2			BIT(4)
#define UART_HAS_RHR_IT_DIS		BIT(5)
#define UART_RX_TIMEOUT_QUIRK		BIT(6)

#define OMAP_UART_FCR_RX_TRIG		6
#define OMAP_UART_FCR_TX_TRIG		4

/* SCR register bitmasks */
#define OMAP_UART_SCR_RX_TRIG_GRANU1_MASK	(1 << 7)
#define OMAP_UART_SCR_TX_TRIG_GRANU1_MASK	(1 << 6)
#define OMAP_UART_SCR_TX_EMPTY			(1 << 3)
#define OMAP_UART_SCR_DMAMODE_MASK		(3 << 1)
#define OMAP_UART_SCR_DMAMODE_1			(1 << 1)
#define OMAP_UART_SCR_DMAMODE_CTL		(1 << 0)

/* MVR register bitmasks */
#define OMAP_UART_MVR_SCHEME_SHIFT	30
#define OMAP_UART_LEGACY_MVR_MAJ_MASK	0xf0
#define OMAP_UART_LEGACY_MVR_MAJ_SHIFT	4
#define OMAP_UART_LEGACY_MVR_MIN_MASK	0x0f
#define OMAP_UART_MVR_MAJ_MASK		0x700
#define OMAP_UART_MVR_MAJ_SHIFT		8
#define OMAP_UART_MVR_MIN_MASK		0x3f

/* SYSC register bitmasks */
#define OMAP_UART_SYSC_SOFTRESET	(1 << 1)

/* SYSS register bitmasks */
#define OMAP_UART_SYSS_RESETDONE	(1 << 0)

#define UART_TI752_TLR_TX	0
#define UART_TI752_TLR_RX	4

#define TRIGGER_TLR_MASK(x)	((x & 0x3c) >> 2)
#define TRIGGER_FCR_MASK(x)	(x & 3)

/* Enable XON/XOFF flow control on output */
#define OMAP_UART_SW_TX		0x08
/* Enable XON/XOFF flow control on input */
#define OMAP_UART_SW_RX		0x02

#define OMAP_UART_WER_MOD_WKUP	0x7f
#define OMAP_UART_TX_WAKEUP_EN	(1 << 7)

#define TX_TRIGGER	1
#define RX_TRIGGER	48

#define OMAP_UART_TCR_RESTORE(x)	((x / 4) << 4)
#define OMAP_UART_TCR_HALT(x)		((x / 4) << 0)

#define UART_BUILD_REVISION(x, y)	(((x) << 8) | (y))

#define OMAP_UART_REV_46 0x0406
#define OMAP_UART_REV_52 0x0502
#define OMAP_UART_REV_63 0x0603

/* Interrupt Enable Register 2 */
#define UART_OMAP_IER2			0x1B
#define UART_OMAP_IER2_RHR_IT_DIS	BIT(2)

/* Enhanced features register 2 */
#define UART_OMAP_EFR2			0x23
#define UART_OMAP_EFR2_TIMEOUT_BEHAVE	BIT(6)

/* RX FIFO occupancy indicator */
#define UART_OMAP_RX_LVL		0x19

struct omap8250_priv {
	int line;
	u8 habit;
	u8 mdr1;
	u8 efr;
	u8 scr;
	u8 wer;
	u8 xon;
	u8 xoff;
	u8 delayed_restore;
	u16 quot;

	u8 tx_trigger;
	u8 rx_trigger;
	bool is_suspending;
	int wakeirq;
	int wakeups_enabled;
	u32 latency;
	u32 calc_latency;
	struct pm_qos_request pm_qos_request;
	struct work_struct qos_work;
	struct uart_8250_dma omap8250_dma;
	spinlock_t rx_dma_lock;
	bool rx_dma_broken;
	bool throttled;
};

struct omap8250_dma_params {
	u32 rx_size;
	u8 rx_trigger;
	u8 tx_trigger;
};

struct omap8250_platdata {
	struct omap8250_dma_params *dma_params;
	u8 habit;
};

#ifdef CONFIG_SERIAL_8250_DMA
static void omap_8250_rx_dma_flush(struct uart_8250_port *p);
#else
static inline void omap_8250_rx_dma_flush(struct uart_8250_port *p) { }
#endif

static u32 uart_read(struct uart_8250_port *up, u32 reg)
{
	return readl(up->port.membase + (reg << up->port.regshift));
}

/*
 * Called on runtime PM resume path from omap8250_restore_regs(), and
 * omap8250_set_mctrl().
 */
static void __omap8250_set_mctrl(struct uart_port *port, unsigned int mctrl)
{
	struct uart_8250_port *up = up_to_u8250p(port);
	struct omap8250_priv *priv = up->port.private_data;
	u8 lcr;

	serial8250_do_set_mctrl(port, mctrl);

	if (!mctrl_gpio_to_gpiod(up->gpios, UART_GPIO_RTS)) {
		/*
		 * Turn off autoRTS if RTS is lowered and restore autoRTS
		 * setting if RTS is raised
		 */
		lcr = serial_in(up, UART_LCR);
		serial_out(up, UART_LCR, UART_LCR_CONF_MODE_B);
		if ((mctrl & TIOCM_RTS) && (port->status & UPSTAT_AUTORTS))
			priv->efr |= UART_EFR_RTS;
		else
			priv->efr &= ~UART_EFR_RTS;
		serial_out(up, UART_EFR, priv->efr);
		serial_out(up, UART_LCR, lcr);
	}
}

static void omap8250_set_mctrl(struct uart_port *port, unsigned int mctrl)
{
	int err;

	err = pm_runtime_resume_and_get(port->dev);
	if (err)
		return;

	__omap8250_set_mctrl(port, mctrl);

	pm_runtime_mark_last_busy(port->dev);
	pm_runtime_put_autosuspend(port->dev);
}

/*
 * Work Around for Errata i202 (2430, 3430, 3630, 4430 and 4460)
 * The access to uart register after MDR1 Access
 * causes UART to corrupt data.
 *
 * Need a delay =
 * 5 L4 clock cycles + 5 UART functional clock cycle (@48MHz = ~0.2uS)
 * give 10 times as much
 */
static void omap_8250_mdr1_errataset(struct uart_8250_port *up,
				     struct omap8250_priv *priv)
{
	serial_out(up, UART_OMAP_MDR1, priv->mdr1);
	udelay(2);
	serial_out(up, UART_FCR, up->fcr | UART_FCR_CLEAR_XMIT |
			UART_FCR_CLEAR_RCVR);
}

static void omap_8250_get_divisor(struct uart_port *port, unsigned int baud,
				  struct omap8250_priv *priv)
{
	unsigned int uartclk = port->uartclk;
	unsigned int div_13, div_16;
	unsigned int abs_d13, abs_d16;

	/*
	 * Old custom speed handling.
	 */
	if (baud == 38400 && (port->flags & UPF_SPD_MASK) == UPF_SPD_CUST) {
		priv->quot = port->custom_divisor & UART_DIV_MAX;
		/*
		 * I assume that nobody is using this. But hey, if somebody
		 * would like to specify the divisor _and_ the mode then the
		 * driver is ready and waiting for it.
		 */
		if (port->custom_divisor & (1 << 16))
			priv->mdr1 = UART_OMAP_MDR1_13X_MODE;
		else
			priv->mdr1 = UART_OMAP_MDR1_16X_MODE;
		return;
	}
	div_13 = DIV_ROUND_CLOSEST(uartclk, 13 * baud);
	div_16 = DIV_ROUND_CLOSEST(uartclk, 16 * baud);

	if (!div_13)
		div_13 = 1;
	if (!div_16)
		div_16 = 1;

	abs_d13 = abs(baud - uartclk / 13 / div_13);
	abs_d16 = abs(baud - uartclk / 16 / div_16);

	if (abs_d13 >= abs_d16) {
		priv->mdr1 = UART_OMAP_MDR1_16X_MODE;
		priv->quot = div_16;
	} else {
		priv->mdr1 = UART_OMAP_MDR1_13X_MODE;
		priv->quot = div_13;
	}
}

static void omap8250_update_scr(struct uart_8250_port *up,
				struct omap8250_priv *priv)
{
	u8 old_scr;

	old_scr = serial_in(up, UART_OMAP_SCR);
	if (old_scr == priv->scr)
		return;

	/*
	 * The manual recommends not to enable the DMA mode selector in the SCR
	 * (instead of the FCR) register _and_ selecting the DMA mode as one
	 * register write because this may lead to malfunction.
	 */
	if (priv->scr & OMAP_UART_SCR_DMAMODE_MASK)
		serial_out(up, UART_OMAP_SCR,
			   priv->scr & ~OMAP_UART_SCR_DMAMODE_MASK);
	serial_out(up, UART_OMAP_SCR, priv->scr);
}

static void omap8250_update_mdr1(struct uart_8250_port *up,
				 struct omap8250_priv *priv)
{
	if (priv->habit & UART_ERRATA_i202_MDR1_ACCESS)
		omap_8250_mdr1_errataset(up, priv);
	else
		serial_out(up, UART_OMAP_MDR1, priv->mdr1);
}

static void omap8250_restore_regs(struct uart_8250_port *up)
{
	struct omap8250_priv *priv = up->port.private_data;
	struct uart_8250_dma	*dma = up->dma;
	u8 mcr = serial8250_in_MCR(up);

	if (dma && dma->tx_running) {
		/*
		 * TCSANOW requests the change to occur immediately however if
		 * we have a TX-DMA operation in progress then it has been
		 * observed that it might stall and never complete. Therefore we
		 * delay DMA completes to prevent this hang from happen.
		 */
		priv->delayed_restore = 1;
		return;
	}

	serial_out(up, UART_LCR, UART_LCR_CONF_MODE_B);
	serial_out(up, UART_EFR, UART_EFR_ECB);

	serial_out(up, UART_LCR, UART_LCR_CONF_MODE_A);
	serial8250_out_MCR(up, mcr | UART_MCR_TCRTLR);
	serial_out(up, UART_FCR, up->fcr);

	omap8250_update_scr(up, priv);

	serial_out(up, UART_LCR, UART_LCR_CONF_MODE_B);

	serial_out(up, UART_TI752_TCR, OMAP_UART_TCR_RESTORE(16) |
			OMAP_UART_TCR_HALT(52));
	serial_out(up, UART_TI752_TLR,
		   TRIGGER_TLR_MASK(priv->tx_trigger) << UART_TI752_TLR_TX |
		   TRIGGER_TLR_MASK(priv->rx_trigger) << UART_TI752_TLR_RX);

	serial_out(up, UART_LCR, 0);

	/* drop TCR + TLR access, we setup XON/XOFF later */
	serial8250_out_MCR(up, mcr);

	serial_out(up, UART_IER, up->ier);

	serial_out(up, UART_LCR, UART_LCR_CONF_MODE_B);
	serial_dl_write(up, priv->quot);

	serial_out(up, UART_EFR, priv->efr);

	/* Configure flow control */
	serial_out(up, UART_LCR, UART_LCR_CONF_MODE_B);
	serial_out(up, UART_XON1, priv->xon);
	serial_out(up, UART_XOFF1, priv->xoff);

	serial_out(up, UART_LCR, up->lcr);

	omap8250_update_mdr1(up, priv);

<<<<<<< HEAD
	up->port.ops->set_mctrl(&up->port, up->port.mctrl);
=======
	__omap8250_set_mctrl(&up->port, up->port.mctrl);

	if (up->port.rs485.flags & SER_RS485_ENABLED)
		serial8250_em485_stop_tx(up);
>>>>>>> 136b0ff8
}

/*
 * OMAP can use "CLK / (16 or 13) / div" for baud rate. And then we have have
 * some differences in how we want to handle flow control.
 */
static void omap_8250_set_termios(struct uart_port *port,
				  struct ktermios *termios,
				  struct ktermios *old)
{
	struct uart_8250_port *up = up_to_u8250p(port);
	struct omap8250_priv *priv = up->port.private_data;
	unsigned char cval = 0;
	unsigned int baud;

	switch (termios->c_cflag & CSIZE) {
	case CS5:
		cval = UART_LCR_WLEN5;
		break;
	case CS6:
		cval = UART_LCR_WLEN6;
		break;
	case CS7:
		cval = UART_LCR_WLEN7;
		break;
	default:
	case CS8:
		cval = UART_LCR_WLEN8;
		break;
	}

	if (termios->c_cflag & CSTOPB)
		cval |= UART_LCR_STOP;
	if (termios->c_cflag & PARENB)
		cval |= UART_LCR_PARITY;
	if (!(termios->c_cflag & PARODD))
		cval |= UART_LCR_EPAR;
	if (termios->c_cflag & CMSPAR)
		cval |= UART_LCR_SPAR;

	/*
	 * Ask the core to calculate the divisor for us.
	 */
	baud = uart_get_baud_rate(port, termios, old,
				  port->uartclk / 16 / UART_DIV_MAX,
				  port->uartclk / 13);
	omap_8250_get_divisor(port, baud, priv);

	/*
	 * Ok, we're now changing the port state. Do it with
	 * interrupts disabled.
	 */
	pm_runtime_get_sync(port->dev);
	spin_lock_irq(&port->lock);

	/*
	 * Update the per-port timeout.
	 */
	uart_update_timeout(port, termios->c_cflag, baud);

	up->port.read_status_mask = UART_LSR_OE | UART_LSR_THRE | UART_LSR_DR;
	if (termios->c_iflag & INPCK)
		up->port.read_status_mask |= UART_LSR_FE | UART_LSR_PE;
	if (termios->c_iflag & (IGNBRK | PARMRK))
		up->port.read_status_mask |= UART_LSR_BI;

	/*
	 * Characters to ignore
	 */
	up->port.ignore_status_mask = 0;
	if (termios->c_iflag & IGNPAR)
		up->port.ignore_status_mask |= UART_LSR_PE | UART_LSR_FE;
	if (termios->c_iflag & IGNBRK) {
		up->port.ignore_status_mask |= UART_LSR_BI;
		/*
		 * If we're ignoring parity and break indicators,
		 * ignore overruns too (for real raw support).
		 */
		if (termios->c_iflag & IGNPAR)
			up->port.ignore_status_mask |= UART_LSR_OE;
	}

	/*
	 * ignore all characters if CREAD is not set
	 */
	if ((termios->c_cflag & CREAD) == 0)
		up->port.ignore_status_mask |= UART_LSR_DR;

	/*
	 * Modem status interrupts
	 */
	up->ier &= ~UART_IER_MSI;
	if (UART_ENABLE_MS(&up->port, termios->c_cflag))
		up->ier |= UART_IER_MSI;

	up->lcr = cval;
	/* Up to here it was mostly serial8250_do_set_termios() */

	/*
	 * We enable TRIG_GRANU for RX and TX and additionally we set
	 * SCR_TX_EMPTY bit. The result is the following:
	 * - RX_TRIGGER amount of bytes in the FIFO will cause an interrupt.
	 * - less than RX_TRIGGER number of bytes will also cause an interrupt
	 *   once the UART decides that there no new bytes arriving.
	 * - Once THRE is enabled, the interrupt will be fired once the FIFO is
	 *   empty - the trigger level is ignored here.
	 *
	 * Once DMA is enabled:
	 * - UART will assert the TX DMA line once there is room for TX_TRIGGER
	 *   bytes in the TX FIFO. On each assert the DMA engine will move
	 *   TX_TRIGGER bytes into the FIFO.
	 * - UART will assert the RX DMA line once there are RX_TRIGGER bytes in
	 *   the FIFO and move RX_TRIGGER bytes.
	 * This is because threshold and trigger values are the same.
	 */
	up->fcr = UART_FCR_ENABLE_FIFO;
	up->fcr |= TRIGGER_FCR_MASK(priv->tx_trigger) << OMAP_UART_FCR_TX_TRIG;
	up->fcr |= TRIGGER_FCR_MASK(priv->rx_trigger) << OMAP_UART_FCR_RX_TRIG;

	priv->scr = OMAP_UART_SCR_RX_TRIG_GRANU1_MASK | OMAP_UART_SCR_TX_EMPTY |
		OMAP_UART_SCR_TX_TRIG_GRANU1_MASK;

	if (up->dma)
		priv->scr |= OMAP_UART_SCR_DMAMODE_1 |
			OMAP_UART_SCR_DMAMODE_CTL;

	priv->xon = termios->c_cc[VSTART];
	priv->xoff = termios->c_cc[VSTOP];

	priv->efr = 0;
	up->port.status &= ~(UPSTAT_AUTOCTS | UPSTAT_AUTORTS | UPSTAT_AUTOXOFF);

	if (termios->c_cflag & CRTSCTS && up->port.flags & UPF_HARD_FLOW &&
	    !mctrl_gpio_to_gpiod(up->gpios, UART_GPIO_RTS) &&
	    !mctrl_gpio_to_gpiod(up->gpios, UART_GPIO_CTS)) {
		/* Enable AUTOCTS (autoRTS is enabled when RTS is raised) */
		up->port.status |= UPSTAT_AUTOCTS | UPSTAT_AUTORTS;
		priv->efr |= UART_EFR_CTS;
	} else	if (up->port.flags & UPF_SOFT_FLOW) {
		/*
		 * OMAP rx s/w flow control is borked; the transmitter remains
		 * stuck off even if rx flow control is subsequently disabled
		 */

		/*
		 * IXOFF Flag:
		 * Enable XON/XOFF flow control on output.
		 * Transmit XON1, XOFF1
		 */
		if (termios->c_iflag & IXOFF) {
			up->port.status |= UPSTAT_AUTOXOFF;
			priv->efr |= OMAP_UART_SW_TX;
		}
	}
	omap8250_restore_regs(up);

	spin_unlock_irq(&up->port.lock);
	pm_runtime_mark_last_busy(port->dev);
	pm_runtime_put_autosuspend(port->dev);

	/* calculate wakeup latency constraint */
	priv->calc_latency = USEC_PER_SEC * 64 * 8 / baud;
	priv->latency = priv->calc_latency;

	schedule_work(&priv->qos_work);

	/* Don't rewrite B0 */
	if (tty_termios_baud_rate(termios))
		tty_termios_encode_baud_rate(termios, baud, baud);
}

/* same as 8250 except that we may have extra flow bits set in EFR */
static void omap_8250_pm(struct uart_port *port, unsigned int state,
			 unsigned int oldstate)
{
	struct uart_8250_port *up = up_to_u8250p(port);
	u8 efr;

	pm_runtime_get_sync(port->dev);
	serial_out(up, UART_LCR, UART_LCR_CONF_MODE_B);
	efr = serial_in(up, UART_EFR);
	serial_out(up, UART_EFR, efr | UART_EFR_ECB);
	serial_out(up, UART_LCR, 0);

	serial_out(up, UART_IER, (state != 0) ? UART_IERX_SLEEP : 0);
	serial_out(up, UART_LCR, UART_LCR_CONF_MODE_B);
	serial_out(up, UART_EFR, efr);
	serial_out(up, UART_LCR, 0);

	pm_runtime_mark_last_busy(port->dev);
	pm_runtime_put_autosuspend(port->dev);
}

static void omap_serial_fill_features_erratas(struct uart_8250_port *up,
					      struct omap8250_priv *priv)
{
	static const struct soc_device_attribute k3_soc_devices[] = {
		{ .family = "AM65X",  },
		{ .family = "J721E", .revision = "SR1.0" },
		{ /* sentinel */ }
	};
	u32 mvr, scheme;
	u16 revision, major, minor;

	mvr = uart_read(up, UART_OMAP_MVER);

	/* Check revision register scheme */
	scheme = mvr >> OMAP_UART_MVR_SCHEME_SHIFT;

	switch (scheme) {
	case 0: /* Legacy Scheme: OMAP2/3 */
		/* MINOR_REV[0:4], MAJOR_REV[4:7] */
		major = (mvr & OMAP_UART_LEGACY_MVR_MAJ_MASK) >>
			OMAP_UART_LEGACY_MVR_MAJ_SHIFT;
		minor = (mvr & OMAP_UART_LEGACY_MVR_MIN_MASK);
		break;
	case 1:
		/* New Scheme: OMAP4+ */
		/* MINOR_REV[0:5], MAJOR_REV[8:10] */
		major = (mvr & OMAP_UART_MVR_MAJ_MASK) >>
			OMAP_UART_MVR_MAJ_SHIFT;
		minor = (mvr & OMAP_UART_MVR_MIN_MASK);
		break;
	default:
		dev_warn(up->port.dev,
			 "Unknown revision, defaulting to highest\n");
		/* highest possible revision */
		major = 0xff;
		minor = 0xff;
	}
	/* normalize revision for the driver */
	revision = UART_BUILD_REVISION(major, minor);

	switch (revision) {
	case OMAP_UART_REV_46:
		priv->habit |= UART_ERRATA_i202_MDR1_ACCESS;
		break;
	case OMAP_UART_REV_52:
		priv->habit |= UART_ERRATA_i202_MDR1_ACCESS |
				OMAP_UART_WER_HAS_TX_WAKEUP;
		break;
	case OMAP_UART_REV_63:
		priv->habit |= UART_ERRATA_i202_MDR1_ACCESS |
			OMAP_UART_WER_HAS_TX_WAKEUP;
		break;
	default:
		break;
	}

	/*
	 * AM65x SR1.0, AM65x SR2.0 and J721e SR1.0 don't
	 * don't have RHR_IT_DIS bit in IER2 register. So drop to flag
	 * to enable errata workaround.
	 */
	if (soc_device_match(k3_soc_devices))
		priv->habit &= ~UART_HAS_RHR_IT_DIS;
}

static void omap8250_uart_qos_work(struct work_struct *work)
{
	struct omap8250_priv *priv;

	priv = container_of(work, struct omap8250_priv, qos_work);
	cpu_latency_qos_update_request(&priv->pm_qos_request, priv->latency);
}

#ifdef CONFIG_SERIAL_8250_DMA
static int omap_8250_dma_handle_irq(struct uart_port *port);
#endif

static irqreturn_t omap8250_irq(int irq, void *dev_id)
{
	struct uart_port *port = dev_id;
	struct omap8250_priv *priv = port->private_data;
	struct uart_8250_port *up = up_to_u8250p(port);
	unsigned int iir, lsr;
	int ret;

#ifdef CONFIG_SERIAL_8250_DMA
	if (up->dma) {
		ret = omap_8250_dma_handle_irq(port);
		return IRQ_RETVAL(ret);
	}
#endif

	serial8250_rpm_get(up);
	lsr = serial_port_in(port, UART_LSR);
	iir = serial_port_in(port, UART_IIR);
	ret = serial8250_handle_irq(port, iir);

	/*
	 * On K3 SoCs, it is observed that RX TIMEOUT is signalled after
	 * FIFO has been drained, in which case a dummy read of RX FIFO
	 * is required to clear RX TIMEOUT condition.
	 */
	if (priv->habit & UART_RX_TIMEOUT_QUIRK &&
	    (iir & UART_IIR_RX_TIMEOUT) == UART_IIR_RX_TIMEOUT &&
	    serial_port_in(port, UART_OMAP_RX_LVL) == 0) {
		serial_port_in(port, UART_RX);
	}

	/* Stop processing interrupts on input overrun */
	if ((lsr & UART_LSR_OE) && up->overrun_backoff_time_ms > 0) {
		unsigned long delay;

		up->ier = port->serial_in(port, UART_IER);
		if (up->ier & (UART_IER_RLSI | UART_IER_RDI)) {
			port->ops->stop_rx(port);
		} else {
			/* Keep restarting the timer until
			 * the input overrun subsides.
			 */
			cancel_delayed_work(&up->overrun_backoff);
		}

		delay = msecs_to_jiffies(up->overrun_backoff_time_ms);
		schedule_delayed_work(&up->overrun_backoff, delay);
	}

	serial8250_rpm_put(up);

	return IRQ_RETVAL(ret);
}

static int omap_8250_startup(struct uart_port *port)
{
	struct uart_8250_port *up = up_to_u8250p(port);
	struct omap8250_priv *priv = port->private_data;
	int ret;

	if (priv->wakeirq) {
		ret = dev_pm_set_dedicated_wake_irq(port->dev, priv->wakeirq);
		if (ret)
			return ret;
	}

	pm_runtime_get_sync(port->dev);

	serial_out(up, UART_FCR, UART_FCR_CLEAR_RCVR | UART_FCR_CLEAR_XMIT);

	serial_out(up, UART_LCR, UART_LCR_WLEN8);

	up->lsr_saved_flags = 0;
	up->msr_saved_flags = 0;

	/* Disable DMA for console UART */
	if (uart_console(port))
		up->dma = NULL;

	if (up->dma) {
		ret = serial8250_request_dma(up);
		if (ret) {
			dev_warn_ratelimited(port->dev,
					     "failed to request DMA\n");
			up->dma = NULL;
		}
	}

	ret = request_irq(port->irq, omap8250_irq, IRQF_SHARED,
			  dev_name(port->dev), port);
	if (ret < 0)
		goto err;

	up->ier = UART_IER_RLSI | UART_IER_RDI;
	serial_out(up, UART_IER, up->ier);

#ifdef CONFIG_PM
	up->capabilities |= UART_CAP_RPM;
#endif

	/* Enable module level wake up */
	priv->wer = OMAP_UART_WER_MOD_WKUP;
	if (priv->habit & OMAP_UART_WER_HAS_TX_WAKEUP)
		priv->wer |= OMAP_UART_TX_WAKEUP_EN;
	serial_out(up, UART_OMAP_WER, priv->wer);

	if (up->dma && !(priv->habit & UART_HAS_EFR2))
		up->dma->rx_dma(up);

	pm_runtime_mark_last_busy(port->dev);
	pm_runtime_put_autosuspend(port->dev);
	return 0;
err:
	pm_runtime_mark_last_busy(port->dev);
	pm_runtime_put_autosuspend(port->dev);
	dev_pm_clear_wake_irq(port->dev);
	return ret;
}

static void omap_8250_shutdown(struct uart_port *port)
{
	struct uart_8250_port *up = up_to_u8250p(port);
	struct omap8250_priv *priv = port->private_data;

	flush_work(&priv->qos_work);
	if (up->dma)
		omap_8250_rx_dma_flush(up);

	pm_runtime_get_sync(port->dev);

	serial_out(up, UART_OMAP_WER, 0);
	if (priv->habit & UART_HAS_EFR2)
		serial_out(up, UART_OMAP_EFR2, 0x0);

	up->ier = 0;
	serial_out(up, UART_IER, 0);

	if (up->dma)
		serial8250_release_dma(up);

	/*
	 * Disable break condition and FIFOs
	 */
	if (up->lcr & UART_LCR_SBC)
		serial_out(up, UART_LCR, up->lcr & ~UART_LCR_SBC);
	serial_out(up, UART_FCR, UART_FCR_CLEAR_RCVR | UART_FCR_CLEAR_XMIT);

	pm_runtime_mark_last_busy(port->dev);
	pm_runtime_put_autosuspend(port->dev);
	free_irq(port->irq, port);
	dev_pm_clear_wake_irq(port->dev);
}

static void omap_8250_throttle(struct uart_port *port)
{
	struct omap8250_priv *priv = port->private_data;
	unsigned long flags;

	pm_runtime_get_sync(port->dev);

	spin_lock_irqsave(&port->lock, flags);
	port->ops->stop_rx(port);
	priv->throttled = true;
	spin_unlock_irqrestore(&port->lock, flags);

	pm_runtime_mark_last_busy(port->dev);
	pm_runtime_put_autosuspend(port->dev);
}

static void omap_8250_unthrottle(struct uart_port *port)
{
	struct omap8250_priv *priv = port->private_data;
	struct uart_8250_port *up = up_to_u8250p(port);
	unsigned long flags;

	pm_runtime_get_sync(port->dev);

	spin_lock_irqsave(&port->lock, flags);
	priv->throttled = false;
	if (up->dma)
		up->dma->rx_dma(up);
	up->ier |= UART_IER_RLSI | UART_IER_RDI;
	port->read_status_mask |= UART_LSR_DR;
	serial_out(up, UART_IER, up->ier);
	spin_unlock_irqrestore(&port->lock, flags);

	pm_runtime_mark_last_busy(port->dev);
	pm_runtime_put_autosuspend(port->dev);
}

#ifdef CONFIG_SERIAL_8250_DMA
static int omap_8250_rx_dma(struct uart_8250_port *p);

/* Must be called while priv->rx_dma_lock is held */
static void __dma_rx_do_complete(struct uart_8250_port *p)
{
	struct uart_8250_dma    *dma = p->dma;
	struct tty_port         *tty_port = &p->port.state->port;
	struct omap8250_priv	*priv = p->port.private_data;
	struct dma_chan		*rxchan = dma->rxchan;
	dma_cookie_t		cookie;
	struct dma_tx_state     state;
	int                     count;
	int			ret;
	u32			reg;

	if (!dma->rx_running)
		goto out;

	cookie = dma->rx_cookie;
	dma->rx_running = 0;

	/* Re-enable RX FIFO interrupt now that transfer is complete */
	if (priv->habit & UART_HAS_RHR_IT_DIS) {
		reg = serial_in(p, UART_OMAP_IER2);
		reg &= ~UART_OMAP_IER2_RHR_IT_DIS;
		serial_out(p, UART_OMAP_IER2, UART_OMAP_IER2_RHR_IT_DIS);
	}

	dmaengine_tx_status(rxchan, cookie, &state);

	count = dma->rx_size - state.residue + state.in_flight_bytes;
	if (count < dma->rx_size) {
		dmaengine_terminate_async(rxchan);

		/*
		 * Poll for teardown to complete which guarantees in
		 * flight data is drained.
		 */
		if (state.in_flight_bytes) {
			int poll_count = 25;

			while (dmaengine_tx_status(rxchan, cookie, NULL) &&
			       poll_count--)
				cpu_relax();

			if (poll_count == -1)
				dev_err(p->port.dev, "teardown incomplete\n");
		}
	}
	if (!count)
		goto out;
	ret = tty_insert_flip_string(tty_port, dma->rx_buf, count);

	p->port.icount.rx += ret;
	p->port.icount.buf_overrun += count - ret;
out:

	tty_flip_buffer_push(tty_port);
}

static void __dma_rx_complete(void *param)
{
	struct uart_8250_port *p = param;
	struct omap8250_priv *priv = p->port.private_data;
	struct uart_8250_dma *dma = p->dma;
	struct dma_tx_state     state;
	unsigned long flags;

	spin_lock_irqsave(&p->port.lock, flags);

	/*
	 * If the tx status is not DMA_COMPLETE, then this is a delayed
	 * completion callback. A previous RX timeout flush would have
	 * already pushed the data, so exit.
	 */
	if (dmaengine_tx_status(dma->rxchan, dma->rx_cookie, &state) !=
			DMA_COMPLETE) {
		spin_unlock_irqrestore(&p->port.lock, flags);
		return;
	}
	__dma_rx_do_complete(p);
	if (!priv->throttled) {
		p->ier |= UART_IER_RLSI | UART_IER_RDI;
		serial_out(p, UART_IER, p->ier);
		if (!(priv->habit & UART_HAS_EFR2))
			omap_8250_rx_dma(p);
	}

	spin_unlock_irqrestore(&p->port.lock, flags);
}

static void omap_8250_rx_dma_flush(struct uart_8250_port *p)
{
	struct omap8250_priv	*priv = p->port.private_data;
	struct uart_8250_dma	*dma = p->dma;
	struct dma_tx_state     state;
	unsigned long		flags;
	int ret;

	spin_lock_irqsave(&priv->rx_dma_lock, flags);

	if (!dma->rx_running) {
		spin_unlock_irqrestore(&priv->rx_dma_lock, flags);
		return;
	}

	ret = dmaengine_tx_status(dma->rxchan, dma->rx_cookie, &state);
	if (ret == DMA_IN_PROGRESS) {
		ret = dmaengine_pause(dma->rxchan);
		if (WARN_ON_ONCE(ret))
			priv->rx_dma_broken = true;
	}
	__dma_rx_do_complete(p);
	spin_unlock_irqrestore(&priv->rx_dma_lock, flags);
}

static int omap_8250_rx_dma(struct uart_8250_port *p)
{
	struct omap8250_priv		*priv = p->port.private_data;
	struct uart_8250_dma            *dma = p->dma;
	int				err = 0;
	struct dma_async_tx_descriptor  *desc;
	unsigned long			flags;
	u32				reg;

	if (priv->rx_dma_broken)
		return -EINVAL;

	spin_lock_irqsave(&priv->rx_dma_lock, flags);

	if (dma->rx_running) {
		enum dma_status state;

		state = dmaengine_tx_status(dma->rxchan, dma->rx_cookie, NULL);
		if (state == DMA_COMPLETE) {
			/*
			 * Disable RX interrupts to allow RX DMA completion
			 * callback to run.
			 */
			p->ier &= ~(UART_IER_RLSI | UART_IER_RDI);
			serial_out(p, UART_IER, p->ier);
		}
		goto out;
	}

	desc = dmaengine_prep_slave_single(dma->rxchan, dma->rx_addr,
					   dma->rx_size, DMA_DEV_TO_MEM,
					   DMA_PREP_INTERRUPT | DMA_CTRL_ACK);
	if (!desc) {
		err = -EBUSY;
		goto out;
	}

	dma->rx_running = 1;
	desc->callback = __dma_rx_complete;
	desc->callback_param = p;

	dma->rx_cookie = dmaengine_submit(desc);

	/*
	 * Disable RX FIFO interrupt while RX DMA is enabled, else
	 * spurious interrupt may be raised when data is in the RX FIFO
	 * but is yet to be drained by DMA.
	 */
	if (priv->habit & UART_HAS_RHR_IT_DIS) {
		reg = serial_in(p, UART_OMAP_IER2);
		reg |= UART_OMAP_IER2_RHR_IT_DIS;
		serial_out(p, UART_OMAP_IER2, UART_OMAP_IER2_RHR_IT_DIS);
	}

	dma_async_issue_pending(dma->rxchan);
out:
	spin_unlock_irqrestore(&priv->rx_dma_lock, flags);
	return err;
}

static int omap_8250_tx_dma(struct uart_8250_port *p);

static void omap_8250_dma_tx_complete(void *param)
{
	struct uart_8250_port	*p = param;
	struct uart_8250_dma	*dma = p->dma;
	struct circ_buf		*xmit = &p->port.state->xmit;
	unsigned long		flags;
	bool			en_thri = false;
	struct omap8250_priv	*priv = p->port.private_data;

	dma_sync_single_for_cpu(dma->txchan->device->dev, dma->tx_addr,
				UART_XMIT_SIZE, DMA_TO_DEVICE);

	spin_lock_irqsave(&p->port.lock, flags);

	dma->tx_running = 0;

	xmit->tail += dma->tx_size;
	xmit->tail &= UART_XMIT_SIZE - 1;
	p->port.icount.tx += dma->tx_size;

	if (priv->delayed_restore) {
		priv->delayed_restore = 0;
		omap8250_restore_regs(p);
	}

	if (uart_circ_chars_pending(xmit) < WAKEUP_CHARS)
		uart_write_wakeup(&p->port);

	if (!uart_circ_empty(xmit) && !uart_tx_stopped(&p->port)) {
		int ret;

		ret = omap_8250_tx_dma(p);
		if (ret)
			en_thri = true;
	} else if (p->capabilities & UART_CAP_RPM) {
		en_thri = true;
	}

	if (en_thri) {
		dma->tx_err = 1;
		serial8250_set_THRI(p);
	}

	spin_unlock_irqrestore(&p->port.lock, flags);
}

static int omap_8250_tx_dma(struct uart_8250_port *p)
{
	struct uart_8250_dma		*dma = p->dma;
	struct omap8250_priv		*priv = p->port.private_data;
	struct circ_buf			*xmit = &p->port.state->xmit;
	struct dma_async_tx_descriptor	*desc;
	unsigned int	skip_byte = 0;
	int ret;

	if (dma->tx_running)
		return 0;
	if (uart_tx_stopped(&p->port) || uart_circ_empty(xmit)) {

		/*
		 * Even if no data, we need to return an error for the two cases
		 * below so serial8250_tx_chars() is invoked and properly clears
		 * THRI and/or runtime suspend.
		 */
		if (dma->tx_err || p->capabilities & UART_CAP_RPM) {
			ret = -EBUSY;
			goto err;
		}
		serial8250_clear_THRI(p);
		return 0;
	}

	dma->tx_size = CIRC_CNT_TO_END(xmit->head, xmit->tail, UART_XMIT_SIZE);
	if (priv->habit & OMAP_DMA_TX_KICK) {
		u8 tx_lvl;

		/*
		 * We need to put the first byte into the FIFO in order to start
		 * the DMA transfer. For transfers smaller than four bytes we
		 * don't bother doing DMA at all. It seem not matter if there
		 * are still bytes in the FIFO from the last transfer (in case
		 * we got here directly from omap_8250_dma_tx_complete()). Bytes
		 * leaving the FIFO seem not to trigger the DMA transfer. It is
		 * really the byte that we put into the FIFO.
		 * If the FIFO is already full then we most likely got here from
		 * omap_8250_dma_tx_complete(). And this means the DMA engine
		 * just completed its work. We don't have to wait the complete
		 * 86us at 115200,8n1 but around 60us (not to mention lower
		 * baudrates). So in that case we take the interrupt and try
		 * again with an empty FIFO.
		 */
		tx_lvl = serial_in(p, UART_OMAP_TX_LVL);
		if (tx_lvl == p->tx_loadsz) {
			ret = -EBUSY;
			goto err;
		}
		if (dma->tx_size < 4) {
			ret = -EINVAL;
			goto err;
		}
		skip_byte = 1;
	}

	desc = dmaengine_prep_slave_single(dma->txchan,
			dma->tx_addr + xmit->tail + skip_byte,
			dma->tx_size - skip_byte, DMA_MEM_TO_DEV,
			DMA_PREP_INTERRUPT | DMA_CTRL_ACK);
	if (!desc) {
		ret = -EBUSY;
		goto err;
	}

	dma->tx_running = 1;

	desc->callback = omap_8250_dma_tx_complete;
	desc->callback_param = p;

	dma->tx_cookie = dmaengine_submit(desc);

	dma_sync_single_for_device(dma->txchan->device->dev, dma->tx_addr,
				   UART_XMIT_SIZE, DMA_TO_DEVICE);

	dma_async_issue_pending(dma->txchan);
	if (dma->tx_err)
		dma->tx_err = 0;

	serial8250_clear_THRI(p);
	if (skip_byte)
		serial_out(p, UART_TX, xmit->buf[xmit->tail]);
	return 0;
err:
	dma->tx_err = 1;
	return ret;
}

static bool handle_rx_dma(struct uart_8250_port *up, unsigned int iir)
{
	switch (iir & 0x3f) {
	case UART_IIR_RLSI:
	case UART_IIR_RX_TIMEOUT:
	case UART_IIR_RDI:
		omap_8250_rx_dma_flush(up);
		return true;
	}
	return omap_8250_rx_dma(up);
}

static unsigned char omap_8250_handle_rx_dma(struct uart_8250_port *up,
					     u8 iir, unsigned char status)
{
	if ((status & (UART_LSR_DR | UART_LSR_BI)) &&
	    (iir & UART_IIR_RDI)) {
		if (handle_rx_dma(up, iir)) {
			status = serial8250_rx_chars(up, status);
			omap_8250_rx_dma(up);
		}
	}

	return status;
}

static void am654_8250_handle_rx_dma(struct uart_8250_port *up, u8 iir,
				     unsigned char status)
{
	/*
	 * Queue a new transfer if FIFO has data.
	 */
	if ((status & (UART_LSR_DR | UART_LSR_BI)) &&
	    (up->ier & UART_IER_RDI)) {
		omap_8250_rx_dma(up);
		serial_out(up, UART_OMAP_EFR2, UART_OMAP_EFR2_TIMEOUT_BEHAVE);
	} else if ((iir & 0x3f) == UART_IIR_RX_TIMEOUT) {
		/*
		 * Disable RX timeout, read IIR to clear
		 * current timeout condition, clear EFR2 to
		 * periodic timeouts, re-enable interrupts.
		 */
		up->ier &= ~(UART_IER_RLSI | UART_IER_RDI);
		serial_out(up, UART_IER, up->ier);
		omap_8250_rx_dma_flush(up);
		serial_in(up, UART_IIR);
		serial_out(up, UART_OMAP_EFR2, 0x0);
		up->ier |= UART_IER_RLSI | UART_IER_RDI;
		serial_out(up, UART_IER, up->ier);
	}
}

/*
 * This is mostly serial8250_handle_irq(). We have a slightly different DMA
 * hoook for RX/TX and need different logic for them in the ISR. Therefore we
 * use the default routine in the non-DMA case and this one for with DMA.
 */
static int omap_8250_dma_handle_irq(struct uart_port *port)
{
	struct uart_8250_port *up = up_to_u8250p(port);
	struct omap8250_priv *priv = up->port.private_data;
	unsigned char status;
	u8 iir;

	serial8250_rpm_get(up);

	iir = serial_port_in(port, UART_IIR);
	if (iir & UART_IIR_NO_INT) {
		serial8250_rpm_put(up);
		return IRQ_HANDLED;
	}

	spin_lock(&port->lock);

	status = serial_port_in(port, UART_LSR);

	if (priv->habit & UART_HAS_EFR2)
		am654_8250_handle_rx_dma(up, iir, status);
	else
		status = omap_8250_handle_rx_dma(up, iir, status);

	serial8250_modem_status(up);
	if (status & UART_LSR_THRE && up->dma->tx_err) {
		if (uart_tx_stopped(&up->port) ||
		    uart_circ_empty(&up->port.state->xmit)) {
			up->dma->tx_err = 0;
			serial8250_tx_chars(up);
		} else  {
			/*
			 * try again due to an earlier failer which
			 * might have been resolved by now.
			 */
			if (omap_8250_tx_dma(up))
				serial8250_tx_chars(up);
		}
	}

	uart_unlock_and_check_sysrq(port);

	serial8250_rpm_put(up);
	return 1;
}

static bool the_no_dma_filter_fn(struct dma_chan *chan, void *param)
{
	return false;
}

#else

static inline int omap_8250_rx_dma(struct uart_8250_port *p)
{
	return -EINVAL;
}
#endif

static int omap8250_no_handle_irq(struct uart_port *port)
{
	/* IRQ has not been requested but handling irq? */
	WARN_ONCE(1, "Unexpected irq handling before port startup\n");
	return 0;
}

static struct omap8250_dma_params am654_dma = {
	.rx_size = SZ_2K,
	.rx_trigger = 1,
	.tx_trigger = TX_TRIGGER,
};

static struct omap8250_dma_params am33xx_dma = {
	.rx_size = RX_TRIGGER,
	.rx_trigger = RX_TRIGGER,
	.tx_trigger = TX_TRIGGER,
};

static struct omap8250_platdata am654_platdata = {
	.dma_params	= &am654_dma,
	.habit		= UART_HAS_EFR2 | UART_HAS_RHR_IT_DIS |
			  UART_RX_TIMEOUT_QUIRK,
};

static struct omap8250_platdata am33xx_platdata = {
	.dma_params	= &am33xx_dma,
	.habit		= OMAP_DMA_TX_KICK | UART_ERRATA_CLOCK_DISABLE,
};

static struct omap8250_platdata omap4_platdata = {
	.dma_params	= &am33xx_dma,
	.habit		= UART_ERRATA_CLOCK_DISABLE,
};

static const struct of_device_id omap8250_dt_ids[] = {
	{ .compatible = "ti,am654-uart", .data = &am654_platdata, },
	{ .compatible = "ti,omap2-uart" },
	{ .compatible = "ti,omap3-uart" },
	{ .compatible = "ti,omap4-uart", .data = &omap4_platdata, },
	{ .compatible = "ti,am3352-uart", .data = &am33xx_platdata, },
	{ .compatible = "ti,am4372-uart", .data = &am33xx_platdata, },
	{ .compatible = "ti,dra742-uart", .data = &omap4_platdata, },
	{},
};
MODULE_DEVICE_TABLE(of, omap8250_dt_ids);

static int omap8250_probe(struct platform_device *pdev)
{
	struct device_node *np = pdev->dev.of_node;
	struct omap8250_priv *priv;
	const struct omap8250_platdata *pdata;
	struct uart_8250_port up;
	struct resource *regs;
	void __iomem *membase;
	int irq, ret;

	irq = platform_get_irq(pdev, 0);
	if (irq < 0)
		return irq;

	regs = platform_get_resource(pdev, IORESOURCE_MEM, 0);
	if (!regs) {
		dev_err(&pdev->dev, "missing registers\n");
		return -EINVAL;
	}

	priv = devm_kzalloc(&pdev->dev, sizeof(*priv), GFP_KERNEL);
	if (!priv)
		return -ENOMEM;

	membase = devm_ioremap(&pdev->dev, regs->start,
				       resource_size(regs));
	if (!membase)
		return -ENODEV;

	memset(&up, 0, sizeof(up));
	up.port.dev = &pdev->dev;
	up.port.mapbase = regs->start;
	up.port.membase = membase;
	up.port.irq = irq;
	/*
	 * It claims to be 16C750 compatible however it is a little different.
	 * It has EFR and has no FCR7_64byte bit. The AFE (which it claims to
	 * have) is enabled via EFR instead of MCR. The type is set here 8250
	 * just to get things going. UNKNOWN does not work for a few reasons and
	 * we don't need our own type since we don't use 8250's set_termios()
	 * or pm callback.
	 */
	up.port.type = PORT_8250;
	up.port.iotype = UPIO_MEM;
	up.port.flags = UPF_FIXED_PORT | UPF_FIXED_TYPE | UPF_SOFT_FLOW |
		UPF_HARD_FLOW;
	up.port.private_data = priv;

	up.port.regshift = 2;
	up.port.fifosize = 64;
	up.tx_loadsz = 64;
	up.capabilities = UART_CAP_FIFO;
#ifdef CONFIG_PM
	/*
	 * Runtime PM is mostly transparent. However to do it right we need to a
	 * TX empty interrupt before we can put the device to auto idle. So if
	 * PM is not enabled we don't add that flag and can spare that one extra
	 * interrupt in the TX path.
	 */
	up.capabilities |= UART_CAP_RPM;
#endif
	up.port.set_termios = omap_8250_set_termios;
	up.port.set_mctrl = omap8250_set_mctrl;
	up.port.pm = omap_8250_pm;
	up.port.startup = omap_8250_startup;
	up.port.shutdown = omap_8250_shutdown;
	up.port.throttle = omap_8250_throttle;
	up.port.unthrottle = omap_8250_unthrottle;
	up.port.rs485_config = serial8250_em485_config;
	up.rs485_start_tx = serial8250_em485_start_tx;
	up.rs485_stop_tx = serial8250_em485_stop_tx;
	up.port.has_sysrq = IS_ENABLED(CONFIG_SERIAL_8250_CONSOLE);

	ret = of_alias_get_id(np, "serial");
	if (ret < 0) {
		dev_err(&pdev->dev, "failed to get alias\n");
		return ret;
	}
	up.port.line = ret;

	if (of_property_read_u32(np, "clock-frequency", &up.port.uartclk)) {
		struct clk *clk;

		clk = devm_clk_get(&pdev->dev, NULL);
		if (IS_ERR(clk)) {
			if (PTR_ERR(clk) == -EPROBE_DEFER)
				return -EPROBE_DEFER;
		} else {
			up.port.uartclk = clk_get_rate(clk);
		}
	}

	if (of_property_read_u32(np, "overrun-throttle-ms",
				 &up.overrun_backoff_time_ms) != 0)
		up.overrun_backoff_time_ms = 0;

	priv->wakeirq = irq_of_parse_and_map(np, 1);

	pdata = of_device_get_match_data(&pdev->dev);
	if (pdata)
		priv->habit |= pdata->habit;

	if (!up.port.uartclk) {
		up.port.uartclk = DEFAULT_CLK_SPEED;
		dev_warn(&pdev->dev,
			 "No clock speed specified: using default: %d\n",
			 DEFAULT_CLK_SPEED);
	}

	priv->latency = PM_QOS_CPU_LATENCY_DEFAULT_VALUE;
	priv->calc_latency = PM_QOS_CPU_LATENCY_DEFAULT_VALUE;
	cpu_latency_qos_add_request(&priv->pm_qos_request, priv->latency);
	INIT_WORK(&priv->qos_work, omap8250_uart_qos_work);

	spin_lock_init(&priv->rx_dma_lock);

	device_init_wakeup(&pdev->dev, true);
	pm_runtime_enable(&pdev->dev);
	pm_runtime_use_autosuspend(&pdev->dev);

	/*
	 * Disable runtime PM until autosuspend delay unless specifically
	 * enabled by the user via sysfs. This is the historic way to
	 * prevent an unsafe default policy with lossy characters on wake-up.
	 * For serdev devices this is not needed, the policy can be managed by
	 * the serdev driver.
	 */
	if (!of_get_available_child_count(pdev->dev.of_node))
		pm_runtime_set_autosuspend_delay(&pdev->dev, -1);

	pm_runtime_irq_safe(&pdev->dev);

	pm_runtime_get_sync(&pdev->dev);

	omap_serial_fill_features_erratas(&up, priv);
	up.port.handle_irq = omap8250_no_handle_irq;
	priv->rx_trigger = RX_TRIGGER;
	priv->tx_trigger = TX_TRIGGER;
#ifdef CONFIG_SERIAL_8250_DMA
	/*
	 * Oh DMA support. If there are no DMA properties in the DT then
	 * we will fall back to a generic DMA channel which does not
	 * really work here. To ensure that we do not get a generic DMA
	 * channel assigned, we have the the_no_dma_filter_fn() here.
	 * To avoid "failed to request DMA" messages we check for DMA
	 * properties in DT.
	 */
	ret = of_property_count_strings(np, "dma-names");
	if (ret == 2) {
		struct omap8250_dma_params *dma_params = NULL;

		up.dma = &priv->omap8250_dma;
		up.dma->fn = the_no_dma_filter_fn;
		up.dma->tx_dma = omap_8250_tx_dma;
		up.dma->rx_dma = omap_8250_rx_dma;
		if (pdata)
			dma_params = pdata->dma_params;

		if (dma_params) {
			up.dma->rx_size = dma_params->rx_size;
			up.dma->rxconf.src_maxburst = dma_params->rx_trigger;
			up.dma->txconf.dst_maxburst = dma_params->tx_trigger;
			priv->rx_trigger = dma_params->rx_trigger;
			priv->tx_trigger = dma_params->tx_trigger;
		} else {
			up.dma->rx_size = RX_TRIGGER;
			up.dma->rxconf.src_maxburst = RX_TRIGGER;
			up.dma->txconf.dst_maxburst = TX_TRIGGER;
		}
	}
#endif
	ret = serial8250_register_8250_port(&up);
	if (ret < 0) {
		dev_err(&pdev->dev, "unable to register 8250 port\n");
		goto err;
	}
	priv->line = ret;
	platform_set_drvdata(pdev, priv);
	pm_runtime_mark_last_busy(&pdev->dev);
	pm_runtime_put_autosuspend(&pdev->dev);
	return 0;
err:
	pm_runtime_dont_use_autosuspend(&pdev->dev);
	pm_runtime_put_sync(&pdev->dev);
	pm_runtime_disable(&pdev->dev);
	return ret;
}

static int omap8250_remove(struct platform_device *pdev)
{
	struct omap8250_priv *priv = platform_get_drvdata(pdev);
	int err;

	err = pm_runtime_resume_and_get(&pdev->dev);
	if (err)
		return err;

	pm_runtime_dont_use_autosuspend(&pdev->dev);
	pm_runtime_put_sync(&pdev->dev);
	flush_work(&priv->qos_work);
	pm_runtime_disable(&pdev->dev);
	serial8250_unregister_port(priv->line);
	cpu_latency_qos_remove_request(&priv->pm_qos_request);
	device_init_wakeup(&pdev->dev, false);
	return 0;
}

#ifdef CONFIG_PM_SLEEP
static int omap8250_prepare(struct device *dev)
{
	struct omap8250_priv *priv = dev_get_drvdata(dev);

	if (!priv)
		return 0;
	priv->is_suspending = true;
	return 0;
}

static void omap8250_complete(struct device *dev)
{
	struct omap8250_priv *priv = dev_get_drvdata(dev);

	if (!priv)
		return;
	priv->is_suspending = false;
}

static int omap8250_suspend(struct device *dev)
{
	struct omap8250_priv *priv = dev_get_drvdata(dev);
	struct uart_8250_port *up = serial8250_get_port(priv->line);

	serial8250_suspend_port(priv->line);

	pm_runtime_get_sync(dev);
	if (!device_may_wakeup(dev))
		priv->wer = 0;
	serial_out(up, UART_OMAP_WER, priv->wer);
	pm_runtime_mark_last_busy(dev);
	pm_runtime_put_autosuspend(dev);

	flush_work(&priv->qos_work);
	return 0;
}

static int omap8250_resume(struct device *dev)
{
	struct omap8250_priv *priv = dev_get_drvdata(dev);

	serial8250_resume_port(priv->line);
	return 0;
}
#else
#define omap8250_prepare NULL
#define omap8250_complete NULL
#endif

#ifdef CONFIG_PM
static int omap8250_lost_context(struct uart_8250_port *up)
{
	u32 val;

	val = serial_in(up, UART_OMAP_SCR);
	/*
	 * If we lose context, then SCR is set to its reset value of zero.
	 * After set_termios() we set bit 3 of SCR (TX_EMPTY_CTL_IT) to 1,
	 * among other bits, to never set the register back to zero again.
	 */
	if (!val)
		return 1;
	return 0;
}

/* TODO: in future, this should happen via API in drivers/reset/ */
static int omap8250_soft_reset(struct device *dev)
{
	struct omap8250_priv *priv = dev_get_drvdata(dev);
	struct uart_8250_port *up = serial8250_get_port(priv->line);
	int timeout = 100;
	int sysc;
	int syss;

	/*
	 * At least on omap4, unused uarts may not idle after reset without
	 * a basic scr dma configuration even with no dma in use. The
	 * module clkctrl status bits will be 1 instead of 3 blocking idle
	 * for the whole clockdomain. The softreset below will clear scr,
	 * and we restore it on resume so this is safe to do on all SoCs
	 * needing omap8250_soft_reset() quirk. Do it in two writes as
	 * recommended in the comment for omap8250_update_scr().
	 */
	serial_out(up, UART_OMAP_SCR, OMAP_UART_SCR_DMAMODE_1);
	serial_out(up, UART_OMAP_SCR,
		   OMAP_UART_SCR_DMAMODE_1 | OMAP_UART_SCR_DMAMODE_CTL);

	sysc = serial_in(up, UART_OMAP_SYSC);

	/* softreset the UART */
	sysc |= OMAP_UART_SYSC_SOFTRESET;
	serial_out(up, UART_OMAP_SYSC, sysc);

	/* By experiments, 1us enough for reset complete on AM335x */
	do {
		udelay(1);
		syss = serial_in(up, UART_OMAP_SYSS);
	} while (--timeout && !(syss & OMAP_UART_SYSS_RESETDONE));

	if (!timeout) {
		dev_err(dev, "timed out waiting for reset done\n");
		return -ETIMEDOUT;
	}

	return 0;
}

static int omap8250_runtime_suspend(struct device *dev)
{
	struct omap8250_priv *priv = dev_get_drvdata(dev);
	struct uart_8250_port *up;

	/* In case runtime-pm tries this before we are setup */
	if (!priv)
		return 0;

	up = serial8250_get_port(priv->line);
	/*
	 * When using 'no_console_suspend', the console UART must not be
	 * suspended. Since driver suspend is managed by runtime suspend,
	 * preventing runtime suspend (by returning error) will keep device
	 * active during suspend.
	 */
	if (priv->is_suspending && !console_suspend_enabled) {
		if (uart_console(&up->port))
			return -EBUSY;
	}

	if (priv->habit & UART_ERRATA_CLOCK_DISABLE) {
		int ret;

		ret = omap8250_soft_reset(dev);
		if (ret)
			return ret;

		/* Restore to UART mode after reset (for wakeup) */
		omap8250_update_mdr1(up, priv);
		/* Restore wakeup enable register */
		serial_out(up, UART_OMAP_WER, priv->wer);
	}

	if (up->dma && up->dma->rxchan)
		omap_8250_rx_dma_flush(up);

	priv->latency = PM_QOS_CPU_LATENCY_DEFAULT_VALUE;
	schedule_work(&priv->qos_work);

	return 0;
}

static int omap8250_runtime_resume(struct device *dev)
{
	struct omap8250_priv *priv = dev_get_drvdata(dev);
	struct uart_8250_port *up;

	/* In case runtime-pm tries this before we are setup */
	if (!priv)
		return 0;

	up = serial8250_get_port(priv->line);

	if (omap8250_lost_context(up))
		omap8250_restore_regs(up);

	if (up->dma && up->dma->rxchan && !(priv->habit & UART_HAS_EFR2))
		omap_8250_rx_dma(up);

	priv->latency = priv->calc_latency;
	schedule_work(&priv->qos_work);
	return 0;
}
#endif

#ifdef CONFIG_SERIAL_8250_OMAP_TTYO_FIXUP
static int __init omap8250_console_fixup(void)
{
	char *omap_str;
	char *options;
	u8 idx;

	if (strstr(boot_command_line, "console=ttyS"))
		/* user set a ttyS based name for the console */
		return 0;

	omap_str = strstr(boot_command_line, "console=ttyO");
	if (!omap_str)
		/* user did not set ttyO based console, so we don't care */
		return 0;

	omap_str += 12;
	if ('0' <= *omap_str && *omap_str <= '9')
		idx = *omap_str - '0';
	else
		return 0;

	omap_str++;
	if (omap_str[0] == ',') {
		omap_str++;
		options = omap_str;
	} else {
		options = NULL;
	}

	add_preferred_console("ttyS", idx, options);
	pr_err("WARNING: Your 'console=ttyO%d' has been replaced by 'ttyS%d'\n",
	       idx, idx);
	pr_err("This ensures that you still see kernel messages. Please\n");
	pr_err("update your kernel commandline.\n");
	return 0;
}
console_initcall(omap8250_console_fixup);
#endif

static const struct dev_pm_ops omap8250_dev_pm_ops = {
	SET_SYSTEM_SLEEP_PM_OPS(omap8250_suspend, omap8250_resume)
	SET_RUNTIME_PM_OPS(omap8250_runtime_suspend,
			   omap8250_runtime_resume, NULL)
	.prepare        = omap8250_prepare,
	.complete       = omap8250_complete,
};

static struct platform_driver omap8250_platform_driver = {
	.driver = {
		.name		= "omap8250",
		.pm		= &omap8250_dev_pm_ops,
		.of_match_table = omap8250_dt_ids,
	},
	.probe			= omap8250_probe,
	.remove			= omap8250_remove,
};
module_platform_driver(omap8250_platform_driver);

MODULE_AUTHOR("Sebastian Andrzej Siewior");
MODULE_DESCRIPTION("OMAP 8250 Driver");
MODULE_LICENSE("GPL v2");<|MERGE_RESOLUTION|>--- conflicted
+++ resolved
@@ -344,14 +344,7 @@
 
 	omap8250_update_mdr1(up, priv);
 
-<<<<<<< HEAD
-	up->port.ops->set_mctrl(&up->port, up->port.mctrl);
-=======
 	__omap8250_set_mctrl(&up->port, up->port.mctrl);
-
-	if (up->port.rs485.flags & SER_RS485_ENABLED)
-		serial8250_em485_stop_tx(up);
->>>>>>> 136b0ff8
 }
 
 /*
