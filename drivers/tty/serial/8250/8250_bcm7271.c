--- conflicted
+++ resolved
@@ -610,11 +610,7 @@
 	 */
 	spin_lock_irq(&port->lock);
 	up->ier &= ~UART_IER_RDI;
-<<<<<<< HEAD
 	serial8250_set_IER(up, up->ier);
-=======
-	serial_port_out(port, UART_IER, up->ier);
->>>>>>> 3766ec12
 	spin_unlock_irq(&port->lock);
 
 	priv->tx_running = false;
