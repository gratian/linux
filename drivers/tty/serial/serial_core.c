// SPDX-License-Identifier: GPL-2.0+
/*
 *  Driver core for serial ports
 *
 *  Based on drivers/char/serial.c, by Linus Torvalds, Theodore Ts'o.
 *
 *  Copyright 1999 ARM Limited
 *  Copyright (C) 2000-2001 Deep Blue Solutions Ltd.
 */
#include <linux/module.h>
#include <linux/tty.h>
#include <linux/tty_flip.h>
#include <linux/slab.h>
#include <linux/sched/signal.h>
#include <linux/init.h>
#include <linux/console.h>
#include <linux/gpio/consumer.h>
#include <linux/kernel.h>
#include <linux/of.h>
#include <linux/pm_runtime.h>
#include <linux/proc_fs.h>
#include <linux/seq_file.h>
#include <linux/device.h>
#include <linux/serial.h> /* for serial_state and serial_icounter_struct */
#include <linux/serial_core.h>
#include <linux/sysrq.h>
#include <linux/delay.h>
#include <linux/mutex.h>
#include <linux/math64.h>
#include <linux/security.h>

#include <linux/irq.h>
#include <linux/uaccess.h>

#include "serial_base.h"

/*
 * This is used to lock changes in serial line configuration.
 */
static DEFINE_MUTEX(port_mutex);

/*
 * lockdep: port->lock is initialized in two places, but we
 *          want only one lock-class:
 */
static struct lock_class_key port_lock_key;

#define HIGH_BITS_OFFSET	((sizeof(long)-sizeof(int))*8)

/*
 * Max time with active RTS before/after data is sent.
 */
#define RS485_MAX_RTS_DELAY	100 /* msecs */

static void uart_change_pm(struct uart_state *state,
			   enum uart_pm_state pm_state);

static void uart_port_shutdown(struct tty_port *port);

static int uart_dcd_enabled(struct uart_port *uport)
{
	return !!(uport->status & UPSTAT_DCD_ENABLE);
}

static inline struct uart_port *uart_port_ref(struct uart_state *state)
{
	if (atomic_add_unless(&state->refcount, 1, 0))
		return state->uart_port;
	return NULL;
}

static inline void uart_port_deref(struct uart_port *uport)
{
	if (atomic_dec_and_test(&uport->state->refcount))
		wake_up(&uport->state->remove_wait);
}

#define uart_port_lock(state, flags)					\
	({								\
		struct uart_port *__uport = uart_port_ref(state);	\
		if (__uport)						\
			uart_port_lock_irqsave(__uport, &flags);	\
		__uport;						\
	})

#define uart_port_unlock(uport, flags)					\
	({								\
		struct uart_port *__uport = uport;			\
		if (__uport) {						\
			uart_port_unlock_irqrestore(__uport, flags);	\
			uart_port_deref(__uport);			\
		}							\
	})

static inline struct uart_port *uart_port_check(struct uart_state *state)
{
	lockdep_assert_held(&state->port.mutex);
	return state->uart_port;
}

/**
 * uart_write_wakeup - schedule write processing
 * @port: port to be processed
 *
 * This routine is used by the interrupt handler to schedule processing in the
 * software interrupt portion of the driver. A driver is expected to call this
 * function when the number of characters in the transmit buffer have dropped
 * below a threshold.
 *
 * Locking: @port->lock should be held
 */
void uart_write_wakeup(struct uart_port *port)
{
	struct uart_state *state = port->state;
	/*
	 * This means you called this function _after_ the port was
	 * closed.  No cookie for you.
	 */
	BUG_ON(!state);
	tty_port_tty_wakeup(&state->port);
}
EXPORT_SYMBOL(uart_write_wakeup);

static void uart_stop(struct tty_struct *tty)
{
	struct uart_state *state = tty->driver_data;
	struct uart_port *port;
	unsigned long flags;

	port = uart_port_lock(state, flags);
	if (port)
		port->ops->stop_tx(port);
	uart_port_unlock(port, flags);
}

static void __uart_start(struct uart_state *state)
{
	struct uart_port *port = state->uart_port;
	struct serial_port_device *port_dev;
	int err;

	if (!port || port->flags & UPF_DEAD || uart_tx_stopped(port))
		return;

	port_dev = port->port_dev;

	/* Increment the runtime PM usage count for the active check below */
	err = pm_runtime_get(&port_dev->dev);
	if (err < 0 && err != -EINPROGRESS) {
		pm_runtime_put_noidle(&port_dev->dev);
		return;
	}

	/*
	 * Start TX if enabled, and kick runtime PM. If the device is not
	 * enabled, serial_port_runtime_resume() calls start_tx() again
	 * after enabling the device.
	 */
	if (!pm_runtime_enabled(port->dev) || pm_runtime_active(port->dev))
		port->ops->start_tx(port);
	pm_runtime_mark_last_busy(&port_dev->dev);
	pm_runtime_put_autosuspend(&port_dev->dev);
}

static void uart_start(struct tty_struct *tty)
{
	struct uart_state *state = tty->driver_data;
	struct uart_port *port;
	unsigned long flags;

	port = uart_port_lock(state, flags);
	__uart_start(state);
	uart_port_unlock(port, flags);
}

static void
uart_update_mctrl(struct uart_port *port, unsigned int set, unsigned int clear)
{
	unsigned long flags;
	unsigned int old;

	uart_port_lock_irqsave(port, &flags);
	old = port->mctrl;
	port->mctrl = (old & ~clear) | set;
	if (old != port->mctrl && !(port->rs485.flags & SER_RS485_ENABLED))
		port->ops->set_mctrl(port, port->mctrl);
	uart_port_unlock_irqrestore(port, flags);
}

#define uart_set_mctrl(port, set)	uart_update_mctrl(port, set, 0)
#define uart_clear_mctrl(port, clear)	uart_update_mctrl(port, 0, clear)

static void uart_port_dtr_rts(struct uart_port *uport, bool active)
{
	if (active)
		uart_set_mctrl(uport, TIOCM_DTR | TIOCM_RTS);
	else
		uart_clear_mctrl(uport, TIOCM_DTR | TIOCM_RTS);
}

/* Caller holds port mutex */
static void uart_change_line_settings(struct tty_struct *tty, struct uart_state *state,
				      const struct ktermios *old_termios)
{
	struct uart_port *uport = uart_port_check(state);
	struct ktermios *termios;
	bool old_hw_stopped;

	/*
	 * If we have no tty, termios, or the port does not exist,
	 * then we can't set the parameters for this port.
	 */
	if (!tty || uport->type == PORT_UNKNOWN)
		return;

	termios = &tty->termios;
	uport->ops->set_termios(uport, termios, old_termios);

	/*
	 * Set modem status enables based on termios cflag
	 */
	uart_port_lock_irq(uport);
	if (termios->c_cflag & CRTSCTS)
		uport->status |= UPSTAT_CTS_ENABLE;
	else
		uport->status &= ~UPSTAT_CTS_ENABLE;

	if (termios->c_cflag & CLOCAL)
		uport->status &= ~UPSTAT_DCD_ENABLE;
	else
		uport->status |= UPSTAT_DCD_ENABLE;

	/* reset sw-assisted CTS flow control based on (possibly) new mode */
	old_hw_stopped = uport->hw_stopped;
	uport->hw_stopped = uart_softcts_mode(uport) &&
			    !(uport->ops->get_mctrl(uport) & TIOCM_CTS);
	if (uport->hw_stopped != old_hw_stopped) {
		if (!old_hw_stopped)
			uport->ops->stop_tx(uport);
		else
			__uart_start(state);
	}
	uart_port_unlock_irq(uport);
}

/*
 * Startup the port.  This will be called once per open.  All calls
 * will be serialised by the per-port mutex.
 */
static int uart_port_startup(struct tty_struct *tty, struct uart_state *state,
			     bool init_hw)
{
	struct uart_port *uport = uart_port_check(state);
	unsigned long flags;
	unsigned long page;
	int retval = 0;

	if (uport->type == PORT_UNKNOWN)
		return 1;

	/*
	 * Make sure the device is in D0 state.
	 */
	uart_change_pm(state, UART_PM_STATE_ON);

	/*
	 * Initialise and allocate the transmit and temporary
	 * buffer.
	 */
	page = get_zeroed_page(GFP_KERNEL);
	if (!page)
		return -ENOMEM;

	uart_port_lock(state, flags);
	if (!state->xmit.buf) {
		state->xmit.buf = (unsigned char *) page;
		uart_circ_clear(&state->xmit);
		uart_port_unlock(uport, flags);
	} else {
		uart_port_unlock(uport, flags);
		/*
		 * Do not free() the page under the port lock, see
		 * uart_shutdown().
		 */
		free_page(page);
	}

	retval = uport->ops->startup(uport);
	if (retval == 0) {
		if (uart_console(uport) && uport->cons->cflag) {
			tty->termios.c_cflag = uport->cons->cflag;
			tty->termios.c_ispeed = uport->cons->ispeed;
			tty->termios.c_ospeed = uport->cons->ospeed;
			uport->cons->cflag = 0;
			uport->cons->ispeed = 0;
			uport->cons->ospeed = 0;
		}
		/*
		 * Initialise the hardware port settings.
		 */
		uart_change_line_settings(tty, state, NULL);

		/*
		 * Setup the RTS and DTR signals once the
		 * port is open and ready to respond.
		 */
		if (init_hw && C_BAUD(tty))
			uart_port_dtr_rts(uport, true);
	}

	/*
	 * This is to allow setserial on this port. People may want to set
	 * port/irq/type and then reconfigure the port properly if it failed
	 * now.
	 */
	if (retval && capable(CAP_SYS_ADMIN))
		return 1;

	return retval;
}

static int uart_startup(struct tty_struct *tty, struct uart_state *state,
			bool init_hw)
{
	struct tty_port *port = &state->port;
	struct uart_port *uport;
	int retval;

	if (tty_port_initialized(port))
		goto out_base_port_startup;

	retval = uart_port_startup(tty, state, init_hw);
	if (retval) {
		set_bit(TTY_IO_ERROR, &tty->flags);
		return retval;
	}

out_base_port_startup:
	uport = uart_port_check(state);
	if (!uport)
		return -EIO;

	serial_base_port_startup(uport);

	return 0;
}

/*
 * This routine will shutdown a serial port; interrupts are disabled, and
 * DTR is dropped if the hangup on close termio flag is on.  Calls to
 * uart_shutdown are serialised by the per-port semaphore.
 *
 * uport == NULL if uart_port has already been removed
 */
static void uart_shutdown(struct tty_struct *tty, struct uart_state *state)
{
	struct uart_port *uport = uart_port_check(state);
	struct tty_port *port = &state->port;
	unsigned long flags;
	char *xmit_buf = NULL;

	/*
	 * Set the TTY IO error marker
	 */
	if (tty)
		set_bit(TTY_IO_ERROR, &tty->flags);

	if (uport)
		serial_base_port_shutdown(uport);

	if (tty_port_initialized(port)) {
		tty_port_set_initialized(port, false);

		/*
		 * Turn off DTR and RTS early.
		 */
		if (uport && uart_console(uport) && tty) {
			uport->cons->cflag = tty->termios.c_cflag;
			uport->cons->ispeed = tty->termios.c_ispeed;
			uport->cons->ospeed = tty->termios.c_ospeed;
		}

		if (!tty || C_HUPCL(tty))
			uart_port_dtr_rts(uport, false);

		uart_port_shutdown(port);
	}

	/*
	 * It's possible for shutdown to be called after suspend if we get
	 * a DCD drop (hangup) at just the right time.  Clear suspended bit so
	 * we don't try to resume a port that has been shutdown.
	 */
	tty_port_set_suspended(port, false);

	/*
	 * Do not free() the transmit buffer page under the port lock since
	 * this can create various circular locking scenarios. For instance,
	 * console driver may need to allocate/free a debug object, which
	 * can endup in printk() recursion.
	 */
	uart_port_lock(state, flags);
	xmit_buf = state->xmit.buf;
	state->xmit.buf = NULL;
	uart_port_unlock(uport, flags);

	free_page((unsigned long)xmit_buf);
}

/**
 * uart_update_timeout - update per-port frame timing information
 * @port: uart_port structure describing the port
 * @cflag: termios cflag value
 * @baud: speed of the port
 *
 * Set the @port frame timing information from which the FIFO timeout value is
 * derived. The @cflag value should reflect the actual hardware settings as
 * number of bits, parity, stop bits and baud rate is taken into account here.
 *
 * Locking: caller is expected to take @port->lock
 */
void
uart_update_timeout(struct uart_port *port, unsigned int cflag,
		    unsigned int baud)
{
	unsigned int size = tty_get_frame_size(cflag);
	u64 frame_time;

	frame_time = (u64)size * NSEC_PER_SEC;
	port->frame_time = DIV64_U64_ROUND_UP(frame_time, baud);
}
EXPORT_SYMBOL(uart_update_timeout);

/**
 * uart_get_baud_rate - return baud rate for a particular port
 * @port: uart_port structure describing the port in question.
 * @termios: desired termios settings
 * @old: old termios (or %NULL)
 * @min: minimum acceptable baud rate
 * @max: maximum acceptable baud rate
 *
 * Decode the termios structure into a numeric baud rate, taking account of the
 * magic 38400 baud rate (with spd_* flags), and mapping the %B0 rate to 9600
 * baud.
 *
 * If the new baud rate is invalid, try the @old termios setting. If it's still
 * invalid, we try 9600 baud.
 *
 * The @termios structure is updated to reflect the baud rate we're actually
 * going to be using. Don't do this for the case where B0 is requested ("hang
 * up").
 *
 * Locking: caller dependent
 */
unsigned int
uart_get_baud_rate(struct uart_port *port, struct ktermios *termios,
		   const struct ktermios *old, unsigned int min, unsigned int max)
{
	unsigned int try;
	unsigned int baud;
	unsigned int altbaud;
	int hung_up = 0;
	upf_t flags = port->flags & UPF_SPD_MASK;

	switch (flags) {
	case UPF_SPD_HI:
		altbaud = 57600;
		break;
	case UPF_SPD_VHI:
		altbaud = 115200;
		break;
	case UPF_SPD_SHI:
		altbaud = 230400;
		break;
	case UPF_SPD_WARP:
		altbaud = 460800;
		break;
	default:
		altbaud = 38400;
		break;
	}

	for (try = 0; try < 2; try++) {
		baud = tty_termios_baud_rate(termios);

		/*
		 * The spd_hi, spd_vhi, spd_shi, spd_warp kludge...
		 * Die! Die! Die!
		 */
		if (try == 0 && baud == 38400)
			baud = altbaud;

		/*
		 * Special case: B0 rate.
		 */
		if (baud == 0) {
			hung_up = 1;
			baud = 9600;
		}

		if (baud >= min && baud <= max)
			return baud;

		/*
		 * Oops, the quotient was zero.  Try again with
		 * the old baud rate if possible.
		 */
		termios->c_cflag &= ~CBAUD;
		if (old) {
			baud = tty_termios_baud_rate(old);
			if (!hung_up)
				tty_termios_encode_baud_rate(termios,
								baud, baud);
			old = NULL;
			continue;
		}

		/*
		 * As a last resort, if the range cannot be met then clip to
		 * the nearest chip supported rate.
		 */
		if (!hung_up) {
			if (baud <= min)
				tty_termios_encode_baud_rate(termios,
							min + 1, min + 1);
			else
				tty_termios_encode_baud_rate(termios,
							max - 1, max - 1);
		}
	}
	/* Should never happen */
	WARN_ON(1);
	return 0;
}
EXPORT_SYMBOL(uart_get_baud_rate);

/**
 * uart_get_divisor - return uart clock divisor
 * @port: uart_port structure describing the port
 * @baud: desired baud rate
 *
 * Calculate the divisor (baud_base / baud) for the specified @baud,
 * appropriately rounded.
 *
 * If 38400 baud and custom divisor is selected, return the custom divisor
 * instead.
 *
 * Locking: caller dependent
 */
unsigned int
uart_get_divisor(struct uart_port *port, unsigned int baud)
{
	unsigned int quot;

	/*
	 * Old custom speed handling.
	 */
	if (baud == 38400 && (port->flags & UPF_SPD_MASK) == UPF_SPD_CUST)
		quot = port->custom_divisor;
	else
		quot = DIV_ROUND_CLOSEST(port->uartclk, 16 * baud);

	return quot;
}
EXPORT_SYMBOL(uart_get_divisor);

static int uart_put_char(struct tty_struct *tty, u8 c)
{
	struct uart_state *state = tty->driver_data;
	struct uart_port *port;
	struct circ_buf *circ;
	unsigned long flags;
	int ret = 0;

	circ = &state->xmit;
	port = uart_port_lock(state, flags);
	if (!circ->buf) {
		uart_port_unlock(port, flags);
		return 0;
	}

	if (port && uart_circ_chars_free(circ) != 0) {
		circ->buf[circ->head] = c;
		circ->head = (circ->head + 1) & (UART_XMIT_SIZE - 1);
		ret = 1;
	}
	uart_port_unlock(port, flags);
	return ret;
}

static void uart_flush_chars(struct tty_struct *tty)
{
	uart_start(tty);
}

static ssize_t uart_write(struct tty_struct *tty, const u8 *buf, size_t count)
{
	struct uart_state *state = tty->driver_data;
	struct uart_port *port;
	struct circ_buf *circ;
	unsigned long flags;
	int c, ret = 0;

	/*
	 * This means you called this function _after_ the port was
	 * closed.  No cookie for you.
	 */
	if (WARN_ON(!state))
		return -EL3HLT;

	port = uart_port_lock(state, flags);
	circ = &state->xmit;
	if (!circ->buf) {
		uart_port_unlock(port, flags);
		return 0;
	}

	while (port) {
		c = CIRC_SPACE_TO_END(circ->head, circ->tail, UART_XMIT_SIZE);
		if (count < c)
			c = count;
		if (c <= 0)
			break;
		memcpy(circ->buf + circ->head, buf, c);
		circ->head = (circ->head + c) & (UART_XMIT_SIZE - 1);
		buf += c;
		count -= c;
		ret += c;
	}

	__uart_start(state);
	uart_port_unlock(port, flags);
	return ret;
}

static unsigned int uart_write_room(struct tty_struct *tty)
{
	struct uart_state *state = tty->driver_data;
	struct uart_port *port;
	unsigned long flags;
	unsigned int ret;

	port = uart_port_lock(state, flags);
	ret = uart_circ_chars_free(&state->xmit);
	uart_port_unlock(port, flags);
	return ret;
}

static unsigned int uart_chars_in_buffer(struct tty_struct *tty)
{
	struct uart_state *state = tty->driver_data;
	struct uart_port *port;
	unsigned long flags;
	unsigned int ret;

	port = uart_port_lock(state, flags);
	ret = uart_circ_chars_pending(&state->xmit);
	uart_port_unlock(port, flags);
	return ret;
}

static void uart_flush_buffer(struct tty_struct *tty)
{
	struct uart_state *state = tty->driver_data;
	struct uart_port *port;
	unsigned long flags;

	/*
	 * This means you called this function _after_ the port was
	 * closed.  No cookie for you.
	 */
	if (WARN_ON(!state))
		return;

	pr_debug("uart_flush_buffer(%d) called\n", tty->index);

	port = uart_port_lock(state, flags);
	if (!port)
		return;
	uart_circ_clear(&state->xmit);
	if (port->ops->flush_buffer)
		port->ops->flush_buffer(port);
	uart_port_unlock(port, flags);
	tty_port_tty_wakeup(&state->port);
}

/*
 * This function performs low-level write of high-priority XON/XOFF
 * character and accounting for it.
 *
 * Requires uart_port to implement .serial_out().
 */
void uart_xchar_out(struct uart_port *uport, int offset)
{
	serial_port_out(uport, offset, uport->x_char);
	uport->icount.tx++;
	uport->x_char = 0;
}
EXPORT_SYMBOL_GPL(uart_xchar_out);

/*
 * This function is used to send a high-priority XON/XOFF character to
 * the device
 */
static void uart_send_xchar(struct tty_struct *tty, char ch)
{
	struct uart_state *state = tty->driver_data;
	struct uart_port *port;
	unsigned long flags;

	port = uart_port_ref(state);
	if (!port)
		return;

	if (port->ops->send_xchar)
		port->ops->send_xchar(port, ch);
	else {
		uart_port_lock_irqsave(port, &flags);
		port->x_char = ch;
		if (ch)
			port->ops->start_tx(port);
		uart_port_unlock_irqrestore(port, flags);
	}
	uart_port_deref(port);
}

static void uart_throttle(struct tty_struct *tty)
{
	struct uart_state *state = tty->driver_data;
	upstat_t mask = UPSTAT_SYNC_FIFO;
	struct uart_port *port;

	port = uart_port_ref(state);
	if (!port)
		return;

	if (I_IXOFF(tty))
		mask |= UPSTAT_AUTOXOFF;
	if (C_CRTSCTS(tty))
		mask |= UPSTAT_AUTORTS;

	if (port->status & mask) {
		port->ops->throttle(port);
		mask &= ~port->status;
	}

	if (mask & UPSTAT_AUTORTS)
		uart_clear_mctrl(port, TIOCM_RTS);

	if (mask & UPSTAT_AUTOXOFF)
		uart_send_xchar(tty, STOP_CHAR(tty));

	uart_port_deref(port);
}

static void uart_unthrottle(struct tty_struct *tty)
{
	struct uart_state *state = tty->driver_data;
	upstat_t mask = UPSTAT_SYNC_FIFO;
	struct uart_port *port;

	port = uart_port_ref(state);
	if (!port)
		return;

	if (I_IXOFF(tty))
		mask |= UPSTAT_AUTOXOFF;
	if (C_CRTSCTS(tty))
		mask |= UPSTAT_AUTORTS;

	if (port->status & mask) {
		port->ops->unthrottle(port);
		mask &= ~port->status;
	}

	if (mask & UPSTAT_AUTORTS)
		uart_set_mctrl(port, TIOCM_RTS);

	if (mask & UPSTAT_AUTOXOFF)
		uart_send_xchar(tty, START_CHAR(tty));

	uart_port_deref(port);
}

static int uart_get_info(struct tty_port *port, struct serial_struct *retinfo)
{
	struct uart_state *state = container_of(port, struct uart_state, port);
	struct uart_port *uport;
	int ret = -ENODEV;

	/*
	 * Ensure the state we copy is consistent and no hardware changes
	 * occur as we go
	 */
	mutex_lock(&port->mutex);
	uport = uart_port_check(state);
	if (!uport)
		goto out;

	retinfo->type	    = uport->type;
	retinfo->line	    = uport->line;
	retinfo->port	    = uport->iobase;
	if (HIGH_BITS_OFFSET)
		retinfo->port_high = (long) uport->iobase >> HIGH_BITS_OFFSET;
	retinfo->irq		    = uport->irq;
	retinfo->flags	    = (__force int)uport->flags;
	retinfo->xmit_fifo_size  = uport->fifosize;
	retinfo->baud_base	    = uport->uartclk / 16;
	retinfo->close_delay	    = jiffies_to_msecs(port->close_delay) / 10;
	retinfo->closing_wait    = port->closing_wait == ASYNC_CLOSING_WAIT_NONE ?
				ASYNC_CLOSING_WAIT_NONE :
				jiffies_to_msecs(port->closing_wait) / 10;
	retinfo->custom_divisor  = uport->custom_divisor;
	retinfo->hub6	    = uport->hub6;
	retinfo->io_type         = uport->iotype;
	retinfo->iomem_reg_shift = uport->regshift;
	retinfo->iomem_base      = (void *)(unsigned long)uport->mapbase;

	ret = 0;
out:
	mutex_unlock(&port->mutex);
	return ret;
}

static int uart_get_info_user(struct tty_struct *tty,
			 struct serial_struct *ss)
{
	struct uart_state *state = tty->driver_data;
	struct tty_port *port = &state->port;

	return uart_get_info(port, ss) < 0 ? -EIO : 0;
}

static int uart_set_info(struct tty_struct *tty, struct tty_port *port,
			 struct uart_state *state,
			 struct serial_struct *new_info)
{
	struct uart_port *uport = uart_port_check(state);
	unsigned long new_port;
	unsigned int change_irq, change_port, closing_wait;
	unsigned int old_custom_divisor, close_delay;
	upf_t old_flags, new_flags;
	int retval = 0;

	if (!uport)
		return -EIO;

	new_port = new_info->port;
	if (HIGH_BITS_OFFSET)
		new_port += (unsigned long) new_info->port_high << HIGH_BITS_OFFSET;

	new_info->irq = irq_canonicalize(new_info->irq);
	close_delay = msecs_to_jiffies(new_info->close_delay * 10);
	closing_wait = new_info->closing_wait == ASYNC_CLOSING_WAIT_NONE ?
			ASYNC_CLOSING_WAIT_NONE :
			msecs_to_jiffies(new_info->closing_wait * 10);


	change_irq  = !(uport->flags & UPF_FIXED_PORT)
		&& new_info->irq != uport->irq;

	/*
	 * Since changing the 'type' of the port changes its resource
	 * allocations, we should treat type changes the same as
	 * IO port changes.
	 */
	change_port = !(uport->flags & UPF_FIXED_PORT)
		&& (new_port != uport->iobase ||
		    (unsigned long)new_info->iomem_base != uport->mapbase ||
		    new_info->hub6 != uport->hub6 ||
		    new_info->io_type != uport->iotype ||
		    new_info->iomem_reg_shift != uport->regshift ||
		    new_info->type != uport->type);

	old_flags = uport->flags;
	new_flags = (__force upf_t)new_info->flags;
	old_custom_divisor = uport->custom_divisor;

	if (!capable(CAP_SYS_ADMIN)) {
		retval = -EPERM;
		if (change_irq || change_port ||
		    (new_info->baud_base != uport->uartclk / 16) ||
		    (close_delay != port->close_delay) ||
		    (closing_wait != port->closing_wait) ||
		    (new_info->xmit_fifo_size &&
		     new_info->xmit_fifo_size != uport->fifosize) ||
		    (((new_flags ^ old_flags) & ~UPF_USR_MASK) != 0))
			goto exit;
		uport->flags = ((uport->flags & ~UPF_USR_MASK) |
			       (new_flags & UPF_USR_MASK));
		uport->custom_divisor = new_info->custom_divisor;
		goto check_and_exit;
	}

	if (change_irq || change_port) {
		retval = security_locked_down(LOCKDOWN_TIOCSSERIAL);
		if (retval)
			goto exit;
	}

	/*
	 * Ask the low level driver to verify the settings.
	 */
	if (uport->ops->verify_port)
		retval = uport->ops->verify_port(uport, new_info);

	if ((new_info->irq >= nr_irqs) || (new_info->irq < 0) ||
	    (new_info->baud_base < 9600))
		retval = -EINVAL;

	if (retval)
		goto exit;

	if (change_port || change_irq) {
		retval = -EBUSY;

		/*
		 * Make sure that we are the sole user of this port.
		 */
		if (tty_port_users(port) > 1)
			goto exit;

		/*
		 * We need to shutdown the serial port at the old
		 * port/type/irq combination.
		 */
		uart_shutdown(tty, state);
	}

	if (change_port) {
		unsigned long old_iobase, old_mapbase;
		unsigned int old_type, old_iotype, old_hub6, old_shift;

		old_iobase = uport->iobase;
		old_mapbase = uport->mapbase;
		old_type = uport->type;
		old_hub6 = uport->hub6;
		old_iotype = uport->iotype;
		old_shift = uport->regshift;

		/*
		 * Free and release old regions
		 */
		if (old_type != PORT_UNKNOWN && uport->ops->release_port)
			uport->ops->release_port(uport);

		uport->iobase = new_port;
		uport->type = new_info->type;
		uport->hub6 = new_info->hub6;
		uport->iotype = new_info->io_type;
		uport->regshift = new_info->iomem_reg_shift;
		uport->mapbase = (unsigned long)new_info->iomem_base;

		/*
		 * Claim and map the new regions
		 */
		if (uport->type != PORT_UNKNOWN && uport->ops->request_port) {
			retval = uport->ops->request_port(uport);
		} else {
			/* Always success - Jean II */
			retval = 0;
		}

		/*
		 * If we fail to request resources for the
		 * new port, try to restore the old settings.
		 */
		if (retval) {
			uport->iobase = old_iobase;
			uport->type = old_type;
			uport->hub6 = old_hub6;
			uport->iotype = old_iotype;
			uport->regshift = old_shift;
			uport->mapbase = old_mapbase;

			if (old_type != PORT_UNKNOWN) {
				retval = uport->ops->request_port(uport);
				/*
				 * If we failed to restore the old settings,
				 * we fail like this.
				 */
				if (retval)
					uport->type = PORT_UNKNOWN;

				/*
				 * We failed anyway.
				 */
				retval = -EBUSY;
			}

			/* Added to return the correct error -Ram Gupta */
			goto exit;
		}
	}

	if (change_irq)
		uport->irq      = new_info->irq;
	if (!(uport->flags & UPF_FIXED_PORT))
		uport->uartclk  = new_info->baud_base * 16;
	uport->flags            = (uport->flags & ~UPF_CHANGE_MASK) |
				 (new_flags & UPF_CHANGE_MASK);
	uport->custom_divisor   = new_info->custom_divisor;
	port->close_delay     = close_delay;
	port->closing_wait    = closing_wait;
	if (new_info->xmit_fifo_size)
		uport->fifosize = new_info->xmit_fifo_size;

 check_and_exit:
	retval = 0;
	if (uport->type == PORT_UNKNOWN)
		goto exit;
	if (tty_port_initialized(port)) {
		if (((old_flags ^ uport->flags) & UPF_SPD_MASK) ||
		    old_custom_divisor != uport->custom_divisor) {
			/*
			 * If they're setting up a custom divisor or speed,
			 * instead of clearing it, then bitch about it.
			 */
			if (uport->flags & UPF_SPD_MASK) {
				dev_notice_ratelimited(uport->dev,
				       "%s sets custom speed on %s. This is deprecated.\n",
				      current->comm,
				      tty_name(port->tty));
			}
			uart_change_line_settings(tty, state, NULL);
		}
	} else {
		retval = uart_startup(tty, state, true);
		if (retval == 0)
			tty_port_set_initialized(port, true);
		if (retval > 0)
			retval = 0;
	}
 exit:
	return retval;
}

static int uart_set_info_user(struct tty_struct *tty, struct serial_struct *ss)
{
	struct uart_state *state = tty->driver_data;
	struct tty_port *port = &state->port;
	int retval;

	down_write(&tty->termios_rwsem);
	/*
	 * This semaphore protects port->count.  It is also
	 * very useful to prevent opens.  Also, take the
	 * port configuration semaphore to make sure that a
	 * module insertion/removal doesn't change anything
	 * under us.
	 */
	mutex_lock(&port->mutex);
	retval = uart_set_info(tty, port, state, ss);
	mutex_unlock(&port->mutex);
	up_write(&tty->termios_rwsem);
	return retval;
}

/**
 * uart_get_lsr_info - get line status register info
 * @tty: tty associated with the UART
 * @state: UART being queried
 * @value: returned modem value
 */
static int uart_get_lsr_info(struct tty_struct *tty,
			struct uart_state *state, unsigned int __user *value)
{
	struct uart_port *uport = uart_port_check(state);
	unsigned int result;

	result = uport->ops->tx_empty(uport);

	/*
	 * If we're about to load something into the transmit
	 * register, we'll pretend the transmitter isn't empty to
	 * avoid a race condition (depending on when the transmit
	 * interrupt happens).
	 */
	if (uport->x_char ||
	    ((uart_circ_chars_pending(&state->xmit) > 0) &&
	     !uart_tx_stopped(uport)))
		result &= ~TIOCSER_TEMT;

	return put_user(result, value);
}

static int uart_tiocmget(struct tty_struct *tty)
{
	struct uart_state *state = tty->driver_data;
	struct tty_port *port = &state->port;
	struct uart_port *uport;
	int result = -EIO;

	mutex_lock(&port->mutex);
	uport = uart_port_check(state);
	if (!uport)
		goto out;

	if (!tty_io_error(tty)) {
		result = uport->mctrl;
		uart_port_lock_irq(uport);
		result |= uport->ops->get_mctrl(uport);
		uart_port_unlock_irq(uport);
	}
out:
	mutex_unlock(&port->mutex);
	return result;
}

static int
uart_tiocmset(struct tty_struct *tty, unsigned int set, unsigned int clear)
{
	struct uart_state *state = tty->driver_data;
	struct tty_port *port = &state->port;
	struct uart_port *uport;
	int ret = -EIO;

	mutex_lock(&port->mutex);
	uport = uart_port_check(state);
	if (!uport)
		goto out;

	if (!tty_io_error(tty)) {
		uart_update_mctrl(uport, set, clear);
		ret = 0;
	}
out:
	mutex_unlock(&port->mutex);
	return ret;
}

static int uart_break_ctl(struct tty_struct *tty, int break_state)
{
	struct uart_state *state = tty->driver_data;
	struct tty_port *port = &state->port;
	struct uart_port *uport;
	int ret = -EIO;

	mutex_lock(&port->mutex);
	uport = uart_port_check(state);
	if (!uport)
		goto out;

	if (uport->type != PORT_UNKNOWN && uport->ops->break_ctl)
		uport->ops->break_ctl(uport, break_state);
	ret = 0;
out:
	mutex_unlock(&port->mutex);
	return ret;
}

static int uart_do_autoconfig(struct tty_struct *tty, struct uart_state *state)
{
	struct tty_port *port = &state->port;
	struct uart_port *uport;
	int flags, ret;

	if (!capable(CAP_SYS_ADMIN))
		return -EPERM;

	/*
	 * Take the per-port semaphore.  This prevents count from
	 * changing, and hence any extra opens of the port while
	 * we're auto-configuring.
	 */
	if (mutex_lock_interruptible(&port->mutex))
		return -ERESTARTSYS;

	uport = uart_port_check(state);
	if (!uport) {
		ret = -EIO;
		goto out;
	}

	ret = -EBUSY;
	if (tty_port_users(port) == 1) {
		uart_shutdown(tty, state);

		/*
		 * If we already have a port type configured,
		 * we must release its resources.
		 */
		if (uport->type != PORT_UNKNOWN && uport->ops->release_port)
			uport->ops->release_port(uport);

		flags = UART_CONFIG_TYPE;
		if (uport->flags & UPF_AUTO_IRQ)
			flags |= UART_CONFIG_IRQ;

		/*
		 * This will claim the ports resources if
		 * a port is found.
		 */
		uport->ops->config_port(uport, flags);

		ret = uart_startup(tty, state, true);
		if (ret == 0)
			tty_port_set_initialized(port, true);
		if (ret > 0)
			ret = 0;
	}
out:
	mutex_unlock(&port->mutex);
	return ret;
}

static void uart_enable_ms(struct uart_port *uport)
{
	/*
	 * Force modem status interrupts on
	 */
	if (uport->ops->enable_ms)
		uport->ops->enable_ms(uport);
}

/*
 * Wait for any of the 4 modem inputs (DCD,RI,DSR,CTS) to change
 * - mask passed in arg for lines of interest
 *   (use |'ed TIOCM_RNG/DSR/CD/CTS for masking)
 * Caller should use TIOCGICOUNT to see which one it was
 *
 * FIXME: This wants extracting into a common all driver implementation
 * of TIOCMWAIT using tty_port.
 */
static int uart_wait_modem_status(struct uart_state *state, unsigned long arg)
{
	struct uart_port *uport;
	struct tty_port *port = &state->port;
	DECLARE_WAITQUEUE(wait, current);
	struct uart_icount cprev, cnow;
	int ret;

	/*
	 * note the counters on entry
	 */
	uport = uart_port_ref(state);
	if (!uport)
		return -EIO;
	uart_port_lock_irq(uport);
	memcpy(&cprev, &uport->icount, sizeof(struct uart_icount));
	uart_enable_ms(uport);
	uart_port_unlock_irq(uport);

	add_wait_queue(&port->delta_msr_wait, &wait);
	for (;;) {
		uart_port_lock_irq(uport);
		memcpy(&cnow, &uport->icount, sizeof(struct uart_icount));
		uart_port_unlock_irq(uport);

		set_current_state(TASK_INTERRUPTIBLE);

		if (((arg & TIOCM_RNG) && (cnow.rng != cprev.rng)) ||
		    ((arg & TIOCM_DSR) && (cnow.dsr != cprev.dsr)) ||
		    ((arg & TIOCM_CD)  && (cnow.dcd != cprev.dcd)) ||
		    ((arg & TIOCM_CTS) && (cnow.cts != cprev.cts))) {
			ret = 0;
			break;
		}

		schedule();

		/* see if a signal did it */
		if (signal_pending(current)) {
			ret = -ERESTARTSYS;
			break;
		}

		cprev = cnow;
	}
	__set_current_state(TASK_RUNNING);
	remove_wait_queue(&port->delta_msr_wait, &wait);
	uart_port_deref(uport);

	return ret;
}

/*
 * Get counter of input serial line interrupts (DCD,RI,DSR,CTS)
 * Return: write counters to the user passed counter struct
 * NB: both 1->0 and 0->1 transitions are counted except for
 *     RI where only 0->1 is counted.
 */
static int uart_get_icount(struct tty_struct *tty,
			  struct serial_icounter_struct *icount)
{
	struct uart_state *state = tty->driver_data;
	struct uart_icount cnow;
	struct uart_port *uport;

	uport = uart_port_ref(state);
	if (!uport)
		return -EIO;
	uart_port_lock_irq(uport);
	memcpy(&cnow, &uport->icount, sizeof(struct uart_icount));
	uart_port_unlock_irq(uport);
	uart_port_deref(uport);

	icount->cts         = cnow.cts;
	icount->dsr         = cnow.dsr;
	icount->rng         = cnow.rng;
	icount->dcd         = cnow.dcd;
	icount->rx          = cnow.rx;
	icount->tx          = cnow.tx;
	icount->frame       = cnow.frame;
	icount->overrun     = cnow.overrun;
	icount->parity      = cnow.parity;
	icount->brk         = cnow.brk;
	icount->buf_overrun = cnow.buf_overrun;

	return 0;
}

#define SER_RS485_LEGACY_FLAGS	(SER_RS485_ENABLED | SER_RS485_RTS_ON_SEND | \
				 SER_RS485_RTS_AFTER_SEND | SER_RS485_RX_DURING_TX | \
				 SER_RS485_TERMINATE_BUS)

static int uart_check_rs485_flags(struct uart_port *port, struct serial_rs485 *rs485)
{
	u32 flags = rs485->flags;

	/* Don't return -EINVAL for unsupported legacy flags */
	flags &= ~SER_RS485_LEGACY_FLAGS;

	/*
	 * For any bit outside of the legacy ones that is not supported by
	 * the driver, return -EINVAL.
	 */
	if (flags & ~port->rs485_supported.flags)
		return -EINVAL;

	/* Asking for address w/o addressing mode? */
	if (!(rs485->flags & SER_RS485_ADDRB) &&
	    (rs485->flags & (SER_RS485_ADDR_RECV|SER_RS485_ADDR_DEST)))
		return -EINVAL;

	/* Address given but not enabled? */
	if (!(rs485->flags & SER_RS485_ADDR_RECV) && rs485->addr_recv)
		return -EINVAL;
	if (!(rs485->flags & SER_RS485_ADDR_DEST) && rs485->addr_dest)
		return -EINVAL;

	return 0;
}

static void uart_sanitize_serial_rs485_delays(struct uart_port *port,
					      struct serial_rs485 *rs485)
{
	if (!port->rs485_supported.delay_rts_before_send) {
		if (rs485->delay_rts_before_send) {
			dev_warn_ratelimited(port->dev,
				"%s (%d): RTS delay before sending not supported\n",
				port->name, port->line);
		}
		rs485->delay_rts_before_send = 0;
	} else if (rs485->delay_rts_before_send > RS485_MAX_RTS_DELAY) {
		rs485->delay_rts_before_send = RS485_MAX_RTS_DELAY;
		dev_warn_ratelimited(port->dev,
			"%s (%d): RTS delay before sending clamped to %u ms\n",
			port->name, port->line, rs485->delay_rts_before_send);
	}

	if (!port->rs485_supported.delay_rts_after_send) {
		if (rs485->delay_rts_after_send) {
			dev_warn_ratelimited(port->dev,
				"%s (%d): RTS delay after sending not supported\n",
				port->name, port->line);
		}
		rs485->delay_rts_after_send = 0;
	} else if (rs485->delay_rts_after_send > RS485_MAX_RTS_DELAY) {
		rs485->delay_rts_after_send = RS485_MAX_RTS_DELAY;
		dev_warn_ratelimited(port->dev,
			"%s (%d): RTS delay after sending clamped to %u ms\n",
			port->name, port->line, rs485->delay_rts_after_send);
	}
}

static void uart_sanitize_serial_rs485(struct uart_port *port, struct serial_rs485 *rs485)
{
	u32 supported_flags = port->rs485_supported.flags;

	if (!(rs485->flags & SER_RS485_ENABLED)) {
		memset(rs485, 0, sizeof(*rs485));
		return;
	}

	rs485->flags &= supported_flags;

	/* Pick sane settings if the user hasn't */
	if (!(rs485->flags & SER_RS485_RTS_ON_SEND) ==
	    !(rs485->flags & SER_RS485_RTS_AFTER_SEND)) {
		if (supported_flags & SER_RS485_RTS_ON_SEND) {
			rs485->flags |= SER_RS485_RTS_ON_SEND;
			rs485->flags &= ~SER_RS485_RTS_AFTER_SEND;

			dev_warn_ratelimited(port->dev,
				"%s (%d): invalid RTS setting, using RTS_ON_SEND instead\n",
				port->name, port->line);
		} else {
			rs485->flags |= SER_RS485_RTS_AFTER_SEND;
			rs485->flags &= ~SER_RS485_RTS_ON_SEND;

			dev_warn_ratelimited(port->dev,
				"%s (%d): invalid RTS setting, using RTS_AFTER_SEND instead\n",
				port->name, port->line);
		}
	}

	uart_sanitize_serial_rs485_delays(port, rs485);

	/* Return clean padding area to userspace */
	memset(rs485->padding0, 0, sizeof(rs485->padding0));
	memset(rs485->padding1, 0, sizeof(rs485->padding1));
}

static void uart_set_rs485_termination(struct uart_port *port,
				       const struct serial_rs485 *rs485)
{
	if (!(rs485->flags & SER_RS485_ENABLED))
		return;

	gpiod_set_value_cansleep(port->rs485_term_gpio,
				 !!(rs485->flags & SER_RS485_TERMINATE_BUS));
}

static void uart_set_rs485_rx_during_tx(struct uart_port *port,
					const struct serial_rs485 *rs485)
{
	if (!(rs485->flags & SER_RS485_ENABLED))
		return;

	gpiod_set_value_cansleep(port->rs485_rx_during_tx_gpio,
				 !!(rs485->flags & SER_RS485_RX_DURING_TX));
}

static int uart_rs485_config(struct uart_port *port)
{
	struct serial_rs485 *rs485 = &port->rs485;
	unsigned long flags;
	int ret;

	if (!(rs485->flags & SER_RS485_ENABLED))
		return 0;

	uart_sanitize_serial_rs485(port, rs485);
	uart_set_rs485_termination(port, rs485);
	uart_set_rs485_rx_during_tx(port, rs485);

	uart_port_lock_irqsave(port, &flags);
	ret = port->rs485_config(port, NULL, rs485);
	uart_port_unlock_irqrestore(port, flags);
	if (ret) {
		memset(rs485, 0, sizeof(*rs485));
		/* unset GPIOs */
		gpiod_set_value_cansleep(port->rs485_term_gpio, 0);
		gpiod_set_value_cansleep(port->rs485_rx_during_tx_gpio, 0);
	}

	return ret;
}

static int uart_get_rs485_config(struct uart_port *port,
			 struct serial_rs485 __user *rs485)
{
	unsigned long flags;
	struct serial_rs485 aux;

	uart_port_lock_irqsave(port, &flags);
	aux = port->rs485;
	uart_port_unlock_irqrestore(port, flags);

	if (copy_to_user(rs485, &aux, sizeof(aux)))
		return -EFAULT;

	return 0;
}

static int uart_set_rs485_config(struct tty_struct *tty, struct uart_port *port,
			 struct serial_rs485 __user *rs485_user)
{
	struct serial_rs485 rs485;
	int ret;
	unsigned long flags;

	if (!(port->rs485_supported.flags & SER_RS485_ENABLED))
		return -ENOTTY;

	if (copy_from_user(&rs485, rs485_user, sizeof(*rs485_user)))
		return -EFAULT;

	ret = uart_check_rs485_flags(port, &rs485);
	if (ret)
		return ret;
	uart_sanitize_serial_rs485(port, &rs485);
	uart_set_rs485_termination(port, &rs485);
	uart_set_rs485_rx_during_tx(port, &rs485);

	uart_port_lock_irqsave(port, &flags);
	ret = port->rs485_config(port, &tty->termios, &rs485);
	if (!ret) {
		port->rs485 = rs485;

		/* Reset RTS and other mctrl lines when disabling RS485 */
		if (!(rs485.flags & SER_RS485_ENABLED))
			port->ops->set_mctrl(port, port->mctrl);
	}
	uart_port_unlock_irqrestore(port, flags);
	if (ret) {
		/* restore old GPIO settings */
		gpiod_set_value_cansleep(port->rs485_term_gpio,
			!!(port->rs485.flags & SER_RS485_TERMINATE_BUS));
		gpiod_set_value_cansleep(port->rs485_rx_during_tx_gpio,
			!!(port->rs485.flags & SER_RS485_RX_DURING_TX));
		return ret;
	}

	if (copy_to_user(rs485_user, &port->rs485, sizeof(port->rs485)))
		return -EFAULT;

	return 0;
}

static int uart_get_iso7816_config(struct uart_port *port,
				   struct serial_iso7816 __user *iso7816)
{
	unsigned long flags;
	struct serial_iso7816 aux;

	if (!port->iso7816_config)
		return -ENOTTY;

	uart_port_lock_irqsave(port, &flags);
	aux = port->iso7816;
	uart_port_unlock_irqrestore(port, flags);

	if (copy_to_user(iso7816, &aux, sizeof(aux)))
		return -EFAULT;

	return 0;
}

static int uart_set_iso7816_config(struct uart_port *port,
				   struct serial_iso7816 __user *iso7816_user)
{
	struct serial_iso7816 iso7816;
	int i, ret;
	unsigned long flags;

	if (!port->iso7816_config)
		return -ENOTTY;

	if (copy_from_user(&iso7816, iso7816_user, sizeof(*iso7816_user)))
		return -EFAULT;

	/*
	 * There are 5 words reserved for future use. Check that userspace
	 * doesn't put stuff in there to prevent breakages in the future.
	 */
	for (i = 0; i < ARRAY_SIZE(iso7816.reserved); i++)
		if (iso7816.reserved[i])
			return -EINVAL;

	uart_port_lock_irqsave(port, &flags);
	ret = port->iso7816_config(port, &iso7816);
	uart_port_unlock_irqrestore(port, flags);
	if (ret)
		return ret;

	if (copy_to_user(iso7816_user, &port->iso7816, sizeof(port->iso7816)))
		return -EFAULT;

	return 0;
}

/*
 * Called via sys_ioctl.  We can use spin_lock_irq() here.
 */
static int
uart_ioctl(struct tty_struct *tty, unsigned int cmd, unsigned long arg)
{
	struct uart_state *state = tty->driver_data;
	struct tty_port *port = &state->port;
	struct uart_port *uport;
	void __user *uarg = (void __user *)arg;
	int ret = -ENOIOCTLCMD;


	/*
	 * These ioctls don't rely on the hardware to be present.
	 */
	switch (cmd) {
	case TIOCSERCONFIG:
		down_write(&tty->termios_rwsem);
		ret = uart_do_autoconfig(tty, state);
		up_write(&tty->termios_rwsem);
		break;
	}

	if (ret != -ENOIOCTLCMD)
		goto out;

	if (tty_io_error(tty)) {
		ret = -EIO;
		goto out;
	}

	/*
	 * The following should only be used when hardware is present.
	 */
	switch (cmd) {
	case TIOCMIWAIT:
		ret = uart_wait_modem_status(state, arg);
		break;
	}

	if (ret != -ENOIOCTLCMD)
		goto out;

	/* rs485_config requires more locking than others */
	if (cmd == TIOCSRS485)
		down_write(&tty->termios_rwsem);

	mutex_lock(&port->mutex);
	uport = uart_port_check(state);

	if (!uport || tty_io_error(tty)) {
		ret = -EIO;
		goto out_up;
	}

	/*
	 * All these rely on hardware being present and need to be
	 * protected against the tty being hung up.
	 */

	switch (cmd) {
	case TIOCSERGETLSR: /* Get line status register */
		ret = uart_get_lsr_info(tty, state, uarg);
		break;

	case TIOCGRS485:
		ret = uart_get_rs485_config(uport, uarg);
		break;

	case TIOCSRS485:
		ret = uart_set_rs485_config(tty, uport, uarg);
		break;

	case TIOCSISO7816:
		ret = uart_set_iso7816_config(state->uart_port, uarg);
		break;

	case TIOCGISO7816:
		ret = uart_get_iso7816_config(state->uart_port, uarg);
		break;
	default:
		if (uport->ops->ioctl)
			ret = uport->ops->ioctl(uport, cmd, arg);
		break;
	}
out_up:
	mutex_unlock(&port->mutex);
	if (cmd == TIOCSRS485)
		up_write(&tty->termios_rwsem);
out:
	return ret;
}

static void uart_set_ldisc(struct tty_struct *tty)
{
	struct uart_state *state = tty->driver_data;
	struct uart_port *uport;
	struct tty_port *port = &state->port;

	if (!tty_port_initialized(port))
		return;

	mutex_lock(&state->port.mutex);
	uport = uart_port_check(state);
	if (uport && uport->ops->set_ldisc)
		uport->ops->set_ldisc(uport, &tty->termios);
	mutex_unlock(&state->port.mutex);
}

static void uart_set_termios(struct tty_struct *tty,
			     const struct ktermios *old_termios)
{
	struct uart_state *state = tty->driver_data;
	struct uart_port *uport;
	unsigned int cflag = tty->termios.c_cflag;
	unsigned int iflag_mask = IGNBRK|BRKINT|IGNPAR|PARMRK|INPCK;
	bool sw_changed = false;

	mutex_lock(&state->port.mutex);
	uport = uart_port_check(state);
	if (!uport)
		goto out;

	/*
	 * Drivers doing software flow control also need to know
	 * about changes to these input settings.
	 */
	if (uport->flags & UPF_SOFT_FLOW) {
		iflag_mask |= IXANY|IXON|IXOFF;
		sw_changed =
		   tty->termios.c_cc[VSTART] != old_termios->c_cc[VSTART] ||
		   tty->termios.c_cc[VSTOP] != old_termios->c_cc[VSTOP];
	}

	/*
	 * These are the bits that are used to setup various
	 * flags in the low level driver. We can ignore the Bfoo
	 * bits in c_cflag; c_[io]speed will always be set
	 * appropriately by set_termios() in tty_ioctl.c
	 */
	if ((cflag ^ old_termios->c_cflag) == 0 &&
	    tty->termios.c_ospeed == old_termios->c_ospeed &&
	    tty->termios.c_ispeed == old_termios->c_ispeed &&
	    ((tty->termios.c_iflag ^ old_termios->c_iflag) & iflag_mask) == 0 &&
	    !sw_changed) {
		goto out;
	}

	uart_change_line_settings(tty, state, old_termios);
	/* reload cflag from termios; port driver may have overridden flags */
	cflag = tty->termios.c_cflag;

	/* Handle transition to B0 status */
	if (((old_termios->c_cflag & CBAUD) != B0) && ((cflag & CBAUD) == B0))
		uart_clear_mctrl(uport, TIOCM_RTS | TIOCM_DTR);
	/* Handle transition away from B0 status */
	else if (((old_termios->c_cflag & CBAUD) == B0) && ((cflag & CBAUD) != B0)) {
		unsigned int mask = TIOCM_DTR;

		if (!(cflag & CRTSCTS) || !tty_throttled(tty))
			mask |= TIOCM_RTS;
		uart_set_mctrl(uport, mask);
	}
out:
	mutex_unlock(&state->port.mutex);
}

/*
 * Calls to uart_close() are serialised via the tty_lock in
 *   drivers/tty/tty_io.c:tty_release()
 *   drivers/tty/tty_io.c:do_tty_hangup()
 */
static void uart_close(struct tty_struct *tty, struct file *filp)
{
	struct uart_state *state = tty->driver_data;

	if (!state) {
		struct uart_driver *drv = tty->driver->driver_state;
		struct tty_port *port;

		state = drv->state + tty->index;
		port = &state->port;
		spin_lock_irq(&port->lock);
		--port->count;
		spin_unlock_irq(&port->lock);
		return;
	}

	pr_debug("uart_close(%d) called\n", tty->index);

	tty_port_close(tty->port, tty, filp);
}

static void uart_tty_port_shutdown(struct tty_port *port)
{
	struct uart_state *state = container_of(port, struct uart_state, port);
	struct uart_port *uport = uart_port_check(state);
	char *buf;

	/*
	 * At this point, we stop accepting input.  To do this, we
	 * disable the receive line status interrupts.
	 */
	if (WARN(!uport, "detached port still initialized!\n"))
		return;

	uart_port_lock_irq(uport);
	uport->ops->stop_rx(uport);
	uart_port_unlock_irq(uport);

	serial_base_port_shutdown(uport);
	uart_port_shutdown(port);

	/*
	 * It's possible for shutdown to be called after suspend if we get
	 * a DCD drop (hangup) at just the right time.  Clear suspended bit so
	 * we don't try to resume a port that has been shutdown.
	 */
	tty_port_set_suspended(port, false);

	/*
	 * Free the transmit buffer.
	 */
<<<<<<< HEAD
	uart_port_lock_irq(uport);
=======
	spin_lock_irq(&uport->lock);
	uart_circ_clear(&state->xmit);
>>>>>>> 5697d159
	buf = state->xmit.buf;
	state->xmit.buf = NULL;
	uart_port_unlock_irq(uport);

	free_page((unsigned long)buf);

	uart_change_pm(state, UART_PM_STATE_OFF);
}

static void uart_wait_until_sent(struct tty_struct *tty, int timeout)
{
	struct uart_state *state = tty->driver_data;
	struct uart_port *port;
	unsigned long char_time, expire, fifo_timeout;

	port = uart_port_ref(state);
	if (!port)
		return;

	if (port->type == PORT_UNKNOWN || port->fifosize == 0) {
		uart_port_deref(port);
		return;
	}

	/*
	 * Set the check interval to be 1/5 of the estimated time to
	 * send a single character, and make it at least 1.  The check
	 * interval should also be less than the timeout.
	 *
	 * Note: we have to use pretty tight timings here to satisfy
	 * the NIST-PCTS.
	 */
	char_time = max(nsecs_to_jiffies(port->frame_time / 5), 1UL);

	if (timeout && timeout < char_time)
		char_time = timeout;

	if (!uart_cts_enabled(port)) {
		/*
		 * If the transmitter hasn't cleared in twice the approximate
		 * amount of time to send the entire FIFO, it probably won't
		 * ever clear.  This assumes the UART isn't doing flow
		 * control, which is currently the case.  Hence, if it ever
		 * takes longer than FIFO timeout, this is probably due to a
		 * UART bug of some kind.  So, we clamp the timeout parameter at
		 * 2 * FIFO timeout.
		 */
		fifo_timeout = uart_fifo_timeout(port);
		if (timeout == 0 || timeout > 2 * fifo_timeout)
			timeout = 2 * fifo_timeout;
	}

	expire = jiffies + timeout;

	pr_debug("uart_wait_until_sent(%d), jiffies=%lu, expire=%lu...\n",
		port->line, jiffies, expire);

	/*
	 * Check whether the transmitter is empty every 'char_time'.
	 * 'timeout' / 'expire' give us the maximum amount of time
	 * we wait.
	 */
	while (!port->ops->tx_empty(port)) {
		msleep_interruptible(jiffies_to_msecs(char_time));
		if (signal_pending(current))
			break;
		if (timeout && time_after(jiffies, expire))
			break;
	}
	uart_port_deref(port);
}

/*
 * Calls to uart_hangup() are serialised by the tty_lock in
 *   drivers/tty/tty_io.c:do_tty_hangup()
 * This runs from a workqueue and can sleep for a _short_ time only.
 */
static void uart_hangup(struct tty_struct *tty)
{
	struct uart_state *state = tty->driver_data;
	struct tty_port *port = &state->port;
	struct uart_port *uport;
	unsigned long flags;

	pr_debug("uart_hangup(%d)\n", tty->index);

	mutex_lock(&port->mutex);
	uport = uart_port_check(state);
	WARN(!uport, "hangup of detached port!\n");

	if (tty_port_active(port)) {
		uart_flush_buffer(tty);
		uart_shutdown(tty, state);
		spin_lock_irqsave(&port->lock, flags);
		port->count = 0;
		spin_unlock_irqrestore(&port->lock, flags);
		tty_port_set_active(port, false);
		tty_port_tty_set(port, NULL);
		if (uport && !uart_console(uport))
			uart_change_pm(state, UART_PM_STATE_OFF);
		wake_up_interruptible(&port->open_wait);
		wake_up_interruptible(&port->delta_msr_wait);
	}
	mutex_unlock(&port->mutex);
}

/* uport == NULL if uart_port has already been removed */
static void uart_port_shutdown(struct tty_port *port)
{
	struct uart_state *state = container_of(port, struct uart_state, port);
	struct uart_port *uport = uart_port_check(state);

	/*
	 * clear delta_msr_wait queue to avoid mem leaks: we may free
	 * the irq here so the queue might never be woken up.  Note
	 * that we won't end up waiting on delta_msr_wait again since
	 * any outstanding file descriptors should be pointing at
	 * hung_up_tty_fops now.
	 */
	wake_up_interruptible(&port->delta_msr_wait);

	if (uport) {
		/* Free the IRQ and disable the port. */
		uport->ops->shutdown(uport);

		/* Ensure that the IRQ handler isn't running on another CPU. */
		synchronize_irq(uport->irq);
	}
}

static bool uart_carrier_raised(struct tty_port *port)
{
	struct uart_state *state = container_of(port, struct uart_state, port);
	struct uart_port *uport;
	int mctrl;

	uport = uart_port_ref(state);
	/*
	 * Should never observe uport == NULL since checks for hangup should
	 * abort the tty_port_block_til_ready() loop before checking for carrier
	 * raised -- but report carrier raised if it does anyway so open will
	 * continue and not sleep
	 */
	if (WARN_ON(!uport))
		return true;
	uart_port_lock_irq(uport);
	uart_enable_ms(uport);
	mctrl = uport->ops->get_mctrl(uport);
	uart_port_unlock_irq(uport);
	uart_port_deref(uport);

	return mctrl & TIOCM_CAR;
}

static void uart_dtr_rts(struct tty_port *port, bool active)
{
	struct uart_state *state = container_of(port, struct uart_state, port);
	struct uart_port *uport;

	uport = uart_port_ref(state);
	if (!uport)
		return;
	uart_port_dtr_rts(uport, active);
	uart_port_deref(uport);
}

static int uart_install(struct tty_driver *driver, struct tty_struct *tty)
{
	struct uart_driver *drv = driver->driver_state;
	struct uart_state *state = drv->state + tty->index;

	tty->driver_data = state;

	return tty_standard_install(driver, tty);
}

/*
 * Calls to uart_open are serialised by the tty_lock in
 *   drivers/tty/tty_io.c:tty_open()
 * Note that if this fails, then uart_close() _will_ be called.
 *
 * In time, we want to scrap the "opening nonpresent ports"
 * behaviour and implement an alternative way for setserial
 * to set base addresses/ports/types.  This will allow us to
 * get rid of a certain amount of extra tests.
 */
static int uart_open(struct tty_struct *tty, struct file *filp)
{
	struct uart_state *state = tty->driver_data;
	int retval;

	retval = tty_port_open(&state->port, tty, filp);
	if (retval > 0)
		retval = 0;

	return retval;
}

static int uart_port_activate(struct tty_port *port, struct tty_struct *tty)
{
	struct uart_state *state = container_of(port, struct uart_state, port);
	struct uart_port *uport;
	int ret;

	uport = uart_port_check(state);
	if (!uport || uport->flags & UPF_DEAD)
		return -ENXIO;

	/*
	 * Start up the serial port.
	 */
	ret = uart_startup(tty, state, false);
	if (ret > 0)
		tty_port_set_active(port, true);

	return ret;
}

static const char *uart_type(struct uart_port *port)
{
	const char *str = NULL;

	if (port->ops->type)
		str = port->ops->type(port);

	if (!str)
		str = "unknown";

	return str;
}

#ifdef CONFIG_PROC_FS

static void uart_line_info(struct seq_file *m, struct uart_driver *drv, int i)
{
	struct uart_state *state = drv->state + i;
	struct tty_port *port = &state->port;
	enum uart_pm_state pm_state;
	struct uart_port *uport;
	char stat_buf[32];
	unsigned int status;
	int mmio;

	mutex_lock(&port->mutex);
	uport = uart_port_check(state);
	if (!uport)
		goto out;

	mmio = uport->iotype >= UPIO_MEM;
	seq_printf(m, "%d: uart:%s %s%08llX irq:%d",
			uport->line, uart_type(uport),
			mmio ? "mmio:0x" : "port:",
			mmio ? (unsigned long long)uport->mapbase
			     : (unsigned long long)uport->iobase,
			uport->irq);

	if (uport->type == PORT_UNKNOWN) {
		seq_putc(m, '\n');
		goto out;
	}

	if (capable(CAP_SYS_ADMIN)) {
		pm_state = state->pm_state;
		if (pm_state != UART_PM_STATE_ON)
			uart_change_pm(state, UART_PM_STATE_ON);
		uart_port_lock_irq(uport);
		status = uport->ops->get_mctrl(uport);
		uart_port_unlock_irq(uport);
		if (pm_state != UART_PM_STATE_ON)
			uart_change_pm(state, pm_state);

		seq_printf(m, " tx:%d rx:%d",
				uport->icount.tx, uport->icount.rx);
		if (uport->icount.frame)
			seq_printf(m, " fe:%d",	uport->icount.frame);
		if (uport->icount.parity)
			seq_printf(m, " pe:%d",	uport->icount.parity);
		if (uport->icount.brk)
			seq_printf(m, " brk:%d", uport->icount.brk);
		if (uport->icount.overrun)
			seq_printf(m, " oe:%d", uport->icount.overrun);
		if (uport->icount.buf_overrun)
			seq_printf(m, " bo:%d", uport->icount.buf_overrun);

#define INFOBIT(bit, str) \
	if (uport->mctrl & (bit)) \
		strncat(stat_buf, (str), sizeof(stat_buf) - \
			strlen(stat_buf) - 2)
#define STATBIT(bit, str) \
	if (status & (bit)) \
		strncat(stat_buf, (str), sizeof(stat_buf) - \
		       strlen(stat_buf) - 2)

		stat_buf[0] = '\0';
		stat_buf[1] = '\0';
		INFOBIT(TIOCM_RTS, "|RTS");
		STATBIT(TIOCM_CTS, "|CTS");
		INFOBIT(TIOCM_DTR, "|DTR");
		STATBIT(TIOCM_DSR, "|DSR");
		STATBIT(TIOCM_CAR, "|CD");
		STATBIT(TIOCM_RNG, "|RI");
		if (stat_buf[0])
			stat_buf[0] = ' ';

		seq_puts(m, stat_buf);
	}
	seq_putc(m, '\n');
#undef STATBIT
#undef INFOBIT
out:
	mutex_unlock(&port->mutex);
}

static int uart_proc_show(struct seq_file *m, void *v)
{
	struct tty_driver *ttydrv = m->private;
	struct uart_driver *drv = ttydrv->driver_state;
	int i;

	seq_printf(m, "serinfo:1.0 driver%s%s revision:%s\n", "", "", "");
	for (i = 0; i < drv->nr; i++)
		uart_line_info(m, drv, i);
	return 0;
}
#endif

static void uart_port_spin_lock_init(struct uart_port *port)
{
	spin_lock_init(&port->lock);
	lockdep_set_class(&port->lock, &port_lock_key);
}

#if defined(CONFIG_SERIAL_CORE_CONSOLE) || defined(CONFIG_CONSOLE_POLL)
/**
 * uart_console_write - write a console message to a serial port
 * @port: the port to write the message
 * @s: array of characters
 * @count: number of characters in string to write
 * @putchar: function to write character to port
 */
void uart_console_write(struct uart_port *port, const char *s,
			unsigned int count,
			void (*putchar)(struct uart_port *, unsigned char))
{
	unsigned int i;

	for (i = 0; i < count; i++, s++) {
		if (*s == '\n')
			putchar(port, '\r');
		putchar(port, *s);
	}
}
EXPORT_SYMBOL_GPL(uart_console_write);

/**
 * uart_get_console - get uart port for console
 * @ports: ports to search in
 * @nr: number of @ports
 * @co: console to search for
 * Returns: uart_port for the console @co
 *
 * Check whether an invalid uart number has been specified (as @co->index), and
 * if so, search for the first available port that does have console support.
 */
struct uart_port * __init
uart_get_console(struct uart_port *ports, int nr, struct console *co)
{
	int idx = co->index;

	if (idx < 0 || idx >= nr || (ports[idx].iobase == 0 &&
				     ports[idx].membase == NULL))
		for (idx = 0; idx < nr; idx++)
			if (ports[idx].iobase != 0 ||
			    ports[idx].membase != NULL)
				break;

	co->index = idx;

	return ports + idx;
}

/**
 * uart_parse_earlycon - Parse earlycon options
 * @p:	     ptr to 2nd field (ie., just beyond '<name>,')
 * @iotype:  ptr for decoded iotype (out)
 * @addr:    ptr for decoded mapbase/iobase (out)
 * @options: ptr for <options> field; %NULL if not present (out)
 *
 * Decodes earlycon kernel command line parameters of the form:
 *  * earlycon=<name>,io|mmio|mmio16|mmio32|mmio32be|mmio32native,<addr>,<options>
 *  * console=<name>,io|mmio|mmio16|mmio32|mmio32be|mmio32native,<addr>,<options>
 *
 * The optional form:
 *  * earlycon=<name>,0x<addr>,<options>
 *  * console=<name>,0x<addr>,<options>
 *
 * is also accepted; the returned @iotype will be %UPIO_MEM.
 *
 * Returns: 0 on success or -%EINVAL on failure
 */
int uart_parse_earlycon(char *p, unsigned char *iotype, resource_size_t *addr,
			char **options)
{
	if (strncmp(p, "mmio,", 5) == 0) {
		*iotype = UPIO_MEM;
		p += 5;
	} else if (strncmp(p, "mmio16,", 7) == 0) {
		*iotype = UPIO_MEM16;
		p += 7;
	} else if (strncmp(p, "mmio32,", 7) == 0) {
		*iotype = UPIO_MEM32;
		p += 7;
	} else if (strncmp(p, "mmio32be,", 9) == 0) {
		*iotype = UPIO_MEM32BE;
		p += 9;
	} else if (strncmp(p, "mmio32native,", 13) == 0) {
		*iotype = IS_ENABLED(CONFIG_CPU_BIG_ENDIAN) ?
			UPIO_MEM32BE : UPIO_MEM32;
		p += 13;
	} else if (strncmp(p, "io,", 3) == 0) {
		*iotype = UPIO_PORT;
		p += 3;
	} else if (strncmp(p, "0x", 2) == 0) {
		*iotype = UPIO_MEM;
	} else {
		return -EINVAL;
	}

	/*
	 * Before you replace it with kstrtoull(), think about options separator
	 * (',') it will not tolerate
	 */
	*addr = simple_strtoull(p, NULL, 0);
	p = strchr(p, ',');
	if (p)
		p++;

	*options = p;
	return 0;
}
EXPORT_SYMBOL_GPL(uart_parse_earlycon);

/**
 * uart_parse_options - Parse serial port baud/parity/bits/flow control.
 * @options: pointer to option string
 * @baud: pointer to an 'int' variable for the baud rate.
 * @parity: pointer to an 'int' variable for the parity.
 * @bits: pointer to an 'int' variable for the number of data bits.
 * @flow: pointer to an 'int' variable for the flow control character.
 *
 * uart_parse_options() decodes a string containing the serial console
 * options. The format of the string is <baud><parity><bits><flow>,
 * eg: 115200n8r
 */
void
uart_parse_options(const char *options, int *baud, int *parity,
		   int *bits, int *flow)
{
	const char *s = options;

	*baud = simple_strtoul(s, NULL, 10);
	while (*s >= '0' && *s <= '9')
		s++;
	if (*s)
		*parity = *s++;
	if (*s)
		*bits = *s++ - '0';
	if (*s)
		*flow = *s;
}
EXPORT_SYMBOL_GPL(uart_parse_options);

/**
 * uart_set_options - setup the serial console parameters
 * @port: pointer to the serial ports uart_port structure
 * @co: console pointer
 * @baud: baud rate
 * @parity: parity character - 'n' (none), 'o' (odd), 'e' (even)
 * @bits: number of data bits
 * @flow: flow control character - 'r' (rts)
 *
 * Locking: Caller must hold console_list_lock in order to serialize
 * early initialization of the serial-console lock.
 */
int
uart_set_options(struct uart_port *port, struct console *co,
		 int baud, int parity, int bits, int flow)
{
	struct ktermios termios;
	static struct ktermios dummy;

	/*
	 * Ensure that the serial-console lock is initialised early.
	 *
	 * Note that the console-registered check is needed because
	 * kgdboc can call uart_set_options() for an already registered
	 * console via tty_find_polling_driver() and uart_poll_init().
	 */
	if (!uart_console_registered_locked(port) && !port->console_reinit)
		uart_port_spin_lock_init(port);

	memset(&termios, 0, sizeof(struct ktermios));

	termios.c_cflag |= CREAD | HUPCL | CLOCAL;
	tty_termios_encode_baud_rate(&termios, baud, baud);

	if (bits == 7)
		termios.c_cflag |= CS7;
	else
		termios.c_cflag |= CS8;

	switch (parity) {
	case 'o': case 'O':
		termios.c_cflag |= PARODD;
		fallthrough;
	case 'e': case 'E':
		termios.c_cflag |= PARENB;
		break;
	}

	if (flow == 'r')
		termios.c_cflag |= CRTSCTS;

	/*
	 * some uarts on other side don't support no flow control.
	 * So we set * DTR in host uart to make them happy
	 */
	port->mctrl |= TIOCM_DTR;

	port->ops->set_termios(port, &termios, &dummy);
	/*
	 * Allow the setting of the UART parameters with a NULL console
	 * too:
	 */
	if (co) {
		co->cflag = termios.c_cflag;
		co->ispeed = termios.c_ispeed;
		co->ospeed = termios.c_ospeed;
	}

	return 0;
}
EXPORT_SYMBOL_GPL(uart_set_options);
#endif /* CONFIG_SERIAL_CORE_CONSOLE */

/**
 * uart_change_pm - set power state of the port
 *
 * @state: port descriptor
 * @pm_state: new state
 *
 * Locking: port->mutex has to be held
 */
static void uart_change_pm(struct uart_state *state,
			   enum uart_pm_state pm_state)
{
	struct uart_port *port = uart_port_check(state);

	if (state->pm_state != pm_state) {
		if (port && port->ops->pm)
			port->ops->pm(port, pm_state, state->pm_state);
		state->pm_state = pm_state;
	}
}

struct uart_match {
	struct uart_port *port;
	struct uart_driver *driver;
};

static int serial_match_port(struct device *dev, void *data)
{
	struct uart_match *match = data;
	struct tty_driver *tty_drv = match->driver->tty_driver;
	dev_t devt = MKDEV(tty_drv->major, tty_drv->minor_start) +
		match->port->line;

	return dev->devt == devt; /* Actually, only one tty per port */
}

int uart_suspend_port(struct uart_driver *drv, struct uart_port *uport)
{
	struct uart_state *state = drv->state + uport->line;
	struct tty_port *port = &state->port;
	struct device *tty_dev;
	struct uart_match match = {uport, drv};

	mutex_lock(&port->mutex);

	tty_dev = device_find_child(uport->dev, &match, serial_match_port);
	if (tty_dev && device_may_wakeup(tty_dev)) {
		enable_irq_wake(uport->irq);
		put_device(tty_dev);
		mutex_unlock(&port->mutex);
		return 0;
	}
	put_device(tty_dev);

	/*
	 * Nothing to do if the console is not suspending
	 * except stop_rx to prevent any asynchronous data
	 * over RX line. However ensure that we will be
	 * able to Re-start_rx later.
	 */
	if (!console_suspend_enabled && uart_console(uport)) {
		if (uport->ops->start_rx) {
			uart_port_lock_irq(uport);
			uport->ops->stop_rx(uport);
			uart_port_unlock_irq(uport);
		}
		goto unlock;
	}

	uport->suspended = 1;

	if (tty_port_initialized(port)) {
		const struct uart_ops *ops = uport->ops;
		int tries;
		unsigned int mctrl;

		tty_port_set_suspended(port, true);
		tty_port_set_initialized(port, false);

		uart_port_lock_irq(uport);
		ops->stop_tx(uport);
		if (!(uport->rs485.flags & SER_RS485_ENABLED))
			ops->set_mctrl(uport, 0);
		/* save mctrl so it can be restored on resume */
		mctrl = uport->mctrl;
		uport->mctrl = 0;
		ops->stop_rx(uport);
		uart_port_unlock_irq(uport);

		/*
		 * Wait for the transmitter to empty.
		 */
		for (tries = 3; !ops->tx_empty(uport) && tries; tries--)
			msleep(10);
		if (!tries)
			dev_err(uport->dev, "%s: Unable to drain transmitter\n",
				uport->name);

		ops->shutdown(uport);
		uport->mctrl = mctrl;
	}

	/*
	 * Disable the console device before suspending.
	 */
	if (uart_console(uport))
		console_stop(uport->cons);

	uart_change_pm(state, UART_PM_STATE_OFF);
unlock:
	mutex_unlock(&port->mutex);

	return 0;
}
EXPORT_SYMBOL(uart_suspend_port);

int uart_resume_port(struct uart_driver *drv, struct uart_port *uport)
{
	struct uart_state *state = drv->state + uport->line;
	struct tty_port *port = &state->port;
	struct device *tty_dev;
	struct uart_match match = {uport, drv};
	struct ktermios termios;

	mutex_lock(&port->mutex);

	tty_dev = device_find_child(uport->dev, &match, serial_match_port);
	if (!uport->suspended && device_may_wakeup(tty_dev)) {
		if (irqd_is_wakeup_set(irq_get_irq_data((uport->irq))))
			disable_irq_wake(uport->irq);
		put_device(tty_dev);
		mutex_unlock(&port->mutex);
		return 0;
	}
	put_device(tty_dev);
	uport->suspended = 0;

	/*
	 * Re-enable the console device after suspending.
	 */
	if (uart_console(uport)) {
		/*
		 * First try to use the console cflag setting.
		 */
		memset(&termios, 0, sizeof(struct ktermios));
		termios.c_cflag = uport->cons->cflag;
		termios.c_ispeed = uport->cons->ispeed;
		termios.c_ospeed = uport->cons->ospeed;

		/*
		 * If that's unset, use the tty termios setting.
		 */
		if (port->tty && termios.c_cflag == 0)
			termios = port->tty->termios;

		if (console_suspend_enabled)
			uart_change_pm(state, UART_PM_STATE_ON);
		uport->ops->set_termios(uport, &termios, NULL);
		if (!console_suspend_enabled && uport->ops->start_rx) {
			uart_port_lock_irq(uport);
			uport->ops->start_rx(uport);
			uart_port_unlock_irq(uport);
		}
		if (console_suspend_enabled)
			console_start(uport->cons);
	}

	if (tty_port_suspended(port)) {
		const struct uart_ops *ops = uport->ops;
		int ret;

		uart_change_pm(state, UART_PM_STATE_ON);
		uart_port_lock_irq(uport);
		if (!(uport->rs485.flags & SER_RS485_ENABLED))
			ops->set_mctrl(uport, 0);
		uart_port_unlock_irq(uport);
		if (console_suspend_enabled || !uart_console(uport)) {
			/* Protected by port mutex for now */
			struct tty_struct *tty = port->tty;

			ret = ops->startup(uport);
			if (ret == 0) {
				if (tty)
					uart_change_line_settings(tty, state, NULL);
				uart_rs485_config(uport);
				uart_port_lock_irq(uport);
				if (!(uport->rs485.flags & SER_RS485_ENABLED))
					ops->set_mctrl(uport, uport->mctrl);
				ops->start_tx(uport);
				uart_port_unlock_irq(uport);
				tty_port_set_initialized(port, true);
			} else {
				/*
				 * Failed to resume - maybe hardware went away?
				 * Clear the "initialized" flag so we won't try
				 * to call the low level drivers shutdown method.
				 */
				uart_shutdown(tty, state);
			}
		}

		tty_port_set_suspended(port, false);
	}

	mutex_unlock(&port->mutex);

	return 0;
}
EXPORT_SYMBOL(uart_resume_port);

static inline void
uart_report_port(struct uart_driver *drv, struct uart_port *port)
{
	char address[64];

	switch (port->iotype) {
	case UPIO_PORT:
		snprintf(address, sizeof(address), "I/O 0x%lx", port->iobase);
		break;
	case UPIO_HUB6:
		snprintf(address, sizeof(address),
			 "I/O 0x%lx offset 0x%x", port->iobase, port->hub6);
		break;
	case UPIO_MEM:
	case UPIO_MEM16:
	case UPIO_MEM32:
	case UPIO_MEM32BE:
	case UPIO_AU:
	case UPIO_TSI:
		snprintf(address, sizeof(address),
			 "MMIO 0x%llx", (unsigned long long)port->mapbase);
		break;
	default:
		strscpy(address, "*unknown*", sizeof(address));
		break;
	}

	pr_info("%s%s%s at %s (irq = %d, base_baud = %d) is a %s\n",
	       port->dev ? dev_name(port->dev) : "",
	       port->dev ? ": " : "",
	       port->name,
	       address, port->irq, port->uartclk / 16, uart_type(port));

	/* The magic multiplier feature is a bit obscure, so report it too.  */
	if (port->flags & UPF_MAGIC_MULTIPLIER)
		pr_info("%s%s%s extra baud rates supported: %d, %d",
			port->dev ? dev_name(port->dev) : "",
			port->dev ? ": " : "",
			port->name,
			port->uartclk / 8, port->uartclk / 4);
}

static void
uart_configure_port(struct uart_driver *drv, struct uart_state *state,
		    struct uart_port *port)
{
	unsigned int flags;

	/*
	 * If there isn't a port here, don't do anything further.
	 */
	if (!port->iobase && !port->mapbase && !port->membase)
		return;

	/*
	 * Now do the auto configuration stuff.  Note that config_port
	 * is expected to claim the resources and map the port for us.
	 */
	flags = 0;
	if (port->flags & UPF_AUTO_IRQ)
		flags |= UART_CONFIG_IRQ;
	if (port->flags & UPF_BOOT_AUTOCONF) {
		if (!(port->flags & UPF_FIXED_TYPE)) {
			port->type = PORT_UNKNOWN;
			flags |= UART_CONFIG_TYPE;
		}
		/* Synchronize with possible boot console. */
		if (uart_console(port))
			console_lock();
		port->ops->config_port(port, flags);
		if (uart_console(port))
			console_unlock();
	}

	if (port->type != PORT_UNKNOWN) {
		unsigned long flags;

		uart_report_port(drv, port);

		/* Synchronize with possible boot console. */
		if (uart_console(port))
			console_lock();

		/* Power up port for set_mctrl() */
		uart_change_pm(state, UART_PM_STATE_ON);

		/*
		 * Ensure that the modem control lines are de-activated.
		 * keep the DTR setting that is set in uart_set_options()
		 * We probably don't need a spinlock around this, but
		 */
		uart_port_lock_irqsave(port, &flags);
		port->mctrl &= TIOCM_DTR;
		if (!(port->rs485.flags & SER_RS485_ENABLED))
			port->ops->set_mctrl(port, port->mctrl);
		uart_port_unlock_irqrestore(port, flags);

		uart_rs485_config(port);

		if (uart_console(port))
			console_unlock();

		/*
		 * If this driver supports console, and it hasn't been
		 * successfully registered yet, try to re-register it.
		 * It may be that the port was not available.
		 */
		if (port->cons && !console_is_registered(port->cons))
			register_console(port->cons);

		/*
		 * Power down all ports by default, except the
		 * console if we have one.
		 */
		if (!uart_console(port))
			uart_change_pm(state, UART_PM_STATE_OFF);
	}
}

#ifdef CONFIG_CONSOLE_POLL

static int uart_poll_init(struct tty_driver *driver, int line, char *options)
{
	struct uart_driver *drv = driver->driver_state;
	struct uart_state *state = drv->state + line;
	enum uart_pm_state pm_state;
	struct tty_port *tport;
	struct uart_port *port;
	int baud = 9600;
	int bits = 8;
	int parity = 'n';
	int flow = 'n';
	int ret = 0;

	tport = &state->port;
	mutex_lock(&tport->mutex);

	port = uart_port_check(state);
	if (!port || !(port->ops->poll_get_char && port->ops->poll_put_char)) {
		ret = -1;
		goto out;
	}

	pm_state = state->pm_state;
	uart_change_pm(state, UART_PM_STATE_ON);

	if (port->ops->poll_init) {
		/*
		 * We don't set initialized as we only initialized the hw,
		 * e.g. state->xmit is still uninitialized.
		 */
		if (!tty_port_initialized(tport))
			ret = port->ops->poll_init(port);
	}

	if (!ret && options) {
		uart_parse_options(options, &baud, &parity, &bits, &flow);
		console_list_lock();
		ret = uart_set_options(port, NULL, baud, parity, bits, flow);
		console_list_unlock();
	}
out:
	if (ret)
		uart_change_pm(state, pm_state);
	mutex_unlock(&tport->mutex);
	return ret;
}

static int uart_poll_get_char(struct tty_driver *driver, int line)
{
	struct uart_driver *drv = driver->driver_state;
	struct uart_state *state = drv->state + line;
	struct uart_port *port;
	int ret = -1;

	port = uart_port_ref(state);
	if (port) {
		ret = port->ops->poll_get_char(port);
		uart_port_deref(port);
	}

	return ret;
}

static void uart_poll_put_char(struct tty_driver *driver, int line, char ch)
{
	struct uart_driver *drv = driver->driver_state;
	struct uart_state *state = drv->state + line;
	struct uart_port *port;

	port = uart_port_ref(state);
	if (!port)
		return;

	if (ch == '\n')
		port->ops->poll_put_char(port, '\r');
	port->ops->poll_put_char(port, ch);
	uart_port_deref(port);
}
#endif

static const struct tty_operations uart_ops = {
	.install	= uart_install,
	.open		= uart_open,
	.close		= uart_close,
	.write		= uart_write,
	.put_char	= uart_put_char,
	.flush_chars	= uart_flush_chars,
	.write_room	= uart_write_room,
	.chars_in_buffer= uart_chars_in_buffer,
	.flush_buffer	= uart_flush_buffer,
	.ioctl		= uart_ioctl,
	.throttle	= uart_throttle,
	.unthrottle	= uart_unthrottle,
	.send_xchar	= uart_send_xchar,
	.set_termios	= uart_set_termios,
	.set_ldisc	= uart_set_ldisc,
	.stop		= uart_stop,
	.start		= uart_start,
	.hangup		= uart_hangup,
	.break_ctl	= uart_break_ctl,
	.wait_until_sent= uart_wait_until_sent,
#ifdef CONFIG_PROC_FS
	.proc_show	= uart_proc_show,
#endif
	.tiocmget	= uart_tiocmget,
	.tiocmset	= uart_tiocmset,
	.set_serial	= uart_set_info_user,
	.get_serial	= uart_get_info_user,
	.get_icount	= uart_get_icount,
#ifdef CONFIG_CONSOLE_POLL
	.poll_init	= uart_poll_init,
	.poll_get_char	= uart_poll_get_char,
	.poll_put_char	= uart_poll_put_char,
#endif
};

static const struct tty_port_operations uart_port_ops = {
	.carrier_raised = uart_carrier_raised,
	.dtr_rts	= uart_dtr_rts,
	.activate	= uart_port_activate,
	.shutdown	= uart_tty_port_shutdown,
};

/**
 * uart_register_driver - register a driver with the uart core layer
 * @drv: low level driver structure
 *
 * Register a uart driver with the core driver. We in turn register with the
 * tty layer, and initialise the core driver per-port state.
 *
 * We have a proc file in /proc/tty/driver which is named after the normal
 * driver.
 *
 * @drv->port should be %NULL, and the per-port structures should be registered
 * using uart_add_one_port() after this call has succeeded.
 *
 * Locking: none, Interrupts: enabled
 */
int uart_register_driver(struct uart_driver *drv)
{
	struct tty_driver *normal;
	int i, retval = -ENOMEM;

	BUG_ON(drv->state);

	/*
	 * Maybe we should be using a slab cache for this, especially if
	 * we have a large number of ports to handle.
	 */
	drv->state = kcalloc(drv->nr, sizeof(struct uart_state), GFP_KERNEL);
	if (!drv->state)
		goto out;

	normal = tty_alloc_driver(drv->nr, TTY_DRIVER_REAL_RAW |
			TTY_DRIVER_DYNAMIC_DEV);
	if (IS_ERR(normal)) {
		retval = PTR_ERR(normal);
		goto out_kfree;
	}

	drv->tty_driver = normal;

	normal->driver_name	= drv->driver_name;
	normal->name		= drv->dev_name;
	normal->major		= drv->major;
	normal->minor_start	= drv->minor;
	normal->type		= TTY_DRIVER_TYPE_SERIAL;
	normal->subtype		= SERIAL_TYPE_NORMAL;
	normal->init_termios	= tty_std_termios;
	normal->init_termios.c_cflag = B9600 | CS8 | CREAD | HUPCL | CLOCAL;
	normal->init_termios.c_ispeed = normal->init_termios.c_ospeed = 9600;
	normal->driver_state    = drv;
	tty_set_operations(normal, &uart_ops);

	/*
	 * Initialise the UART state(s).
	 */
	for (i = 0; i < drv->nr; i++) {
		struct uart_state *state = drv->state + i;
		struct tty_port *port = &state->port;

		tty_port_init(port);
		port->ops = &uart_port_ops;
	}

	retval = tty_register_driver(normal);
	if (retval >= 0)
		return retval;

	for (i = 0; i < drv->nr; i++)
		tty_port_destroy(&drv->state[i].port);
	tty_driver_kref_put(normal);
out_kfree:
	kfree(drv->state);
out:
	return retval;
}
EXPORT_SYMBOL(uart_register_driver);

/**
 * uart_unregister_driver - remove a driver from the uart core layer
 * @drv: low level driver structure
 *
 * Remove all references to a driver from the core driver. The low level
 * driver must have removed all its ports via the uart_remove_one_port() if it
 * registered them with uart_add_one_port(). (I.e. @drv->port is %NULL.)
 *
 * Locking: none, Interrupts: enabled
 */
void uart_unregister_driver(struct uart_driver *drv)
{
	struct tty_driver *p = drv->tty_driver;
	unsigned int i;

	tty_unregister_driver(p);
	tty_driver_kref_put(p);
	for (i = 0; i < drv->nr; i++)
		tty_port_destroy(&drv->state[i].port);
	kfree(drv->state);
	drv->state = NULL;
	drv->tty_driver = NULL;
}
EXPORT_SYMBOL(uart_unregister_driver);

struct tty_driver *uart_console_device(struct console *co, int *index)
{
	struct uart_driver *p = co->data;
	*index = co->index;
	return p->tty_driver;
}
EXPORT_SYMBOL_GPL(uart_console_device);

static ssize_t uartclk_show(struct device *dev,
	struct device_attribute *attr, char *buf)
{
	struct serial_struct tmp;
	struct tty_port *port = dev_get_drvdata(dev);

	uart_get_info(port, &tmp);
	return sprintf(buf, "%d\n", tmp.baud_base * 16);
}

static ssize_t type_show(struct device *dev,
	struct device_attribute *attr, char *buf)
{
	struct serial_struct tmp;
	struct tty_port *port = dev_get_drvdata(dev);

	uart_get_info(port, &tmp);
	return sprintf(buf, "%d\n", tmp.type);
}

static ssize_t line_show(struct device *dev,
	struct device_attribute *attr, char *buf)
{
	struct serial_struct tmp;
	struct tty_port *port = dev_get_drvdata(dev);

	uart_get_info(port, &tmp);
	return sprintf(buf, "%d\n", tmp.line);
}

static ssize_t port_show(struct device *dev,
	struct device_attribute *attr, char *buf)
{
	struct serial_struct tmp;
	struct tty_port *port = dev_get_drvdata(dev);
	unsigned long ioaddr;

	uart_get_info(port, &tmp);
	ioaddr = tmp.port;
	if (HIGH_BITS_OFFSET)
		ioaddr |= (unsigned long)tmp.port_high << HIGH_BITS_OFFSET;
	return sprintf(buf, "0x%lX\n", ioaddr);
}

static ssize_t irq_show(struct device *dev,
	struct device_attribute *attr, char *buf)
{
	struct serial_struct tmp;
	struct tty_port *port = dev_get_drvdata(dev);

	uart_get_info(port, &tmp);
	return sprintf(buf, "%d\n", tmp.irq);
}

static ssize_t flags_show(struct device *dev,
	struct device_attribute *attr, char *buf)
{
	struct serial_struct tmp;
	struct tty_port *port = dev_get_drvdata(dev);

	uart_get_info(port, &tmp);
	return sprintf(buf, "0x%X\n", tmp.flags);
}

static ssize_t xmit_fifo_size_show(struct device *dev,
	struct device_attribute *attr, char *buf)
{
	struct serial_struct tmp;
	struct tty_port *port = dev_get_drvdata(dev);

	uart_get_info(port, &tmp);
	return sprintf(buf, "%d\n", tmp.xmit_fifo_size);
}

static ssize_t close_delay_show(struct device *dev,
	struct device_attribute *attr, char *buf)
{
	struct serial_struct tmp;
	struct tty_port *port = dev_get_drvdata(dev);

	uart_get_info(port, &tmp);
	return sprintf(buf, "%d\n", tmp.close_delay);
}

static ssize_t closing_wait_show(struct device *dev,
	struct device_attribute *attr, char *buf)
{
	struct serial_struct tmp;
	struct tty_port *port = dev_get_drvdata(dev);

	uart_get_info(port, &tmp);
	return sprintf(buf, "%d\n", tmp.closing_wait);
}

static ssize_t custom_divisor_show(struct device *dev,
	struct device_attribute *attr, char *buf)
{
	struct serial_struct tmp;
	struct tty_port *port = dev_get_drvdata(dev);

	uart_get_info(port, &tmp);
	return sprintf(buf, "%d\n", tmp.custom_divisor);
}

static ssize_t io_type_show(struct device *dev,
	struct device_attribute *attr, char *buf)
{
	struct serial_struct tmp;
	struct tty_port *port = dev_get_drvdata(dev);

	uart_get_info(port, &tmp);
	return sprintf(buf, "%d\n", tmp.io_type);
}

static ssize_t iomem_base_show(struct device *dev,
	struct device_attribute *attr, char *buf)
{
	struct serial_struct tmp;
	struct tty_port *port = dev_get_drvdata(dev);

	uart_get_info(port, &tmp);
	return sprintf(buf, "0x%lX\n", (unsigned long)tmp.iomem_base);
}

static ssize_t iomem_reg_shift_show(struct device *dev,
	struct device_attribute *attr, char *buf)
{
	struct serial_struct tmp;
	struct tty_port *port = dev_get_drvdata(dev);

	uart_get_info(port, &tmp);
	return sprintf(buf, "%d\n", tmp.iomem_reg_shift);
}

static ssize_t console_show(struct device *dev,
	struct device_attribute *attr, char *buf)
{
	struct tty_port *port = dev_get_drvdata(dev);
	struct uart_state *state = container_of(port, struct uart_state, port);
	struct uart_port *uport;
	bool console = false;

	mutex_lock(&port->mutex);
	uport = uart_port_check(state);
	if (uport)
		console = uart_console_registered(uport);
	mutex_unlock(&port->mutex);

	return sprintf(buf, "%c\n", console ? 'Y' : 'N');
}

static ssize_t console_store(struct device *dev,
	struct device_attribute *attr, const char *buf, size_t count)
{
	struct tty_port *port = dev_get_drvdata(dev);
	struct uart_state *state = container_of(port, struct uart_state, port);
	struct uart_port *uport;
	bool oldconsole, newconsole;
	int ret;

	ret = kstrtobool(buf, &newconsole);
	if (ret)
		return ret;

	mutex_lock(&port->mutex);
	uport = uart_port_check(state);
	if (uport) {
		oldconsole = uart_console_registered(uport);
		if (oldconsole && !newconsole) {
			ret = unregister_console(uport->cons);
		} else if (!oldconsole && newconsole) {
			if (uart_console(uport)) {
				uport->console_reinit = 1;
				register_console(uport->cons);
			} else {
				ret = -ENOENT;
			}
		}
	} else {
		ret = -ENXIO;
	}
	mutex_unlock(&port->mutex);

	return ret < 0 ? ret : count;
}

static DEVICE_ATTR_RO(uartclk);
static DEVICE_ATTR_RO(type);
static DEVICE_ATTR_RO(line);
static DEVICE_ATTR_RO(port);
static DEVICE_ATTR_RO(irq);
static DEVICE_ATTR_RO(flags);
static DEVICE_ATTR_RO(xmit_fifo_size);
static DEVICE_ATTR_RO(close_delay);
static DEVICE_ATTR_RO(closing_wait);
static DEVICE_ATTR_RO(custom_divisor);
static DEVICE_ATTR_RO(io_type);
static DEVICE_ATTR_RO(iomem_base);
static DEVICE_ATTR_RO(iomem_reg_shift);
static DEVICE_ATTR_RW(console);

static struct attribute *tty_dev_attrs[] = {
	&dev_attr_uartclk.attr,
	&dev_attr_type.attr,
	&dev_attr_line.attr,
	&dev_attr_port.attr,
	&dev_attr_irq.attr,
	&dev_attr_flags.attr,
	&dev_attr_xmit_fifo_size.attr,
	&dev_attr_close_delay.attr,
	&dev_attr_closing_wait.attr,
	&dev_attr_custom_divisor.attr,
	&dev_attr_io_type.attr,
	&dev_attr_iomem_base.attr,
	&dev_attr_iomem_reg_shift.attr,
	&dev_attr_console.attr,
	NULL
};

static const struct attribute_group tty_dev_attr_group = {
	.attrs = tty_dev_attrs,
};

/**
 * serial_core_add_one_port - attach a driver-defined port structure
 * @drv: pointer to the uart low level driver structure for this port
 * @uport: uart port structure to use for this port.
 *
 * Context: task context, might sleep
 *
 * This allows the driver @drv to register its own uart_port structure with the
 * core driver. The main purpose is to allow the low level uart drivers to
 * expand uart_port, rather than having yet more levels of structures.
 * Caller must hold port_mutex.
 */
static int serial_core_add_one_port(struct uart_driver *drv, struct uart_port *uport)
{
	struct uart_state *state;
	struct tty_port *port;
	int ret = 0;
	struct device *tty_dev;
	int num_groups;

	if (uport->line >= drv->nr)
		return -EINVAL;

	state = drv->state + uport->line;
	port = &state->port;

	mutex_lock(&port->mutex);
	if (state->uart_port) {
		ret = -EINVAL;
		goto out;
	}

	/* Link the port to the driver state table and vice versa */
	atomic_set(&state->refcount, 1);
	init_waitqueue_head(&state->remove_wait);
	state->uart_port = uport;
	uport->state = state;

	state->pm_state = UART_PM_STATE_UNDEFINED;
	uport->cons = drv->cons;
	uport->minor = drv->tty_driver->minor_start + uport->line;
	uport->name = kasprintf(GFP_KERNEL, "%s%d", drv->dev_name,
				drv->tty_driver->name_base + uport->line);
	if (!uport->name) {
		ret = -ENOMEM;
		goto out;
	}

	/*
	 * If this port is in use as a console then the spinlock is already
	 * initialised.
	 */
	if (!uart_console_registered(uport))
		uart_port_spin_lock_init(uport);

	if (uport->cons && uport->dev)
		of_console_check(uport->dev->of_node, uport->cons->name, uport->line);

	tty_port_link_device(port, drv->tty_driver, uport->line);
	uart_configure_port(drv, state, uport);

	port->console = uart_console(uport);

	num_groups = 2;
	if (uport->attr_group)
		num_groups++;

	uport->tty_groups = kcalloc(num_groups, sizeof(*uport->tty_groups),
				    GFP_KERNEL);
	if (!uport->tty_groups) {
		ret = -ENOMEM;
		goto out;
	}
	uport->tty_groups[0] = &tty_dev_attr_group;
	if (uport->attr_group)
		uport->tty_groups[1] = uport->attr_group;

	/*
	 * Register the port whether it's detected or not.  This allows
	 * setserial to be used to alter this port's parameters.
	 */
	tty_dev = tty_port_register_device_attr_serdev(port, drv->tty_driver,
			uport->line, uport->dev, port, uport->tty_groups);
	if (!IS_ERR(tty_dev)) {
		device_set_wakeup_capable(tty_dev, 1);
	} else {
		dev_err(uport->dev, "Cannot register tty device on line %d\n",
		       uport->line);
	}

 out:
	mutex_unlock(&port->mutex);

	return ret;
}

/**
 * serial_core_remove_one_port - detach a driver defined port structure
 * @drv: pointer to the uart low level driver structure for this port
 * @uport: uart port structure for this port
 *
 * Context: task context, might sleep
 *
 * This unhooks (and hangs up) the specified port structure from the core
 * driver. No further calls will be made to the low-level code for this port.
 * Caller must hold port_mutex.
 */
static void serial_core_remove_one_port(struct uart_driver *drv,
					struct uart_port *uport)
{
	struct uart_state *state = drv->state + uport->line;
	struct tty_port *port = &state->port;
	struct uart_port *uart_port;
	struct tty_struct *tty;

	mutex_lock(&port->mutex);
	uart_port = uart_port_check(state);
	if (uart_port != uport)
		dev_alert(uport->dev, "Removing wrong port: %p != %p\n",
			  uart_port, uport);

	if (!uart_port) {
		mutex_unlock(&port->mutex);
		return;
	}
	mutex_unlock(&port->mutex);

	/*
	 * Remove the devices from the tty layer
	 */
	tty_port_unregister_device(port, drv->tty_driver, uport->line);

	tty = tty_port_tty_get(port);
	if (tty) {
		tty_vhangup(port->tty);
		tty_kref_put(tty);
	}

	/*
	 * If the port is used as a console, unregister it
	 */
	if (uart_console(uport))
		unregister_console(uport->cons);

	/*
	 * Free the port IO and memory resources, if any.
	 */
	if (uport->type != PORT_UNKNOWN && uport->ops->release_port)
		uport->ops->release_port(uport);
	kfree(uport->tty_groups);
	kfree(uport->name);

	/*
	 * Indicate that there isn't a port here anymore.
	 */
	uport->type = PORT_UNKNOWN;
	uport->port_dev = NULL;

	mutex_lock(&port->mutex);
	WARN_ON(atomic_dec_return(&state->refcount) < 0);
	wait_event(state->remove_wait, !atomic_read(&state->refcount));
	state->uart_port = NULL;
	mutex_unlock(&port->mutex);
}

/**
 * uart_match_port - are the two ports equivalent?
 * @port1: first port
 * @port2: second port
 *
 * This utility function can be used to determine whether two uart_port
 * structures describe the same port.
 */
bool uart_match_port(const struct uart_port *port1,
		const struct uart_port *port2)
{
	if (port1->iotype != port2->iotype)
		return false;

	switch (port1->iotype) {
	case UPIO_PORT:
		return port1->iobase == port2->iobase;
	case UPIO_HUB6:
		return port1->iobase == port2->iobase &&
		       port1->hub6   == port2->hub6;
	case UPIO_MEM:
	case UPIO_MEM16:
	case UPIO_MEM32:
	case UPIO_MEM32BE:
	case UPIO_AU:
	case UPIO_TSI:
		return port1->mapbase == port2->mapbase;
	}

	return false;
}
EXPORT_SYMBOL(uart_match_port);

static struct serial_ctrl_device *
serial_core_get_ctrl_dev(struct serial_port_device *port_dev)
{
	struct device *dev = &port_dev->dev;

	return to_serial_base_ctrl_device(dev->parent);
}

/*
 * Find a registered serial core controller device if one exists. Returns
 * the first device matching the ctrl_id. Caller must hold port_mutex.
 */
static struct serial_ctrl_device *serial_core_ctrl_find(struct uart_driver *drv,
							struct device *phys_dev,
							int ctrl_id)
{
	struct uart_state *state;
	int i;

	lockdep_assert_held(&port_mutex);

	for (i = 0; i < drv->nr; i++) {
		state = drv->state + i;
		if (!state->uart_port || !state->uart_port->port_dev)
			continue;

		if (state->uart_port->dev == phys_dev &&
		    state->uart_port->ctrl_id == ctrl_id)
			return serial_core_get_ctrl_dev(state->uart_port->port_dev);
	}

	return NULL;
}

static struct serial_ctrl_device *serial_core_ctrl_device_add(struct uart_port *port)
{
	return serial_base_ctrl_add(port, port->dev);
}

static int serial_core_port_device_add(struct serial_ctrl_device *ctrl_dev,
				       struct uart_port *port)
{
	struct serial_port_device *port_dev;

	port_dev = serial_base_port_add(port, ctrl_dev);
	if (IS_ERR(port_dev))
		return PTR_ERR(port_dev);

	port->port_dev = port_dev;

	return 0;
}

/*
 * Initialize a serial core port device, and a controller device if needed.
 */
int serial_core_register_port(struct uart_driver *drv, struct uart_port *port)
{
	struct serial_ctrl_device *ctrl_dev, *new_ctrl_dev = NULL;
	int ret;

	mutex_lock(&port_mutex);

	/*
	 * Prevent serial_port_runtime_resume() from trying to use the port
	 * until serial_core_add_one_port() has completed
	 */
	port->flags |= UPF_DEAD;

	/* Inititalize a serial core controller device if needed */
	ctrl_dev = serial_core_ctrl_find(drv, port->dev, port->ctrl_id);
	if (!ctrl_dev) {
		new_ctrl_dev = serial_core_ctrl_device_add(port);
		if (IS_ERR(new_ctrl_dev)) {
			ret = PTR_ERR(new_ctrl_dev);
			goto err_unlock;
		}
		ctrl_dev = new_ctrl_dev;
	}

	/*
	 * Initialize a serial core port device. Tag the port dead to prevent
	 * serial_port_runtime_resume() trying to do anything until port has
	 * been registered. It gets cleared by serial_core_add_one_port().
	 */
	ret = serial_core_port_device_add(ctrl_dev, port);
	if (ret)
		goto err_unregister_ctrl_dev;

	ret = serial_core_add_one_port(drv, port);
	if (ret)
		goto err_unregister_port_dev;

	port->flags &= ~UPF_DEAD;

	mutex_unlock(&port_mutex);

	return 0;

err_unregister_port_dev:
	serial_base_port_device_remove(port->port_dev);

err_unregister_ctrl_dev:
	serial_base_ctrl_device_remove(new_ctrl_dev);

err_unlock:
	mutex_unlock(&port_mutex);

	return ret;
}

/*
 * Removes a serial core port device, and the related serial core controller
 * device if the last instance.
 */
void serial_core_unregister_port(struct uart_driver *drv, struct uart_port *port)
{
	struct device *phys_dev = port->dev;
	struct serial_port_device *port_dev = port->port_dev;
	struct serial_ctrl_device *ctrl_dev = serial_core_get_ctrl_dev(port_dev);
	int ctrl_id = port->ctrl_id;

	mutex_lock(&port_mutex);

	port->flags |= UPF_DEAD;

	serial_core_remove_one_port(drv, port);

	/* Note that struct uart_port *port is no longer valid at this point */
	serial_base_port_device_remove(port_dev);

	/* Drop the serial core controller device if no ports are using it */
	if (!serial_core_ctrl_find(drv, phys_dev, ctrl_id))
		serial_base_ctrl_device_remove(ctrl_dev);

	mutex_unlock(&port_mutex);
}

/**
 * uart_handle_dcd_change - handle a change of carrier detect state
 * @uport: uart_port structure for the open port
 * @active: new carrier detect status
 *
 * Caller must hold uport->lock.
 */
void uart_handle_dcd_change(struct uart_port *uport, bool active)
{
	struct tty_port *port = &uport->state->port;
	struct tty_struct *tty = port->tty;
	struct tty_ldisc *ld;

	lockdep_assert_held_once(&uport->lock);

	if (tty) {
		ld = tty_ldisc_ref(tty);
		if (ld) {
			if (ld->ops->dcd_change)
				ld->ops->dcd_change(tty, active);
			tty_ldisc_deref(ld);
		}
	}

	uport->icount.dcd++;

	if (uart_dcd_enabled(uport)) {
		if (active)
			wake_up_interruptible(&port->open_wait);
		else if (tty)
			tty_hangup(tty);
	}
}
EXPORT_SYMBOL_GPL(uart_handle_dcd_change);

/**
 * uart_handle_cts_change - handle a change of clear-to-send state
 * @uport: uart_port structure for the open port
 * @active: new clear-to-send status
 *
 * Caller must hold uport->lock.
 */
void uart_handle_cts_change(struct uart_port *uport, bool active)
{
	lockdep_assert_held_once(&uport->lock);

	uport->icount.cts++;

	if (uart_softcts_mode(uport)) {
		if (uport->hw_stopped) {
			if (active) {
				uport->hw_stopped = false;
				uport->ops->start_tx(uport);
				uart_write_wakeup(uport);
			}
		} else {
			if (!active) {
				uport->hw_stopped = true;
				uport->ops->stop_tx(uport);
			}
		}

	}
}
EXPORT_SYMBOL_GPL(uart_handle_cts_change);

/**
 * uart_insert_char - push a char to the uart layer
 *
 * User is responsible to call tty_flip_buffer_push when they are done with
 * insertion.
 *
 * @port: corresponding port
 * @status: state of the serial port RX buffer (LSR for 8250)
 * @overrun: mask of overrun bits in @status
 * @ch: character to push
 * @flag: flag for the character (see TTY_NORMAL and friends)
 */
void uart_insert_char(struct uart_port *port, unsigned int status,
		      unsigned int overrun, u8 ch, u8 flag)
{
	struct tty_port *tport = &port->state->port;

	if ((status & port->ignore_status_mask & ~overrun) == 0)
		if (tty_insert_flip_char(tport, ch, flag) == 0)
			++port->icount.buf_overrun;

	/*
	 * Overrun is special.  Since it's reported immediately,
	 * it doesn't affect the current character.
	 */
	if (status & ~port->ignore_status_mask & overrun)
		if (tty_insert_flip_char(tport, 0, TTY_OVERRUN) == 0)
			++port->icount.buf_overrun;
}
EXPORT_SYMBOL_GPL(uart_insert_char);

#ifdef CONFIG_MAGIC_SYSRQ_SERIAL
static const u8 sysrq_toggle_seq[] = CONFIG_MAGIC_SYSRQ_SERIAL_SEQUENCE;

static void uart_sysrq_on(struct work_struct *w)
{
	int sysrq_toggle_seq_len = strlen(sysrq_toggle_seq);

	sysrq_toggle_support(1);
	pr_info("SysRq is enabled by magic sequence '%*pE' on serial\n",
		sysrq_toggle_seq_len, sysrq_toggle_seq);
}
static DECLARE_WORK(sysrq_enable_work, uart_sysrq_on);

/**
 * uart_try_toggle_sysrq - Enables SysRq from serial line
 * @port: uart_port structure where char(s) after BREAK met
 * @ch: new character in the sequence after received BREAK
 *
 * Enables magic SysRq when the required sequence is met on port
 * (see CONFIG_MAGIC_SYSRQ_SERIAL_SEQUENCE).
 *
 * Returns: %false if @ch is out of enabling sequence and should be
 * handled some other way, %true if @ch was consumed.
 */
bool uart_try_toggle_sysrq(struct uart_port *port, u8 ch)
{
	int sysrq_toggle_seq_len = strlen(sysrq_toggle_seq);

	if (!sysrq_toggle_seq_len)
		return false;

	BUILD_BUG_ON(ARRAY_SIZE(sysrq_toggle_seq) >= U8_MAX);
	if (sysrq_toggle_seq[port->sysrq_seq] != ch) {
		port->sysrq_seq = 0;
		return false;
	}

	if (++port->sysrq_seq < sysrq_toggle_seq_len) {
		port->sysrq = jiffies + SYSRQ_TIMEOUT;
		return true;
	}

	schedule_work(&sysrq_enable_work);

	port->sysrq = 0;
	return true;
}
EXPORT_SYMBOL_GPL(uart_try_toggle_sysrq);
#endif

/**
 * uart_get_rs485_mode() - retrieve rs485 properties for given uart
 * @port: uart device's target port
 *
 * This function implements the device tree binding described in
 * Documentation/devicetree/bindings/serial/rs485.txt.
 */
int uart_get_rs485_mode(struct uart_port *port)
{
	struct serial_rs485 *rs485conf = &port->rs485;
	struct device *dev = port->dev;
	enum gpiod_flags dflags;
	struct gpio_desc *desc;
	u32 rs485_delay[2];
	int ret;

	if (!(port->rs485_supported.flags & SER_RS485_ENABLED))
		return 0;

	ret = device_property_read_u32_array(dev, "rs485-rts-delay",
					     rs485_delay, 2);
	if (!ret) {
		rs485conf->delay_rts_before_send = rs485_delay[0];
		rs485conf->delay_rts_after_send = rs485_delay[1];
	} else {
		rs485conf->delay_rts_before_send = 0;
		rs485conf->delay_rts_after_send = 0;
	}

	uart_sanitize_serial_rs485_delays(port, rs485conf);

	/*
	 * Clear full-duplex and enabled flags, set RTS polarity to active high
	 * to get to a defined state with the following properties:
	 */
	rs485conf->flags &= ~(SER_RS485_RX_DURING_TX | SER_RS485_ENABLED |
			      SER_RS485_TERMINATE_BUS |
			      SER_RS485_RTS_AFTER_SEND);
	rs485conf->flags |= SER_RS485_RTS_ON_SEND;

	if (device_property_read_bool(dev, "rs485-rx-during-tx"))
		rs485conf->flags |= SER_RS485_RX_DURING_TX;

	if (device_property_read_bool(dev, "linux,rs485-enabled-at-boot-time"))
		rs485conf->flags |= SER_RS485_ENABLED;

	if (device_property_read_bool(dev, "rs485-rts-active-low")) {
		rs485conf->flags &= ~SER_RS485_RTS_ON_SEND;
		rs485conf->flags |= SER_RS485_RTS_AFTER_SEND;
	}

	/*
	 * Disabling termination by default is the safe choice:  Else if many
	 * bus participants enable it, no communication is possible at all.
	 * Works fine for short cables and users may enable for longer cables.
	 */
	desc = devm_gpiod_get_optional(dev, "rs485-term", GPIOD_OUT_LOW);
	if (IS_ERR(desc))
		return dev_err_probe(dev, PTR_ERR(desc), "Cannot get rs485-term-gpios\n");
	port->rs485_term_gpio = desc;
	if (port->rs485_term_gpio)
		port->rs485_supported.flags |= SER_RS485_TERMINATE_BUS;

	dflags = (rs485conf->flags & SER_RS485_RX_DURING_TX) ?
		 GPIOD_OUT_HIGH : GPIOD_OUT_LOW;
	desc = devm_gpiod_get_optional(dev, "rs485-rx-during-tx", dflags);
	if (IS_ERR(desc))
		return dev_err_probe(dev, PTR_ERR(desc), "Cannot get rs485-rx-during-tx-gpios\n");
	port->rs485_rx_during_tx_gpio = desc;
	if (port->rs485_rx_during_tx_gpio)
		port->rs485_supported.flags |= SER_RS485_RX_DURING_TX;

	return 0;
}
EXPORT_SYMBOL_GPL(uart_get_rs485_mode);

/* Compile-time assertions for serial_rs485 layout */
static_assert(offsetof(struct serial_rs485, padding) ==
              (offsetof(struct serial_rs485, delay_rts_after_send) + sizeof(__u32)));
static_assert(offsetof(struct serial_rs485, padding1) ==
	      offsetof(struct serial_rs485, padding[1]));
static_assert((offsetof(struct serial_rs485, padding[4]) + sizeof(__u32)) ==
	      sizeof(struct serial_rs485));

MODULE_DESCRIPTION("Serial driver core");
MODULE_LICENSE("GPL");<|MERGE_RESOLUTION|>--- conflicted
+++ resolved
@@ -1795,12 +1795,8 @@
 	/*
 	 * Free the transmit buffer.
 	 */
-<<<<<<< HEAD
 	uart_port_lock_irq(uport);
-=======
-	spin_lock_irq(&uport->lock);
 	uart_circ_clear(&state->xmit);
->>>>>>> 5697d159
 	buf = state->xmit.buf;
 	state->xmit.buf = NULL;
 	uart_port_unlock_irq(uport);
