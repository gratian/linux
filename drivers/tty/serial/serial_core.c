--- conflicted
+++ resolved
@@ -1434,13 +1434,8 @@
 
 	uart_port_lock_irqsave(port, &flags);
 	ret = port->rs485_config(port, NULL, rs485);
-<<<<<<< HEAD
 	uart_port_unlock_irqrestore(port, flags);
-	if (ret)
-=======
-	spin_unlock_irqrestore(&port->lock, flags);
 	if (ret) {
->>>>>>> 51f354b8
 		memset(rs485, 0, sizeof(*rs485));
 		/* unset GPIOs */
 		gpiod_set_value_cansleep(port->rs485_term_gpio, 0);
@@ -1495,18 +1490,13 @@
 		if (!(rs485.flags & SER_RS485_ENABLED))
 			port->ops->set_mctrl(port, port->mctrl);
 	}
-<<<<<<< HEAD
 	uart_port_unlock_irqrestore(port, flags);
-	if (ret)
-=======
-	spin_unlock_irqrestore(&port->lock, flags);
 	if (ret) {
 		/* restore old GPIO settings */
 		gpiod_set_value_cansleep(port->rs485_term_gpio,
 			!!(port->rs485.flags & SER_RS485_TERMINATE_BUS));
 		gpiod_set_value_cansleep(port->rs485_rx_during_tx_gpio,
 			!!(port->rs485.flags & SER_RS485_RX_DURING_TX));
->>>>>>> 51f354b8
 		return ret;
 	}
 
