--- conflicted
+++ resolved
@@ -732,17 +732,9 @@
 	 * compatible string, it is a Linux implementation thing
 	 * rather than a description of the hardware.
 	 */
-<<<<<<< HEAD
-	if (spi->dev.of_node && !of_match_device(spidev_dt_ids, &spi->dev)) {
-		dev_err(&spi->dev, "buggy DT: spidev listed directly in DT\n");
-		WARN_ON(0 && spi->dev.of_node &&
-			!of_match_device(spidev_dt_ids, &spi->dev));
-	}
-=======
-	WARN(spi->dev.of_node &&
+	WARN(0 && spi->dev.of_node &&
 	     of_device_is_compatible(spi->dev.of_node, "spidev"),
 	     "%pOF: buggy DT: spidev listed directly in DT\n", spi->dev.of_node);
->>>>>>> 998ff9c8
 
 	spidev_probe_acpi(spi);
 
