/*
 * I2C bus driver for the Cadence I2C controller.
 *
 * Copyright (C) 2009 - 2014 Xilinx, Inc.
 *
 * This program is free software; you can redistribute it
 * and/or modify it under the terms of the GNU General Public
 * License as published by the Free Software Foundation;
 * either version 2 of the License, or (at your option) any
 * later version.
 */

#include <linux/clk.h>
#include <linux/delay.h>
#include <linux/i2c.h>
#include <linux/interrupt.h>
#include <linux/io.h>
#include <linux/module.h>
#include <linux/platform_device.h>
#include <linux/of.h>
#include <linux/pm_runtime.h>

/* Register offsets for the I2C device. */
#define CDNS_I2C_CR_OFFSET		0x00 /* Control Register, RW */
#define CDNS_I2C_SR_OFFSET		0x04 /* Status Register, RO */
#define CDNS_I2C_ADDR_OFFSET		0x08 /* I2C Address Register, RW */
#define CDNS_I2C_DATA_OFFSET		0x0C /* I2C Data Register, RW */
#define CDNS_I2C_ISR_OFFSET		0x10 /* IRQ Status Register, RW */
#define CDNS_I2C_XFER_SIZE_OFFSET	0x14 /* Transfer Size Register, RW */
#define CDNS_I2C_TIME_OUT_OFFSET	0x1C /* Time Out Register, RW */
#define CDNS_I2C_IER_OFFSET		0x24 /* IRQ Enable Register, WO */
#define CDNS_I2C_IDR_OFFSET		0x28 /* IRQ Disable Register, WO */

/* Control Register Bit mask definitions */
#define CDNS_I2C_CR_HOLD		BIT(4) /* Hold Bus bit */
#define CDNS_I2C_CR_ACK_EN		BIT(3)
#define CDNS_I2C_CR_NEA			BIT(2)
#define CDNS_I2C_CR_MS			BIT(1)
/* Read or Write Master transfer 0 = Transmitter, 1 = Receiver */
#define CDNS_I2C_CR_RW			BIT(0)
/* 1 = Auto init FIFO to zeroes */
#define CDNS_I2C_CR_CLR_FIFO		BIT(6)
#define CDNS_I2C_CR_DIVA_SHIFT		14
#define CDNS_I2C_CR_DIVA_MASK		(3 << CDNS_I2C_CR_DIVA_SHIFT)
#define CDNS_I2C_CR_DIVB_SHIFT		8
#define CDNS_I2C_CR_DIVB_MASK		(0x3f << CDNS_I2C_CR_DIVB_SHIFT)

/* Status Register Bit mask definitions */
#define CDNS_I2C_SR_BA		BIT(8)
#define CDNS_I2C_SR_RXDV	BIT(5)

/*
 * I2C Address Register Bit mask definitions
 * Normal addressing mode uses [6:0] bits. Extended addressing mode uses [9:0]
 * bits. A write access to this register always initiates a transfer if the I2C
 * is in master mode.
 */
#define CDNS_I2C_ADDR_MASK	0x000003FF /* I2C Address Mask */

/*
 * I2C Interrupt Registers Bit mask definitions
 * All the four interrupt registers (Status/Mask/Enable/Disable) have the same
 * bit definitions.
 */
#define CDNS_I2C_IXR_ARB_LOST		BIT(9)
#define CDNS_I2C_IXR_RX_UNF		BIT(7)
#define CDNS_I2C_IXR_TX_OVF		BIT(6)
#define CDNS_I2C_IXR_RX_OVF		BIT(5)
#define CDNS_I2C_IXR_SLV_RDY		BIT(4)
#define CDNS_I2C_IXR_TO			BIT(3)
#define CDNS_I2C_IXR_NACK		BIT(2)
#define CDNS_I2C_IXR_DATA		BIT(1)
#define CDNS_I2C_IXR_COMP		BIT(0)

#define CDNS_I2C_IXR_ALL_INTR_MASK	(CDNS_I2C_IXR_ARB_LOST | \
					 CDNS_I2C_IXR_RX_UNF | \
					 CDNS_I2C_IXR_TX_OVF | \
					 CDNS_I2C_IXR_RX_OVF | \
					 CDNS_I2C_IXR_SLV_RDY | \
					 CDNS_I2C_IXR_TO | \
					 CDNS_I2C_IXR_NACK | \
					 CDNS_I2C_IXR_DATA | \
					 CDNS_I2C_IXR_COMP)

#define CDNS_I2C_IXR_ERR_INTR_MASK	(CDNS_I2C_IXR_ARB_LOST | \
					 CDNS_I2C_IXR_RX_UNF | \
					 CDNS_I2C_IXR_TX_OVF | \
					 CDNS_I2C_IXR_RX_OVF | \
					 CDNS_I2C_IXR_NACK)

#define CDNS_I2C_ENABLED_INTR_MASK	(CDNS_I2C_IXR_ARB_LOST | \
					 CDNS_I2C_IXR_RX_UNF | \
					 CDNS_I2C_IXR_TX_OVF | \
					 CDNS_I2C_IXR_RX_OVF | \
					 CDNS_I2C_IXR_NACK | \
					 CDNS_I2C_IXR_DATA | \
					 CDNS_I2C_IXR_COMP)

#define CDNS_I2C_TIMEOUT		msecs_to_jiffies(1000)
/* timeout for pm runtime autosuspend */
#define CNDS_I2C_PM_TIMEOUT		1000	/* ms */

#define CDNS_I2C_FIFO_DEPTH		16
/* FIFO depth at which the DATA interrupt occurs */
#define CDNS_I2C_DATA_INTR_DEPTH	(CDNS_I2C_FIFO_DEPTH - 2)
#define CDNS_I2C_MAX_TRANSFER_SIZE	255
/* Transfer size in multiples of data interrupt depth */
#define CDNS_I2C_TRANSFER_SIZE	(CDNS_I2C_MAX_TRANSFER_SIZE - 3)

#define DRIVER_NAME		"cdns-i2c"

#define CDNS_I2C_SPEED_MAX	400000
#define CDNS_I2C_SPEED_DEFAULT	100000

#define CDNS_I2C_DIVA_MAX	4
#define CDNS_I2C_DIVB_MAX	64

#define CDNS_I2C_TIMEOUT_MAX	0xFF

#define CDNS_I2C_BROKEN_HOLD_BIT	BIT(0)

#define cdns_i2c_readreg(offset)       readl_relaxed(id->membase + offset)
#define cdns_i2c_writereg(val, offset) writel_relaxed(val, id->membase + offset)

/**
 * struct cdns_i2c - I2C device private data structure
 *
 * @dev:		Pointer to device structure
 * @membase:		Base address of the I2C device
 * @adap:		I2C adapter instance
 * @p_msg:		Message pointer
 * @err_status:		Error status in Interrupt Status Register
 * @xfer_done:		Transfer complete status
 * @p_send_buf:		Pointer to transmit buffer
 * @p_recv_buf:		Pointer to receive buffer
 * @send_count:		Number of bytes still expected to send
 * @recv_count:		Number of bytes still expected to receive
 * @curr_recv_count:	Number of bytes to be received in current transfer
 * @irq:		IRQ number
 * @input_clk:		Input clock to I2C controller
 * @i2c_clk:		Maximum I2C clock speed
 * @bus_hold_flag:	Flag used in repeated start for clearing HOLD bit
 * @clk:		Pointer to struct clk
 * @clk_rate_change_nb:	Notifier block for clock rate changes
 * @quirks:		flag for broken hold bit usage in r1p10
 */
struct cdns_i2c {
	struct device		*dev;
	void __iomem *membase;
	struct i2c_adapter adap;
	struct i2c_msg *p_msg;
	int err_status;
	struct completion xfer_done;
	unsigned char *p_send_buf;
	unsigned char *p_recv_buf;
	unsigned int send_count;
	unsigned int recv_count;
	unsigned int curr_recv_count;
	int irq;
	unsigned long input_clk;
	unsigned int i2c_clk;
	unsigned int bus_hold_flag;
	struct clk *clk;
	struct notifier_block clk_rate_change_nb;
	u32 quirks;
};

struct cdns_platform_data {
	u32 quirks;
};

#define to_cdns_i2c(_nb)	container_of(_nb, struct cdns_i2c, \
					     clk_rate_change_nb)

/**
 * cdns_i2c_clear_bus_hold - Clear bus hold bit
 * @id:	Pointer to driver data struct
 *
 * Helper to clear the controller's bus hold bit.
 */
static void cdns_i2c_clear_bus_hold(struct cdns_i2c *id)
{
	u32 reg = cdns_i2c_readreg(CDNS_I2C_CR_OFFSET);
	if (reg & CDNS_I2C_CR_HOLD)
		cdns_i2c_writereg(reg & ~CDNS_I2C_CR_HOLD, CDNS_I2C_CR_OFFSET);
}

static inline bool cdns_is_holdquirk(struct cdns_i2c *id, bool hold_wrkaround)
{
	return (hold_wrkaround &&
		(id->curr_recv_count == CDNS_I2C_FIFO_DEPTH + 1));
}

/**
 * cdns_i2c_isr - Interrupt handler for the I2C device
 * @irq:	irq number for the I2C device
 * @ptr:	void pointer to cdns_i2c structure
 *
 * This function handles the data interrupt, transfer complete interrupt and
 * the error interrupts of the I2C device.
 *
 * Return: IRQ_HANDLED always
 */
static irqreturn_t cdns_i2c_isr(int irq, void *ptr)
{
	unsigned int isr_status, avail_bytes, updatetx;
	unsigned int bytes_to_send;
	bool hold_quirk;
	struct cdns_i2c *id = ptr;
	/* Signal completion only after everything is updated */
	int done_flag = 0;
	irqreturn_t status = IRQ_NONE;

	isr_status = cdns_i2c_readreg(CDNS_I2C_ISR_OFFSET);
	cdns_i2c_writereg(isr_status, CDNS_I2C_ISR_OFFSET);

	/* Handling nack and arbitration lost interrupt */
	if (isr_status & (CDNS_I2C_IXR_NACK | CDNS_I2C_IXR_ARB_LOST)) {
		done_flag = 1;
		status = IRQ_HANDLED;
	}

	/*
	 * Check if transfer size register needs to be updated again for a
	 * large data receive operation.
	 */
	updatetx = 0;
	if (id->recv_count > id->curr_recv_count)
		updatetx = 1;

	hold_quirk = (id->quirks & CDNS_I2C_BROKEN_HOLD_BIT) && updatetx;

	/* When receiving, handle data interrupt and completion interrupt */
	if (id->p_recv_buf &&
	    ((isr_status & CDNS_I2C_IXR_COMP) ||
	     (isr_status & CDNS_I2C_IXR_DATA))) {
		/* Read data if receive data valid is set */
		while (cdns_i2c_readreg(CDNS_I2C_SR_OFFSET) &
		       CDNS_I2C_SR_RXDV) {
			/*
			 * Clear hold bit that was set for FIFO control if
			 * RX data left is less than FIFO depth, unless
			 * repeated start is selected.
			 */
			if ((id->recv_count < CDNS_I2C_FIFO_DEPTH) &&
			    !id->bus_hold_flag)
				cdns_i2c_clear_bus_hold(id);

			*(id->p_recv_buf)++ =
				cdns_i2c_readreg(CDNS_I2C_DATA_OFFSET);
			id->recv_count--;
			id->curr_recv_count--;

			if (cdns_is_holdquirk(id, hold_quirk))
				break;
		}

		/*
		 * The controller sends NACK to the slave when transfer size
		 * register reaches zero without considering the HOLD bit.
		 * This workaround is implemented for large data transfers to
		 * maintain transfer size non-zero while performing a large
		 * receive operation.
		 */
		if (cdns_is_holdquirk(id, hold_quirk)) {
			/* wait while fifo is full */
			while (cdns_i2c_readreg(CDNS_I2C_XFER_SIZE_OFFSET) !=
			       (id->curr_recv_count - CDNS_I2C_FIFO_DEPTH))
				;

			/*
			 * Check number of bytes to be received against maximum
			 * transfer size and update register accordingly.
			 */
			if (((int)(id->recv_count) - CDNS_I2C_FIFO_DEPTH) >
			    CDNS_I2C_TRANSFER_SIZE) {
				cdns_i2c_writereg(CDNS_I2C_TRANSFER_SIZE,
						  CDNS_I2C_XFER_SIZE_OFFSET);
				id->curr_recv_count = CDNS_I2C_TRANSFER_SIZE +
						      CDNS_I2C_FIFO_DEPTH;
			} else {
				cdns_i2c_writereg(id->recv_count -
						  CDNS_I2C_FIFO_DEPTH,
						  CDNS_I2C_XFER_SIZE_OFFSET);
				id->curr_recv_count = id->recv_count;
			}
		} else if (id->recv_count && !hold_quirk &&
						!id->curr_recv_count) {

			/* Set the slave address in address register*/
			cdns_i2c_writereg(id->p_msg->addr & CDNS_I2C_ADDR_MASK,
						CDNS_I2C_ADDR_OFFSET);

			if (id->recv_count > CDNS_I2C_TRANSFER_SIZE) {
				cdns_i2c_writereg(CDNS_I2C_TRANSFER_SIZE,
						CDNS_I2C_XFER_SIZE_OFFSET);
				id->curr_recv_count = CDNS_I2C_TRANSFER_SIZE;
			} else {
				cdns_i2c_writereg(id->recv_count,
						CDNS_I2C_XFER_SIZE_OFFSET);
				id->curr_recv_count = id->recv_count;
			}
		}

		/* Clear hold (if not repeated start) and signal completion */
		if ((isr_status & CDNS_I2C_IXR_COMP) && !id->recv_count) {
			if (!id->bus_hold_flag)
				cdns_i2c_clear_bus_hold(id);
			done_flag = 1;
		}

		status = IRQ_HANDLED;
	}

	/* When sending, handle transfer complete interrupt */
	if ((isr_status & CDNS_I2C_IXR_COMP) && !id->p_recv_buf) {
		/*
		 * If there is more data to be sent, calculate the
		 * space available in FIFO and fill with that many bytes.
		 */
		if (id->send_count) {
			avail_bytes = CDNS_I2C_FIFO_DEPTH -
			    cdns_i2c_readreg(CDNS_I2C_XFER_SIZE_OFFSET);
			if (id->send_count > avail_bytes)
				bytes_to_send = avail_bytes;
			else
				bytes_to_send = id->send_count;

			while (bytes_to_send--) {
				cdns_i2c_writereg(
					(*(id->p_send_buf)++),
					 CDNS_I2C_DATA_OFFSET);
				id->send_count--;
			}
		} else {
			/*
			 * Signal the completion of transaction and
			 * clear the hold bus bit if there are no
			 * further messages to be processed.
			 */
			done_flag = 1;
		}
		if (!id->send_count && !id->bus_hold_flag)
			cdns_i2c_clear_bus_hold(id);

		status = IRQ_HANDLED;
	}

	/* Update the status for errors */
	id->err_status = isr_status & CDNS_I2C_IXR_ERR_INTR_MASK;
	if (id->err_status)
		status = IRQ_HANDLED;

	if (done_flag)
		complete(&id->xfer_done);

	return status;
}

/**
 * cdns_i2c_mrecv - Prepare and start a master receive operation
 * @id:		pointer to the i2c device structure
 */
static void cdns_i2c_mrecv(struct cdns_i2c *id)
{
	unsigned int ctrl_reg;
	unsigned int isr_status;

	id->p_recv_buf = id->p_msg->buf;
	id->recv_count = id->p_msg->len;

	/* Put the controller in master receive mode and clear the FIFO */
	ctrl_reg = cdns_i2c_readreg(CDNS_I2C_CR_OFFSET);
	ctrl_reg |= CDNS_I2C_CR_RW | CDNS_I2C_CR_CLR_FIFO;

	if (id->p_msg->flags & I2C_M_RECV_LEN)
		id->recv_count = I2C_SMBUS_BLOCK_MAX + 1;

	id->curr_recv_count = id->recv_count;

	/*
	 * Check for the message size against FIFO depth and set the
	 * 'hold bus' bit if it is greater than FIFO depth.
	 */
<<<<<<< HEAD
	if (id->recv_count > CDNS_I2C_FIFO_DEPTH  || id->bus_hold_flag)
=======
	if ((id->recv_count > CDNS_I2C_FIFO_DEPTH)  || id->bus_hold_flag)
>>>>>>> e3bd8fc2
		ctrl_reg |= CDNS_I2C_CR_HOLD;
	else
		ctrl_reg = ctrl_reg & ~CDNS_I2C_CR_HOLD;

	cdns_i2c_writereg(ctrl_reg, CDNS_I2C_CR_OFFSET);

	/* Clear the interrupts in interrupt status register */
	isr_status = cdns_i2c_readreg(CDNS_I2C_ISR_OFFSET);
	cdns_i2c_writereg(isr_status, CDNS_I2C_ISR_OFFSET);

	/*
	 * The no. of bytes to receive is checked against the limit of
	 * max transfer size. Set transfer size register with no of bytes
	 * receive if it is less than transfer size and transfer size if
	 * it is more. Enable the interrupts.
	 */
	if (id->recv_count > CDNS_I2C_TRANSFER_SIZE) {
		cdns_i2c_writereg(CDNS_I2C_TRANSFER_SIZE,
				  CDNS_I2C_XFER_SIZE_OFFSET);
		id->curr_recv_count = CDNS_I2C_TRANSFER_SIZE;
	} else {
		cdns_i2c_writereg(id->recv_count, CDNS_I2C_XFER_SIZE_OFFSET);
	}

	/* Set the slave address in address register - triggers operation */
	cdns_i2c_writereg(id->p_msg->addr & CDNS_I2C_ADDR_MASK,
						CDNS_I2C_ADDR_OFFSET);
	/* Clear the bus hold flag if bytes to receive is less than FIFO size */
	if (!id->bus_hold_flag &&
		((id->p_msg->flags & I2C_M_RECV_LEN) != I2C_M_RECV_LEN) &&
		(id->recv_count <= CDNS_I2C_FIFO_DEPTH))
			cdns_i2c_clear_bus_hold(id);
	cdns_i2c_writereg(CDNS_I2C_ENABLED_INTR_MASK, CDNS_I2C_IER_OFFSET);
}

/**
 * cdns_i2c_msend - Prepare and start a master send operation
 * @id:		pointer to the i2c device
 */
static void cdns_i2c_msend(struct cdns_i2c *id)
{
	unsigned int avail_bytes;
	unsigned int bytes_to_send;
	unsigned int ctrl_reg;
	unsigned int isr_status;

	id->p_recv_buf = NULL;
	id->p_send_buf = id->p_msg->buf;
	id->send_count = id->p_msg->len;

	/* Set the controller in Master transmit mode and clear the FIFO. */
	ctrl_reg = cdns_i2c_readreg(CDNS_I2C_CR_OFFSET);
	ctrl_reg &= ~CDNS_I2C_CR_RW;
	ctrl_reg |= CDNS_I2C_CR_CLR_FIFO;

	/*
	 * Check for the message size against FIFO depth and set the
	 * 'hold bus' bit if it is greater than FIFO depth.
	 */
<<<<<<< HEAD
	if (id->send_count > CDNS_I2C_FIFO_DEPTH  || id->bus_hold_flag)
=======
	if ((id->send_count > CDNS_I2C_FIFO_DEPTH) || id->bus_hold_flag)
>>>>>>> e3bd8fc2
		ctrl_reg |= CDNS_I2C_CR_HOLD;
	else
		ctrl_reg = ctrl_reg & ~CDNS_I2C_CR_HOLD;

	cdns_i2c_writereg(ctrl_reg, CDNS_I2C_CR_OFFSET);

	/* Clear the interrupts in interrupt status register. */
	isr_status = cdns_i2c_readreg(CDNS_I2C_ISR_OFFSET);
	cdns_i2c_writereg(isr_status, CDNS_I2C_ISR_OFFSET);

	/*
	 * Calculate the space available in FIFO. Check the message length
	 * against the space available, and fill the FIFO accordingly.
	 * Enable the interrupts.
	 */
	avail_bytes = CDNS_I2C_FIFO_DEPTH -
				cdns_i2c_readreg(CDNS_I2C_XFER_SIZE_OFFSET);

	if (id->send_count > avail_bytes)
		bytes_to_send = avail_bytes;
	else
		bytes_to_send = id->send_count;

	while (bytes_to_send--) {
		cdns_i2c_writereg((*(id->p_send_buf)++), CDNS_I2C_DATA_OFFSET);
		id->send_count--;
	}

	/*
	 * Clear the bus hold flag if there is no more data
	 * and if it is the last message.
	 */
	if (!id->bus_hold_flag && !id->send_count)
		cdns_i2c_clear_bus_hold(id);
	/* Set the slave address in address register - triggers operation. */
	cdns_i2c_writereg(id->p_msg->addr & CDNS_I2C_ADDR_MASK,
						CDNS_I2C_ADDR_OFFSET);

	cdns_i2c_writereg(CDNS_I2C_ENABLED_INTR_MASK, CDNS_I2C_IER_OFFSET);
}

/**
 * cdns_i2c_master_reset - Reset the interface
 * @adap:	pointer to the i2c adapter driver instance
 *
 * This function cleanup the fifos, clear the hold bit and status
 * and disable the interrupts.
 */
static void cdns_i2c_master_reset(struct i2c_adapter *adap)
{
	struct cdns_i2c *id = adap->algo_data;
	u32 regval;

	/* Disable the interrupts */
	cdns_i2c_writereg(CDNS_I2C_IXR_ALL_INTR_MASK, CDNS_I2C_IDR_OFFSET);
	/* Clear the hold bit and fifos */
	regval = cdns_i2c_readreg(CDNS_I2C_CR_OFFSET);
	regval &= ~CDNS_I2C_CR_HOLD;
	regval |= CDNS_I2C_CR_CLR_FIFO;
	cdns_i2c_writereg(regval, CDNS_I2C_CR_OFFSET);
	/* Update the transfercount register to zero */
	cdns_i2c_writereg(0, CDNS_I2C_XFER_SIZE_OFFSET);
	/* Clear the interupt status register */
	regval = cdns_i2c_readreg(CDNS_I2C_ISR_OFFSET);
	cdns_i2c_writereg(regval, CDNS_I2C_ISR_OFFSET);
	/* Clear the status register */
	regval = cdns_i2c_readreg(CDNS_I2C_SR_OFFSET);
	cdns_i2c_writereg(regval, CDNS_I2C_SR_OFFSET);
}

static int cdns_i2c_process_msg(struct cdns_i2c *id, struct i2c_msg *msg,
		struct i2c_adapter *adap)
{
	unsigned long time_left;
	u32 reg;

	id->p_msg = msg;
	id->err_status = 0;
	reinit_completion(&id->xfer_done);

	/* Check for the TEN Bit mode on each msg */
	reg = cdns_i2c_readreg(CDNS_I2C_CR_OFFSET);
	if (msg->flags & I2C_M_TEN) {
		if (reg & CDNS_I2C_CR_NEA)
			cdns_i2c_writereg(reg & ~CDNS_I2C_CR_NEA,
					CDNS_I2C_CR_OFFSET);
	} else {
		if (!(reg & CDNS_I2C_CR_NEA))
			cdns_i2c_writereg(reg | CDNS_I2C_CR_NEA,
					CDNS_I2C_CR_OFFSET);
	}

	/* Check for the R/W flag on each msg */
	if (msg->flags & I2C_M_RD)
		cdns_i2c_mrecv(id);
	else
		cdns_i2c_msend(id);

	/* Wait for the signal of completion */
	time_left = wait_for_completion_timeout(&id->xfer_done, adap->timeout);
	if (time_left == 0) {
		cdns_i2c_master_reset(adap);
		dev_err(id->adap.dev.parent,
				"timeout waiting on completion\n");
		return -ETIMEDOUT;
	}

	cdns_i2c_writereg(CDNS_I2C_IXR_ALL_INTR_MASK,
			  CDNS_I2C_IDR_OFFSET);

	/* If it is bus arbitration error, try again */
	if (id->err_status & CDNS_I2C_IXR_ARB_LOST)
		return -EAGAIN;

	return 0;
}

/**
 * cdns_i2c_master_xfer - The main i2c transfer function
 * @adap:	pointer to the i2c adapter driver instance
 * @msgs:	pointer to the i2c message structure
 * @num:	the number of messages to transfer
 *
 * Initiates the send/recv activity based on the transfer message received.
 *
 * Return: number of msgs processed on success, negative error otherwise
 */
static int cdns_i2c_master_xfer(struct i2c_adapter *adap, struct i2c_msg *msgs,
				int num)
{
	int ret, count;
	u32 reg;
	struct cdns_i2c *id = adap->algo_data;
	bool hold_quirk;

	ret = pm_runtime_get_sync(id->dev);
	if (ret < 0)
		return ret;
	/* Check if the bus is free */
	if (cdns_i2c_readreg(CDNS_I2C_SR_OFFSET) & CDNS_I2C_SR_BA) {
		ret = -EAGAIN;
		goto out;
	}

	hold_quirk = !!(id->quirks & CDNS_I2C_BROKEN_HOLD_BIT);
	/*
	 * Set the flag to one when multiple messages are to be
	 * processed with a repeated start.
	 */
	if (num > 1) {
		/*
		 * This controller does not give completion interrupt after a
		 * master receive message if HOLD bit is set (repeated start),
		 * resulting in SW timeout. Hence, if a receive message is
		 * followed by any other message, an error is returned
		 * indicating that this sequence is not supported.
		 */
		for (count = 0; (count < num - 1 && hold_quirk); count++) {
			if (msgs[count].flags & I2C_M_RD) {
				dev_warn(adap->dev.parent,
					 "Can't do repeated start after a receive message\n");
				ret = -EOPNOTSUPP;
				goto out;
			}
		}
		id->bus_hold_flag = 1;
		reg = cdns_i2c_readreg(CDNS_I2C_CR_OFFSET);
		reg |= CDNS_I2C_CR_HOLD;
		cdns_i2c_writereg(reg, CDNS_I2C_CR_OFFSET);
	} else {
		id->bus_hold_flag = 0;
	}

	/* Process the msg one by one */
	for (count = 0; count < num; count++, msgs++) {
		if (count == (num - 1))
			id->bus_hold_flag = 0;

		ret = cdns_i2c_process_msg(id, msgs, adap);
		if (ret)
			goto out;

		/* Report the other error interrupts to application */
		if (id->err_status) {
			cdns_i2c_master_reset(adap);

			if (id->err_status & CDNS_I2C_IXR_NACK) {
				ret = -ENXIO;
				goto out;
			}
			ret = -EIO;
			goto out;
		}
	}

	ret = num;
out:
	pm_runtime_mark_last_busy(id->dev);
	pm_runtime_put_autosuspend(id->dev);
	return ret;
}

/**
 * cdns_i2c_func - Returns the supported features of the I2C driver
 * @adap:	pointer to the i2c adapter structure
 *
 * Return: 32 bit value, each bit corresponding to a feature
 */
static u32 cdns_i2c_func(struct i2c_adapter *adap)
{
	return I2C_FUNC_I2C | I2C_FUNC_10BIT_ADDR |
		(I2C_FUNC_SMBUS_EMUL & ~I2C_FUNC_SMBUS_QUICK) |
		I2C_FUNC_SMBUS_BLOCK_DATA;
}

static const struct i2c_algorithm cdns_i2c_algo = {
	.master_xfer	= cdns_i2c_master_xfer,
	.functionality	= cdns_i2c_func,
};

/**
 * cdns_i2c_calc_divs - Calculate clock dividers
 * @f:		I2C clock frequency
 * @input_clk:	Input clock frequency
 * @a:		First divider (return value)
 * @b:		Second divider (return value)
 *
 * f is used as input and output variable. As input it is used as target I2C
 * frequency. On function exit f holds the actually resulting I2C frequency.
 *
 * Return: 0 on success, negative errno otherwise.
 */
static int cdns_i2c_calc_divs(unsigned long *f, unsigned long input_clk,
		unsigned int *a, unsigned int *b)
{
	unsigned long fscl = *f, best_fscl = *f, actual_fscl, temp;
	unsigned int div_a, div_b, calc_div_a = 0, calc_div_b = 0;
	unsigned int last_error, current_error;

	/* calculate (divisor_a+1) x (divisor_b+1) */
	temp = input_clk / (22 * fscl);

	/*
	 * If the calculated value is negative or 0, the fscl input is out of
	 * range. Return error.
	 */
	if (!temp || (temp > (CDNS_I2C_DIVA_MAX * CDNS_I2C_DIVB_MAX)))
		return -EINVAL;

	last_error = -1;
	for (div_a = 0; div_a < CDNS_I2C_DIVA_MAX; div_a++) {
		div_b = DIV_ROUND_UP(input_clk, 22 * fscl * (div_a + 1));

		if ((div_b < 1) || (div_b > CDNS_I2C_DIVB_MAX))
			continue;
		div_b--;

		actual_fscl = input_clk / (22 * (div_a + 1) * (div_b + 1));

		if (actual_fscl > fscl)
			continue;

		current_error = ((actual_fscl > fscl) ? (actual_fscl - fscl) :
							(fscl - actual_fscl));

		if (last_error > current_error) {
			calc_div_a = div_a;
			calc_div_b = div_b;
			best_fscl = actual_fscl;
			last_error = current_error;
		}
	}

	*a = calc_div_a;
	*b = calc_div_b;
	*f = best_fscl;

	return 0;
}

/**
 * cdns_i2c_setclk - This function sets the serial clock rate for the I2C device
 * @clk_in:	I2C clock input frequency in Hz
 * @id:		Pointer to the I2C device structure
 *
 * The device must be idle rather than busy transferring data before setting
 * these device options.
 * The data rate is set by values in the control register.
 * The formula for determining the correct register values is
 *	Fscl = Fpclk/(22 x (divisor_a+1) x (divisor_b+1))
 * See the hardware data sheet for a full explanation of setting the serial
 * clock rate. The clock can not be faster than the input clock divide by 22.
 * The two most common clock rates are 100KHz and 400KHz.
 *
 * Return: 0 on success, negative error otherwise
 */
static int cdns_i2c_setclk(unsigned long clk_in, struct cdns_i2c *id)
{
	unsigned int div_a, div_b;
	unsigned int ctrl_reg;
	int ret = 0;
	unsigned long fscl = id->i2c_clk;

	ret = cdns_i2c_calc_divs(&fscl, clk_in, &div_a, &div_b);
	if (ret)
		return ret;

	ctrl_reg = cdns_i2c_readreg(CDNS_I2C_CR_OFFSET);
	ctrl_reg &= ~(CDNS_I2C_CR_DIVA_MASK | CDNS_I2C_CR_DIVB_MASK);
	ctrl_reg |= ((div_a << CDNS_I2C_CR_DIVA_SHIFT) |
			(div_b << CDNS_I2C_CR_DIVB_SHIFT));
	cdns_i2c_writereg(ctrl_reg, CDNS_I2C_CR_OFFSET);

	return 0;
}

/**
 * cdns_i2c_clk_notifier_cb - Clock rate change callback
 * @nb:		Pointer to notifier block
 * @event:	Notification reason
 * @data:	Pointer to notification data object
 *
 * This function is called when the cdns_i2c input clock frequency changes.
 * The callback checks whether a valid bus frequency can be generated after the
 * change. If so, the change is acknowledged, otherwise the change is aborted.
 * New dividers are written to the HW in the pre- or post change notification
 * depending on the scaling direction.
 *
 * Return:	NOTIFY_STOP if the rate change should be aborted, NOTIFY_OK
 *		to acknowledge the change, NOTIFY_DONE if the notification is
 *		considered irrelevant.
 */
static int cdns_i2c_clk_notifier_cb(struct notifier_block *nb, unsigned long
		event, void *data)
{
	struct clk_notifier_data *ndata = data;
	struct cdns_i2c *id = to_cdns_i2c(nb);

	if (pm_runtime_suspended(id->dev))
		return NOTIFY_OK;

	switch (event) {
	case PRE_RATE_CHANGE:
	{
		unsigned long input_clk = ndata->new_rate;
		unsigned long fscl = id->i2c_clk;
		unsigned int div_a, div_b;
		int ret;

		ret = cdns_i2c_calc_divs(&fscl, input_clk, &div_a, &div_b);
		if (ret) {
			dev_warn(id->adap.dev.parent,
					"clock rate change rejected\n");
			return NOTIFY_STOP;
		}

		/* scale up */
		if (ndata->new_rate > ndata->old_rate)
			cdns_i2c_setclk(ndata->new_rate, id);

		return NOTIFY_OK;
	}
	case POST_RATE_CHANGE:
		id->input_clk = ndata->new_rate;
		/* scale down */
		if (ndata->new_rate < ndata->old_rate)
			cdns_i2c_setclk(ndata->new_rate, id);
		return NOTIFY_OK;
	case ABORT_RATE_CHANGE:
		/* scale up */
		if (ndata->new_rate > ndata->old_rate)
			cdns_i2c_setclk(ndata->old_rate, id);
		return NOTIFY_OK;
	default:
		return NOTIFY_DONE;
	}
}

/**
 * cdns_i2c_runtime_suspend -  Runtime suspend method for the driver
 * @dev:	Address of the platform_device structure
 *
 * Put the driver into low power mode.
 *
 * Return: 0 always
 */
static int __maybe_unused cdns_i2c_runtime_suspend(struct device *dev)
{
	struct cdns_i2c *xi2c = dev_get_drvdata(dev);

	clk_disable(xi2c->clk);

	return 0;
}

/**
 * cdns_i2c_runtime_resume - Runtime resume
 * @dev:	Address of the platform_device structure
 *
 * Runtime resume callback.
 *
 * Return: 0 on success and error value on error
 */
static int __maybe_unused cdns_i2c_runtime_resume(struct device *dev)
{
	struct cdns_i2c *xi2c = dev_get_drvdata(dev);
	int ret;

	ret = clk_enable(xi2c->clk);
	if (ret) {
		dev_err(dev, "Cannot enable clock.\n");
		return ret;
	}

	return 0;
}

static const struct dev_pm_ops cdns_i2c_dev_pm_ops = {
	SET_RUNTIME_PM_OPS(cdns_i2c_runtime_suspend,
			   cdns_i2c_runtime_resume, NULL)
};

static const struct cdns_platform_data r1p10_i2c_def = {
	.quirks = CDNS_I2C_BROKEN_HOLD_BIT,
};

static const struct of_device_id cdns_i2c_of_match[] = {
	{ .compatible = "cdns,i2c-r1p10", .data = &r1p10_i2c_def },
	{ .compatible = "cdns,i2c-r1p14",},
	{ /* end of table */ }
};
MODULE_DEVICE_TABLE(of, cdns_i2c_of_match);

/**
 * cdns_i2c_probe - Platform registration call
 * @pdev:	Handle to the platform device structure
 *
 * This function does all the memory allocation and registration for the i2c
 * device. User can modify the address mode to 10 bit address mode using the
 * ioctl call with option I2C_TENBIT.
 *
 * Return: 0 on success, negative error otherwise
 */
static int cdns_i2c_probe(struct platform_device *pdev)
{
	struct resource *r_mem;
	struct cdns_i2c *id;
	int ret;
	const struct of_device_id *match;

	id = devm_kzalloc(&pdev->dev, sizeof(*id), GFP_KERNEL);
	if (!id)
		return -ENOMEM;

	id->dev = &pdev->dev;
	platform_set_drvdata(pdev, id);

	match = of_match_node(cdns_i2c_of_match, pdev->dev.of_node);
	if (match && match->data) {
		const struct cdns_platform_data *data = match->data;
		id->quirks = data->quirks;
	}

	r_mem = platform_get_resource(pdev, IORESOURCE_MEM, 0);
	id->membase = devm_ioremap_resource(&pdev->dev, r_mem);
	if (IS_ERR(id->membase))
		return PTR_ERR(id->membase);

	id->irq = platform_get_irq(pdev, 0);

	id->adap.owner = THIS_MODULE;

	/*
	 * A bus number of -1 means dynamically assign, default to that if
	 * bus-id isn't specified in the device tree.
	 */
	ret = of_property_read_u32(pdev->dev.of_node, "bus-id", &id->adap.nr);
	if (ret)
		id->adap.nr = -1;

	id->adap.dev.of_node = pdev->dev.of_node;
	id->adap.algo = &cdns_i2c_algo;
	id->adap.timeout = CDNS_I2C_TIMEOUT;
	id->adap.retries = 3;		/* Default retry value. */
	id->adap.algo_data = id;
	id->adap.dev.parent = &pdev->dev;
	init_completion(&id->xfer_done);
	snprintf(id->adap.name, sizeof(id->adap.name),
		 "Cadence I2C at %08lx", (unsigned long)r_mem->start);

	id->clk = devm_clk_get(&pdev->dev, NULL);
	if (IS_ERR(id->clk)) {
		dev_err(&pdev->dev, "input clock not found.\n");
		return PTR_ERR(id->clk);
	}
	ret = clk_prepare_enable(id->clk);
	if (ret)
		dev_err(&pdev->dev, "Unable to enable clock.\n");

	pm_runtime_enable(id->dev);
	pm_runtime_set_autosuspend_delay(id->dev, CNDS_I2C_PM_TIMEOUT);
	pm_runtime_use_autosuspend(id->dev);
	pm_runtime_set_active(id->dev);

	id->clk_rate_change_nb.notifier_call = cdns_i2c_clk_notifier_cb;
	if (clk_notifier_register(id->clk, &id->clk_rate_change_nb))
		dev_warn(&pdev->dev, "Unable to register clock notifier.\n");
	id->input_clk = clk_get_rate(id->clk);

	ret = of_property_read_u32(pdev->dev.of_node, "clock-frequency",
			&id->i2c_clk);
	if (ret || (id->i2c_clk > CDNS_I2C_SPEED_MAX))
		id->i2c_clk = CDNS_I2C_SPEED_DEFAULT;

	cdns_i2c_writereg(CDNS_I2C_CR_ACK_EN | CDNS_I2C_CR_NEA | CDNS_I2C_CR_MS,
			  CDNS_I2C_CR_OFFSET);

	ret = cdns_i2c_setclk(id->input_clk, id);
	if (ret) {
		dev_err(&pdev->dev, "invalid SCL clock: %u Hz\n", id->i2c_clk);
		ret = -EINVAL;
		goto err_clk_dis;
	}

	ret = devm_request_irq(&pdev->dev, id->irq, cdns_i2c_isr, 0,
				 DRIVER_NAME, id);
	if (ret) {
		dev_err(&pdev->dev, "cannot get irq %d\n", id->irq);
		goto err_clk_dis;
	}

	/*
	 * Cadence I2C controller has a bug wherein it generates
	 * invalid read transaction after HW timeout in master receiver mode.
	 * HW timeout is not used by this driver and the interrupt is disabled.
	 * But the feature itself cannot be disabled. Hence maximum value
	 * is written to this register to reduce the chances of error.
	 */
	cdns_i2c_writereg(CDNS_I2C_TIMEOUT_MAX, CDNS_I2C_TIME_OUT_OFFSET);

	ret = i2c_add_numbered_adapter(&id->adap);
	if (ret < 0)
		goto err_clk_dis;

	dev_info(&pdev->dev, "%u kHz mmio %08lx irq %d\n",
		 id->i2c_clk / 1000, (unsigned long)r_mem->start, id->irq);

	return 0;

err_clk_dis:
	clk_disable_unprepare(id->clk);
	pm_runtime_set_suspended(&pdev->dev);
	pm_runtime_disable(&pdev->dev);
	return ret;
}

/**
 * cdns_i2c_remove - Unregister the device after releasing the resources
 * @pdev:	Handle to the platform device structure
 *
 * This function frees all the resources allocated to the device.
 *
 * Return: 0 always
 */
static int cdns_i2c_remove(struct platform_device *pdev)
{
	struct cdns_i2c *id = platform_get_drvdata(pdev);

	i2c_del_adapter(&id->adap);
	clk_notifier_unregister(id->clk, &id->clk_rate_change_nb);
	clk_disable_unprepare(id->clk);
	pm_runtime_disable(&pdev->dev);

	return 0;
}

static struct platform_driver cdns_i2c_drv = {
	.driver = {
		.name  = DRIVER_NAME,
		.of_match_table = cdns_i2c_of_match,
		.pm = &cdns_i2c_dev_pm_ops,
	},
	.probe  = cdns_i2c_probe,
	.remove = cdns_i2c_remove,
};

module_platform_driver(cdns_i2c_drv);

MODULE_AUTHOR("Xilinx Inc.");
MODULE_DESCRIPTION("Cadence I2C bus driver");
MODULE_LICENSE("GPL");<|MERGE_RESOLUTION|>--- conflicted
+++ resolved
@@ -382,11 +382,7 @@
 	 * Check for the message size against FIFO depth and set the
 	 * 'hold bus' bit if it is greater than FIFO depth.
 	 */
-<<<<<<< HEAD
-	if (id->recv_count > CDNS_I2C_FIFO_DEPTH  || id->bus_hold_flag)
-=======
 	if ((id->recv_count > CDNS_I2C_FIFO_DEPTH)  || id->bus_hold_flag)
->>>>>>> e3bd8fc2
 		ctrl_reg |= CDNS_I2C_CR_HOLD;
 	else
 		ctrl_reg = ctrl_reg & ~CDNS_I2C_CR_HOLD;
@@ -446,11 +442,7 @@
 	 * Check for the message size against FIFO depth and set the
 	 * 'hold bus' bit if it is greater than FIFO depth.
 	 */
-<<<<<<< HEAD
-	if (id->send_count > CDNS_I2C_FIFO_DEPTH  || id->bus_hold_flag)
-=======
 	if ((id->send_count > CDNS_I2C_FIFO_DEPTH) || id->bus_hold_flag)
->>>>>>> e3bd8fc2
 		ctrl_reg |= CDNS_I2C_CR_HOLD;
 	else
 		ctrl_reg = ctrl_reg & ~CDNS_I2C_CR_HOLD;
