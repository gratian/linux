--- conflicted
+++ resolved
@@ -252,7 +252,6 @@
 	int old_cpu, this_cpu;
 	bool _crash_kexec_post_notifiers = crash_kexec_post_notifiers;
 
-<<<<<<< HEAD
 	console_verbose();
 	pr_emerg("Kernel panic - not syncing:\n");
 	va_start(args2, fmt);
@@ -267,7 +266,6 @@
 		dump_stack();
 #endif
 	pr_flush(1000, true);
-=======
 	if (panic_on_warn) {
 		/*
 		 * This thread may hit another WARN() in the panic path.
@@ -277,7 +275,6 @@
 		 */
 		panic_on_warn = 0;
 	}
->>>>>>> e515b990
 
 	/*
 	 * Disable local interrupts. This will prevent panic_smp_self_stop
