--- conflicted
+++ resolved
@@ -5300,61 +5300,9 @@
 	 */
 	if ((flags & (DEQUEUE_SAVE | DEQUEUE_MOVE)) != DEQUEUE_SAVE)
 		update_min_vruntime(cfs_rq);
-<<<<<<< HEAD
 
 	if (cfs_rq->nr_running == 0)
 		update_idle_cfs_rq_clock_pelt(cfs_rq);
-}
-
-/*
- * Preempt the current task with a newly woken task if needed:
- */
-static void
-check_preempt_tick(struct cfs_rq *cfs_rq, struct sched_entity *curr)
-{
-	unsigned long ideal_runtime, delta_exec;
-	struct sched_entity *se;
-	s64 delta;
-
-	/*
-	 * When many tasks blow up the sched_period; it is possible that
-	 * sched_slice() reports unusually large results (when many tasks are
-	 * very light for example). Therefore impose a maximum.
-	 */
-	ideal_runtime = min_t(u64, sched_slice(cfs_rq, curr), sysctl_sched_latency);
-
-	delta_exec = curr->sum_exec_runtime - curr->prev_sum_exec_runtime;
-	if (delta_exec > ideal_runtime) {
-		resched_curr_lazy(rq_of(cfs_rq));
-		/*
-		 * The current task ran long enough, ensure it doesn't get
-		 * re-elected due to buddy favours.
-		 */
-		clear_buddies(cfs_rq, curr);
-		return;
-	}
-
-	/*
-	 * Ensure that a task that missed wakeup preemption by a
-	 * narrow margin doesn't have to wait for a full slice.
-	 * This also mitigates buddy induced latencies under load.
-	 */
-	if (delta_exec < sysctl_sched_min_granularity)
-		return;
-
-	se = __pick_first_entity(cfs_rq);
-	delta = curr->vruntime - se->vruntime;
-
-	if (delta < 0)
-		return;
-
-	if (delta > ideal_runtime)
-		resched_curr_lazy(rq_of(cfs_rq));
-=======
-
-	if (cfs_rq->nr_running == 0)
-		update_idle_cfs_rq_clock_pelt(cfs_rq);
->>>>>>> 9b4a8eac
 }
 
 static void
@@ -8269,25 +8217,7 @@
 	return;
 
 preempt:
-<<<<<<< HEAD
 	resched_curr_lazy(rq);
-	/*
-	 * Only set the backward buddy when the current task is still
-	 * on the rq. This can happen when a wakeup gets interleaved
-	 * with schedule on the ->pre_schedule() or idle_balance()
-	 * point, either of which can * drop the rq lock.
-	 *
-	 * Also, during early boot the idle thread is in the fair class,
-	 * for obvious reasons its a bad idea to schedule back to it.
-	 */
-	if (unlikely(!se->on_rq || curr == rq->idle))
-		return;
-
-	if (sched_feat(LAST_BUDDY) && scale && entity_is_task(se))
-		set_last_buddy(se);
-=======
-	resched_curr(rq);
->>>>>>> 9b4a8eac
 }
 
 #ifdef CONFIG_SMP
@@ -12585,24 +12515,7 @@
 	curr = cfs_rq->curr;
 	if (curr)
 		update_curr(cfs_rq);
-<<<<<<< HEAD
-		se->vruntime = curr->vruntime;
-	}
-	place_entity(cfs_rq, se, 1);
-
-	if (sysctl_sched_child_runs_first && curr && entity_before(curr, se)) {
-		/*
-		 * Upon rescheduling, sched_class::put_prev_task() will place
-		 * 'current' within the tree based on its new key value.
-		 */
-		swap(curr->vruntime, se->vruntime);
-		resched_curr_lazy(rq);
-	}
-
-	se->vruntime -= cfs_rq->min_vruntime;
-=======
 	place_entity(cfs_rq, se, ENQUEUE_INITIAL);
->>>>>>> 9b4a8eac
 	rq_unlock(rq, &rf);
 }
 
