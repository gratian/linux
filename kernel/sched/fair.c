// SPDX-License-Identifier: GPL-2.0
/*
 * Completely Fair Scheduling (CFS) Class (SCHED_NORMAL/SCHED_BATCH)
 *
 *  Copyright (C) 2007 Red Hat, Inc., Ingo Molnar <mingo@redhat.com>
 *
 *  Interactivity improvements by Mike Galbraith
 *  (C) 2007 Mike Galbraith <efault@gmx.de>
 *
 *  Various enhancements by Dmitry Adamushko.
 *  (C) 2007 Dmitry Adamushko <dmitry.adamushko@gmail.com>
 *
 *  Group scheduling enhancements by Srivatsa Vaddagiri
 *  Copyright IBM Corporation, 2007
 *  Author: Srivatsa Vaddagiri <vatsa@linux.vnet.ibm.com>
 *
 *  Scaled math optimizations by Thomas Gleixner
 *  Copyright (C) 2007, Thomas Gleixner <tglx@linutronix.de>
 *
 *  Adaptive scheduling granularity, math enhancements by Peter Zijlstra
 *  Copyright (C) 2007 Red Hat, Inc., Peter Zijlstra
 */
#include <linux/energy_model.h>
#include <linux/mmap_lock.h>
#include <linux/hugetlb_inline.h>
#include <linux/jiffies.h>
#include <linux/mm_api.h>
#include <linux/highmem.h>
#include <linux/spinlock_api.h>
#include <linux/cpumask_api.h>
#include <linux/lockdep_api.h>
#include <linux/softirq.h>
#include <linux/refcount_api.h>
#include <linux/topology.h>
#include <linux/sched/clock.h>
#include <linux/sched/cond_resched.h>
#include <linux/sched/cputime.h>
#include <linux/sched/isolation.h>
#include <linux/sched/nohz.h>

#include <linux/cpuidle.h>
#include <linux/interrupt.h>
#include <linux/memory-tiers.h>
#include <linux/mempolicy.h>
#include <linux/mutex_api.h>
#include <linux/profile.h>
#include <linux/psi.h>
#include <linux/ratelimit.h>
#include <linux/task_work.h>
#include <linux/rbtree_augmented.h>

#include <asm/switch_to.h>

#include <linux/sched/cond_resched.h>

#include "sched.h"
#include "stats.h"
#include "autogroup.h"

/*
 * The initial- and re-scaling of tunables is configurable
 *
 * Options are:
 *
 *   SCHED_TUNABLESCALING_NONE - unscaled, always *1
 *   SCHED_TUNABLESCALING_LOG - scaled logarithmical, *1+ilog(ncpus)
 *   SCHED_TUNABLESCALING_LINEAR - scaled linear, *ncpus
 *
 * (default SCHED_TUNABLESCALING_LOG = *(1+ilog(ncpus))
 */
unsigned int sysctl_sched_tunable_scaling = SCHED_TUNABLESCALING_LOG;

/*
 * Minimal preemption granularity for CPU-bound tasks:
 *
 * (default: 0.75 msec * (1 + ilog(ncpus)), units: nanoseconds)
 */
unsigned int sysctl_sched_base_slice			= 750000ULL;
static unsigned int normalized_sysctl_sched_base_slice	= 750000ULL;

/*
 * After fork, child runs first. If set to 0 (default) then
 * parent will (try to) run first.
 */
unsigned int sysctl_sched_child_runs_first __read_mostly;

const_debug unsigned int sysctl_sched_migration_cost	= 500000UL;

int sched_thermal_decay_shift;
static int __init setup_sched_thermal_decay_shift(char *str)
{
	int _shift = 0;

	if (kstrtoint(str, 0, &_shift))
		pr_warn("Unable to set scheduler thermal pressure decay shift parameter\n");

	sched_thermal_decay_shift = clamp(_shift, 0, 10);
	return 1;
}
__setup("sched_thermal_decay_shift=", setup_sched_thermal_decay_shift);

#ifdef CONFIG_SMP
/*
 * For asym packing, by default the lower numbered CPU has higher priority.
 */
int __weak arch_asym_cpu_priority(int cpu)
{
	return -cpu;
}

/*
 * The margin used when comparing utilization with CPU capacity.
 *
 * (default: ~20%)
 */
#define fits_capacity(cap, max)	((cap) * 1280 < (max) * 1024)

/*
 * The margin used when comparing CPU capacities.
 * is 'cap1' noticeably greater than 'cap2'
 *
 * (default: ~5%)
 */
#define capacity_greater(cap1, cap2) ((cap1) * 1024 > (cap2) * 1078)
#endif

#ifdef CONFIG_CFS_BANDWIDTH
/*
 * Amount of runtime to allocate from global (tg) to local (per-cfs_rq) pool
 * each time a cfs_rq requests quota.
 *
 * Note: in the case that the slice exceeds the runtime remaining (either due
 * to consumption or the quota being specified to be smaller than the slice)
 * we will always only issue the remaining available time.
 *
 * (default: 5 msec, units: microseconds)
 */
static unsigned int sysctl_sched_cfs_bandwidth_slice		= 5000UL;
#endif

#ifdef CONFIG_NUMA_BALANCING
/* Restrict the NUMA promotion throughput (MB/s) for each target node. */
static unsigned int sysctl_numa_balancing_promote_rate_limit = 65536;
#endif

#ifdef CONFIG_SYSCTL
static struct ctl_table sched_fair_sysctls[] = {
	{
		.procname       = "sched_child_runs_first",
		.data           = &sysctl_sched_child_runs_first,
		.maxlen         = sizeof(unsigned int),
		.mode           = 0644,
		.proc_handler   = proc_dointvec,
	},
#ifdef CONFIG_CFS_BANDWIDTH
	{
		.procname       = "sched_cfs_bandwidth_slice_us",
		.data           = &sysctl_sched_cfs_bandwidth_slice,
		.maxlen         = sizeof(unsigned int),
		.mode           = 0644,
		.proc_handler   = proc_dointvec_minmax,
		.extra1         = SYSCTL_ONE,
	},
#endif
#ifdef CONFIG_NUMA_BALANCING
	{
		.procname	= "numa_balancing_promote_rate_limit_MBps",
		.data		= &sysctl_numa_balancing_promote_rate_limit,
		.maxlen		= sizeof(unsigned int),
		.mode		= 0644,
		.proc_handler	= proc_dointvec_minmax,
		.extra1		= SYSCTL_ZERO,
	},
#endif /* CONFIG_NUMA_BALANCING */
	{}
};

static int __init sched_fair_sysctl_init(void)
{
	register_sysctl_init("kernel", sched_fair_sysctls);
	return 0;
}
late_initcall(sched_fair_sysctl_init);
#endif

static inline void update_load_add(struct load_weight *lw, unsigned long inc)
{
	lw->weight += inc;
	lw->inv_weight = 0;
}

static inline void update_load_sub(struct load_weight *lw, unsigned long dec)
{
	lw->weight -= dec;
	lw->inv_weight = 0;
}

static inline void update_load_set(struct load_weight *lw, unsigned long w)
{
	lw->weight = w;
	lw->inv_weight = 0;
}

/*
 * Increase the granularity value when there are more CPUs,
 * because with more CPUs the 'effective latency' as visible
 * to users decreases. But the relationship is not linear,
 * so pick a second-best guess by going with the log2 of the
 * number of CPUs.
 *
 * This idea comes from the SD scheduler of Con Kolivas:
 */
static unsigned int get_update_sysctl_factor(void)
{
	unsigned int cpus = min_t(unsigned int, num_online_cpus(), 8);
	unsigned int factor;

	switch (sysctl_sched_tunable_scaling) {
	case SCHED_TUNABLESCALING_NONE:
		factor = 1;
		break;
	case SCHED_TUNABLESCALING_LINEAR:
		factor = cpus;
		break;
	case SCHED_TUNABLESCALING_LOG:
	default:
		factor = 1 + ilog2(cpus);
		break;
	}

	return factor;
}

static void update_sysctl(void)
{
	unsigned int factor = get_update_sysctl_factor();

#define SET_SYSCTL(name) \
	(sysctl_##name = (factor) * normalized_sysctl_##name)
	SET_SYSCTL(sched_base_slice);
#undef SET_SYSCTL
}

void __init sched_init_granularity(void)
{
	update_sysctl();
}

#define WMULT_CONST	(~0U)
#define WMULT_SHIFT	32

static void __update_inv_weight(struct load_weight *lw)
{
	unsigned long w;

	if (likely(lw->inv_weight))
		return;

	w = scale_load_down(lw->weight);

	if (BITS_PER_LONG > 32 && unlikely(w >= WMULT_CONST))
		lw->inv_weight = 1;
	else if (unlikely(!w))
		lw->inv_weight = WMULT_CONST;
	else
		lw->inv_weight = WMULT_CONST / w;
}

/*
 * delta_exec * weight / lw.weight
 *   OR
 * (delta_exec * (weight * lw->inv_weight)) >> WMULT_SHIFT
 *
 * Either weight := NICE_0_LOAD and lw \e sched_prio_to_wmult[], in which case
 * we're guaranteed shift stays positive because inv_weight is guaranteed to
 * fit 32 bits, and NICE_0_LOAD gives another 10 bits; therefore shift >= 22.
 *
 * Or, weight =< lw.weight (because lw.weight is the runqueue weight), thus
 * weight/lw.weight <= 1, and therefore our shift will also be positive.
 */
static u64 __calc_delta(u64 delta_exec, unsigned long weight, struct load_weight *lw)
{
	u64 fact = scale_load_down(weight);
	u32 fact_hi = (u32)(fact >> 32);
	int shift = WMULT_SHIFT;
	int fs;

	__update_inv_weight(lw);

	if (unlikely(fact_hi)) {
		fs = fls(fact_hi);
		shift -= fs;
		fact >>= fs;
	}

	fact = mul_u32_u32(fact, lw->inv_weight);

	fact_hi = (u32)(fact >> 32);
	if (fact_hi) {
		fs = fls(fact_hi);
		shift -= fs;
		fact >>= fs;
	}

	return mul_u64_u32_shr(delta_exec, fact, shift);
}

/*
 * delta /= w
 */
static inline u64 calc_delta_fair(u64 delta, struct sched_entity *se)
{
	if (unlikely(se->load.weight != NICE_0_LOAD))
		delta = __calc_delta(delta, NICE_0_LOAD, &se->load);

	return delta;
}

const struct sched_class fair_sched_class;

/**************************************************************
 * CFS operations on generic schedulable entities:
 */

#ifdef CONFIG_FAIR_GROUP_SCHED

/* Walk up scheduling entities hierarchy */
#define for_each_sched_entity(se) \
		for (; se; se = se->parent)

static inline bool list_add_leaf_cfs_rq(struct cfs_rq *cfs_rq)
{
	struct rq *rq = rq_of(cfs_rq);
	int cpu = cpu_of(rq);

	if (cfs_rq->on_list)
		return rq->tmp_alone_branch == &rq->leaf_cfs_rq_list;

	cfs_rq->on_list = 1;

	/*
	 * Ensure we either appear before our parent (if already
	 * enqueued) or force our parent to appear after us when it is
	 * enqueued. The fact that we always enqueue bottom-up
	 * reduces this to two cases and a special case for the root
	 * cfs_rq. Furthermore, it also means that we will always reset
	 * tmp_alone_branch either when the branch is connected
	 * to a tree or when we reach the top of the tree
	 */
	if (cfs_rq->tg->parent &&
	    cfs_rq->tg->parent->cfs_rq[cpu]->on_list) {
		/*
		 * If parent is already on the list, we add the child
		 * just before. Thanks to circular linked property of
		 * the list, this means to put the child at the tail
		 * of the list that starts by parent.
		 */
		list_add_tail_rcu(&cfs_rq->leaf_cfs_rq_list,
			&(cfs_rq->tg->parent->cfs_rq[cpu]->leaf_cfs_rq_list));
		/*
		 * The branch is now connected to its tree so we can
		 * reset tmp_alone_branch to the beginning of the
		 * list.
		 */
		rq->tmp_alone_branch = &rq->leaf_cfs_rq_list;
		return true;
	}

	if (!cfs_rq->tg->parent) {
		/*
		 * cfs rq without parent should be put
		 * at the tail of the list.
		 */
		list_add_tail_rcu(&cfs_rq->leaf_cfs_rq_list,
			&rq->leaf_cfs_rq_list);
		/*
		 * We have reach the top of a tree so we can reset
		 * tmp_alone_branch to the beginning of the list.
		 */
		rq->tmp_alone_branch = &rq->leaf_cfs_rq_list;
		return true;
	}

	/*
	 * The parent has not already been added so we want to
	 * make sure that it will be put after us.
	 * tmp_alone_branch points to the begin of the branch
	 * where we will add parent.
	 */
	list_add_rcu(&cfs_rq->leaf_cfs_rq_list, rq->tmp_alone_branch);
	/*
	 * update tmp_alone_branch to points to the new begin
	 * of the branch
	 */
	rq->tmp_alone_branch = &cfs_rq->leaf_cfs_rq_list;
	return false;
}

static inline void list_del_leaf_cfs_rq(struct cfs_rq *cfs_rq)
{
	if (cfs_rq->on_list) {
		struct rq *rq = rq_of(cfs_rq);

		/*
		 * With cfs_rq being unthrottled/throttled during an enqueue,
		 * it can happen the tmp_alone_branch points the a leaf that
		 * we finally want to del. In this case, tmp_alone_branch moves
		 * to the prev element but it will point to rq->leaf_cfs_rq_list
		 * at the end of the enqueue.
		 */
		if (rq->tmp_alone_branch == &cfs_rq->leaf_cfs_rq_list)
			rq->tmp_alone_branch = cfs_rq->leaf_cfs_rq_list.prev;

		list_del_rcu(&cfs_rq->leaf_cfs_rq_list);
		cfs_rq->on_list = 0;
	}
}

static inline void assert_list_leaf_cfs_rq(struct rq *rq)
{
	SCHED_WARN_ON(rq->tmp_alone_branch != &rq->leaf_cfs_rq_list);
}

/* Iterate thr' all leaf cfs_rq's on a runqueue */
#define for_each_leaf_cfs_rq_safe(rq, cfs_rq, pos)			\
	list_for_each_entry_safe(cfs_rq, pos, &rq->leaf_cfs_rq_list,	\
				 leaf_cfs_rq_list)

/* Do the two (enqueued) entities belong to the same group ? */
static inline struct cfs_rq *
is_same_group(struct sched_entity *se, struct sched_entity *pse)
{
	if (se->cfs_rq == pse->cfs_rq)
		return se->cfs_rq;

	return NULL;
}

static inline struct sched_entity *parent_entity(const struct sched_entity *se)
{
	return se->parent;
}

static void
find_matching_se(struct sched_entity **se, struct sched_entity **pse)
{
	int se_depth, pse_depth;

	/*
	 * preemption test can be made between sibling entities who are in the
	 * same cfs_rq i.e who have a common parent. Walk up the hierarchy of
	 * both tasks until we find their ancestors who are siblings of common
	 * parent.
	 */

	/* First walk up until both entities are at same depth */
	se_depth = (*se)->depth;
	pse_depth = (*pse)->depth;

	while (se_depth > pse_depth) {
		se_depth--;
		*se = parent_entity(*se);
	}

	while (pse_depth > se_depth) {
		pse_depth--;
		*pse = parent_entity(*pse);
	}

	while (!is_same_group(*se, *pse)) {
		*se = parent_entity(*se);
		*pse = parent_entity(*pse);
	}
}

static int tg_is_idle(struct task_group *tg)
{
	return tg->idle > 0;
}

static int cfs_rq_is_idle(struct cfs_rq *cfs_rq)
{
	return cfs_rq->idle > 0;
}

static int se_is_idle(struct sched_entity *se)
{
	if (entity_is_task(se))
		return task_has_idle_policy(task_of(se));
	return cfs_rq_is_idle(group_cfs_rq(se));
}

#else	/* !CONFIG_FAIR_GROUP_SCHED */

#define for_each_sched_entity(se) \
		for (; se; se = NULL)

static inline bool list_add_leaf_cfs_rq(struct cfs_rq *cfs_rq)
{
	return true;
}

static inline void list_del_leaf_cfs_rq(struct cfs_rq *cfs_rq)
{
}

static inline void assert_list_leaf_cfs_rq(struct rq *rq)
{
}

#define for_each_leaf_cfs_rq_safe(rq, cfs_rq, pos)	\
		for (cfs_rq = &rq->cfs, pos = NULL; cfs_rq; cfs_rq = pos)

static inline struct sched_entity *parent_entity(struct sched_entity *se)
{
	return NULL;
}

static inline void
find_matching_se(struct sched_entity **se, struct sched_entity **pse)
{
}

static inline int tg_is_idle(struct task_group *tg)
{
	return 0;
}

static int cfs_rq_is_idle(struct cfs_rq *cfs_rq)
{
	return 0;
}

static int se_is_idle(struct sched_entity *se)
{
	return task_has_idle_policy(task_of(se));
}

#endif	/* CONFIG_FAIR_GROUP_SCHED */

static __always_inline
void account_cfs_rq_runtime(struct cfs_rq *cfs_rq, u64 delta_exec);

/**************************************************************
 * Scheduling class tree data structure manipulation methods:
 */

static inline u64 max_vruntime(u64 max_vruntime, u64 vruntime)
{
	s64 delta = (s64)(vruntime - max_vruntime);
	if (delta > 0)
		max_vruntime = vruntime;

	return max_vruntime;
}

static inline u64 min_vruntime(u64 min_vruntime, u64 vruntime)
{
	s64 delta = (s64)(vruntime - min_vruntime);
	if (delta < 0)
		min_vruntime = vruntime;

	return min_vruntime;
}

static inline bool entity_before(const struct sched_entity *a,
				 const struct sched_entity *b)
{
	return (s64)(a->vruntime - b->vruntime) < 0;
}

static inline s64 entity_key(struct cfs_rq *cfs_rq, struct sched_entity *se)
{
	return (s64)(se->vruntime - cfs_rq->min_vruntime);
}

#define __node_2_se(node) \
	rb_entry((node), struct sched_entity, run_node)

/*
 * Compute virtual time from the per-task service numbers:
 *
 * Fair schedulers conserve lag:
 *
 *   \Sum lag_i = 0
 *
 * Where lag_i is given by:
 *
 *   lag_i = S - s_i = w_i * (V - v_i)
 *
 * Where S is the ideal service time and V is it's virtual time counterpart.
 * Therefore:
 *
 *   \Sum lag_i = 0
 *   \Sum w_i * (V - v_i) = 0
 *   \Sum w_i * V - w_i * v_i = 0
 *
 * From which we can solve an expression for V in v_i (which we have in
 * se->vruntime):
 *
 *       \Sum v_i * w_i   \Sum v_i * w_i
 *   V = -------------- = --------------
 *          \Sum w_i            W
 *
 * Specifically, this is the weighted average of all entity virtual runtimes.
 *
 * [[ NOTE: this is only equal to the ideal scheduler under the condition
 *          that join/leave operations happen at lag_i = 0, otherwise the
 *          virtual time has non-continguous motion equivalent to:
 *
 *	      V +-= lag_i / W
 *
 *	    Also see the comment in place_entity() that deals with this. ]]
 *
 * However, since v_i is u64, and the multiplcation could easily overflow
 * transform it into a relative form that uses smaller quantities:
 *
 * Substitute: v_i == (v_i - v0) + v0
 *
 *     \Sum ((v_i - v0) + v0) * w_i   \Sum (v_i - v0) * w_i
 * V = ---------------------------- = --------------------- + v0
 *                  W                            W
 *
 * Which we track using:
 *
 *                    v0 := cfs_rq->min_vruntime
 * \Sum (v_i - v0) * w_i := cfs_rq->avg_vruntime
 *              \Sum w_i := cfs_rq->avg_load
 *
 * Since min_vruntime is a monotonic increasing variable that closely tracks
 * the per-task service, these deltas: (v_i - v), will be in the order of the
 * maximal (virtual) lag induced in the system due to quantisation.
 *
 * Also, we use scale_load_down() to reduce the size.
 *
 * As measured, the max (key * weight) value was ~44 bits for a kernel build.
 */
static void
avg_vruntime_add(struct cfs_rq *cfs_rq, struct sched_entity *se)
{
	unsigned long weight = scale_load_down(se->load.weight);
	s64 key = entity_key(cfs_rq, se);

	cfs_rq->avg_vruntime += key * weight;
	cfs_rq->avg_load += weight;
}

static void
avg_vruntime_sub(struct cfs_rq *cfs_rq, struct sched_entity *se)
{
	unsigned long weight = scale_load_down(se->load.weight);
	s64 key = entity_key(cfs_rq, se);

	cfs_rq->avg_vruntime -= key * weight;
	cfs_rq->avg_load -= weight;
}

static inline
void avg_vruntime_update(struct cfs_rq *cfs_rq, s64 delta)
{
	/*
	 * v' = v + d ==> avg_vruntime' = avg_runtime - d*avg_load
	 */
	cfs_rq->avg_vruntime -= cfs_rq->avg_load * delta;
}

/*
 * Specifically: avg_runtime() + 0 must result in entity_eligible() := true
 * For this to be so, the result of this function must have a left bias.
 */
u64 avg_vruntime(struct cfs_rq *cfs_rq)
{
	struct sched_entity *curr = cfs_rq->curr;
	s64 avg = cfs_rq->avg_vruntime;
	long load = cfs_rq->avg_load;

	if (curr && curr->on_rq) {
		unsigned long weight = scale_load_down(curr->load.weight);

		avg += entity_key(cfs_rq, curr) * weight;
		load += weight;
	}

	if (load) {
		/* sign flips effective floor / ceil */
		if (avg < 0)
			avg -= (load - 1);
		avg = div_s64(avg, load);
	}

	return cfs_rq->min_vruntime + avg;
}

/*
 * lag_i = S - s_i = w_i * (V - v_i)
 *
 * However, since V is approximated by the weighted average of all entities it
 * is possible -- by addition/removal/reweight to the tree -- to move V around
 * and end up with a larger lag than we started with.
 *
 * Limit this to either double the slice length with a minimum of TICK_NSEC
 * since that is the timing granularity.
 *
 * EEVDF gives the following limit for a steady state system:
 *
 *   -r_max < lag < max(r_max, q)
 *
 * XXX could add max_slice to the augmented data to track this.
 */
static s64 entity_lag(u64 avruntime, struct sched_entity *se)
{
	s64 vlag, limit;

	vlag = avruntime - se->vruntime;
	limit = calc_delta_fair(max_t(u64, 2*se->slice, TICK_NSEC), se);

	return clamp(vlag, -limit, limit);
}

static void update_entity_lag(struct cfs_rq *cfs_rq, struct sched_entity *se)
{
	SCHED_WARN_ON(!se->on_rq);

	se->vlag = entity_lag(avg_vruntime(cfs_rq), se);
}

/*
 * Entity is eligible once it received less service than it ought to have,
 * eg. lag >= 0.
 *
 * lag_i = S - s_i = w_i*(V - v_i)
 *
 * lag_i >= 0 -> V >= v_i
 *
 *     \Sum (v_i - v)*w_i
 * V = ------------------ + v
 *          \Sum w_i
 *
 * lag_i >= 0 -> \Sum (v_i - v)*w_i >= (v_i - v)*(\Sum w_i)
 *
 * Note: using 'avg_vruntime() > se->vruntime' is inacurate due
 *       to the loss in precision caused by the division.
 */
int entity_eligible(struct cfs_rq *cfs_rq, struct sched_entity *se)
{
	struct sched_entity *curr = cfs_rq->curr;
	s64 avg = cfs_rq->avg_vruntime;
	long load = cfs_rq->avg_load;

	if (curr && curr->on_rq) {
		unsigned long weight = scale_load_down(curr->load.weight);

		avg += entity_key(cfs_rq, curr) * weight;
		load += weight;
	}

	return avg >= entity_key(cfs_rq, se) * load;
}

static u64 __update_min_vruntime(struct cfs_rq *cfs_rq, u64 vruntime)
{
	u64 min_vruntime = cfs_rq->min_vruntime;
	/*
	 * open coded max_vruntime() to allow updating avg_vruntime
	 */
	s64 delta = (s64)(vruntime - min_vruntime);
	if (delta > 0) {
		avg_vruntime_update(cfs_rq, delta);
		min_vruntime = vruntime;
	}
	return min_vruntime;
}

static void update_min_vruntime(struct cfs_rq *cfs_rq)
{
	struct sched_entity *se = __pick_first_entity(cfs_rq);
	struct sched_entity *curr = cfs_rq->curr;

	u64 vruntime = cfs_rq->min_vruntime;

	if (curr) {
		if (curr->on_rq)
			vruntime = curr->vruntime;
		else
			curr = NULL;
	}

	if (se) {
		if (!curr)
			vruntime = se->vruntime;
		else
			vruntime = min_vruntime(vruntime, se->vruntime);
	}

	/* ensure we never gain time by being placed backwards. */
	u64_u32_store(cfs_rq->min_vruntime,
		      __update_min_vruntime(cfs_rq, vruntime));
}

static inline bool __entity_less(struct rb_node *a, const struct rb_node *b)
{
	return entity_before(__node_2_se(a), __node_2_se(b));
}

#define deadline_gt(field, lse, rse) ({ (s64)((lse)->field - (rse)->field) > 0; })

static inline void __update_min_deadline(struct sched_entity *se, struct rb_node *node)
{
	if (node) {
		struct sched_entity *rse = __node_2_se(node);
		if (deadline_gt(min_deadline, se, rse))
			se->min_deadline = rse->min_deadline;
	}
}

/*
 * se->min_deadline = min(se->deadline, left->min_deadline, right->min_deadline)
 */
static inline bool min_deadline_update(struct sched_entity *se, bool exit)
{
	u64 old_min_deadline = se->min_deadline;
	struct rb_node *node = &se->run_node;

	se->min_deadline = se->deadline;
	__update_min_deadline(se, node->rb_right);
	__update_min_deadline(se, node->rb_left);

	return se->min_deadline == old_min_deadline;
}

RB_DECLARE_CALLBACKS(static, min_deadline_cb, struct sched_entity,
		     run_node, min_deadline, min_deadline_update);

/*
 * Enqueue an entity into the rb-tree:
 */
static void __enqueue_entity(struct cfs_rq *cfs_rq, struct sched_entity *se)
{
	avg_vruntime_add(cfs_rq, se);
	se->min_deadline = se->deadline;
	rb_add_augmented_cached(&se->run_node, &cfs_rq->tasks_timeline,
				__entity_less, &min_deadline_cb);
}

static void __dequeue_entity(struct cfs_rq *cfs_rq, struct sched_entity *se)
{
	rb_erase_augmented_cached(&se->run_node, &cfs_rq->tasks_timeline,
				  &min_deadline_cb);
	avg_vruntime_sub(cfs_rq, se);
}

struct sched_entity *__pick_first_entity(struct cfs_rq *cfs_rq)
{
	struct rb_node *left = rb_first_cached(&cfs_rq->tasks_timeline);

	if (!left)
		return NULL;

	return __node_2_se(left);
}

/*
 * Earliest Eligible Virtual Deadline First
 *
 * In order to provide latency guarantees for different request sizes
 * EEVDF selects the best runnable task from two criteria:
 *
 *  1) the task must be eligible (must be owed service)
 *
 *  2) from those tasks that meet 1), we select the one
 *     with the earliest virtual deadline.
 *
 * We can do this in O(log n) time due to an augmented RB-tree. The
 * tree keeps the entries sorted on service, but also functions as a
 * heap based on the deadline by keeping:
 *
 *  se->min_deadline = min(se->deadline, se->{left,right}->min_deadline)
 *
 * Which allows an EDF like search on (sub)trees.
 */
static struct sched_entity *__pick_eevdf(struct cfs_rq *cfs_rq)
{
	struct rb_node *node = cfs_rq->tasks_timeline.rb_root.rb_node;
	struct sched_entity *curr = cfs_rq->curr;
	struct sched_entity *best = NULL;
	struct sched_entity *best_left = NULL;

	if (curr && (!curr->on_rq || !entity_eligible(cfs_rq, curr)))
		curr = NULL;
	best = curr;

	/*
	 * Once selected, run a task until it either becomes non-eligible or
	 * until it gets a new slice. See the HACK in set_next_entity().
	 */
	if (sched_feat(RUN_TO_PARITY) && curr && curr->vlag == curr->deadline)
		return curr;

	while (node) {
		struct sched_entity *se = __node_2_se(node);

		/*
		 * If this entity is not eligible, try the left subtree.
		 */
		if (!entity_eligible(cfs_rq, se)) {
			node = node->rb_left;
			continue;
		}

		/*
		 * Now we heap search eligible trees for the best (min_)deadline
		 */
		if (!best || deadline_gt(deadline, best, se))
			best = se;

		/*
		 * Every se in a left branch is eligible, keep track of the
		 * branch with the best min_deadline
		 */
		if (node->rb_left) {
			struct sched_entity *left = __node_2_se(node->rb_left);

			if (!best_left || deadline_gt(min_deadline, best_left, left))
				best_left = left;

			/*
			 * min_deadline is in the left branch. rb_left and all
			 * descendants are eligible, so immediately switch to the second
			 * loop.
			 */
			if (left->min_deadline == se->min_deadline)
				break;
		}

		/* min_deadline is at this node, no need to look right */
		if (se->deadline == se->min_deadline)
			break;

		/* else min_deadline is in the right branch. */
		node = node->rb_right;
	}

	/*
	 * We ran into an eligible node which is itself the best.
	 * (Or nr_running == 0 and both are NULL)
	 */
	if (!best_left || (s64)(best_left->min_deadline - best->deadline) > 0)
		return best;

	/*
	 * Now best_left and all of its children are eligible, and we are just
	 * looking for deadline == min_deadline
	 */
	node = &best_left->run_node;
	while (node) {
		struct sched_entity *se = __node_2_se(node);

		/* min_deadline is the current node */
		if (se->deadline == se->min_deadline)
			return se;

		/* min_deadline is in the left branch */
		if (node->rb_left &&
		    __node_2_se(node->rb_left)->min_deadline == se->min_deadline) {
			node = node->rb_left;
			continue;
		}

		/* else min_deadline is in the right branch */
		node = node->rb_right;
	}
	return NULL;
}

static struct sched_entity *pick_eevdf(struct cfs_rq *cfs_rq)
{
	struct sched_entity *se = __pick_eevdf(cfs_rq);

	if (!se) {
		struct sched_entity *left = __pick_first_entity(cfs_rq);
		if (left) {
			pr_err("EEVDF scheduling fail, picking leftmost\n");
			return left;
		}
	}

	return se;
}

#ifdef CONFIG_SCHED_DEBUG
struct sched_entity *__pick_last_entity(struct cfs_rq *cfs_rq)
{
	struct rb_node *last = rb_last(&cfs_rq->tasks_timeline.rb_root);

	if (!last)
		return NULL;

	return __node_2_se(last);
}

/**************************************************************
 * Scheduling class statistics methods:
 */
#ifdef CONFIG_SMP
int sched_update_scaling(void)
{
	unsigned int factor = get_update_sysctl_factor();

#define WRT_SYSCTL(name) \
	(normalized_sysctl_##name = sysctl_##name / (factor))
	WRT_SYSCTL(sched_base_slice);
#undef WRT_SYSCTL

	return 0;
}
#endif
#endif

static void clear_buddies(struct cfs_rq *cfs_rq, struct sched_entity *se);

/*
 * XXX: strictly: vd_i += N*r_i/w_i such that: vd_i > ve_i
 * this is probably good enough.
 */
static void update_deadline(struct cfs_rq *cfs_rq, struct sched_entity *se, bool tick)
{
	struct rq *rq = rq_of(cfs_rq);

	if ((s64)(se->vruntime - se->deadline) < 0)
		return;

	/*
	 * For EEVDF the virtual time slope is determined by w_i (iow.
	 * nice) while the request time r_i is determined by
	 * sysctl_sched_base_slice.
	 */
	se->slice = sysctl_sched_base_slice;

	/*
	 * EEVDF: vd_i = ve_i + r_i / w_i
	 */
	se->deadline = se->vruntime + calc_delta_fair(se->slice, se);

	/*
	 * The task has consumed its request, reschedule.
	 */
	if (cfs_rq->nr_running < 2)
		return;

	if (!IS_ENABLED(CONFIG_PREEMPT_BUILD_AUTO) || sched_feat(FORCE_NEED_RESCHED)) {
		resched_curr(rq);
	} else {
		/* Did the task ignore the lazy reschedule request? */
		if (tick && test_tsk_thread_flag(rq->curr, TIF_NEED_RESCHED_LAZY))
			resched_curr(rq);
		else
			resched_curr_lazy(rq);
	}
	clear_buddies(cfs_rq, se);
}

#include "pelt.h"
#ifdef CONFIG_SMP

static int select_idle_sibling(struct task_struct *p, int prev_cpu, int cpu);
static unsigned long task_h_load(struct task_struct *p);
static unsigned long capacity_of(int cpu);

/* Give new sched_entity start runnable values to heavy its load in infant time */
void init_entity_runnable_average(struct sched_entity *se)
{
	struct sched_avg *sa = &se->avg;

	memset(sa, 0, sizeof(*sa));

	/*
	 * Tasks are initialized with full load to be seen as heavy tasks until
	 * they get a chance to stabilize to their real load level.
	 * Group entities are initialized with zero load to reflect the fact that
	 * nothing has been attached to the task group yet.
	 */
	if (entity_is_task(se))
		sa->load_avg = scale_load_down(se->load.weight);

	/* when this task enqueue'ed, it will contribute to its cfs_rq's load_avg */
}

/*
 * With new tasks being created, their initial util_avgs are extrapolated
 * based on the cfs_rq's current util_avg:
 *
 *   util_avg = cfs_rq->util_avg / (cfs_rq->load_avg + 1) * se.load.weight
 *
 * However, in many cases, the above util_avg does not give a desired
 * value. Moreover, the sum of the util_avgs may be divergent, such
 * as when the series is a harmonic series.
 *
 * To solve this problem, we also cap the util_avg of successive tasks to
 * only 1/2 of the left utilization budget:
 *
 *   util_avg_cap = (cpu_scale - cfs_rq->avg.util_avg) / 2^n
 *
 * where n denotes the nth task and cpu_scale the CPU capacity.
 *
 * For example, for a CPU with 1024 of capacity, a simplest series from
 * the beginning would be like:
 *
 *  task  util_avg: 512, 256, 128,  64,  32,   16,    8, ...
 * cfs_rq util_avg: 512, 768, 896, 960, 992, 1008, 1016, ...
 *
 * Finally, that extrapolated util_avg is clamped to the cap (util_avg_cap)
 * if util_avg > util_avg_cap.
 */
void post_init_entity_util_avg(struct task_struct *p)
{
	struct sched_entity *se = &p->se;
	struct cfs_rq *cfs_rq = cfs_rq_of(se);
	struct sched_avg *sa = &se->avg;
	long cpu_scale = arch_scale_cpu_capacity(cpu_of(rq_of(cfs_rq)));
	long cap = (long)(cpu_scale - cfs_rq->avg.util_avg) / 2;

	if (p->sched_class != &fair_sched_class) {
		/*
		 * For !fair tasks do:
		 *
		update_cfs_rq_load_avg(now, cfs_rq);
		attach_entity_load_avg(cfs_rq, se);
		switched_from_fair(rq, p);
		 *
		 * such that the next switched_to_fair() has the
		 * expected state.
		 */
		se->avg.last_update_time = cfs_rq_clock_pelt(cfs_rq);
		return;
	}

	if (cap > 0) {
		if (cfs_rq->avg.util_avg != 0) {
			sa->util_avg  = cfs_rq->avg.util_avg * se->load.weight;
			sa->util_avg /= (cfs_rq->avg.load_avg + 1);

			if (sa->util_avg > cap)
				sa->util_avg = cap;
		} else {
			sa->util_avg = cap;
		}
	}

	sa->runnable_avg = sa->util_avg;
}

#else /* !CONFIG_SMP */
void init_entity_runnable_average(struct sched_entity *se)
{
}
void post_init_entity_util_avg(struct task_struct *p)
{
}
static void update_tg_load_avg(struct cfs_rq *cfs_rq)
{
}
#endif /* CONFIG_SMP */

<<<<<<< HEAD
/*
 * Update the current task's runtime statistics.
 */
static void __update_curr(struct cfs_rq *cfs_rq, bool tick)
=======
static s64 update_curr_se(struct rq *rq, struct sched_entity *curr)
>>>>>>> a30cd70a
{
	u64 now = rq_clock_task(rq);
	s64 delta_exec;

	delta_exec = now - curr->exec_start;
	if (unlikely(delta_exec <= 0))
		return delta_exec;

	curr->exec_start = now;
	curr->sum_exec_runtime += delta_exec;

	if (schedstat_enabled()) {
		struct sched_statistics *stats;

		stats = __schedstats_from_se(curr);
		__schedstat_set(stats->exec_max,
				max(delta_exec, stats->exec_max));
	}

	return delta_exec;
}

static inline void update_curr_task(struct task_struct *p, s64 delta_exec)
{
	trace_sched_stat_runtime(p, delta_exec);
	account_group_exec_runtime(p, delta_exec);
	cgroup_account_cputime(p, delta_exec);
}

/*
 * Used by other classes to account runtime.
 */
s64 update_curr_common(struct rq *rq)
{
	struct task_struct *curr = rq->curr;
	s64 delta_exec;

	delta_exec = update_curr_se(rq, &curr->se);
	if (likely(delta_exec > 0))
		update_curr_task(curr, delta_exec);

	return delta_exec;
}

/*
 * Update the current task's runtime statistics.
 */
static void update_curr(struct cfs_rq *cfs_rq)
{
	struct sched_entity *curr = cfs_rq->curr;
	s64 delta_exec;

	if (unlikely(!curr))
		return;

	delta_exec = update_curr_se(rq_of(cfs_rq), curr);
	if (unlikely(delta_exec <= 0))
		return;

	curr->vruntime += calc_delta_fair(delta_exec, curr);
	update_deadline(cfs_rq, curr, tick);
	update_min_vruntime(cfs_rq);

	if (entity_is_task(curr))
		update_curr_task(task_of(curr), delta_exec);

	account_cfs_rq_runtime(cfs_rq, delta_exec);
}

static inline void update_curr(struct cfs_rq *cfs_rq)
{
	__update_curr(cfs_rq, false);
}

static void update_curr_fair(struct rq *rq)
{
	update_curr(cfs_rq_of(&rq->curr->se));
}

static inline void
update_stats_wait_start_fair(struct cfs_rq *cfs_rq, struct sched_entity *se)
{
	struct sched_statistics *stats;
	struct task_struct *p = NULL;

	if (!schedstat_enabled())
		return;

	stats = __schedstats_from_se(se);

	if (entity_is_task(se))
		p = task_of(se);

	__update_stats_wait_start(rq_of(cfs_rq), p, stats);
}

static inline void
update_stats_wait_end_fair(struct cfs_rq *cfs_rq, struct sched_entity *se)
{
	struct sched_statistics *stats;
	struct task_struct *p = NULL;

	if (!schedstat_enabled())
		return;

	stats = __schedstats_from_se(se);

	/*
	 * When the sched_schedstat changes from 0 to 1, some sched se
	 * maybe already in the runqueue, the se->statistics.wait_start
	 * will be 0.So it will let the delta wrong. We need to avoid this
	 * scenario.
	 */
	if (unlikely(!schedstat_val(stats->wait_start)))
		return;

	if (entity_is_task(se))
		p = task_of(se);

	__update_stats_wait_end(rq_of(cfs_rq), p, stats);
}

static inline void
update_stats_enqueue_sleeper_fair(struct cfs_rq *cfs_rq, struct sched_entity *se)
{
	struct sched_statistics *stats;
	struct task_struct *tsk = NULL;

	if (!schedstat_enabled())
		return;

	stats = __schedstats_from_se(se);

	if (entity_is_task(se))
		tsk = task_of(se);

	__update_stats_enqueue_sleeper(rq_of(cfs_rq), tsk, stats);
}

/*
 * Task is being enqueued - update stats:
 */
static inline void
update_stats_enqueue_fair(struct cfs_rq *cfs_rq, struct sched_entity *se, int flags)
{
	if (!schedstat_enabled())
		return;

	/*
	 * Are we enqueueing a waiting task? (for current tasks
	 * a dequeue/enqueue event is a NOP)
	 */
	if (se != cfs_rq->curr)
		update_stats_wait_start_fair(cfs_rq, se);

	if (flags & ENQUEUE_WAKEUP)
		update_stats_enqueue_sleeper_fair(cfs_rq, se);
}

static inline void
update_stats_dequeue_fair(struct cfs_rq *cfs_rq, struct sched_entity *se, int flags)
{

	if (!schedstat_enabled())
		return;

	/*
	 * Mark the end of the wait period if dequeueing a
	 * waiting task:
	 */
	if (se != cfs_rq->curr)
		update_stats_wait_end_fair(cfs_rq, se);

	if ((flags & DEQUEUE_SLEEP) && entity_is_task(se)) {
		struct task_struct *tsk = task_of(se);
		unsigned int state;

		/* XXX racy against TTWU */
		state = READ_ONCE(tsk->__state);
		if (state & TASK_INTERRUPTIBLE)
			__schedstat_set(tsk->stats.sleep_start,
				      rq_clock(rq_of(cfs_rq)));
		if (state & TASK_UNINTERRUPTIBLE)
			__schedstat_set(tsk->stats.block_start,
				      rq_clock(rq_of(cfs_rq)));
	}
}

/*
 * We are picking a new current task - update its stats:
 */
static inline void
update_stats_curr_start(struct cfs_rq *cfs_rq, struct sched_entity *se)
{
	/*
	 * We are starting a new run period:
	 */
	se->exec_start = rq_clock_task(rq_of(cfs_rq));
}

/**************************************************
 * Scheduling class queueing methods:
 */

static inline bool is_core_idle(int cpu)
{
#ifdef CONFIG_SCHED_SMT
	int sibling;

	for_each_cpu(sibling, cpu_smt_mask(cpu)) {
		if (cpu == sibling)
			continue;

		if (!idle_cpu(sibling))
			return false;
	}
#endif

	return true;
}

#ifdef CONFIG_NUMA
#define NUMA_IMBALANCE_MIN 2

static inline long
adjust_numa_imbalance(int imbalance, int dst_running, int imb_numa_nr)
{
	/*
	 * Allow a NUMA imbalance if busy CPUs is less than the maximum
	 * threshold. Above this threshold, individual tasks may be contending
	 * for both memory bandwidth and any shared HT resources.  This is an
	 * approximation as the number of running tasks may not be related to
	 * the number of busy CPUs due to sched_setaffinity.
	 */
	if (dst_running > imb_numa_nr)
		return imbalance;

	/*
	 * Allow a small imbalance based on a simple pair of communicating
	 * tasks that remain local when the destination is lightly loaded.
	 */
	if (imbalance <= NUMA_IMBALANCE_MIN)
		return 0;

	return imbalance;
}
#endif /* CONFIG_NUMA */

#ifdef CONFIG_NUMA_BALANCING
/*
 * Approximate time to scan a full NUMA task in ms. The task scan period is
 * calculated based on the tasks virtual memory size and
 * numa_balancing_scan_size.
 */
unsigned int sysctl_numa_balancing_scan_period_min = 1000;
unsigned int sysctl_numa_balancing_scan_period_max = 60000;

/* Portion of address space to scan in MB */
unsigned int sysctl_numa_balancing_scan_size = 256;

/* Scan @scan_size MB every @scan_period after an initial @scan_delay in ms */
unsigned int sysctl_numa_balancing_scan_delay = 1000;

/* The page with hint page fault latency < threshold in ms is considered hot */
unsigned int sysctl_numa_balancing_hot_threshold = MSEC_PER_SEC;

struct numa_group {
	refcount_t refcount;

	spinlock_t lock; /* nr_tasks, tasks */
	int nr_tasks;
	pid_t gid;
	int active_nodes;

	struct rcu_head rcu;
	unsigned long total_faults;
	unsigned long max_faults_cpu;
	/*
	 * faults[] array is split into two regions: faults_mem and faults_cpu.
	 *
	 * Faults_cpu is used to decide whether memory should move
	 * towards the CPU. As a consequence, these stats are weighted
	 * more by CPU use than by memory faults.
	 */
	unsigned long faults[];
};

/*
 * For functions that can be called in multiple contexts that permit reading
 * ->numa_group (see struct task_struct for locking rules).
 */
static struct numa_group *deref_task_numa_group(struct task_struct *p)
{
	return rcu_dereference_check(p->numa_group, p == current ||
		(lockdep_is_held(__rq_lockp(task_rq(p))) && !READ_ONCE(p->on_cpu)));
}

static struct numa_group *deref_curr_numa_group(struct task_struct *p)
{
	return rcu_dereference_protected(p->numa_group, p == current);
}

static inline unsigned long group_faults_priv(struct numa_group *ng);
static inline unsigned long group_faults_shared(struct numa_group *ng);

static unsigned int task_nr_scan_windows(struct task_struct *p)
{
	unsigned long rss = 0;
	unsigned long nr_scan_pages;

	/*
	 * Calculations based on RSS as non-present and empty pages are skipped
	 * by the PTE scanner and NUMA hinting faults should be trapped based
	 * on resident pages
	 */
	nr_scan_pages = sysctl_numa_balancing_scan_size << (20 - PAGE_SHIFT);
	rss = get_mm_rss(p->mm);
	if (!rss)
		rss = nr_scan_pages;

	rss = round_up(rss, nr_scan_pages);
	return rss / nr_scan_pages;
}

/* For sanity's sake, never scan more PTEs than MAX_SCAN_WINDOW MB/sec. */
#define MAX_SCAN_WINDOW 2560

static unsigned int task_scan_min(struct task_struct *p)
{
	unsigned int scan_size = READ_ONCE(sysctl_numa_balancing_scan_size);
	unsigned int scan, floor;
	unsigned int windows = 1;

	if (scan_size < MAX_SCAN_WINDOW)
		windows = MAX_SCAN_WINDOW / scan_size;
	floor = 1000 / windows;

	scan = sysctl_numa_balancing_scan_period_min / task_nr_scan_windows(p);
	return max_t(unsigned int, floor, scan);
}

static unsigned int task_scan_start(struct task_struct *p)
{
	unsigned long smin = task_scan_min(p);
	unsigned long period = smin;
	struct numa_group *ng;

	/* Scale the maximum scan period with the amount of shared memory. */
	rcu_read_lock();
	ng = rcu_dereference(p->numa_group);
	if (ng) {
		unsigned long shared = group_faults_shared(ng);
		unsigned long private = group_faults_priv(ng);

		period *= refcount_read(&ng->refcount);
		period *= shared + 1;
		period /= private + shared + 1;
	}
	rcu_read_unlock();

	return max(smin, period);
}

static unsigned int task_scan_max(struct task_struct *p)
{
	unsigned long smin = task_scan_min(p);
	unsigned long smax;
	struct numa_group *ng;

	/* Watch for min being lower than max due to floor calculations */
	smax = sysctl_numa_balancing_scan_period_max / task_nr_scan_windows(p);

	/* Scale the maximum scan period with the amount of shared memory. */
	ng = deref_curr_numa_group(p);
	if (ng) {
		unsigned long shared = group_faults_shared(ng);
		unsigned long private = group_faults_priv(ng);
		unsigned long period = smax;

		period *= refcount_read(&ng->refcount);
		period *= shared + 1;
		period /= private + shared + 1;

		smax = max(smax, period);
	}

	return max(smin, smax);
}

static void account_numa_enqueue(struct rq *rq, struct task_struct *p)
{
	rq->nr_numa_running += (p->numa_preferred_nid != NUMA_NO_NODE);
	rq->nr_preferred_running += (p->numa_preferred_nid == task_node(p));
}

static void account_numa_dequeue(struct rq *rq, struct task_struct *p)
{
	rq->nr_numa_running -= (p->numa_preferred_nid != NUMA_NO_NODE);
	rq->nr_preferred_running -= (p->numa_preferred_nid == task_node(p));
}

/* Shared or private faults. */
#define NR_NUMA_HINT_FAULT_TYPES 2

/* Memory and CPU locality */
#define NR_NUMA_HINT_FAULT_STATS (NR_NUMA_HINT_FAULT_TYPES * 2)

/* Averaged statistics, and temporary buffers. */
#define NR_NUMA_HINT_FAULT_BUCKETS (NR_NUMA_HINT_FAULT_STATS * 2)

pid_t task_numa_group_id(struct task_struct *p)
{
	struct numa_group *ng;
	pid_t gid = 0;

	rcu_read_lock();
	ng = rcu_dereference(p->numa_group);
	if (ng)
		gid = ng->gid;
	rcu_read_unlock();

	return gid;
}

/*
 * The averaged statistics, shared & private, memory & CPU,
 * occupy the first half of the array. The second half of the
 * array is for current counters, which are averaged into the
 * first set by task_numa_placement.
 */
static inline int task_faults_idx(enum numa_faults_stats s, int nid, int priv)
{
	return NR_NUMA_HINT_FAULT_TYPES * (s * nr_node_ids + nid) + priv;
}

static inline unsigned long task_faults(struct task_struct *p, int nid)
{
	if (!p->numa_faults)
		return 0;

	return p->numa_faults[task_faults_idx(NUMA_MEM, nid, 0)] +
		p->numa_faults[task_faults_idx(NUMA_MEM, nid, 1)];
}

static inline unsigned long group_faults(struct task_struct *p, int nid)
{
	struct numa_group *ng = deref_task_numa_group(p);

	if (!ng)
		return 0;

	return ng->faults[task_faults_idx(NUMA_MEM, nid, 0)] +
		ng->faults[task_faults_idx(NUMA_MEM, nid, 1)];
}

static inline unsigned long group_faults_cpu(struct numa_group *group, int nid)
{
	return group->faults[task_faults_idx(NUMA_CPU, nid, 0)] +
		group->faults[task_faults_idx(NUMA_CPU, nid, 1)];
}

static inline unsigned long group_faults_priv(struct numa_group *ng)
{
	unsigned long faults = 0;
	int node;

	for_each_online_node(node) {
		faults += ng->faults[task_faults_idx(NUMA_MEM, node, 1)];
	}

	return faults;
}

static inline unsigned long group_faults_shared(struct numa_group *ng)
{
	unsigned long faults = 0;
	int node;

	for_each_online_node(node) {
		faults += ng->faults[task_faults_idx(NUMA_MEM, node, 0)];
	}

	return faults;
}

/*
 * A node triggering more than 1/3 as many NUMA faults as the maximum is
 * considered part of a numa group's pseudo-interleaving set. Migrations
 * between these nodes are slowed down, to allow things to settle down.
 */
#define ACTIVE_NODE_FRACTION 3

static bool numa_is_active_node(int nid, struct numa_group *ng)
{
	return group_faults_cpu(ng, nid) * ACTIVE_NODE_FRACTION > ng->max_faults_cpu;
}

/* Handle placement on systems where not all nodes are directly connected. */
static unsigned long score_nearby_nodes(struct task_struct *p, int nid,
					int lim_dist, bool task)
{
	unsigned long score = 0;
	int node, max_dist;

	/*
	 * All nodes are directly connected, and the same distance
	 * from each other. No need for fancy placement algorithms.
	 */
	if (sched_numa_topology_type == NUMA_DIRECT)
		return 0;

	/* sched_max_numa_distance may be changed in parallel. */
	max_dist = READ_ONCE(sched_max_numa_distance);
	/*
	 * This code is called for each node, introducing N^2 complexity,
	 * which should be ok given the number of nodes rarely exceeds 8.
	 */
	for_each_online_node(node) {
		unsigned long faults;
		int dist = node_distance(nid, node);

		/*
		 * The furthest away nodes in the system are not interesting
		 * for placement; nid was already counted.
		 */
		if (dist >= max_dist || node == nid)
			continue;

		/*
		 * On systems with a backplane NUMA topology, compare groups
		 * of nodes, and move tasks towards the group with the most
		 * memory accesses. When comparing two nodes at distance
		 * "hoplimit", only nodes closer by than "hoplimit" are part
		 * of each group. Skip other nodes.
		 */
		if (sched_numa_topology_type == NUMA_BACKPLANE && dist >= lim_dist)
			continue;

		/* Add up the faults from nearby nodes. */
		if (task)
			faults = task_faults(p, node);
		else
			faults = group_faults(p, node);

		/*
		 * On systems with a glueless mesh NUMA topology, there are
		 * no fixed "groups of nodes". Instead, nodes that are not
		 * directly connected bounce traffic through intermediate
		 * nodes; a numa_group can occupy any set of nodes.
		 * The further away a node is, the less the faults count.
		 * This seems to result in good task placement.
		 */
		if (sched_numa_topology_type == NUMA_GLUELESS_MESH) {
			faults *= (max_dist - dist);
			faults /= (max_dist - LOCAL_DISTANCE);
		}

		score += faults;
	}

	return score;
}

/*
 * These return the fraction of accesses done by a particular task, or
 * task group, on a particular numa node.  The group weight is given a
 * larger multiplier, in order to group tasks together that are almost
 * evenly spread out between numa nodes.
 */
static inline unsigned long task_weight(struct task_struct *p, int nid,
					int dist)
{
	unsigned long faults, total_faults;

	if (!p->numa_faults)
		return 0;

	total_faults = p->total_numa_faults;

	if (!total_faults)
		return 0;

	faults = task_faults(p, nid);
	faults += score_nearby_nodes(p, nid, dist, true);

	return 1000 * faults / total_faults;
}

static inline unsigned long group_weight(struct task_struct *p, int nid,
					 int dist)
{
	struct numa_group *ng = deref_task_numa_group(p);
	unsigned long faults, total_faults;

	if (!ng)
		return 0;

	total_faults = ng->total_faults;

	if (!total_faults)
		return 0;

	faults = group_faults(p, nid);
	faults += score_nearby_nodes(p, nid, dist, false);

	return 1000 * faults / total_faults;
}

/*
 * If memory tiering mode is enabled, cpupid of slow memory page is
 * used to record scan time instead of CPU and PID.  When tiering mode
 * is disabled at run time, the scan time (in cpupid) will be
 * interpreted as CPU and PID.  So CPU needs to be checked to avoid to
 * access out of array bound.
 */
static inline bool cpupid_valid(int cpupid)
{
	return cpupid_to_cpu(cpupid) < nr_cpu_ids;
}

/*
 * For memory tiering mode, if there are enough free pages (more than
 * enough watermark defined here) in fast memory node, to take full
 * advantage of fast memory capacity, all recently accessed slow
 * memory pages will be migrated to fast memory node without
 * considering hot threshold.
 */
static bool pgdat_free_space_enough(struct pglist_data *pgdat)
{
	int z;
	unsigned long enough_wmark;

	enough_wmark = max(1UL * 1024 * 1024 * 1024 >> PAGE_SHIFT,
			   pgdat->node_present_pages >> 4);
	for (z = pgdat->nr_zones - 1; z >= 0; z--) {
		struct zone *zone = pgdat->node_zones + z;

		if (!populated_zone(zone))
			continue;

		if (zone_watermark_ok(zone, 0,
				      wmark_pages(zone, WMARK_PROMO) + enough_wmark,
				      ZONE_MOVABLE, 0))
			return true;
	}
	return false;
}

/*
 * For memory tiering mode, when page tables are scanned, the scan
 * time will be recorded in struct page in addition to make page
 * PROT_NONE for slow memory page.  So when the page is accessed, in
 * hint page fault handler, the hint page fault latency is calculated
 * via,
 *
 *	hint page fault latency = hint page fault time - scan time
 *
 * The smaller the hint page fault latency, the higher the possibility
 * for the page to be hot.
 */
static int numa_hint_fault_latency(struct page *page)
{
	int last_time, time;

	time = jiffies_to_msecs(jiffies);
	last_time = xchg_page_access_time(page, time);

	return (time - last_time) & PAGE_ACCESS_TIME_MASK;
}

/*
 * For memory tiering mode, too high promotion/demotion throughput may
 * hurt application latency.  So we provide a mechanism to rate limit
 * the number of pages that are tried to be promoted.
 */
static bool numa_promotion_rate_limit(struct pglist_data *pgdat,
				      unsigned long rate_limit, int nr)
{
	unsigned long nr_cand;
	unsigned int now, start;

	now = jiffies_to_msecs(jiffies);
	mod_node_page_state(pgdat, PGPROMOTE_CANDIDATE, nr);
	nr_cand = node_page_state(pgdat, PGPROMOTE_CANDIDATE);
	start = pgdat->nbp_rl_start;
	if (now - start > MSEC_PER_SEC &&
	    cmpxchg(&pgdat->nbp_rl_start, start, now) == start)
		pgdat->nbp_rl_nr_cand = nr_cand;
	if (nr_cand - pgdat->nbp_rl_nr_cand >= rate_limit)
		return true;
	return false;
}

#define NUMA_MIGRATION_ADJUST_STEPS	16

static void numa_promotion_adjust_threshold(struct pglist_data *pgdat,
					    unsigned long rate_limit,
					    unsigned int ref_th)
{
	unsigned int now, start, th_period, unit_th, th;
	unsigned long nr_cand, ref_cand, diff_cand;

	now = jiffies_to_msecs(jiffies);
	th_period = sysctl_numa_balancing_scan_period_max;
	start = pgdat->nbp_th_start;
	if (now - start > th_period &&
	    cmpxchg(&pgdat->nbp_th_start, start, now) == start) {
		ref_cand = rate_limit *
			sysctl_numa_balancing_scan_period_max / MSEC_PER_SEC;
		nr_cand = node_page_state(pgdat, PGPROMOTE_CANDIDATE);
		diff_cand = nr_cand - pgdat->nbp_th_nr_cand;
		unit_th = ref_th * 2 / NUMA_MIGRATION_ADJUST_STEPS;
		th = pgdat->nbp_threshold ? : ref_th;
		if (diff_cand > ref_cand * 11 / 10)
			th = max(th - unit_th, unit_th);
		else if (diff_cand < ref_cand * 9 / 10)
			th = min(th + unit_th, ref_th * 2);
		pgdat->nbp_th_nr_cand = nr_cand;
		pgdat->nbp_threshold = th;
	}
}

bool should_numa_migrate_memory(struct task_struct *p, struct page * page,
				int src_nid, int dst_cpu)
{
	struct numa_group *ng = deref_curr_numa_group(p);
	int dst_nid = cpu_to_node(dst_cpu);
	int last_cpupid, this_cpupid;

	/*
	 * The pages in slow memory node should be migrated according
	 * to hot/cold instead of private/shared.
	 */
	if (sysctl_numa_balancing_mode & NUMA_BALANCING_MEMORY_TIERING &&
	    !node_is_toptier(src_nid)) {
		struct pglist_data *pgdat;
		unsigned long rate_limit;
		unsigned int latency, th, def_th;

		pgdat = NODE_DATA(dst_nid);
		if (pgdat_free_space_enough(pgdat)) {
			/* workload changed, reset hot threshold */
			pgdat->nbp_threshold = 0;
			return true;
		}

		def_th = sysctl_numa_balancing_hot_threshold;
		rate_limit = sysctl_numa_balancing_promote_rate_limit << \
			(20 - PAGE_SHIFT);
		numa_promotion_adjust_threshold(pgdat, rate_limit, def_th);

		th = pgdat->nbp_threshold ? : def_th;
		latency = numa_hint_fault_latency(page);
		if (latency >= th)
			return false;

		return !numa_promotion_rate_limit(pgdat, rate_limit,
						  thp_nr_pages(page));
	}

	this_cpupid = cpu_pid_to_cpupid(dst_cpu, current->pid);
	last_cpupid = page_cpupid_xchg_last(page, this_cpupid);

	if (!(sysctl_numa_balancing_mode & NUMA_BALANCING_MEMORY_TIERING) &&
	    !node_is_toptier(src_nid) && !cpupid_valid(last_cpupid))
		return false;

	/*
	 * Allow first faults or private faults to migrate immediately early in
	 * the lifetime of a task. The magic number 4 is based on waiting for
	 * two full passes of the "multi-stage node selection" test that is
	 * executed below.
	 */
	if ((p->numa_preferred_nid == NUMA_NO_NODE || p->numa_scan_seq <= 4) &&
	    (cpupid_pid_unset(last_cpupid) || cpupid_match_pid(p, last_cpupid)))
		return true;

	/*
	 * Multi-stage node selection is used in conjunction with a periodic
	 * migration fault to build a temporal task<->page relation. By using
	 * a two-stage filter we remove short/unlikely relations.
	 *
	 * Using P(p) ~ n_p / n_t as per frequentist probability, we can equate
	 * a task's usage of a particular page (n_p) per total usage of this
	 * page (n_t) (in a given time-span) to a probability.
	 *
	 * Our periodic faults will sample this probability and getting the
	 * same result twice in a row, given these samples are fully
	 * independent, is then given by P(n)^2, provided our sample period
	 * is sufficiently short compared to the usage pattern.
	 *
	 * This quadric squishes small probabilities, making it less likely we
	 * act on an unlikely task<->page relation.
	 */
	if (!cpupid_pid_unset(last_cpupid) &&
				cpupid_to_nid(last_cpupid) != dst_nid)
		return false;

	/* Always allow migrate on private faults */
	if (cpupid_match_pid(p, last_cpupid))
		return true;

	/* A shared fault, but p->numa_group has not been set up yet. */
	if (!ng)
		return true;

	/*
	 * Destination node is much more heavily used than the source
	 * node? Allow migration.
	 */
	if (group_faults_cpu(ng, dst_nid) > group_faults_cpu(ng, src_nid) *
					ACTIVE_NODE_FRACTION)
		return true;

	/*
	 * Distribute memory according to CPU & memory use on each node,
	 * with 3/4 hysteresis to avoid unnecessary memory migrations:
	 *
	 * faults_cpu(dst)   3   faults_cpu(src)
	 * --------------- * - > ---------------
	 * faults_mem(dst)   4   faults_mem(src)
	 */
	return group_faults_cpu(ng, dst_nid) * group_faults(p, src_nid) * 3 >
	       group_faults_cpu(ng, src_nid) * group_faults(p, dst_nid) * 4;
}

/*
 * 'numa_type' describes the node at the moment of load balancing.
 */
enum numa_type {
	/* The node has spare capacity that can be used to run more tasks.  */
	node_has_spare = 0,
	/*
	 * The node is fully used and the tasks don't compete for more CPU
	 * cycles. Nevertheless, some tasks might wait before running.
	 */
	node_fully_busy,
	/*
	 * The node is overloaded and can't provide expected CPU cycles to all
	 * tasks.
	 */
	node_overloaded
};

/* Cached statistics for all CPUs within a node */
struct numa_stats {
	unsigned long load;
	unsigned long runnable;
	unsigned long util;
	/* Total compute capacity of CPUs on a node */
	unsigned long compute_capacity;
	unsigned int nr_running;
	unsigned int weight;
	enum numa_type node_type;
	int idle_cpu;
};

struct task_numa_env {
	struct task_struct *p;

	int src_cpu, src_nid;
	int dst_cpu, dst_nid;
	int imb_numa_nr;

	struct numa_stats src_stats, dst_stats;

	int imbalance_pct;
	int dist;

	struct task_struct *best_task;
	long best_imp;
	int best_cpu;
};

static unsigned long cpu_load(struct rq *rq);
static unsigned long cpu_runnable(struct rq *rq);

static inline enum
numa_type numa_classify(unsigned int imbalance_pct,
			 struct numa_stats *ns)
{
	if ((ns->nr_running > ns->weight) &&
	    (((ns->compute_capacity * 100) < (ns->util * imbalance_pct)) ||
	     ((ns->compute_capacity * imbalance_pct) < (ns->runnable * 100))))
		return node_overloaded;

	if ((ns->nr_running < ns->weight) ||
	    (((ns->compute_capacity * 100) > (ns->util * imbalance_pct)) &&
	     ((ns->compute_capacity * imbalance_pct) > (ns->runnable * 100))))
		return node_has_spare;

	return node_fully_busy;
}

#ifdef CONFIG_SCHED_SMT
/* Forward declarations of select_idle_sibling helpers */
static inline bool test_idle_cores(int cpu);
static inline int numa_idle_core(int idle_core, int cpu)
{
	if (!static_branch_likely(&sched_smt_present) ||
	    idle_core >= 0 || !test_idle_cores(cpu))
		return idle_core;

	/*
	 * Prefer cores instead of packing HT siblings
	 * and triggering future load balancing.
	 */
	if (is_core_idle(cpu))
		idle_core = cpu;

	return idle_core;
}
#else
static inline int numa_idle_core(int idle_core, int cpu)
{
	return idle_core;
}
#endif

/*
 * Gather all necessary information to make NUMA balancing placement
 * decisions that are compatible with standard load balancer. This
 * borrows code and logic from update_sg_lb_stats but sharing a
 * common implementation is impractical.
 */
static void update_numa_stats(struct task_numa_env *env,
			      struct numa_stats *ns, int nid,
			      bool find_idle)
{
	int cpu, idle_core = -1;

	memset(ns, 0, sizeof(*ns));
	ns->idle_cpu = -1;

	rcu_read_lock();
	for_each_cpu(cpu, cpumask_of_node(nid)) {
		struct rq *rq = cpu_rq(cpu);

		ns->load += cpu_load(rq);
		ns->runnable += cpu_runnable(rq);
		ns->util += cpu_util_cfs(cpu);
		ns->nr_running += rq->cfs.h_nr_running;
		ns->compute_capacity += capacity_of(cpu);

		if (find_idle && idle_core < 0 && !rq->nr_running && idle_cpu(cpu)) {
			if (READ_ONCE(rq->numa_migrate_on) ||
			    !cpumask_test_cpu(cpu, env->p->cpus_ptr))
				continue;

			if (ns->idle_cpu == -1)
				ns->idle_cpu = cpu;

			idle_core = numa_idle_core(idle_core, cpu);
		}
	}
	rcu_read_unlock();

	ns->weight = cpumask_weight(cpumask_of_node(nid));

	ns->node_type = numa_classify(env->imbalance_pct, ns);

	if (idle_core >= 0)
		ns->idle_cpu = idle_core;
}

static void task_numa_assign(struct task_numa_env *env,
			     struct task_struct *p, long imp)
{
	struct rq *rq = cpu_rq(env->dst_cpu);

	/* Check if run-queue part of active NUMA balance. */
	if (env->best_cpu != env->dst_cpu && xchg(&rq->numa_migrate_on, 1)) {
		int cpu;
		int start = env->dst_cpu;

		/* Find alternative idle CPU. */
		for_each_cpu_wrap(cpu, cpumask_of_node(env->dst_nid), start + 1) {
			if (cpu == env->best_cpu || !idle_cpu(cpu) ||
			    !cpumask_test_cpu(cpu, env->p->cpus_ptr)) {
				continue;
			}

			env->dst_cpu = cpu;
			rq = cpu_rq(env->dst_cpu);
			if (!xchg(&rq->numa_migrate_on, 1))
				goto assign;
		}

		/* Failed to find an alternative idle CPU */
		return;
	}

assign:
	/*
	 * Clear previous best_cpu/rq numa-migrate flag, since task now
	 * found a better CPU to move/swap.
	 */
	if (env->best_cpu != -1 && env->best_cpu != env->dst_cpu) {
		rq = cpu_rq(env->best_cpu);
		WRITE_ONCE(rq->numa_migrate_on, 0);
	}

	if (env->best_task)
		put_task_struct(env->best_task);
	if (p)
		get_task_struct(p);

	env->best_task = p;
	env->best_imp = imp;
	env->best_cpu = env->dst_cpu;
}

static bool load_too_imbalanced(long src_load, long dst_load,
				struct task_numa_env *env)
{
	long imb, old_imb;
	long orig_src_load, orig_dst_load;
	long src_capacity, dst_capacity;

	/*
	 * The load is corrected for the CPU capacity available on each node.
	 *
	 * src_load        dst_load
	 * ------------ vs ---------
	 * src_capacity    dst_capacity
	 */
	src_capacity = env->src_stats.compute_capacity;
	dst_capacity = env->dst_stats.compute_capacity;

	imb = abs(dst_load * src_capacity - src_load * dst_capacity);

	orig_src_load = env->src_stats.load;
	orig_dst_load = env->dst_stats.load;

	old_imb = abs(orig_dst_load * src_capacity - orig_src_load * dst_capacity);

	/* Would this change make things worse? */
	return (imb > old_imb);
}

/*
 * Maximum NUMA importance can be 1998 (2*999);
 * SMALLIMP @ 30 would be close to 1998/64.
 * Used to deter task migration.
 */
#define SMALLIMP	30

/*
 * This checks if the overall compute and NUMA accesses of the system would
 * be improved if the source tasks was migrated to the target dst_cpu taking
 * into account that it might be best if task running on the dst_cpu should
 * be exchanged with the source task
 */
static bool task_numa_compare(struct task_numa_env *env,
			      long taskimp, long groupimp, bool maymove)
{
	struct numa_group *cur_ng, *p_ng = deref_curr_numa_group(env->p);
	struct rq *dst_rq = cpu_rq(env->dst_cpu);
	long imp = p_ng ? groupimp : taskimp;
	struct task_struct *cur;
	long src_load, dst_load;
	int dist = env->dist;
	long moveimp = imp;
	long load;
	bool stopsearch = false;

	if (READ_ONCE(dst_rq->numa_migrate_on))
		return false;

	rcu_read_lock();
	cur = rcu_dereference(dst_rq->curr);
	if (cur && ((cur->flags & PF_EXITING) || is_idle_task(cur)))
		cur = NULL;

	/*
	 * Because we have preemption enabled we can get migrated around and
	 * end try selecting ourselves (current == env->p) as a swap candidate.
	 */
	if (cur == env->p) {
		stopsearch = true;
		goto unlock;
	}

	if (!cur) {
		if (maymove && moveimp >= env->best_imp)
			goto assign;
		else
			goto unlock;
	}

	/* Skip this swap candidate if cannot move to the source cpu. */
	if (!cpumask_test_cpu(env->src_cpu, cur->cpus_ptr))
		goto unlock;

	/*
	 * Skip this swap candidate if it is not moving to its preferred
	 * node and the best task is.
	 */
	if (env->best_task &&
	    env->best_task->numa_preferred_nid == env->src_nid &&
	    cur->numa_preferred_nid != env->src_nid) {
		goto unlock;
	}

	/*
	 * "imp" is the fault differential for the source task between the
	 * source and destination node. Calculate the total differential for
	 * the source task and potential destination task. The more negative
	 * the value is, the more remote accesses that would be expected to
	 * be incurred if the tasks were swapped.
	 *
	 * If dst and source tasks are in the same NUMA group, or not
	 * in any group then look only at task weights.
	 */
	cur_ng = rcu_dereference(cur->numa_group);
	if (cur_ng == p_ng) {
		/*
		 * Do not swap within a group or between tasks that have
		 * no group if there is spare capacity. Swapping does
		 * not address the load imbalance and helps one task at
		 * the cost of punishing another.
		 */
		if (env->dst_stats.node_type == node_has_spare)
			goto unlock;

		imp = taskimp + task_weight(cur, env->src_nid, dist) -
		      task_weight(cur, env->dst_nid, dist);
		/*
		 * Add some hysteresis to prevent swapping the
		 * tasks within a group over tiny differences.
		 */
		if (cur_ng)
			imp -= imp / 16;
	} else {
		/*
		 * Compare the group weights. If a task is all by itself
		 * (not part of a group), use the task weight instead.
		 */
		if (cur_ng && p_ng)
			imp += group_weight(cur, env->src_nid, dist) -
			       group_weight(cur, env->dst_nid, dist);
		else
			imp += task_weight(cur, env->src_nid, dist) -
			       task_weight(cur, env->dst_nid, dist);
	}

	/* Discourage picking a task already on its preferred node */
	if (cur->numa_preferred_nid == env->dst_nid)
		imp -= imp / 16;

	/*
	 * Encourage picking a task that moves to its preferred node.
	 * This potentially makes imp larger than it's maximum of
	 * 1998 (see SMALLIMP and task_weight for why) but in this
	 * case, it does not matter.
	 */
	if (cur->numa_preferred_nid == env->src_nid)
		imp += imp / 8;

	if (maymove && moveimp > imp && moveimp > env->best_imp) {
		imp = moveimp;
		cur = NULL;
		goto assign;
	}

	/*
	 * Prefer swapping with a task moving to its preferred node over a
	 * task that is not.
	 */
	if (env->best_task && cur->numa_preferred_nid == env->src_nid &&
	    env->best_task->numa_preferred_nid != env->src_nid) {
		goto assign;
	}

	/*
	 * If the NUMA importance is less than SMALLIMP,
	 * task migration might only result in ping pong
	 * of tasks and also hurt performance due to cache
	 * misses.
	 */
	if (imp < SMALLIMP || imp <= env->best_imp + SMALLIMP / 2)
		goto unlock;

	/*
	 * In the overloaded case, try and keep the load balanced.
	 */
	load = task_h_load(env->p) - task_h_load(cur);
	if (!load)
		goto assign;

	dst_load = env->dst_stats.load + load;
	src_load = env->src_stats.load - load;

	if (load_too_imbalanced(src_load, dst_load, env))
		goto unlock;

assign:
	/* Evaluate an idle CPU for a task numa move. */
	if (!cur) {
		int cpu = env->dst_stats.idle_cpu;

		/* Nothing cached so current CPU went idle since the search. */
		if (cpu < 0)
			cpu = env->dst_cpu;

		/*
		 * If the CPU is no longer truly idle and the previous best CPU
		 * is, keep using it.
		 */
		if (!idle_cpu(cpu) && env->best_cpu >= 0 &&
		    idle_cpu(env->best_cpu)) {
			cpu = env->best_cpu;
		}

		env->dst_cpu = cpu;
	}

	task_numa_assign(env, cur, imp);

	/*
	 * If a move to idle is allowed because there is capacity or load
	 * balance improves then stop the search. While a better swap
	 * candidate may exist, a search is not free.
	 */
	if (maymove && !cur && env->best_cpu >= 0 && idle_cpu(env->best_cpu))
		stopsearch = true;

	/*
	 * If a swap candidate must be identified and the current best task
	 * moves its preferred node then stop the search.
	 */
	if (!maymove && env->best_task &&
	    env->best_task->numa_preferred_nid == env->src_nid) {
		stopsearch = true;
	}
unlock:
	rcu_read_unlock();

	return stopsearch;
}

static void task_numa_find_cpu(struct task_numa_env *env,
				long taskimp, long groupimp)
{
	bool maymove = false;
	int cpu;

	/*
	 * If dst node has spare capacity, then check if there is an
	 * imbalance that would be overruled by the load balancer.
	 */
	if (env->dst_stats.node_type == node_has_spare) {
		unsigned int imbalance;
		int src_running, dst_running;

		/*
		 * Would movement cause an imbalance? Note that if src has
		 * more running tasks that the imbalance is ignored as the
		 * move improves the imbalance from the perspective of the
		 * CPU load balancer.
		 * */
		src_running = env->src_stats.nr_running - 1;
		dst_running = env->dst_stats.nr_running + 1;
		imbalance = max(0, dst_running - src_running);
		imbalance = adjust_numa_imbalance(imbalance, dst_running,
						  env->imb_numa_nr);

		/* Use idle CPU if there is no imbalance */
		if (!imbalance) {
			maymove = true;
			if (env->dst_stats.idle_cpu >= 0) {
				env->dst_cpu = env->dst_stats.idle_cpu;
				task_numa_assign(env, NULL, 0);
				return;
			}
		}
	} else {
		long src_load, dst_load, load;
		/*
		 * If the improvement from just moving env->p direction is better
		 * than swapping tasks around, check if a move is possible.
		 */
		load = task_h_load(env->p);
		dst_load = env->dst_stats.load + load;
		src_load = env->src_stats.load - load;
		maymove = !load_too_imbalanced(src_load, dst_load, env);
	}

	for_each_cpu(cpu, cpumask_of_node(env->dst_nid)) {
		/* Skip this CPU if the source task cannot migrate */
		if (!cpumask_test_cpu(cpu, env->p->cpus_ptr))
			continue;

		env->dst_cpu = cpu;
		if (task_numa_compare(env, taskimp, groupimp, maymove))
			break;
	}
}

static int task_numa_migrate(struct task_struct *p)
{
	struct task_numa_env env = {
		.p = p,

		.src_cpu = task_cpu(p),
		.src_nid = task_node(p),

		.imbalance_pct = 112,

		.best_task = NULL,
		.best_imp = 0,
		.best_cpu = -1,
	};
	unsigned long taskweight, groupweight;
	struct sched_domain *sd;
	long taskimp, groupimp;
	struct numa_group *ng;
	struct rq *best_rq;
	int nid, ret, dist;

	/*
	 * Pick the lowest SD_NUMA domain, as that would have the smallest
	 * imbalance and would be the first to start moving tasks about.
	 *
	 * And we want to avoid any moving of tasks about, as that would create
	 * random movement of tasks -- counter the numa conditions we're trying
	 * to satisfy here.
	 */
	rcu_read_lock();
	sd = rcu_dereference(per_cpu(sd_numa, env.src_cpu));
	if (sd) {
		env.imbalance_pct = 100 + (sd->imbalance_pct - 100) / 2;
		env.imb_numa_nr = sd->imb_numa_nr;
	}
	rcu_read_unlock();

	/*
	 * Cpusets can break the scheduler domain tree into smaller
	 * balance domains, some of which do not cross NUMA boundaries.
	 * Tasks that are "trapped" in such domains cannot be migrated
	 * elsewhere, so there is no point in (re)trying.
	 */
	if (unlikely(!sd)) {
		sched_setnuma(p, task_node(p));
		return -EINVAL;
	}

	env.dst_nid = p->numa_preferred_nid;
	dist = env.dist = node_distance(env.src_nid, env.dst_nid);
	taskweight = task_weight(p, env.src_nid, dist);
	groupweight = group_weight(p, env.src_nid, dist);
	update_numa_stats(&env, &env.src_stats, env.src_nid, false);
	taskimp = task_weight(p, env.dst_nid, dist) - taskweight;
	groupimp = group_weight(p, env.dst_nid, dist) - groupweight;
	update_numa_stats(&env, &env.dst_stats, env.dst_nid, true);

	/* Try to find a spot on the preferred nid. */
	task_numa_find_cpu(&env, taskimp, groupimp);

	/*
	 * Look at other nodes in these cases:
	 * - there is no space available on the preferred_nid
	 * - the task is part of a numa_group that is interleaved across
	 *   multiple NUMA nodes; in order to better consolidate the group,
	 *   we need to check other locations.
	 */
	ng = deref_curr_numa_group(p);
	if (env.best_cpu == -1 || (ng && ng->active_nodes > 1)) {
		for_each_node_state(nid, N_CPU) {
			if (nid == env.src_nid || nid == p->numa_preferred_nid)
				continue;

			dist = node_distance(env.src_nid, env.dst_nid);
			if (sched_numa_topology_type == NUMA_BACKPLANE &&
						dist != env.dist) {
				taskweight = task_weight(p, env.src_nid, dist);
				groupweight = group_weight(p, env.src_nid, dist);
			}

			/* Only consider nodes where both task and groups benefit */
			taskimp = task_weight(p, nid, dist) - taskweight;
			groupimp = group_weight(p, nid, dist) - groupweight;
			if (taskimp < 0 && groupimp < 0)
				continue;

			env.dist = dist;
			env.dst_nid = nid;
			update_numa_stats(&env, &env.dst_stats, env.dst_nid, true);
			task_numa_find_cpu(&env, taskimp, groupimp);
		}
	}

	/*
	 * If the task is part of a workload that spans multiple NUMA nodes,
	 * and is migrating into one of the workload's active nodes, remember
	 * this node as the task's preferred numa node, so the workload can
	 * settle down.
	 * A task that migrated to a second choice node will be better off
	 * trying for a better one later. Do not set the preferred node here.
	 */
	if (ng) {
		if (env.best_cpu == -1)
			nid = env.src_nid;
		else
			nid = cpu_to_node(env.best_cpu);

		if (nid != p->numa_preferred_nid)
			sched_setnuma(p, nid);
	}

	/* No better CPU than the current one was found. */
	if (env.best_cpu == -1) {
		trace_sched_stick_numa(p, env.src_cpu, NULL, -1);
		return -EAGAIN;
	}

	best_rq = cpu_rq(env.best_cpu);
	if (env.best_task == NULL) {
		ret = migrate_task_to(p, env.best_cpu);
		WRITE_ONCE(best_rq->numa_migrate_on, 0);
		if (ret != 0)
			trace_sched_stick_numa(p, env.src_cpu, NULL, env.best_cpu);
		return ret;
	}

	ret = migrate_swap(p, env.best_task, env.best_cpu, env.src_cpu);
	WRITE_ONCE(best_rq->numa_migrate_on, 0);

	if (ret != 0)
		trace_sched_stick_numa(p, env.src_cpu, env.best_task, env.best_cpu);
	put_task_struct(env.best_task);
	return ret;
}

/* Attempt to migrate a task to a CPU on the preferred node. */
static void numa_migrate_preferred(struct task_struct *p)
{
	unsigned long interval = HZ;

	/* This task has no NUMA fault statistics yet */
	if (unlikely(p->numa_preferred_nid == NUMA_NO_NODE || !p->numa_faults))
		return;

	/* Periodically retry migrating the task to the preferred node */
	interval = min(interval, msecs_to_jiffies(p->numa_scan_period) / 16);
	p->numa_migrate_retry = jiffies + interval;

	/* Success if task is already running on preferred CPU */
	if (task_node(p) == p->numa_preferred_nid)
		return;

	/* Otherwise, try migrate to a CPU on the preferred node */
	task_numa_migrate(p);
}

/*
 * Find out how many nodes the workload is actively running on. Do this by
 * tracking the nodes from which NUMA hinting faults are triggered. This can
 * be different from the set of nodes where the workload's memory is currently
 * located.
 */
static void numa_group_count_active_nodes(struct numa_group *numa_group)
{
	unsigned long faults, max_faults = 0;
	int nid, active_nodes = 0;

	for_each_node_state(nid, N_CPU) {
		faults = group_faults_cpu(numa_group, nid);
		if (faults > max_faults)
			max_faults = faults;
	}

	for_each_node_state(nid, N_CPU) {
		faults = group_faults_cpu(numa_group, nid);
		if (faults * ACTIVE_NODE_FRACTION > max_faults)
			active_nodes++;
	}

	numa_group->max_faults_cpu = max_faults;
	numa_group->active_nodes = active_nodes;
}

/*
 * When adapting the scan rate, the period is divided into NUMA_PERIOD_SLOTS
 * increments. The more local the fault statistics are, the higher the scan
 * period will be for the next scan window. If local/(local+remote) ratio is
 * below NUMA_PERIOD_THRESHOLD (where range of ratio is 1..NUMA_PERIOD_SLOTS)
 * the scan period will decrease. Aim for 70% local accesses.
 */
#define NUMA_PERIOD_SLOTS 10
#define NUMA_PERIOD_THRESHOLD 7

/*
 * Increase the scan period (slow down scanning) if the majority of
 * our memory is already on our local node, or if the majority of
 * the page accesses are shared with other processes.
 * Otherwise, decrease the scan period.
 */
static void update_task_scan_period(struct task_struct *p,
			unsigned long shared, unsigned long private)
{
	unsigned int period_slot;
	int lr_ratio, ps_ratio;
	int diff;

	unsigned long remote = p->numa_faults_locality[0];
	unsigned long local = p->numa_faults_locality[1];

	/*
	 * If there were no record hinting faults then either the task is
	 * completely idle or all activity is in areas that are not of interest
	 * to automatic numa balancing. Related to that, if there were failed
	 * migration then it implies we are migrating too quickly or the local
	 * node is overloaded. In either case, scan slower
	 */
	if (local + shared == 0 || p->numa_faults_locality[2]) {
		p->numa_scan_period = min(p->numa_scan_period_max,
			p->numa_scan_period << 1);

		p->mm->numa_next_scan = jiffies +
			msecs_to_jiffies(p->numa_scan_period);

		return;
	}

	/*
	 * Prepare to scale scan period relative to the current period.
	 *	 == NUMA_PERIOD_THRESHOLD scan period stays the same
	 *       <  NUMA_PERIOD_THRESHOLD scan period decreases (scan faster)
	 *	 >= NUMA_PERIOD_THRESHOLD scan period increases (scan slower)
	 */
	period_slot = DIV_ROUND_UP(p->numa_scan_period, NUMA_PERIOD_SLOTS);
	lr_ratio = (local * NUMA_PERIOD_SLOTS) / (local + remote);
	ps_ratio = (private * NUMA_PERIOD_SLOTS) / (private + shared);

	if (ps_ratio >= NUMA_PERIOD_THRESHOLD) {
		/*
		 * Most memory accesses are local. There is no need to
		 * do fast NUMA scanning, since memory is already local.
		 */
		int slot = ps_ratio - NUMA_PERIOD_THRESHOLD;
		if (!slot)
			slot = 1;
		diff = slot * period_slot;
	} else if (lr_ratio >= NUMA_PERIOD_THRESHOLD) {
		/*
		 * Most memory accesses are shared with other tasks.
		 * There is no point in continuing fast NUMA scanning,
		 * since other tasks may just move the memory elsewhere.
		 */
		int slot = lr_ratio - NUMA_PERIOD_THRESHOLD;
		if (!slot)
			slot = 1;
		diff = slot * period_slot;
	} else {
		/*
		 * Private memory faults exceed (SLOTS-THRESHOLD)/SLOTS,
		 * yet they are not on the local NUMA node. Speed up
		 * NUMA scanning to get the memory moved over.
		 */
		int ratio = max(lr_ratio, ps_ratio);
		diff = -(NUMA_PERIOD_THRESHOLD - ratio) * period_slot;
	}

	p->numa_scan_period = clamp(p->numa_scan_period + diff,
			task_scan_min(p), task_scan_max(p));
	memset(p->numa_faults_locality, 0, sizeof(p->numa_faults_locality));
}

/*
 * Get the fraction of time the task has been running since the last
 * NUMA placement cycle. The scheduler keeps similar statistics, but
 * decays those on a 32ms period, which is orders of magnitude off
 * from the dozens-of-seconds NUMA balancing period. Use the scheduler
 * stats only if the task is so new there are no NUMA statistics yet.
 */
static u64 numa_get_avg_runtime(struct task_struct *p, u64 *period)
{
	u64 runtime, delta, now;
	/* Use the start of this time slice to avoid calculations. */
	now = p->se.exec_start;
	runtime = p->se.sum_exec_runtime;

	if (p->last_task_numa_placement) {
		delta = runtime - p->last_sum_exec_runtime;
		*period = now - p->last_task_numa_placement;

		/* Avoid time going backwards, prevent potential divide error: */
		if (unlikely((s64)*period < 0))
			*period = 0;
	} else {
		delta = p->se.avg.load_sum;
		*period = LOAD_AVG_MAX;
	}

	p->last_sum_exec_runtime = runtime;
	p->last_task_numa_placement = now;

	return delta;
}

/*
 * Determine the preferred nid for a task in a numa_group. This needs to
 * be done in a way that produces consistent results with group_weight,
 * otherwise workloads might not converge.
 */
static int preferred_group_nid(struct task_struct *p, int nid)
{
	nodemask_t nodes;
	int dist;

	/* Direct connections between all NUMA nodes. */
	if (sched_numa_topology_type == NUMA_DIRECT)
		return nid;

	/*
	 * On a system with glueless mesh NUMA topology, group_weight
	 * scores nodes according to the number of NUMA hinting faults on
	 * both the node itself, and on nearby nodes.
	 */
	if (sched_numa_topology_type == NUMA_GLUELESS_MESH) {
		unsigned long score, max_score = 0;
		int node, max_node = nid;

		dist = sched_max_numa_distance;

		for_each_node_state(node, N_CPU) {
			score = group_weight(p, node, dist);
			if (score > max_score) {
				max_score = score;
				max_node = node;
			}
		}
		return max_node;
	}

	/*
	 * Finding the preferred nid in a system with NUMA backplane
	 * interconnect topology is more involved. The goal is to locate
	 * tasks from numa_groups near each other in the system, and
	 * untangle workloads from different sides of the system. This requires
	 * searching down the hierarchy of node groups, recursively searching
	 * inside the highest scoring group of nodes. The nodemask tricks
	 * keep the complexity of the search down.
	 */
	nodes = node_states[N_CPU];
	for (dist = sched_max_numa_distance; dist > LOCAL_DISTANCE; dist--) {
		unsigned long max_faults = 0;
		nodemask_t max_group = NODE_MASK_NONE;
		int a, b;

		/* Are there nodes at this distance from each other? */
		if (!find_numa_distance(dist))
			continue;

		for_each_node_mask(a, nodes) {
			unsigned long faults = 0;
			nodemask_t this_group;
			nodes_clear(this_group);

			/* Sum group's NUMA faults; includes a==b case. */
			for_each_node_mask(b, nodes) {
				if (node_distance(a, b) < dist) {
					faults += group_faults(p, b);
					node_set(b, this_group);
					node_clear(b, nodes);
				}
			}

			/* Remember the top group. */
			if (faults > max_faults) {
				max_faults = faults;
				max_group = this_group;
				/*
				 * subtle: at the smallest distance there is
				 * just one node left in each "group", the
				 * winner is the preferred nid.
				 */
				nid = a;
			}
		}
		/* Next round, evaluate the nodes within max_group. */
		if (!max_faults)
			break;
		nodes = max_group;
	}
	return nid;
}

static void task_numa_placement(struct task_struct *p)
{
	int seq, nid, max_nid = NUMA_NO_NODE;
	unsigned long max_faults = 0;
	unsigned long fault_types[2] = { 0, 0 };
	unsigned long total_faults;
	u64 runtime, period;
	spinlock_t *group_lock = NULL;
	struct numa_group *ng;

	/*
	 * The p->mm->numa_scan_seq field gets updated without
	 * exclusive access. Use READ_ONCE() here to ensure
	 * that the field is read in a single access:
	 */
	seq = READ_ONCE(p->mm->numa_scan_seq);
	if (p->numa_scan_seq == seq)
		return;
	p->numa_scan_seq = seq;
	p->numa_scan_period_max = task_scan_max(p);

	total_faults = p->numa_faults_locality[0] +
		       p->numa_faults_locality[1];
	runtime = numa_get_avg_runtime(p, &period);

	/* If the task is part of a group prevent parallel updates to group stats */
	ng = deref_curr_numa_group(p);
	if (ng) {
		group_lock = &ng->lock;
		spin_lock_irq(group_lock);
	}

	/* Find the node with the highest number of faults */
	for_each_online_node(nid) {
		/* Keep track of the offsets in numa_faults array */
		int mem_idx, membuf_idx, cpu_idx, cpubuf_idx;
		unsigned long faults = 0, group_faults = 0;
		int priv;

		for (priv = 0; priv < NR_NUMA_HINT_FAULT_TYPES; priv++) {
			long diff, f_diff, f_weight;

			mem_idx = task_faults_idx(NUMA_MEM, nid, priv);
			membuf_idx = task_faults_idx(NUMA_MEMBUF, nid, priv);
			cpu_idx = task_faults_idx(NUMA_CPU, nid, priv);
			cpubuf_idx = task_faults_idx(NUMA_CPUBUF, nid, priv);

			/* Decay existing window, copy faults since last scan */
			diff = p->numa_faults[membuf_idx] - p->numa_faults[mem_idx] / 2;
			fault_types[priv] += p->numa_faults[membuf_idx];
			p->numa_faults[membuf_idx] = 0;

			/*
			 * Normalize the faults_from, so all tasks in a group
			 * count according to CPU use, instead of by the raw
			 * number of faults. Tasks with little runtime have
			 * little over-all impact on throughput, and thus their
			 * faults are less important.
			 */
			f_weight = div64_u64(runtime << 16, period + 1);
			f_weight = (f_weight * p->numa_faults[cpubuf_idx]) /
				   (total_faults + 1);
			f_diff = f_weight - p->numa_faults[cpu_idx] / 2;
			p->numa_faults[cpubuf_idx] = 0;

			p->numa_faults[mem_idx] += diff;
			p->numa_faults[cpu_idx] += f_diff;
			faults += p->numa_faults[mem_idx];
			p->total_numa_faults += diff;
			if (ng) {
				/*
				 * safe because we can only change our own group
				 *
				 * mem_idx represents the offset for a given
				 * nid and priv in a specific region because it
				 * is at the beginning of the numa_faults array.
				 */
				ng->faults[mem_idx] += diff;
				ng->faults[cpu_idx] += f_diff;
				ng->total_faults += diff;
				group_faults += ng->faults[mem_idx];
			}
		}

		if (!ng) {
			if (faults > max_faults) {
				max_faults = faults;
				max_nid = nid;
			}
		} else if (group_faults > max_faults) {
			max_faults = group_faults;
			max_nid = nid;
		}
	}

	/* Cannot migrate task to CPU-less node */
	if (max_nid != NUMA_NO_NODE && !node_state(max_nid, N_CPU)) {
		int near_nid = max_nid;
		int distance, near_distance = INT_MAX;

		for_each_node_state(nid, N_CPU) {
			distance = node_distance(max_nid, nid);
			if (distance < near_distance) {
				near_nid = nid;
				near_distance = distance;
			}
		}
		max_nid = near_nid;
	}

	if (ng) {
		numa_group_count_active_nodes(ng);
		spin_unlock_irq(group_lock);
		max_nid = preferred_group_nid(p, max_nid);
	}

	if (max_faults) {
		/* Set the new preferred node */
		if (max_nid != p->numa_preferred_nid)
			sched_setnuma(p, max_nid);
	}

	update_task_scan_period(p, fault_types[0], fault_types[1]);
}

static inline int get_numa_group(struct numa_group *grp)
{
	return refcount_inc_not_zero(&grp->refcount);
}

static inline void put_numa_group(struct numa_group *grp)
{
	if (refcount_dec_and_test(&grp->refcount))
		kfree_rcu(grp, rcu);
}

static void task_numa_group(struct task_struct *p, int cpupid, int flags,
			int *priv)
{
	struct numa_group *grp, *my_grp;
	struct task_struct *tsk;
	bool join = false;
	int cpu = cpupid_to_cpu(cpupid);
	int i;

	if (unlikely(!deref_curr_numa_group(p))) {
		unsigned int size = sizeof(struct numa_group) +
				    NR_NUMA_HINT_FAULT_STATS *
				    nr_node_ids * sizeof(unsigned long);

		grp = kzalloc(size, GFP_KERNEL | __GFP_NOWARN);
		if (!grp)
			return;

		refcount_set(&grp->refcount, 1);
		grp->active_nodes = 1;
		grp->max_faults_cpu = 0;
		spin_lock_init(&grp->lock);
		grp->gid = p->pid;

		for (i = 0; i < NR_NUMA_HINT_FAULT_STATS * nr_node_ids; i++)
			grp->faults[i] = p->numa_faults[i];

		grp->total_faults = p->total_numa_faults;

		grp->nr_tasks++;
		rcu_assign_pointer(p->numa_group, grp);
	}

	rcu_read_lock();
	tsk = READ_ONCE(cpu_rq(cpu)->curr);

	if (!cpupid_match_pid(tsk, cpupid))
		goto no_join;

	grp = rcu_dereference(tsk->numa_group);
	if (!grp)
		goto no_join;

	my_grp = deref_curr_numa_group(p);
	if (grp == my_grp)
		goto no_join;

	/*
	 * Only join the other group if its bigger; if we're the bigger group,
	 * the other task will join us.
	 */
	if (my_grp->nr_tasks > grp->nr_tasks)
		goto no_join;

	/*
	 * Tie-break on the grp address.
	 */
	if (my_grp->nr_tasks == grp->nr_tasks && my_grp > grp)
		goto no_join;

	/* Always join threads in the same process. */
	if (tsk->mm == current->mm)
		join = true;

	/* Simple filter to avoid false positives due to PID collisions */
	if (flags & TNF_SHARED)
		join = true;

	/* Update priv based on whether false sharing was detected */
	*priv = !join;

	if (join && !get_numa_group(grp))
		goto no_join;

	rcu_read_unlock();

	if (!join)
		return;

	WARN_ON_ONCE(irqs_disabled());
	double_lock_irq(&my_grp->lock, &grp->lock);

	for (i = 0; i < NR_NUMA_HINT_FAULT_STATS * nr_node_ids; i++) {
		my_grp->faults[i] -= p->numa_faults[i];
		grp->faults[i] += p->numa_faults[i];
	}
	my_grp->total_faults -= p->total_numa_faults;
	grp->total_faults += p->total_numa_faults;

	my_grp->nr_tasks--;
	grp->nr_tasks++;

	spin_unlock(&my_grp->lock);
	spin_unlock_irq(&grp->lock);

	rcu_assign_pointer(p->numa_group, grp);

	put_numa_group(my_grp);
	return;

no_join:
	rcu_read_unlock();
	return;
}

/*
 * Get rid of NUMA statistics associated with a task (either current or dead).
 * If @final is set, the task is dead and has reached refcount zero, so we can
 * safely free all relevant data structures. Otherwise, there might be
 * concurrent reads from places like load balancing and procfs, and we should
 * reset the data back to default state without freeing ->numa_faults.
 */
void task_numa_free(struct task_struct *p, bool final)
{
	/* safe: p either is current or is being freed by current */
	struct numa_group *grp = rcu_dereference_raw(p->numa_group);
	unsigned long *numa_faults = p->numa_faults;
	unsigned long flags;
	int i;

	if (!numa_faults)
		return;

	if (grp) {
		spin_lock_irqsave(&grp->lock, flags);
		for (i = 0; i < NR_NUMA_HINT_FAULT_STATS * nr_node_ids; i++)
			grp->faults[i] -= p->numa_faults[i];
		grp->total_faults -= p->total_numa_faults;

		grp->nr_tasks--;
		spin_unlock_irqrestore(&grp->lock, flags);
		RCU_INIT_POINTER(p->numa_group, NULL);
		put_numa_group(grp);
	}

	if (final) {
		p->numa_faults = NULL;
		kfree(numa_faults);
	} else {
		p->total_numa_faults = 0;
		for (i = 0; i < NR_NUMA_HINT_FAULT_STATS * nr_node_ids; i++)
			numa_faults[i] = 0;
	}
}

/*
 * Got a PROT_NONE fault for a page on @node.
 */
void task_numa_fault(int last_cpupid, int mem_node, int pages, int flags)
{
	struct task_struct *p = current;
	bool migrated = flags & TNF_MIGRATED;
	int cpu_node = task_node(current);
	int local = !!(flags & TNF_FAULT_LOCAL);
	struct numa_group *ng;
	int priv;

	if (!static_branch_likely(&sched_numa_balancing))
		return;

	/* for example, ksmd faulting in a user's mm */
	if (!p->mm)
		return;

	/*
	 * NUMA faults statistics are unnecessary for the slow memory
	 * node for memory tiering mode.
	 */
	if (!node_is_toptier(mem_node) &&
	    (sysctl_numa_balancing_mode & NUMA_BALANCING_MEMORY_TIERING ||
	     !cpupid_valid(last_cpupid)))
		return;

	/* Allocate buffer to track faults on a per-node basis */
	if (unlikely(!p->numa_faults)) {
		int size = sizeof(*p->numa_faults) *
			   NR_NUMA_HINT_FAULT_BUCKETS * nr_node_ids;

		p->numa_faults = kzalloc(size, GFP_KERNEL|__GFP_NOWARN);
		if (!p->numa_faults)
			return;

		p->total_numa_faults = 0;
		memset(p->numa_faults_locality, 0, sizeof(p->numa_faults_locality));
	}

	/*
	 * First accesses are treated as private, otherwise consider accesses
	 * to be private if the accessing pid has not changed
	 */
	if (unlikely(last_cpupid == (-1 & LAST_CPUPID_MASK))) {
		priv = 1;
	} else {
		priv = cpupid_match_pid(p, last_cpupid);
		if (!priv && !(flags & TNF_NO_GROUP))
			task_numa_group(p, last_cpupid, flags, &priv);
	}

	/*
	 * If a workload spans multiple NUMA nodes, a shared fault that
	 * occurs wholly within the set of nodes that the workload is
	 * actively using should be counted as local. This allows the
	 * scan rate to slow down when a workload has settled down.
	 */
	ng = deref_curr_numa_group(p);
	if (!priv && !local && ng && ng->active_nodes > 1 &&
				numa_is_active_node(cpu_node, ng) &&
				numa_is_active_node(mem_node, ng))
		local = 1;

	/*
	 * Retry to migrate task to preferred node periodically, in case it
	 * previously failed, or the scheduler moved us.
	 */
	if (time_after(jiffies, p->numa_migrate_retry)) {
		task_numa_placement(p);
		numa_migrate_preferred(p);
	}

	if (migrated)
		p->numa_pages_migrated += pages;
	if (flags & TNF_MIGRATE_FAIL)
		p->numa_faults_locality[2] += pages;

	p->numa_faults[task_faults_idx(NUMA_MEMBUF, mem_node, priv)] += pages;
	p->numa_faults[task_faults_idx(NUMA_CPUBUF, cpu_node, priv)] += pages;
	p->numa_faults_locality[local] += pages;
}

static void reset_ptenuma_scan(struct task_struct *p)
{
	/*
	 * We only did a read acquisition of the mmap sem, so
	 * p->mm->numa_scan_seq is written to without exclusive access
	 * and the update is not guaranteed to be atomic. That's not
	 * much of an issue though, since this is just used for
	 * statistical sampling. Use READ_ONCE/WRITE_ONCE, which are not
	 * expensive, to avoid any form of compiler optimizations:
	 */
	WRITE_ONCE(p->mm->numa_scan_seq, READ_ONCE(p->mm->numa_scan_seq) + 1);
	p->mm->numa_scan_offset = 0;
}

static bool vma_is_accessed(struct mm_struct *mm, struct vm_area_struct *vma)
{
	unsigned long pids;
	/*
	 * Allow unconditional access first two times, so that all the (pages)
	 * of VMAs get prot_none fault introduced irrespective of accesses.
	 * This is also done to avoid any side effect of task scanning
	 * amplifying the unfairness of disjoint set of VMAs' access.
	 */
	if ((READ_ONCE(current->mm->numa_scan_seq) - vma->numab_state->start_scan_seq) < 2)
		return true;

	pids = vma->numab_state->pids_active[0] | vma->numab_state->pids_active[1];
	if (test_bit(hash_32(current->pid, ilog2(BITS_PER_LONG)), &pids))
		return true;

	/*
	 * Complete a scan that has already started regardless of PID access, or
	 * some VMAs may never be scanned in multi-threaded applications:
	 */
	if (mm->numa_scan_offset > vma->vm_start) {
		trace_sched_skip_vma_numa(mm, vma, NUMAB_SKIP_IGNORE_PID);
		return true;
	}

	/*
	 * This vma has not been accessed for a while, and if the number
	 * the threads in the same process is low, which means no other
	 * threads can help scan this vma, force a vma scan.
	 */
	if (READ_ONCE(mm->numa_scan_seq) >
	   (vma->numab_state->prev_scan_seq + get_nr_threads(current)))
		return true;

	return false;
}

#define VMA_PID_RESET_PERIOD (4 * sysctl_numa_balancing_scan_delay)

/*
 * The expensive part of numa migration is done from task_work context.
 * Triggered from task_tick_numa().
 */
static void task_numa_work(struct callback_head *work)
{
	unsigned long migrate, next_scan, now = jiffies;
	struct task_struct *p = current;
	struct mm_struct *mm = p->mm;
	u64 runtime = p->se.sum_exec_runtime;
	struct vm_area_struct *vma;
	unsigned long start, end;
	unsigned long nr_pte_updates = 0;
	long pages, virtpages;
	struct vma_iterator vmi;
	bool vma_pids_skipped;
	bool vma_pids_forced = false;

	SCHED_WARN_ON(p != container_of(work, struct task_struct, numa_work));

	work->next = work;
	/*
	 * Who cares about NUMA placement when they're dying.
	 *
	 * NOTE: make sure not to dereference p->mm before this check,
	 * exit_task_work() happens _after_ exit_mm() so we could be called
	 * without p->mm even though we still had it when we enqueued this
	 * work.
	 */
	if (p->flags & PF_EXITING)
		return;

	if (!mm->numa_next_scan) {
		mm->numa_next_scan = now +
			msecs_to_jiffies(sysctl_numa_balancing_scan_delay);
	}

	/*
	 * Enforce maximal scan/migration frequency..
	 */
	migrate = mm->numa_next_scan;
	if (time_before(now, migrate))
		return;

	if (p->numa_scan_period == 0) {
		p->numa_scan_period_max = task_scan_max(p);
		p->numa_scan_period = task_scan_start(p);
	}

	next_scan = now + msecs_to_jiffies(p->numa_scan_period);
	if (!try_cmpxchg(&mm->numa_next_scan, &migrate, next_scan))
		return;

	/*
	 * Delay this task enough that another task of this mm will likely win
	 * the next time around.
	 */
	p->node_stamp += 2 * TICK_NSEC;

	pages = sysctl_numa_balancing_scan_size;
	pages <<= 20 - PAGE_SHIFT; /* MB in pages */
	virtpages = pages * 8;	   /* Scan up to this much virtual space */
	if (!pages)
		return;


	if (!mmap_read_trylock(mm))
		return;

	/*
	 * VMAs are skipped if the current PID has not trapped a fault within
	 * the VMA recently. Allow scanning to be forced if there is no
	 * suitable VMA remaining.
	 */
	vma_pids_skipped = false;

retry_pids:
	start = mm->numa_scan_offset;
	vma_iter_init(&vmi, mm, start);
	vma = vma_next(&vmi);
	if (!vma) {
		reset_ptenuma_scan(p);
		start = 0;
		vma_iter_set(&vmi, start);
		vma = vma_next(&vmi);
	}

	for (; vma; vma = vma_next(&vmi)) {
		if (!vma_migratable(vma) || !vma_policy_mof(vma) ||
			is_vm_hugetlb_page(vma) || (vma->vm_flags & VM_MIXEDMAP)) {
			trace_sched_skip_vma_numa(mm, vma, NUMAB_SKIP_UNSUITABLE);
			continue;
		}

		/*
		 * Shared library pages mapped by multiple processes are not
		 * migrated as it is expected they are cache replicated. Avoid
		 * hinting faults in read-only file-backed mappings or the vdso
		 * as migrating the pages will be of marginal benefit.
		 */
		if (!vma->vm_mm ||
		    (vma->vm_file && (vma->vm_flags & (VM_READ|VM_WRITE)) == (VM_READ))) {
			trace_sched_skip_vma_numa(mm, vma, NUMAB_SKIP_SHARED_RO);
			continue;
		}

		/*
		 * Skip inaccessible VMAs to avoid any confusion between
		 * PROT_NONE and NUMA hinting ptes
		 */
		if (!vma_is_accessible(vma)) {
			trace_sched_skip_vma_numa(mm, vma, NUMAB_SKIP_INACCESSIBLE);
			continue;
		}

		/* Initialise new per-VMA NUMAB state. */
		if (!vma->numab_state) {
			struct vma_numab_state *ptr;

			ptr = kzalloc(sizeof(*ptr), GFP_KERNEL);
			if (!ptr)
				continue;

			if (cmpxchg(&vma->numab_state, NULL, ptr)) {
				kfree(ptr);
				continue;
			}

			vma->numab_state->start_scan_seq = mm->numa_scan_seq;

			vma->numab_state->next_scan = now +
				msecs_to_jiffies(sysctl_numa_balancing_scan_delay);

			/* Reset happens after 4 times scan delay of scan start */
			vma->numab_state->pids_active_reset =  vma->numab_state->next_scan +
				msecs_to_jiffies(VMA_PID_RESET_PERIOD);

			/*
			 * Ensure prev_scan_seq does not match numa_scan_seq,
			 * to prevent VMAs being skipped prematurely on the
			 * first scan:
			 */
			 vma->numab_state->prev_scan_seq = mm->numa_scan_seq - 1;
		}

		/*
		 * Scanning the VMA's of short lived tasks add more overhead. So
		 * delay the scan for new VMAs.
		 */
		if (mm->numa_scan_seq && time_before(jiffies,
						vma->numab_state->next_scan)) {
			trace_sched_skip_vma_numa(mm, vma, NUMAB_SKIP_SCAN_DELAY);
			continue;
		}

		/* RESET access PIDs regularly for old VMAs. */
		if (mm->numa_scan_seq &&
				time_after(jiffies, vma->numab_state->pids_active_reset)) {
			vma->numab_state->pids_active_reset = vma->numab_state->pids_active_reset +
				msecs_to_jiffies(VMA_PID_RESET_PERIOD);
			vma->numab_state->pids_active[0] = READ_ONCE(vma->numab_state->pids_active[1]);
			vma->numab_state->pids_active[1] = 0;
		}

		/* Do not rescan VMAs twice within the same sequence. */
		if (vma->numab_state->prev_scan_seq == mm->numa_scan_seq) {
			mm->numa_scan_offset = vma->vm_end;
			trace_sched_skip_vma_numa(mm, vma, NUMAB_SKIP_SEQ_COMPLETED);
			continue;
		}

		/*
		 * Do not scan the VMA if task has not accessed it, unless no other
		 * VMA candidate exists.
		 */
		if (!vma_pids_forced && !vma_is_accessed(mm, vma)) {
			vma_pids_skipped = true;
			trace_sched_skip_vma_numa(mm, vma, NUMAB_SKIP_PID_INACTIVE);
			continue;
		}

		do {
			start = max(start, vma->vm_start);
			end = ALIGN(start + (pages << PAGE_SHIFT), HPAGE_SIZE);
			end = min(end, vma->vm_end);
			nr_pte_updates = change_prot_numa(vma, start, end);

			/*
			 * Try to scan sysctl_numa_balancing_size worth of
			 * hpages that have at least one present PTE that
			 * is not already pte-numa. If the VMA contains
			 * areas that are unused or already full of prot_numa
			 * PTEs, scan up to virtpages, to skip through those
			 * areas faster.
			 */
			if (nr_pte_updates)
				pages -= (end - start) >> PAGE_SHIFT;
			virtpages -= (end - start) >> PAGE_SHIFT;

			start = end;
			if (pages <= 0 || virtpages <= 0)
				goto out;

			cond_resched();
		} while (end != vma->vm_end);

		/* VMA scan is complete, do not scan until next sequence. */
		vma->numab_state->prev_scan_seq = mm->numa_scan_seq;

		/*
		 * Only force scan within one VMA at a time, to limit the
		 * cost of scanning a potentially uninteresting VMA.
		 */
		if (vma_pids_forced)
			break;
	}

	/*
	 * If no VMAs are remaining and VMAs were skipped due to the PID
	 * not accessing the VMA previously, then force a scan to ensure
	 * forward progress:
	 */
	if (!vma && !vma_pids_forced && vma_pids_skipped) {
		vma_pids_forced = true;
		goto retry_pids;
	}

out:
	/*
	 * It is possible to reach the end of the VMA list but the last few
	 * VMAs are not guaranteed to the vma_migratable. If they are not, we
	 * would find the !migratable VMA on the next scan but not reset the
	 * scanner to the start so check it now.
	 */
	if (vma)
		mm->numa_scan_offset = start;
	else
		reset_ptenuma_scan(p);
	mmap_read_unlock(mm);

	/*
	 * Make sure tasks use at least 32x as much time to run other code
	 * than they used here, to limit NUMA PTE scanning overhead to 3% max.
	 * Usually update_task_scan_period slows down scanning enough; on an
	 * overloaded system we need to limit overhead on a per task basis.
	 */
	if (unlikely(p->se.sum_exec_runtime != runtime)) {
		u64 diff = p->se.sum_exec_runtime - runtime;
		p->node_stamp += 32 * diff;
	}
}

void init_numa_balancing(unsigned long clone_flags, struct task_struct *p)
{
	int mm_users = 0;
	struct mm_struct *mm = p->mm;

	if (mm) {
		mm_users = atomic_read(&mm->mm_users);
		if (mm_users == 1) {
			mm->numa_next_scan = jiffies + msecs_to_jiffies(sysctl_numa_balancing_scan_delay);
			mm->numa_scan_seq = 0;
		}
	}
	p->node_stamp			= 0;
	p->numa_scan_seq		= mm ? mm->numa_scan_seq : 0;
	p->numa_scan_period		= sysctl_numa_balancing_scan_delay;
	p->numa_migrate_retry		= 0;
	/* Protect against double add, see task_tick_numa and task_numa_work */
	p->numa_work.next		= &p->numa_work;
	p->numa_faults			= NULL;
	p->numa_pages_migrated		= 0;
	p->total_numa_faults		= 0;
	RCU_INIT_POINTER(p->numa_group, NULL);
	p->last_task_numa_placement	= 0;
	p->last_sum_exec_runtime	= 0;

	init_task_work(&p->numa_work, task_numa_work);

	/* New address space, reset the preferred nid */
	if (!(clone_flags & CLONE_VM)) {
		p->numa_preferred_nid = NUMA_NO_NODE;
		return;
	}

	/*
	 * New thread, keep existing numa_preferred_nid which should be copied
	 * already by arch_dup_task_struct but stagger when scans start.
	 */
	if (mm) {
		unsigned int delay;

		delay = min_t(unsigned int, task_scan_max(current),
			current->numa_scan_period * mm_users * NSEC_PER_MSEC);
		delay += 2 * TICK_NSEC;
		p->node_stamp = delay;
	}
}

/*
 * Drive the periodic memory faults..
 */
static void task_tick_numa(struct rq *rq, struct task_struct *curr)
{
	struct callback_head *work = &curr->numa_work;
	u64 period, now;

	/*
	 * We don't care about NUMA placement if we don't have memory.
	 */
	if (!curr->mm || (curr->flags & (PF_EXITING | PF_KTHREAD)) || work->next != work)
		return;

	/*
	 * Using runtime rather than walltime has the dual advantage that
	 * we (mostly) drive the selection from busy threads and that the
	 * task needs to have done some actual work before we bother with
	 * NUMA placement.
	 */
	now = curr->se.sum_exec_runtime;
	period = (u64)curr->numa_scan_period * NSEC_PER_MSEC;

	if (now > curr->node_stamp + period) {
		if (!curr->node_stamp)
			curr->numa_scan_period = task_scan_start(curr);
		curr->node_stamp += period;

		if (!time_before(jiffies, curr->mm->numa_next_scan))
			task_work_add(curr, work, TWA_RESUME);
	}
}

static void update_scan_period(struct task_struct *p, int new_cpu)
{
	int src_nid = cpu_to_node(task_cpu(p));
	int dst_nid = cpu_to_node(new_cpu);

	if (!static_branch_likely(&sched_numa_balancing))
		return;

	if (!p->mm || !p->numa_faults || (p->flags & PF_EXITING))
		return;

	if (src_nid == dst_nid)
		return;

	/*
	 * Allow resets if faults have been trapped before one scan
	 * has completed. This is most likely due to a new task that
	 * is pulled cross-node due to wakeups or load balancing.
	 */
	if (p->numa_scan_seq) {
		/*
		 * Avoid scan adjustments if moving to the preferred
		 * node or if the task was not previously running on
		 * the preferred node.
		 */
		if (dst_nid == p->numa_preferred_nid ||
		    (p->numa_preferred_nid != NUMA_NO_NODE &&
			src_nid != p->numa_preferred_nid))
			return;
	}

	p->numa_scan_period = task_scan_start(p);
}

#else
static void task_tick_numa(struct rq *rq, struct task_struct *curr)
{
}

static inline void account_numa_enqueue(struct rq *rq, struct task_struct *p)
{
}

static inline void account_numa_dequeue(struct rq *rq, struct task_struct *p)
{
}

static inline void update_scan_period(struct task_struct *p, int new_cpu)
{
}

#endif /* CONFIG_NUMA_BALANCING */

static void
account_entity_enqueue(struct cfs_rq *cfs_rq, struct sched_entity *se)
{
	update_load_add(&cfs_rq->load, se->load.weight);
#ifdef CONFIG_SMP
	if (entity_is_task(se)) {
		struct rq *rq = rq_of(cfs_rq);

		account_numa_enqueue(rq, task_of(se));
		list_add(&se->group_node, &rq->cfs_tasks);
	}
#endif
	cfs_rq->nr_running++;
	if (se_is_idle(se))
		cfs_rq->idle_nr_running++;
}

static void
account_entity_dequeue(struct cfs_rq *cfs_rq, struct sched_entity *se)
{
	update_load_sub(&cfs_rq->load, se->load.weight);
#ifdef CONFIG_SMP
	if (entity_is_task(se)) {
		account_numa_dequeue(rq_of(cfs_rq), task_of(se));
		list_del_init(&se->group_node);
	}
#endif
	cfs_rq->nr_running--;
	if (se_is_idle(se))
		cfs_rq->idle_nr_running--;
}

/*
 * Signed add and clamp on underflow.
 *
 * Explicitly do a load-store to ensure the intermediate value never hits
 * memory. This allows lockless observations without ever seeing the negative
 * values.
 */
#define add_positive(_ptr, _val) do {                           \
	typeof(_ptr) ptr = (_ptr);                              \
	typeof(_val) val = (_val);                              \
	typeof(*ptr) res, var = READ_ONCE(*ptr);                \
								\
	res = var + val;                                        \
								\
	if (val < 0 && res > var)                               \
		res = 0;                                        \
								\
	WRITE_ONCE(*ptr, res);                                  \
} while (0)

/*
 * Unsigned subtract and clamp on underflow.
 *
 * Explicitly do a load-store to ensure the intermediate value never hits
 * memory. This allows lockless observations without ever seeing the negative
 * values.
 */
#define sub_positive(_ptr, _val) do {				\
	typeof(_ptr) ptr = (_ptr);				\
	typeof(*ptr) val = (_val);				\
	typeof(*ptr) res, var = READ_ONCE(*ptr);		\
	res = var - val;					\
	if (res > var)						\
		res = 0;					\
	WRITE_ONCE(*ptr, res);					\
} while (0)

/*
 * Remove and clamp on negative, from a local variable.
 *
 * A variant of sub_positive(), which does not use explicit load-store
 * and is thus optimized for local variable updates.
 */
#define lsub_positive(_ptr, _val) do {				\
	typeof(_ptr) ptr = (_ptr);				\
	*ptr -= min_t(typeof(*ptr), *ptr, _val);		\
} while (0)

#ifdef CONFIG_SMP
static inline void
enqueue_load_avg(struct cfs_rq *cfs_rq, struct sched_entity *se)
{
	cfs_rq->avg.load_avg += se->avg.load_avg;
	cfs_rq->avg.load_sum += se_weight(se) * se->avg.load_sum;
}

static inline void
dequeue_load_avg(struct cfs_rq *cfs_rq, struct sched_entity *se)
{
	sub_positive(&cfs_rq->avg.load_avg, se->avg.load_avg);
	sub_positive(&cfs_rq->avg.load_sum, se_weight(se) * se->avg.load_sum);
	/* See update_cfs_rq_load_avg() */
	cfs_rq->avg.load_sum = max_t(u32, cfs_rq->avg.load_sum,
					  cfs_rq->avg.load_avg * PELT_MIN_DIVIDER);
}
#else
static inline void
enqueue_load_avg(struct cfs_rq *cfs_rq, struct sched_entity *se) { }
static inline void
dequeue_load_avg(struct cfs_rq *cfs_rq, struct sched_entity *se) { }
#endif

static void reweight_eevdf(struct sched_entity *se, u64 avruntime,
			   unsigned long weight)
{
	unsigned long old_weight = se->load.weight;
	s64 vlag, vslice;

	/*
	 * VRUNTIME
	 * ========
	 *
	 * COROLLARY #1: The virtual runtime of the entity needs to be
	 * adjusted if re-weight at !0-lag point.
	 *
	 * Proof: For contradiction assume this is not true, so we can
	 * re-weight without changing vruntime at !0-lag point.
	 *
	 *             Weight	VRuntime   Avg-VRuntime
	 *     before    w          v            V
	 *      after    w'         v'           V'
	 *
	 * Since lag needs to be preserved through re-weight:
	 *
	 *	lag = (V - v)*w = (V'- v')*w', where v = v'
	 *	==>	V' = (V - v)*w/w' + v		(1)
	 *
	 * Let W be the total weight of the entities before reweight,
	 * since V' is the new weighted average of entities:
	 *
	 *	V' = (WV + w'v - wv) / (W + w' - w)	(2)
	 *
	 * by using (1) & (2) we obtain:
	 *
	 *	(WV + w'v - wv) / (W + w' - w) = (V - v)*w/w' + v
	 *	==> (WV-Wv+Wv+w'v-wv)/(W+w'-w) = (V - v)*w/w' + v
	 *	==> (WV - Wv)/(W + w' - w) + v = (V - v)*w/w' + v
	 *	==>	(V - v)*W/(W + w' - w) = (V - v)*w/w' (3)
	 *
	 * Since we are doing at !0-lag point which means V != v, we
	 * can simplify (3):
	 *
	 *	==>	W / (W + w' - w) = w / w'
	 *	==>	Ww' = Ww + ww' - ww
	 *	==>	W * (w' - w) = w * (w' - w)
	 *	==>	W = w	(re-weight indicates w' != w)
	 *
	 * So the cfs_rq contains only one entity, hence vruntime of
	 * the entity @v should always equal to the cfs_rq's weighted
	 * average vruntime @V, which means we will always re-weight
	 * at 0-lag point, thus breach assumption. Proof completed.
	 *
	 *
	 * COROLLARY #2: Re-weight does NOT affect weighted average
	 * vruntime of all the entities.
	 *
	 * Proof: According to corollary #1, Eq. (1) should be:
	 *
	 *	(V - v)*w = (V' - v')*w'
	 *	==>    v' = V' - (V - v)*w/w'		(4)
	 *
	 * According to the weighted average formula, we have:
	 *
	 *	V' = (WV - wv + w'v') / (W - w + w')
	 *	   = (WV - wv + w'(V' - (V - v)w/w')) / (W - w + w')
	 *	   = (WV - wv + w'V' - Vw + wv) / (W - w + w')
	 *	   = (WV + w'V' - Vw) / (W - w + w')
	 *
	 *	==>  V'*(W - w + w') = WV + w'V' - Vw
	 *	==>	V' * (W - w) = (W - w) * V	(5)
	 *
	 * If the entity is the only one in the cfs_rq, then reweight
	 * always occurs at 0-lag point, so V won't change. Or else
	 * there are other entities, hence W != w, then Eq. (5) turns
	 * into V' = V. So V won't change in either case, proof done.
	 *
	 *
	 * So according to corollary #1 & #2, the effect of re-weight
	 * on vruntime should be:
	 *
	 *	v' = V' - (V - v) * w / w'		(4)
	 *	   = V  - (V - v) * w / w'
	 *	   = V  - vl * w / w'
	 *	   = V  - vl'
	 */
	if (avruntime != se->vruntime) {
		vlag = entity_lag(avruntime, se);
		vlag = div_s64(vlag * old_weight, weight);
		se->vruntime = avruntime - vlag;
	}

	/*
	 * DEADLINE
	 * ========
	 *
	 * When the weight changes, the virtual time slope changes and
	 * we should adjust the relative virtual deadline accordingly.
	 *
	 *	d' = v' + (d - v)*w/w'
	 *	   = V' - (V - v)*w/w' + (d - v)*w/w'
	 *	   = V  - (V - v)*w/w' + (d - v)*w/w'
	 *	   = V  + (d - V)*w/w'
	 */
	vslice = (s64)(se->deadline - avruntime);
	vslice = div_s64(vslice * old_weight, weight);
	se->deadline = avruntime + vslice;
}

static void reweight_entity(struct cfs_rq *cfs_rq, struct sched_entity *se,
			    unsigned long weight)
{
	bool curr = cfs_rq->curr == se;
	u64 avruntime;

	if (se->on_rq) {
		/* commit outstanding execution time */
		update_curr(cfs_rq);
		avruntime = avg_vruntime(cfs_rq);
		if (!curr)
			__dequeue_entity(cfs_rq, se);
		update_load_sub(&cfs_rq->load, se->load.weight);
	}
	dequeue_load_avg(cfs_rq, se);

	if (se->on_rq) {
		reweight_eevdf(se, avruntime, weight);
	} else {
		/*
		 * Because we keep se->vlag = V - v_i, while: lag_i = w_i*(V - v_i),
		 * we need to scale se->vlag when w_i changes.
		 */
		se->vlag = div_s64(se->vlag * se->load.weight, weight);
	}

	update_load_set(&se->load, weight);

#ifdef CONFIG_SMP
	do {
		u32 divider = get_pelt_divider(&se->avg);

		se->avg.load_avg = div_u64(se_weight(se) * se->avg.load_sum, divider);
	} while (0);
#endif

	enqueue_load_avg(cfs_rq, se);
	if (se->on_rq) {
		update_load_add(&cfs_rq->load, se->load.weight);
		if (!curr)
			__enqueue_entity(cfs_rq, se);

		/*
		 * The entity's vruntime has been adjusted, so let's check
		 * whether the rq-wide min_vruntime needs updated too. Since
		 * the calculations above require stable min_vruntime rather
		 * than up-to-date one, we do the update at the end of the
		 * reweight process.
		 */
		update_min_vruntime(cfs_rq);
	}
}

void reweight_task(struct task_struct *p, const struct load_weight *lw)
{
	struct sched_entity *se = &p->se;
	struct cfs_rq *cfs_rq = cfs_rq_of(se);
	struct load_weight *load = &se->load;

	reweight_entity(cfs_rq, se, lw->weight);
	load->inv_weight = lw->inv_weight;
}

static inline int throttled_hierarchy(struct cfs_rq *cfs_rq);

#ifdef CONFIG_FAIR_GROUP_SCHED
#ifdef CONFIG_SMP
/*
 * All this does is approximate the hierarchical proportion which includes that
 * global sum we all love to hate.
 *
 * That is, the weight of a group entity, is the proportional share of the
 * group weight based on the group runqueue weights. That is:
 *
 *                     tg->weight * grq->load.weight
 *   ge->load.weight = -----------------------------               (1)
 *                       \Sum grq->load.weight
 *
 * Now, because computing that sum is prohibitively expensive to compute (been
 * there, done that) we approximate it with this average stuff. The average
 * moves slower and therefore the approximation is cheaper and more stable.
 *
 * So instead of the above, we substitute:
 *
 *   grq->load.weight -> grq->avg.load_avg                         (2)
 *
 * which yields the following:
 *
 *                     tg->weight * grq->avg.load_avg
 *   ge->load.weight = ------------------------------              (3)
 *                             tg->load_avg
 *
 * Where: tg->load_avg ~= \Sum grq->avg.load_avg
 *
 * That is shares_avg, and it is right (given the approximation (2)).
 *
 * The problem with it is that because the average is slow -- it was designed
 * to be exactly that of course -- this leads to transients in boundary
 * conditions. In specific, the case where the group was idle and we start the
 * one task. It takes time for our CPU's grq->avg.load_avg to build up,
 * yielding bad latency etc..
 *
 * Now, in that special case (1) reduces to:
 *
 *                     tg->weight * grq->load.weight
 *   ge->load.weight = ----------------------------- = tg->weight   (4)
 *                         grp->load.weight
 *
 * That is, the sum collapses because all other CPUs are idle; the UP scenario.
 *
 * So what we do is modify our approximation (3) to approach (4) in the (near)
 * UP case, like:
 *
 *   ge->load.weight =
 *
 *              tg->weight * grq->load.weight
 *     ---------------------------------------------------         (5)
 *     tg->load_avg - grq->avg.load_avg + grq->load.weight
 *
 * But because grq->load.weight can drop to 0, resulting in a divide by zero,
 * we need to use grq->avg.load_avg as its lower bound, which then gives:
 *
 *
 *                     tg->weight * grq->load.weight
 *   ge->load.weight = -----------------------------		   (6)
 *                             tg_load_avg'
 *
 * Where:
 *
 *   tg_load_avg' = tg->load_avg - grq->avg.load_avg +
 *                  max(grq->load.weight, grq->avg.load_avg)
 *
 * And that is shares_weight and is icky. In the (near) UP case it approaches
 * (4) while in the normal case it approaches (3). It consistently
 * overestimates the ge->load.weight and therefore:
 *
 *   \Sum ge->load.weight >= tg->weight
 *
 * hence icky!
 */
static long calc_group_shares(struct cfs_rq *cfs_rq)
{
	long tg_weight, tg_shares, load, shares;
	struct task_group *tg = cfs_rq->tg;

	tg_shares = READ_ONCE(tg->shares);

	load = max(scale_load_down(cfs_rq->load.weight), cfs_rq->avg.load_avg);

	tg_weight = atomic_long_read(&tg->load_avg);

	/* Ensure tg_weight >= load */
	tg_weight -= cfs_rq->tg_load_avg_contrib;
	tg_weight += load;

	shares = (tg_shares * load);
	if (tg_weight)
		shares /= tg_weight;

	/*
	 * MIN_SHARES has to be unscaled here to support per-CPU partitioning
	 * of a group with small tg->shares value. It is a floor value which is
	 * assigned as a minimum load.weight to the sched_entity representing
	 * the group on a CPU.
	 *
	 * E.g. on 64-bit for a group with tg->shares of scale_load(15)=15*1024
	 * on an 8-core system with 8 tasks each runnable on one CPU shares has
	 * to be 15*1024*1/8=1920 instead of scale_load(MIN_SHARES)=2*1024. In
	 * case no task is runnable on a CPU MIN_SHARES=2 should be returned
	 * instead of 0.
	 */
	return clamp_t(long, shares, MIN_SHARES, tg_shares);
}
#endif /* CONFIG_SMP */

/*
 * Recomputes the group entity based on the current state of its group
 * runqueue.
 */
static void update_cfs_group(struct sched_entity *se)
{
	struct cfs_rq *gcfs_rq = group_cfs_rq(se);
	long shares;

	if (!gcfs_rq)
		return;

	if (throttled_hierarchy(gcfs_rq))
		return;

#ifndef CONFIG_SMP
	shares = READ_ONCE(gcfs_rq->tg->shares);
#else
	shares = calc_group_shares(gcfs_rq);
#endif
	if (unlikely(se->load.weight != shares))
		reweight_entity(cfs_rq_of(se), se, shares);
}

#else /* CONFIG_FAIR_GROUP_SCHED */
static inline void update_cfs_group(struct sched_entity *se)
{
}
#endif /* CONFIG_FAIR_GROUP_SCHED */

static inline void cfs_rq_util_change(struct cfs_rq *cfs_rq, int flags)
{
	struct rq *rq = rq_of(cfs_rq);

	if (&rq->cfs == cfs_rq) {
		/*
		 * There are a few boundary cases this might miss but it should
		 * get called often enough that that should (hopefully) not be
		 * a real problem.
		 *
		 * It will not get called when we go idle, because the idle
		 * thread is a different class (!fair), nor will the utilization
		 * number include things like RT tasks.
		 *
		 * As is, the util number is not freq-invariant (we'd have to
		 * implement arch_scale_freq_capacity() for that).
		 *
		 * See cpu_util_cfs().
		 */
		cpufreq_update_util(rq, flags);
	}
}

#ifdef CONFIG_SMP
static inline bool load_avg_is_decayed(struct sched_avg *sa)
{
	if (sa->load_sum)
		return false;

	if (sa->util_sum)
		return false;

	if (sa->runnable_sum)
		return false;

	/*
	 * _avg must be null when _sum are null because _avg = _sum / divider
	 * Make sure that rounding and/or propagation of PELT values never
	 * break this.
	 */
	SCHED_WARN_ON(sa->load_avg ||
		      sa->util_avg ||
		      sa->runnable_avg);

	return true;
}

static inline u64 cfs_rq_last_update_time(struct cfs_rq *cfs_rq)
{
	return u64_u32_load_copy(cfs_rq->avg.last_update_time,
				 cfs_rq->last_update_time_copy);
}
#ifdef CONFIG_FAIR_GROUP_SCHED
/*
 * Because list_add_leaf_cfs_rq always places a child cfs_rq on the list
 * immediately before a parent cfs_rq, and cfs_rqs are removed from the list
 * bottom-up, we only have to test whether the cfs_rq before us on the list
 * is our child.
 * If cfs_rq is not on the list, test whether a child needs its to be added to
 * connect a branch to the tree  * (see list_add_leaf_cfs_rq() for details).
 */
static inline bool child_cfs_rq_on_list(struct cfs_rq *cfs_rq)
{
	struct cfs_rq *prev_cfs_rq;
	struct list_head *prev;

	if (cfs_rq->on_list) {
		prev = cfs_rq->leaf_cfs_rq_list.prev;
	} else {
		struct rq *rq = rq_of(cfs_rq);

		prev = rq->tmp_alone_branch;
	}

	prev_cfs_rq = container_of(prev, struct cfs_rq, leaf_cfs_rq_list);

	return (prev_cfs_rq->tg->parent == cfs_rq->tg);
}

static inline bool cfs_rq_is_decayed(struct cfs_rq *cfs_rq)
{
	if (cfs_rq->load.weight)
		return false;

	if (!load_avg_is_decayed(&cfs_rq->avg))
		return false;

	if (child_cfs_rq_on_list(cfs_rq))
		return false;

	return true;
}

/**
 * update_tg_load_avg - update the tg's load avg
 * @cfs_rq: the cfs_rq whose avg changed
 *
 * This function 'ensures': tg->load_avg := \Sum tg->cfs_rq[]->avg.load.
 * However, because tg->load_avg is a global value there are performance
 * considerations.
 *
 * In order to avoid having to look at the other cfs_rq's, we use a
 * differential update where we store the last value we propagated. This in
 * turn allows skipping updates if the differential is 'small'.
 *
 * Updating tg's load_avg is necessary before update_cfs_share().
 */
static inline void update_tg_load_avg(struct cfs_rq *cfs_rq)
{
	long delta = cfs_rq->avg.load_avg - cfs_rq->tg_load_avg_contrib;

	/*
	 * No need to update load_avg for root_task_group as it is not used.
	 */
	if (cfs_rq->tg == &root_task_group)
		return;

	if (abs(delta) > cfs_rq->tg_load_avg_contrib / 64) {
		atomic_long_add(delta, &cfs_rq->tg->load_avg);
		cfs_rq->tg_load_avg_contrib = cfs_rq->avg.load_avg;
	}
}

/*
 * Called within set_task_rq() right before setting a task's CPU. The
 * caller only guarantees p->pi_lock is held; no other assumptions,
 * including the state of rq->lock, should be made.
 */
void set_task_rq_fair(struct sched_entity *se,
		      struct cfs_rq *prev, struct cfs_rq *next)
{
	u64 p_last_update_time;
	u64 n_last_update_time;

	if (!sched_feat(ATTACH_AGE_LOAD))
		return;

	/*
	 * We are supposed to update the task to "current" time, then its up to
	 * date and ready to go to new CPU/cfs_rq. But we have difficulty in
	 * getting what current time is, so simply throw away the out-of-date
	 * time. This will result in the wakee task is less decayed, but giving
	 * the wakee more load sounds not bad.
	 */
	if (!(se->avg.last_update_time && prev))
		return;

	p_last_update_time = cfs_rq_last_update_time(prev);
	n_last_update_time = cfs_rq_last_update_time(next);

	__update_load_avg_blocked_se(p_last_update_time, se);
	se->avg.last_update_time = n_last_update_time;
}

/*
 * When on migration a sched_entity joins/leaves the PELT hierarchy, we need to
 * propagate its contribution. The key to this propagation is the invariant
 * that for each group:
 *
 *   ge->avg == grq->avg						(1)
 *
 * _IFF_ we look at the pure running and runnable sums. Because they
 * represent the very same entity, just at different points in the hierarchy.
 *
 * Per the above update_tg_cfs_util() and update_tg_cfs_runnable() are trivial
 * and simply copies the running/runnable sum over (but still wrong, because
 * the group entity and group rq do not have their PELT windows aligned).
 *
 * However, update_tg_cfs_load() is more complex. So we have:
 *
 *   ge->avg.load_avg = ge->load.weight * ge->avg.runnable_avg		(2)
 *
 * And since, like util, the runnable part should be directly transferable,
 * the following would _appear_ to be the straight forward approach:
 *
 *   grq->avg.load_avg = grq->load.weight * grq->avg.runnable_avg	(3)
 *
 * And per (1) we have:
 *
 *   ge->avg.runnable_avg == grq->avg.runnable_avg
 *
 * Which gives:
 *
 *                      ge->load.weight * grq->avg.load_avg
 *   ge->avg.load_avg = -----------------------------------		(4)
 *                               grq->load.weight
 *
 * Except that is wrong!
 *
 * Because while for entities historical weight is not important and we
 * really only care about our future and therefore can consider a pure
 * runnable sum, runqueues can NOT do this.
 *
 * We specifically want runqueues to have a load_avg that includes
 * historical weights. Those represent the blocked load, the load we expect
 * to (shortly) return to us. This only works by keeping the weights as
 * integral part of the sum. We therefore cannot decompose as per (3).
 *
 * Another reason this doesn't work is that runnable isn't a 0-sum entity.
 * Imagine a rq with 2 tasks that each are runnable 2/3 of the time. Then the
 * rq itself is runnable anywhere between 2/3 and 1 depending on how the
 * runnable section of these tasks overlap (or not). If they were to perfectly
 * align the rq as a whole would be runnable 2/3 of the time. If however we
 * always have at least 1 runnable task, the rq as a whole is always runnable.
 *
 * So we'll have to approximate.. :/
 *
 * Given the constraint:
 *
 *   ge->avg.running_sum <= ge->avg.runnable_sum <= LOAD_AVG_MAX
 *
 * We can construct a rule that adds runnable to a rq by assuming minimal
 * overlap.
 *
 * On removal, we'll assume each task is equally runnable; which yields:
 *
 *   grq->avg.runnable_sum = grq->avg.load_sum / grq->load.weight
 *
 * XXX: only do this for the part of runnable > running ?
 *
 */
static inline void
update_tg_cfs_util(struct cfs_rq *cfs_rq, struct sched_entity *se, struct cfs_rq *gcfs_rq)
{
	long delta_sum, delta_avg = gcfs_rq->avg.util_avg - se->avg.util_avg;
	u32 new_sum, divider;

	/* Nothing to update */
	if (!delta_avg)
		return;

	/*
	 * cfs_rq->avg.period_contrib can be used for both cfs_rq and se.
	 * See ___update_load_avg() for details.
	 */
	divider = get_pelt_divider(&cfs_rq->avg);


	/* Set new sched_entity's utilization */
	se->avg.util_avg = gcfs_rq->avg.util_avg;
	new_sum = se->avg.util_avg * divider;
	delta_sum = (long)new_sum - (long)se->avg.util_sum;
	se->avg.util_sum = new_sum;

	/* Update parent cfs_rq utilization */
	add_positive(&cfs_rq->avg.util_avg, delta_avg);
	add_positive(&cfs_rq->avg.util_sum, delta_sum);

	/* See update_cfs_rq_load_avg() */
	cfs_rq->avg.util_sum = max_t(u32, cfs_rq->avg.util_sum,
					  cfs_rq->avg.util_avg * PELT_MIN_DIVIDER);
}

static inline void
update_tg_cfs_runnable(struct cfs_rq *cfs_rq, struct sched_entity *se, struct cfs_rq *gcfs_rq)
{
	long delta_sum, delta_avg = gcfs_rq->avg.runnable_avg - se->avg.runnable_avg;
	u32 new_sum, divider;

	/* Nothing to update */
	if (!delta_avg)
		return;

	/*
	 * cfs_rq->avg.period_contrib can be used for both cfs_rq and se.
	 * See ___update_load_avg() for details.
	 */
	divider = get_pelt_divider(&cfs_rq->avg);

	/* Set new sched_entity's runnable */
	se->avg.runnable_avg = gcfs_rq->avg.runnable_avg;
	new_sum = se->avg.runnable_avg * divider;
	delta_sum = (long)new_sum - (long)se->avg.runnable_sum;
	se->avg.runnable_sum = new_sum;

	/* Update parent cfs_rq runnable */
	add_positive(&cfs_rq->avg.runnable_avg, delta_avg);
	add_positive(&cfs_rq->avg.runnable_sum, delta_sum);
	/* See update_cfs_rq_load_avg() */
	cfs_rq->avg.runnable_sum = max_t(u32, cfs_rq->avg.runnable_sum,
					      cfs_rq->avg.runnable_avg * PELT_MIN_DIVIDER);
}

static inline void
update_tg_cfs_load(struct cfs_rq *cfs_rq, struct sched_entity *se, struct cfs_rq *gcfs_rq)
{
	long delta_avg, running_sum, runnable_sum = gcfs_rq->prop_runnable_sum;
	unsigned long load_avg;
	u64 load_sum = 0;
	s64 delta_sum;
	u32 divider;

	if (!runnable_sum)
		return;

	gcfs_rq->prop_runnable_sum = 0;

	/*
	 * cfs_rq->avg.period_contrib can be used for both cfs_rq and se.
	 * See ___update_load_avg() for details.
	 */
	divider = get_pelt_divider(&cfs_rq->avg);

	if (runnable_sum >= 0) {
		/*
		 * Add runnable; clip at LOAD_AVG_MAX. Reflects that until
		 * the CPU is saturated running == runnable.
		 */
		runnable_sum += se->avg.load_sum;
		runnable_sum = min_t(long, runnable_sum, divider);
	} else {
		/*
		 * Estimate the new unweighted runnable_sum of the gcfs_rq by
		 * assuming all tasks are equally runnable.
		 */
		if (scale_load_down(gcfs_rq->load.weight)) {
			load_sum = div_u64(gcfs_rq->avg.load_sum,
				scale_load_down(gcfs_rq->load.weight));
		}

		/* But make sure to not inflate se's runnable */
		runnable_sum = min(se->avg.load_sum, load_sum);
	}

	/*
	 * runnable_sum can't be lower than running_sum
	 * Rescale running sum to be in the same range as runnable sum
	 * running_sum is in [0 : LOAD_AVG_MAX <<  SCHED_CAPACITY_SHIFT]
	 * runnable_sum is in [0 : LOAD_AVG_MAX]
	 */
	running_sum = se->avg.util_sum >> SCHED_CAPACITY_SHIFT;
	runnable_sum = max(runnable_sum, running_sum);

	load_sum = se_weight(se) * runnable_sum;
	load_avg = div_u64(load_sum, divider);

	delta_avg = load_avg - se->avg.load_avg;
	if (!delta_avg)
		return;

	delta_sum = load_sum - (s64)se_weight(se) * se->avg.load_sum;

	se->avg.load_sum = runnable_sum;
	se->avg.load_avg = load_avg;
	add_positive(&cfs_rq->avg.load_avg, delta_avg);
	add_positive(&cfs_rq->avg.load_sum, delta_sum);
	/* See update_cfs_rq_load_avg() */
	cfs_rq->avg.load_sum = max_t(u32, cfs_rq->avg.load_sum,
					  cfs_rq->avg.load_avg * PELT_MIN_DIVIDER);
}

static inline void add_tg_cfs_propagate(struct cfs_rq *cfs_rq, long runnable_sum)
{
	cfs_rq->propagate = 1;
	cfs_rq->prop_runnable_sum += runnable_sum;
}

/* Update task and its cfs_rq load average */
static inline int propagate_entity_load_avg(struct sched_entity *se)
{
	struct cfs_rq *cfs_rq, *gcfs_rq;

	if (entity_is_task(se))
		return 0;

	gcfs_rq = group_cfs_rq(se);
	if (!gcfs_rq->propagate)
		return 0;

	gcfs_rq->propagate = 0;

	cfs_rq = cfs_rq_of(se);

	add_tg_cfs_propagate(cfs_rq, gcfs_rq->prop_runnable_sum);

	update_tg_cfs_util(cfs_rq, se, gcfs_rq);
	update_tg_cfs_runnable(cfs_rq, se, gcfs_rq);
	update_tg_cfs_load(cfs_rq, se, gcfs_rq);

	trace_pelt_cfs_tp(cfs_rq);
	trace_pelt_se_tp(se);

	return 1;
}

/*
 * Check if we need to update the load and the utilization of a blocked
 * group_entity:
 */
static inline bool skip_blocked_update(struct sched_entity *se)
{
	struct cfs_rq *gcfs_rq = group_cfs_rq(se);

	/*
	 * If sched_entity still have not zero load or utilization, we have to
	 * decay it:
	 */
	if (se->avg.load_avg || se->avg.util_avg)
		return false;

	/*
	 * If there is a pending propagation, we have to update the load and
	 * the utilization of the sched_entity:
	 */
	if (gcfs_rq->propagate)
		return false;

	/*
	 * Otherwise, the load and the utilization of the sched_entity is
	 * already zero and there is no pending propagation, so it will be a
	 * waste of time to try to decay it:
	 */
	return true;
}

#else /* CONFIG_FAIR_GROUP_SCHED */

static inline void update_tg_load_avg(struct cfs_rq *cfs_rq) {}

static inline int propagate_entity_load_avg(struct sched_entity *se)
{
	return 0;
}

static inline void add_tg_cfs_propagate(struct cfs_rq *cfs_rq, long runnable_sum) {}

#endif /* CONFIG_FAIR_GROUP_SCHED */

#ifdef CONFIG_NO_HZ_COMMON
static inline void migrate_se_pelt_lag(struct sched_entity *se)
{
	u64 throttled = 0, now, lut;
	struct cfs_rq *cfs_rq;
	struct rq *rq;
	bool is_idle;

	if (load_avg_is_decayed(&se->avg))
		return;

	cfs_rq = cfs_rq_of(se);
	rq = rq_of(cfs_rq);

	rcu_read_lock();
	is_idle = is_idle_task(rcu_dereference(rq->curr));
	rcu_read_unlock();

	/*
	 * The lag estimation comes with a cost we don't want to pay all the
	 * time. Hence, limiting to the case where the source CPU is idle and
	 * we know we are at the greatest risk to have an outdated clock.
	 */
	if (!is_idle)
		return;

	/*
	 * Estimated "now" is: last_update_time + cfs_idle_lag + rq_idle_lag, where:
	 *
	 *   last_update_time (the cfs_rq's last_update_time)
	 *	= cfs_rq_clock_pelt()@cfs_rq_idle
	 *      = rq_clock_pelt()@cfs_rq_idle
	 *        - cfs->throttled_clock_pelt_time@cfs_rq_idle
	 *
	 *   cfs_idle_lag (delta between rq's update and cfs_rq's update)
	 *      = rq_clock_pelt()@rq_idle - rq_clock_pelt()@cfs_rq_idle
	 *
	 *   rq_idle_lag (delta between now and rq's update)
	 *      = sched_clock_cpu() - rq_clock()@rq_idle
	 *
	 * We can then write:
	 *
	 *    now = rq_clock_pelt()@rq_idle - cfs->throttled_clock_pelt_time +
	 *          sched_clock_cpu() - rq_clock()@rq_idle
	 * Where:
	 *      rq_clock_pelt()@rq_idle is rq->clock_pelt_idle
	 *      rq_clock()@rq_idle      is rq->clock_idle
	 *      cfs->throttled_clock_pelt_time@cfs_rq_idle
	 *                              is cfs_rq->throttled_pelt_idle
	 */

#ifdef CONFIG_CFS_BANDWIDTH
	throttled = u64_u32_load(cfs_rq->throttled_pelt_idle);
	/* The clock has been stopped for throttling */
	if (throttled == U64_MAX)
		return;
#endif
	now = u64_u32_load(rq->clock_pelt_idle);
	/*
	 * Paired with _update_idle_rq_clock_pelt(). It ensures at the worst case
	 * is observed the old clock_pelt_idle value and the new clock_idle,
	 * which lead to an underestimation. The opposite would lead to an
	 * overestimation.
	 */
	smp_rmb();
	lut = cfs_rq_last_update_time(cfs_rq);

	now -= throttled;
	if (now < lut)
		/*
		 * cfs_rq->avg.last_update_time is more recent than our
		 * estimation, let's use it.
		 */
		now = lut;
	else
		now += sched_clock_cpu(cpu_of(rq)) - u64_u32_load(rq->clock_idle);

	__update_load_avg_blocked_se(now, se);
}
#else
static void migrate_se_pelt_lag(struct sched_entity *se) {}
#endif

/**
 * update_cfs_rq_load_avg - update the cfs_rq's load/util averages
 * @now: current time, as per cfs_rq_clock_pelt()
 * @cfs_rq: cfs_rq to update
 *
 * The cfs_rq avg is the direct sum of all its entities (blocked and runnable)
 * avg. The immediate corollary is that all (fair) tasks must be attached.
 *
 * cfs_rq->avg is used for task_h_load() and update_cfs_share() for example.
 *
 * Return: true if the load decayed or we removed load.
 *
 * Since both these conditions indicate a changed cfs_rq->avg.load we should
 * call update_tg_load_avg() when this function returns true.
 */
static inline int
update_cfs_rq_load_avg(u64 now, struct cfs_rq *cfs_rq)
{
	unsigned long removed_load = 0, removed_util = 0, removed_runnable = 0;
	struct sched_avg *sa = &cfs_rq->avg;
	int decayed = 0;

	if (cfs_rq->removed.nr) {
		unsigned long r;
		u32 divider = get_pelt_divider(&cfs_rq->avg);

		raw_spin_lock(&cfs_rq->removed.lock);
		swap(cfs_rq->removed.util_avg, removed_util);
		swap(cfs_rq->removed.load_avg, removed_load);
		swap(cfs_rq->removed.runnable_avg, removed_runnable);
		cfs_rq->removed.nr = 0;
		raw_spin_unlock(&cfs_rq->removed.lock);

		r = removed_load;
		sub_positive(&sa->load_avg, r);
		sub_positive(&sa->load_sum, r * divider);
		/* See sa->util_sum below */
		sa->load_sum = max_t(u32, sa->load_sum, sa->load_avg * PELT_MIN_DIVIDER);

		r = removed_util;
		sub_positive(&sa->util_avg, r);
		sub_positive(&sa->util_sum, r * divider);
		/*
		 * Because of rounding, se->util_sum might ends up being +1 more than
		 * cfs->util_sum. Although this is not a problem by itself, detaching
		 * a lot of tasks with the rounding problem between 2 updates of
		 * util_avg (~1ms) can make cfs->util_sum becoming null whereas
		 * cfs_util_avg is not.
		 * Check that util_sum is still above its lower bound for the new
		 * util_avg. Given that period_contrib might have moved since the last
		 * sync, we are only sure that util_sum must be above or equal to
		 *    util_avg * minimum possible divider
		 */
		sa->util_sum = max_t(u32, sa->util_sum, sa->util_avg * PELT_MIN_DIVIDER);

		r = removed_runnable;
		sub_positive(&sa->runnable_avg, r);
		sub_positive(&sa->runnable_sum, r * divider);
		/* See sa->util_sum above */
		sa->runnable_sum = max_t(u32, sa->runnable_sum,
					      sa->runnable_avg * PELT_MIN_DIVIDER);

		/*
		 * removed_runnable is the unweighted version of removed_load so we
		 * can use it to estimate removed_load_sum.
		 */
		add_tg_cfs_propagate(cfs_rq,
			-(long)(removed_runnable * divider) >> SCHED_CAPACITY_SHIFT);

		decayed = 1;
	}

	decayed |= __update_load_avg_cfs_rq(now, cfs_rq);
	u64_u32_store_copy(sa->last_update_time,
			   cfs_rq->last_update_time_copy,
			   sa->last_update_time);
	return decayed;
}

/**
 * attach_entity_load_avg - attach this entity to its cfs_rq load avg
 * @cfs_rq: cfs_rq to attach to
 * @se: sched_entity to attach
 *
 * Must call update_cfs_rq_load_avg() before this, since we rely on
 * cfs_rq->avg.last_update_time being current.
 */
static void attach_entity_load_avg(struct cfs_rq *cfs_rq, struct sched_entity *se)
{
	/*
	 * cfs_rq->avg.period_contrib can be used for both cfs_rq and se.
	 * See ___update_load_avg() for details.
	 */
	u32 divider = get_pelt_divider(&cfs_rq->avg);

	/*
	 * When we attach the @se to the @cfs_rq, we must align the decay
	 * window because without that, really weird and wonderful things can
	 * happen.
	 *
	 * XXX illustrate
	 */
	se->avg.last_update_time = cfs_rq->avg.last_update_time;
	se->avg.period_contrib = cfs_rq->avg.period_contrib;

	/*
	 * Hell(o) Nasty stuff.. we need to recompute _sum based on the new
	 * period_contrib. This isn't strictly correct, but since we're
	 * entirely outside of the PELT hierarchy, nobody cares if we truncate
	 * _sum a little.
	 */
	se->avg.util_sum = se->avg.util_avg * divider;

	se->avg.runnable_sum = se->avg.runnable_avg * divider;

	se->avg.load_sum = se->avg.load_avg * divider;
	if (se_weight(se) < se->avg.load_sum)
		se->avg.load_sum = div_u64(se->avg.load_sum, se_weight(se));
	else
		se->avg.load_sum = 1;

	enqueue_load_avg(cfs_rq, se);
	cfs_rq->avg.util_avg += se->avg.util_avg;
	cfs_rq->avg.util_sum += se->avg.util_sum;
	cfs_rq->avg.runnable_avg += se->avg.runnable_avg;
	cfs_rq->avg.runnable_sum += se->avg.runnable_sum;

	add_tg_cfs_propagate(cfs_rq, se->avg.load_sum);

	cfs_rq_util_change(cfs_rq, 0);

	trace_pelt_cfs_tp(cfs_rq);
}

/**
 * detach_entity_load_avg - detach this entity from its cfs_rq load avg
 * @cfs_rq: cfs_rq to detach from
 * @se: sched_entity to detach
 *
 * Must call update_cfs_rq_load_avg() before this, since we rely on
 * cfs_rq->avg.last_update_time being current.
 */
static void detach_entity_load_avg(struct cfs_rq *cfs_rq, struct sched_entity *se)
{
	dequeue_load_avg(cfs_rq, se);
	sub_positive(&cfs_rq->avg.util_avg, se->avg.util_avg);
	sub_positive(&cfs_rq->avg.util_sum, se->avg.util_sum);
	/* See update_cfs_rq_load_avg() */
	cfs_rq->avg.util_sum = max_t(u32, cfs_rq->avg.util_sum,
					  cfs_rq->avg.util_avg * PELT_MIN_DIVIDER);

	sub_positive(&cfs_rq->avg.runnable_avg, se->avg.runnable_avg);
	sub_positive(&cfs_rq->avg.runnable_sum, se->avg.runnable_sum);
	/* See update_cfs_rq_load_avg() */
	cfs_rq->avg.runnable_sum = max_t(u32, cfs_rq->avg.runnable_sum,
					      cfs_rq->avg.runnable_avg * PELT_MIN_DIVIDER);

	add_tg_cfs_propagate(cfs_rq, -se->avg.load_sum);

	cfs_rq_util_change(cfs_rq, 0);

	trace_pelt_cfs_tp(cfs_rq);
}

/*
 * Optional action to be done while updating the load average
 */
#define UPDATE_TG	0x1
#define SKIP_AGE_LOAD	0x2
#define DO_ATTACH	0x4
#define DO_DETACH	0x8

/* Update task and its cfs_rq load average */
static inline void update_load_avg(struct cfs_rq *cfs_rq, struct sched_entity *se, int flags)
{
	u64 now = cfs_rq_clock_pelt(cfs_rq);
	int decayed;

	/*
	 * Track task load average for carrying it to new CPU after migrated, and
	 * track group sched_entity load average for task_h_load calc in migration
	 */
	if (se->avg.last_update_time && !(flags & SKIP_AGE_LOAD))
		__update_load_avg_se(now, cfs_rq, se);

	decayed  = update_cfs_rq_load_avg(now, cfs_rq);
	decayed |= propagate_entity_load_avg(se);

	if (!se->avg.last_update_time && (flags & DO_ATTACH)) {

		/*
		 * DO_ATTACH means we're here from enqueue_entity().
		 * !last_update_time means we've passed through
		 * migrate_task_rq_fair() indicating we migrated.
		 *
		 * IOW we're enqueueing a task on a new CPU.
		 */
		attach_entity_load_avg(cfs_rq, se);
		update_tg_load_avg(cfs_rq);

	} else if (flags & DO_DETACH) {
		/*
		 * DO_DETACH means we're here from dequeue_entity()
		 * and we are migrating task out of the CPU.
		 */
		detach_entity_load_avg(cfs_rq, se);
		update_tg_load_avg(cfs_rq);
	} else if (decayed) {
		cfs_rq_util_change(cfs_rq, 0);

		if (flags & UPDATE_TG)
			update_tg_load_avg(cfs_rq);
	}
}

/*
 * Synchronize entity load avg of dequeued entity without locking
 * the previous rq.
 */
static void sync_entity_load_avg(struct sched_entity *se)
{
	struct cfs_rq *cfs_rq = cfs_rq_of(se);
	u64 last_update_time;

	last_update_time = cfs_rq_last_update_time(cfs_rq);
	__update_load_avg_blocked_se(last_update_time, se);
}

/*
 * Task first catches up with cfs_rq, and then subtract
 * itself from the cfs_rq (task must be off the queue now).
 */
static void remove_entity_load_avg(struct sched_entity *se)
{
	struct cfs_rq *cfs_rq = cfs_rq_of(se);
	unsigned long flags;

	/*
	 * tasks cannot exit without having gone through wake_up_new_task() ->
	 * enqueue_task_fair() which will have added things to the cfs_rq,
	 * so we can remove unconditionally.
	 */

	sync_entity_load_avg(se);

	raw_spin_lock_irqsave(&cfs_rq->removed.lock, flags);
	++cfs_rq->removed.nr;
	cfs_rq->removed.util_avg	+= se->avg.util_avg;
	cfs_rq->removed.load_avg	+= se->avg.load_avg;
	cfs_rq->removed.runnable_avg	+= se->avg.runnable_avg;
	raw_spin_unlock_irqrestore(&cfs_rq->removed.lock, flags);
}

static inline unsigned long cfs_rq_runnable_avg(struct cfs_rq *cfs_rq)
{
	return cfs_rq->avg.runnable_avg;
}

static inline unsigned long cfs_rq_load_avg(struct cfs_rq *cfs_rq)
{
	return cfs_rq->avg.load_avg;
}

static int newidle_balance(struct rq *this_rq, struct rq_flags *rf);

static inline unsigned long task_util(struct task_struct *p)
{
	return READ_ONCE(p->se.avg.util_avg);
}

static inline unsigned long _task_util_est(struct task_struct *p)
{
	struct util_est ue = READ_ONCE(p->se.avg.util_est);

	return max(ue.ewma, (ue.enqueued & ~UTIL_AVG_UNCHANGED));
}

static inline unsigned long task_util_est(struct task_struct *p)
{
	return max(task_util(p), _task_util_est(p));
}

static inline void util_est_enqueue(struct cfs_rq *cfs_rq,
				    struct task_struct *p)
{
	unsigned int enqueued;

	if (!sched_feat(UTIL_EST))
		return;

	/* Update root cfs_rq's estimated utilization */
	enqueued  = cfs_rq->avg.util_est.enqueued;
	enqueued += _task_util_est(p);
	WRITE_ONCE(cfs_rq->avg.util_est.enqueued, enqueued);

	trace_sched_util_est_cfs_tp(cfs_rq);
}

static inline void util_est_dequeue(struct cfs_rq *cfs_rq,
				    struct task_struct *p)
{
	unsigned int enqueued;

	if (!sched_feat(UTIL_EST))
		return;

	/* Update root cfs_rq's estimated utilization */
	enqueued  = cfs_rq->avg.util_est.enqueued;
	enqueued -= min_t(unsigned int, enqueued, _task_util_est(p));
	WRITE_ONCE(cfs_rq->avg.util_est.enqueued, enqueued);

	trace_sched_util_est_cfs_tp(cfs_rq);
}

#define UTIL_EST_MARGIN (SCHED_CAPACITY_SCALE / 100)

/*
 * Check if a (signed) value is within a specified (unsigned) margin,
 * based on the observation that:
 *
 *     abs(x) < y := (unsigned)(x + y - 1) < (2 * y - 1)
 *
 * NOTE: this only works when value + margin < INT_MAX.
 */
static inline bool within_margin(int value, int margin)
{
	return ((unsigned int)(value + margin - 1) < (2 * margin - 1));
}

static inline void util_est_update(struct cfs_rq *cfs_rq,
				   struct task_struct *p,
				   bool task_sleep)
{
	long last_ewma_diff, last_enqueued_diff;
	struct util_est ue;

	if (!sched_feat(UTIL_EST))
		return;

	/*
	 * Skip update of task's estimated utilization when the task has not
	 * yet completed an activation, e.g. being migrated.
	 */
	if (!task_sleep)
		return;

	/*
	 * If the PELT values haven't changed since enqueue time,
	 * skip the util_est update.
	 */
	ue = p->se.avg.util_est;
	if (ue.enqueued & UTIL_AVG_UNCHANGED)
		return;

	last_enqueued_diff = ue.enqueued;

	/*
	 * Reset EWMA on utilization increases, the moving average is used only
	 * to smooth utilization decreases.
	 */
	ue.enqueued = task_util(p);
	if (sched_feat(UTIL_EST_FASTUP)) {
		if (ue.ewma < ue.enqueued) {
			ue.ewma = ue.enqueued;
			goto done;
		}
	}

	/*
	 * Skip update of task's estimated utilization when its members are
	 * already ~1% close to its last activation value.
	 */
	last_ewma_diff = ue.enqueued - ue.ewma;
	last_enqueued_diff -= ue.enqueued;
	if (within_margin(last_ewma_diff, UTIL_EST_MARGIN)) {
		if (!within_margin(last_enqueued_diff, UTIL_EST_MARGIN))
			goto done;

		return;
	}

	/*
	 * To avoid overestimation of actual task utilization, skip updates if
	 * we cannot grant there is idle time in this CPU.
	 */
	if (task_util(p) > capacity_orig_of(cpu_of(rq_of(cfs_rq))))
		return;

	/*
	 * Update Task's estimated utilization
	 *
	 * When *p completes an activation we can consolidate another sample
	 * of the task size. This is done by storing the current PELT value
	 * as ue.enqueued and by using this value to update the Exponential
	 * Weighted Moving Average (EWMA):
	 *
	 *  ewma(t) = w *  task_util(p) + (1-w) * ewma(t-1)
	 *          = w *  task_util(p) +         ewma(t-1)  - w * ewma(t-1)
	 *          = w * (task_util(p) -         ewma(t-1)) +     ewma(t-1)
	 *          = w * (      last_ewma_diff            ) +     ewma(t-1)
	 *          = w * (last_ewma_diff  +  ewma(t-1) / w)
	 *
	 * Where 'w' is the weight of new samples, which is configured to be
	 * 0.25, thus making w=1/4 ( >>= UTIL_EST_WEIGHT_SHIFT)
	 */
	ue.ewma <<= UTIL_EST_WEIGHT_SHIFT;
	ue.ewma  += last_ewma_diff;
	ue.ewma >>= UTIL_EST_WEIGHT_SHIFT;
done:
	ue.enqueued |= UTIL_AVG_UNCHANGED;
	WRITE_ONCE(p->se.avg.util_est, ue);

	trace_sched_util_est_se_tp(&p->se);
}

static inline int util_fits_cpu(unsigned long util,
				unsigned long uclamp_min,
				unsigned long uclamp_max,
				int cpu)
{
	unsigned long capacity_orig, capacity_orig_thermal;
	unsigned long capacity = capacity_of(cpu);
	bool fits, uclamp_max_fits;

	/*
	 * Check if the real util fits without any uclamp boost/cap applied.
	 */
	fits = fits_capacity(util, capacity);

	if (!uclamp_is_used())
		return fits;

	/*
	 * We must use capacity_orig_of() for comparing against uclamp_min and
	 * uclamp_max. We only care about capacity pressure (by using
	 * capacity_of()) for comparing against the real util.
	 *
	 * If a task is boosted to 1024 for example, we don't want a tiny
	 * pressure to skew the check whether it fits a CPU or not.
	 *
	 * Similarly if a task is capped to capacity_orig_of(little_cpu), it
	 * should fit a little cpu even if there's some pressure.
	 *
	 * Only exception is for thermal pressure since it has a direct impact
	 * on available OPP of the system.
	 *
	 * We honour it for uclamp_min only as a drop in performance level
	 * could result in not getting the requested minimum performance level.
	 *
	 * For uclamp_max, we can tolerate a drop in performance level as the
	 * goal is to cap the task. So it's okay if it's getting less.
	 */
	capacity_orig = capacity_orig_of(cpu);
	capacity_orig_thermal = capacity_orig - arch_scale_thermal_pressure(cpu);

	/*
	 * We want to force a task to fit a cpu as implied by uclamp_max.
	 * But we do have some corner cases to cater for..
	 *
	 *
	 *                                 C=z
	 *   |                             ___
	 *   |                  C=y       |   |
	 *   |_ _ _ _ _ _ _ _ _ ___ _ _ _ | _ | _ _ _ _ _  uclamp_max
	 *   |      C=x        |   |      |   |
	 *   |      ___        |   |      |   |
	 *   |     |   |       |   |      |   |    (util somewhere in this region)
	 *   |     |   |       |   |      |   |
	 *   |     |   |       |   |      |   |
	 *   +----------------------------------------
	 *         cpu0        cpu1       cpu2
	 *
	 *   In the above example if a task is capped to a specific performance
	 *   point, y, then when:
	 *
	 *   * util = 80% of x then it does not fit on cpu0 and should migrate
	 *     to cpu1
	 *   * util = 80% of y then it is forced to fit on cpu1 to honour
	 *     uclamp_max request.
	 *
	 *   which is what we're enforcing here. A task always fits if
	 *   uclamp_max <= capacity_orig. But when uclamp_max > capacity_orig,
	 *   the normal upmigration rules should withhold still.
	 *
	 *   Only exception is when we are on max capacity, then we need to be
	 *   careful not to block overutilized state. This is so because:
	 *
	 *     1. There's no concept of capping at max_capacity! We can't go
	 *        beyond this performance level anyway.
	 *     2. The system is being saturated when we're operating near
	 *        max capacity, it doesn't make sense to block overutilized.
	 */
	uclamp_max_fits = (capacity_orig == SCHED_CAPACITY_SCALE) && (uclamp_max == SCHED_CAPACITY_SCALE);
	uclamp_max_fits = !uclamp_max_fits && (uclamp_max <= capacity_orig);
	fits = fits || uclamp_max_fits;

	/*
	 *
	 *                                 C=z
	 *   |                             ___       (region a, capped, util >= uclamp_max)
	 *   |                  C=y       |   |
	 *   |_ _ _ _ _ _ _ _ _ ___ _ _ _ | _ | _ _ _ _ _ uclamp_max
	 *   |      C=x        |   |      |   |
	 *   |      ___        |   |      |   |      (region b, uclamp_min <= util <= uclamp_max)
	 *   |_ _ _|_ _|_ _ _ _| _ | _ _ _| _ | _ _ _ _ _ uclamp_min
	 *   |     |   |       |   |      |   |
	 *   |     |   |       |   |      |   |      (region c, boosted, util < uclamp_min)
	 *   +----------------------------------------
	 *         cpu0        cpu1       cpu2
	 *
	 * a) If util > uclamp_max, then we're capped, we don't care about
	 *    actual fitness value here. We only care if uclamp_max fits
	 *    capacity without taking margin/pressure into account.
	 *    See comment above.
	 *
	 * b) If uclamp_min <= util <= uclamp_max, then the normal
	 *    fits_capacity() rules apply. Except we need to ensure that we
	 *    enforce we remain within uclamp_max, see comment above.
	 *
	 * c) If util < uclamp_min, then we are boosted. Same as (b) but we
	 *    need to take into account the boosted value fits the CPU without
	 *    taking margin/pressure into account.
	 *
	 * Cases (a) and (b) are handled in the 'fits' variable already. We
	 * just need to consider an extra check for case (c) after ensuring we
	 * handle the case uclamp_min > uclamp_max.
	 */
	uclamp_min = min(uclamp_min, uclamp_max);
	if (fits && (util < uclamp_min) && (uclamp_min > capacity_orig_thermal))
		return -1;

	return fits;
}

static inline int task_fits_cpu(struct task_struct *p, int cpu)
{
	unsigned long uclamp_min = uclamp_eff_value(p, UCLAMP_MIN);
	unsigned long uclamp_max = uclamp_eff_value(p, UCLAMP_MAX);
	unsigned long util = task_util_est(p);
	/*
	 * Return true only if the cpu fully fits the task requirements, which
	 * include the utilization but also the performance hints.
	 */
	return (util_fits_cpu(util, uclamp_min, uclamp_max, cpu) > 0);
}

static inline void update_misfit_status(struct task_struct *p, struct rq *rq)
{
	if (!sched_asym_cpucap_active())
		return;

	if (!p || p->nr_cpus_allowed == 1) {
		rq->misfit_task_load = 0;
		return;
	}

	if (task_fits_cpu(p, cpu_of(rq))) {
		rq->misfit_task_load = 0;
		return;
	}

	/*
	 * Make sure that misfit_task_load will not be null even if
	 * task_h_load() returns 0.
	 */
	rq->misfit_task_load = max_t(unsigned long, task_h_load(p), 1);
}

#else /* CONFIG_SMP */

static inline bool cfs_rq_is_decayed(struct cfs_rq *cfs_rq)
{
	return !cfs_rq->nr_running;
}

#define UPDATE_TG	0x0
#define SKIP_AGE_LOAD	0x0
#define DO_ATTACH	0x0
#define DO_DETACH	0x0

static inline void update_load_avg(struct cfs_rq *cfs_rq, struct sched_entity *se, int not_used1)
{
	cfs_rq_util_change(cfs_rq, 0);
}

static inline void remove_entity_load_avg(struct sched_entity *se) {}

static inline void
attach_entity_load_avg(struct cfs_rq *cfs_rq, struct sched_entity *se) {}
static inline void
detach_entity_load_avg(struct cfs_rq *cfs_rq, struct sched_entity *se) {}

static inline int newidle_balance(struct rq *rq, struct rq_flags *rf)
{
	return 0;
}

static inline void
util_est_enqueue(struct cfs_rq *cfs_rq, struct task_struct *p) {}

static inline void
util_est_dequeue(struct cfs_rq *cfs_rq, struct task_struct *p) {}

static inline void
util_est_update(struct cfs_rq *cfs_rq, struct task_struct *p,
		bool task_sleep) {}
static inline void update_misfit_status(struct task_struct *p, struct rq *rq) {}

#endif /* CONFIG_SMP */

static void
place_entity(struct cfs_rq *cfs_rq, struct sched_entity *se, int flags)
{
	u64 vslice, vruntime = avg_vruntime(cfs_rq);
	s64 lag = 0;

	se->slice = sysctl_sched_base_slice;
	vslice = calc_delta_fair(se->slice, se);

	/*
	 * Due to how V is constructed as the weighted average of entities,
	 * adding tasks with positive lag, or removing tasks with negative lag
	 * will move 'time' backwards, this can screw around with the lag of
	 * other tasks.
	 *
	 * EEVDF: placement strategy #1 / #2
	 */
	if (sched_feat(PLACE_LAG) && cfs_rq->nr_running) {
		struct sched_entity *curr = cfs_rq->curr;
		unsigned long load;

		lag = se->vlag;

		/*
		 * If we want to place a task and preserve lag, we have to
		 * consider the effect of the new entity on the weighted
		 * average and compensate for this, otherwise lag can quickly
		 * evaporate.
		 *
		 * Lag is defined as:
		 *
		 *   lag_i = S - s_i = w_i * (V - v_i)
		 *
		 * To avoid the 'w_i' term all over the place, we only track
		 * the virtual lag:
		 *
		 *   vl_i = V - v_i <=> v_i = V - vl_i
		 *
		 * And we take V to be the weighted average of all v:
		 *
		 *   V = (\Sum w_j*v_j) / W
		 *
		 * Where W is: \Sum w_j
		 *
		 * Then, the weighted average after adding an entity with lag
		 * vl_i is given by:
		 *
		 *   V' = (\Sum w_j*v_j + w_i*v_i) / (W + w_i)
		 *      = (W*V + w_i*(V - vl_i)) / (W + w_i)
		 *      = (W*V + w_i*V - w_i*vl_i) / (W + w_i)
		 *      = (V*(W + w_i) - w_i*l) / (W + w_i)
		 *      = V - w_i*vl_i / (W + w_i)
		 *
		 * And the actual lag after adding an entity with vl_i is:
		 *
		 *   vl'_i = V' - v_i
		 *         = V - w_i*vl_i / (W + w_i) - (V - vl_i)
		 *         = vl_i - w_i*vl_i / (W + w_i)
		 *
		 * Which is strictly less than vl_i. So in order to preserve lag
		 * we should inflate the lag before placement such that the
		 * effective lag after placement comes out right.
		 *
		 * As such, invert the above relation for vl'_i to get the vl_i
		 * we need to use such that the lag after placement is the lag
		 * we computed before dequeue.
		 *
		 *   vl'_i = vl_i - w_i*vl_i / (W + w_i)
		 *         = ((W + w_i)*vl_i - w_i*vl_i) / (W + w_i)
		 *
		 *   (W + w_i)*vl'_i = (W + w_i)*vl_i - w_i*vl_i
		 *                   = W*vl_i
		 *
		 *   vl_i = (W + w_i)*vl'_i / W
		 */
		load = cfs_rq->avg_load;
		if (curr && curr->on_rq)
			load += scale_load_down(curr->load.weight);

		lag *= load + scale_load_down(se->load.weight);
		if (WARN_ON_ONCE(!load))
			load = 1;
		lag = div_s64(lag, load);
	}

	se->vruntime = vruntime - lag;

	/*
	 * When joining the competition; the exisiting tasks will be,
	 * on average, halfway through their slice, as such start tasks
	 * off with half a slice to ease into the competition.
	 */
	if (sched_feat(PLACE_DEADLINE_INITIAL) && (flags & ENQUEUE_INITIAL))
		vslice /= 2;

	/*
	 * EEVDF: vd_i = ve_i + r_i/w_i
	 */
	se->deadline = se->vruntime + vslice;
}

static void check_enqueue_throttle(struct cfs_rq *cfs_rq);
static inline int cfs_rq_throttled(struct cfs_rq *cfs_rq);

static inline bool cfs_bandwidth_used(void);

static void
enqueue_entity(struct cfs_rq *cfs_rq, struct sched_entity *se, int flags)
{
	bool curr = cfs_rq->curr == se;

	/*
	 * If we're the current task, we must renormalise before calling
	 * update_curr().
	 */
	if (curr)
		place_entity(cfs_rq, se, flags);

	update_curr(cfs_rq);

	/*
	 * When enqueuing a sched_entity, we must:
	 *   - Update loads to have both entity and cfs_rq synced with now.
	 *   - For group_entity, update its runnable_weight to reflect the new
	 *     h_nr_running of its group cfs_rq.
	 *   - For group_entity, update its weight to reflect the new share of
	 *     its group cfs_rq
	 *   - Add its new weight to cfs_rq->load.weight
	 */
	update_load_avg(cfs_rq, se, UPDATE_TG | DO_ATTACH);
	se_update_runnable(se);
	/*
	 * XXX update_load_avg() above will have attached us to the pelt sum;
	 * but update_cfs_group() here will re-adjust the weight and have to
	 * undo/redo all that. Seems wasteful.
	 */
	update_cfs_group(se);

	/*
	 * XXX now that the entity has been re-weighted, and it's lag adjusted,
	 * we can place the entity.
	 */
	if (!curr)
		place_entity(cfs_rq, se, flags);

	account_entity_enqueue(cfs_rq, se);

	/* Entity has migrated, no longer consider this task hot */
	if (flags & ENQUEUE_MIGRATED)
		se->exec_start = 0;

	check_schedstat_required();
	update_stats_enqueue_fair(cfs_rq, se, flags);
	if (!curr)
		__enqueue_entity(cfs_rq, se);
	se->on_rq = 1;

	if (cfs_rq->nr_running == 1) {
		check_enqueue_throttle(cfs_rq);
		if (!throttled_hierarchy(cfs_rq)) {
			list_add_leaf_cfs_rq(cfs_rq);
		} else {
#ifdef CONFIG_CFS_BANDWIDTH
			struct rq *rq = rq_of(cfs_rq);

			if (cfs_rq_throttled(cfs_rq) && !cfs_rq->throttled_clock)
				cfs_rq->throttled_clock = rq_clock(rq);
			if (!cfs_rq->throttled_clock_self)
				cfs_rq->throttled_clock_self = rq_clock(rq);
#endif
		}
	}
}

static void __clear_buddies_next(struct sched_entity *se)
{
	for_each_sched_entity(se) {
		struct cfs_rq *cfs_rq = cfs_rq_of(se);
		if (cfs_rq->next != se)
			break;

		cfs_rq->next = NULL;
	}
}

static void clear_buddies(struct cfs_rq *cfs_rq, struct sched_entity *se)
{
	if (cfs_rq->next == se)
		__clear_buddies_next(se);
}

static __always_inline void return_cfs_rq_runtime(struct cfs_rq *cfs_rq);

static void
dequeue_entity(struct cfs_rq *cfs_rq, struct sched_entity *se, int flags)
{
	int action = UPDATE_TG;

	if (entity_is_task(se) && task_on_rq_migrating(task_of(se)))
		action |= DO_DETACH;

	/*
	 * Update run-time statistics of the 'current'.
	 */
	update_curr(cfs_rq);

	/*
	 * When dequeuing a sched_entity, we must:
	 *   - Update loads to have both entity and cfs_rq synced with now.
	 *   - For group_entity, update its runnable_weight to reflect the new
	 *     h_nr_running of its group cfs_rq.
	 *   - Subtract its previous weight from cfs_rq->load.weight.
	 *   - For group entity, update its weight to reflect the new share
	 *     of its group cfs_rq.
	 */
	update_load_avg(cfs_rq, se, action);
	se_update_runnable(se);

	update_stats_dequeue_fair(cfs_rq, se, flags);

	clear_buddies(cfs_rq, se);

	update_entity_lag(cfs_rq, se);
	if (se != cfs_rq->curr)
		__dequeue_entity(cfs_rq, se);
	se->on_rq = 0;
	account_entity_dequeue(cfs_rq, se);

	/* return excess runtime on last dequeue */
	return_cfs_rq_runtime(cfs_rq);

	update_cfs_group(se);

	/*
	 * Now advance min_vruntime if @se was the entity holding it back,
	 * except when: DEQUEUE_SAVE && !DEQUEUE_MOVE, in this case we'll be
	 * put back on, and if we advance min_vruntime, we'll be placed back
	 * further than we started -- ie. we'll be penalized.
	 */
	if ((flags & (DEQUEUE_SAVE | DEQUEUE_MOVE)) != DEQUEUE_SAVE)
		update_min_vruntime(cfs_rq);

	if (cfs_rq->nr_running == 0)
		update_idle_cfs_rq_clock_pelt(cfs_rq);
}

static void
set_next_entity(struct cfs_rq *cfs_rq, struct sched_entity *se)
{
	clear_buddies(cfs_rq, se);

	/* 'current' is not kept within the tree. */
	if (se->on_rq) {
		/*
		 * Any task has to be enqueued before it get to execute on
		 * a CPU. So account for the time it spent waiting on the
		 * runqueue.
		 */
		update_stats_wait_end_fair(cfs_rq, se);
		__dequeue_entity(cfs_rq, se);
		update_load_avg(cfs_rq, se, UPDATE_TG);
		/*
		 * HACK, stash a copy of deadline at the point of pick in vlag,
		 * which isn't used until dequeue.
		 */
		se->vlag = se->deadline;
	}

	update_stats_curr_start(cfs_rq, se);
	cfs_rq->curr = se;

	/*
	 * Track our maximum slice length, if the CPU's load is at
	 * least twice that of our own weight (i.e. dont track it
	 * when there are only lesser-weight tasks around):
	 */
	if (schedstat_enabled() &&
	    rq_of(cfs_rq)->cfs.load.weight >= 2*se->load.weight) {
		struct sched_statistics *stats;

		stats = __schedstats_from_se(se);
		__schedstat_set(stats->slice_max,
				max((u64)stats->slice_max,
				    se->sum_exec_runtime - se->prev_sum_exec_runtime));
	}

	se->prev_sum_exec_runtime = se->sum_exec_runtime;
}

/*
 * Pick the next process, keeping these things in mind, in this order:
 * 1) keep things fair between processes/task groups
 * 2) pick the "next" process, since someone really wants that to run
 * 3) pick the "last" process, for cache locality
 * 4) do not run the "skip" process, if something else is available
 */
static struct sched_entity *
pick_next_entity(struct cfs_rq *cfs_rq, struct sched_entity *curr)
{
	/*
	 * Enabling NEXT_BUDDY will affect latency but not fairness.
	 */
	if (sched_feat(NEXT_BUDDY) &&
	    cfs_rq->next && entity_eligible(cfs_rq, cfs_rq->next))
		return cfs_rq->next;

	return pick_eevdf(cfs_rq);
}

static bool check_cfs_rq_runtime(struct cfs_rq *cfs_rq);

static void put_prev_entity(struct cfs_rq *cfs_rq, struct sched_entity *prev)
{
	/*
	 * If still on the runqueue then deactivate_task()
	 * was not called and update_curr() has to be done:
	 */
	if (prev->on_rq)
		update_curr(cfs_rq);

	/* throttle cfs_rqs exceeding runtime */
	check_cfs_rq_runtime(cfs_rq);

	if (prev->on_rq) {
		update_stats_wait_start_fair(cfs_rq, prev);
		/* Put 'current' back into the tree. */
		__enqueue_entity(cfs_rq, prev);
		/* in !on_rq case, update occurred at dequeue */
		update_load_avg(cfs_rq, prev, 0);
	}
	cfs_rq->curr = NULL;
}

static void
entity_tick(struct cfs_rq *cfs_rq, struct sched_entity *curr, int queued)
{
	/*
	 * Update run-time statistics of the 'current'.
	 */
	__update_curr(cfs_rq, true);

	/*
	 * Ensure that runnable average is periodically updated.
	 */
	update_load_avg(cfs_rq, curr, UPDATE_TG);
	update_cfs_group(curr);

#ifdef CONFIG_SCHED_HRTICK
	/*
	 * queued ticks are scheduled to match the slice, so don't bother
	 * validating it and just reschedule.
	 */
	if (queued) {
		resched_curr_lazy(rq_of(cfs_rq));
		return;
	}
	/*
	 * don't let the period tick interfere with the hrtick preemption
	 */
	if (!sched_feat(DOUBLE_TICK) &&
			hrtimer_active(&rq_of(cfs_rq)->hrtick_timer))
		return;
#endif
}


/**************************************************
 * CFS bandwidth control machinery
 */

#ifdef CONFIG_CFS_BANDWIDTH

#ifdef CONFIG_JUMP_LABEL
static struct static_key __cfs_bandwidth_used;

static inline bool cfs_bandwidth_used(void)
{
	return static_key_false(&__cfs_bandwidth_used);
}

void cfs_bandwidth_usage_inc(void)
{
	static_key_slow_inc_cpuslocked(&__cfs_bandwidth_used);
}

void cfs_bandwidth_usage_dec(void)
{
	static_key_slow_dec_cpuslocked(&__cfs_bandwidth_used);
}
#else /* CONFIG_JUMP_LABEL */
static bool cfs_bandwidth_used(void)
{
	return true;
}

void cfs_bandwidth_usage_inc(void) {}
void cfs_bandwidth_usage_dec(void) {}
#endif /* CONFIG_JUMP_LABEL */

/*
 * default period for cfs group bandwidth.
 * default: 0.1s, units: nanoseconds
 */
static inline u64 default_cfs_period(void)
{
	return 100000000ULL;
}

static inline u64 sched_cfs_bandwidth_slice(void)
{
	return (u64)sysctl_sched_cfs_bandwidth_slice * NSEC_PER_USEC;
}

/*
 * Replenish runtime according to assigned quota. We use sched_clock_cpu
 * directly instead of rq->clock to avoid adding additional synchronization
 * around rq->lock.
 *
 * requires cfs_b->lock
 */
void __refill_cfs_bandwidth_runtime(struct cfs_bandwidth *cfs_b)
{
	s64 runtime;

	if (unlikely(cfs_b->quota == RUNTIME_INF))
		return;

	cfs_b->runtime += cfs_b->quota;
	runtime = cfs_b->runtime_snap - cfs_b->runtime;
	if (runtime > 0) {
		cfs_b->burst_time += runtime;
		cfs_b->nr_burst++;
	}

	cfs_b->runtime = min(cfs_b->runtime, cfs_b->quota + cfs_b->burst);
	cfs_b->runtime_snap = cfs_b->runtime;
}

static inline struct cfs_bandwidth *tg_cfs_bandwidth(struct task_group *tg)
{
	return &tg->cfs_bandwidth;
}

/* returns 0 on failure to allocate runtime */
static int __assign_cfs_rq_runtime(struct cfs_bandwidth *cfs_b,
				   struct cfs_rq *cfs_rq, u64 target_runtime)
{
	u64 min_amount, amount = 0;

	lockdep_assert_held(&cfs_b->lock);

	/* note: this is a positive sum as runtime_remaining <= 0 */
	min_amount = target_runtime - cfs_rq->runtime_remaining;

	if (cfs_b->quota == RUNTIME_INF)
		amount = min_amount;
	else {
		start_cfs_bandwidth(cfs_b);

		if (cfs_b->runtime > 0) {
			amount = min(cfs_b->runtime, min_amount);
			cfs_b->runtime -= amount;
			cfs_b->idle = 0;
		}
	}

	cfs_rq->runtime_remaining += amount;

	return cfs_rq->runtime_remaining > 0;
}

/* returns 0 on failure to allocate runtime */
static int assign_cfs_rq_runtime(struct cfs_rq *cfs_rq)
{
	struct cfs_bandwidth *cfs_b = tg_cfs_bandwidth(cfs_rq->tg);
	int ret;

	raw_spin_lock(&cfs_b->lock);
	ret = __assign_cfs_rq_runtime(cfs_b, cfs_rq, sched_cfs_bandwidth_slice());
	raw_spin_unlock(&cfs_b->lock);

	return ret;
}

static void __account_cfs_rq_runtime(struct cfs_rq *cfs_rq, u64 delta_exec)
{
	/* dock delta_exec before expiring quota (as it could span periods) */
	cfs_rq->runtime_remaining -= delta_exec;

	if (likely(cfs_rq->runtime_remaining > 0))
		return;

	if (cfs_rq->throttled)
		return;
	/*
	 * if we're unable to extend our runtime we resched so that the active
	 * hierarchy can be throttled
	 */
	if (!assign_cfs_rq_runtime(cfs_rq) && likely(cfs_rq->curr))
		resched_curr_lazy(rq_of(cfs_rq));
}

static __always_inline
void account_cfs_rq_runtime(struct cfs_rq *cfs_rq, u64 delta_exec)
{
	if (!cfs_bandwidth_used() || !cfs_rq->runtime_enabled)
		return;

	__account_cfs_rq_runtime(cfs_rq, delta_exec);
}

static inline int cfs_rq_throttled(struct cfs_rq *cfs_rq)
{
	return cfs_bandwidth_used() && cfs_rq->throttled;
}

/* check whether cfs_rq, or any parent, is throttled */
static inline int throttled_hierarchy(struct cfs_rq *cfs_rq)
{
	return cfs_bandwidth_used() && cfs_rq->throttle_count;
}

/*
 * Ensure that neither of the group entities corresponding to src_cpu or
 * dest_cpu are members of a throttled hierarchy when performing group
 * load-balance operations.
 */
static inline int throttled_lb_pair(struct task_group *tg,
				    int src_cpu, int dest_cpu)
{
	struct cfs_rq *src_cfs_rq, *dest_cfs_rq;

	src_cfs_rq = tg->cfs_rq[src_cpu];
	dest_cfs_rq = tg->cfs_rq[dest_cpu];

	return throttled_hierarchy(src_cfs_rq) ||
	       throttled_hierarchy(dest_cfs_rq);
}

static int tg_unthrottle_up(struct task_group *tg, void *data)
{
	struct rq *rq = data;
	struct cfs_rq *cfs_rq = tg->cfs_rq[cpu_of(rq)];

	cfs_rq->throttle_count--;
	if (!cfs_rq->throttle_count) {
		cfs_rq->throttled_clock_pelt_time += rq_clock_pelt(rq) -
					     cfs_rq->throttled_clock_pelt;

		/* Add cfs_rq with load or one or more already running entities to the list */
		if (!cfs_rq_is_decayed(cfs_rq))
			list_add_leaf_cfs_rq(cfs_rq);

		if (cfs_rq->throttled_clock_self) {
			u64 delta = rq_clock(rq) - cfs_rq->throttled_clock_self;

			cfs_rq->throttled_clock_self = 0;

			if (SCHED_WARN_ON((s64)delta < 0))
				delta = 0;

			cfs_rq->throttled_clock_self_time += delta;
		}
	}

	return 0;
}

static int tg_throttle_down(struct task_group *tg, void *data)
{
	struct rq *rq = data;
	struct cfs_rq *cfs_rq = tg->cfs_rq[cpu_of(rq)];

	/* group is entering throttled state, stop time */
	if (!cfs_rq->throttle_count) {
		cfs_rq->throttled_clock_pelt = rq_clock_pelt(rq);
		list_del_leaf_cfs_rq(cfs_rq);

		SCHED_WARN_ON(cfs_rq->throttled_clock_self);
		if (cfs_rq->nr_running)
			cfs_rq->throttled_clock_self = rq_clock(rq);
	}
	cfs_rq->throttle_count++;

	return 0;
}

static bool throttle_cfs_rq(struct cfs_rq *cfs_rq)
{
	struct rq *rq = rq_of(cfs_rq);
	struct cfs_bandwidth *cfs_b = tg_cfs_bandwidth(cfs_rq->tg);
	struct sched_entity *se;
	long task_delta, idle_task_delta, dequeue = 1;

	raw_spin_lock(&cfs_b->lock);
	/* This will start the period timer if necessary */
	if (__assign_cfs_rq_runtime(cfs_b, cfs_rq, 1)) {
		/*
		 * We have raced with bandwidth becoming available, and if we
		 * actually throttled the timer might not unthrottle us for an
		 * entire period. We additionally needed to make sure that any
		 * subsequent check_cfs_rq_runtime calls agree not to throttle
		 * us, as we may commit to do cfs put_prev+pick_next, so we ask
		 * for 1ns of runtime rather than just check cfs_b.
		 */
		dequeue = 0;
	} else {
		list_add_tail_rcu(&cfs_rq->throttled_list,
				  &cfs_b->throttled_cfs_rq);
	}
	raw_spin_unlock(&cfs_b->lock);

	if (!dequeue)
		return false;  /* Throttle no longer required. */

	se = cfs_rq->tg->se[cpu_of(rq_of(cfs_rq))];

	/* freeze hierarchy runnable averages while throttled */
	rcu_read_lock();
	walk_tg_tree_from(cfs_rq->tg, tg_throttle_down, tg_nop, (void *)rq);
	rcu_read_unlock();

	task_delta = cfs_rq->h_nr_running;
	idle_task_delta = cfs_rq->idle_h_nr_running;
	for_each_sched_entity(se) {
		struct cfs_rq *qcfs_rq = cfs_rq_of(se);
		/* throttled entity or throttle-on-deactivate */
		if (!se->on_rq)
			goto done;

		dequeue_entity(qcfs_rq, se, DEQUEUE_SLEEP);

		if (cfs_rq_is_idle(group_cfs_rq(se)))
			idle_task_delta = cfs_rq->h_nr_running;

		qcfs_rq->h_nr_running -= task_delta;
		qcfs_rq->idle_h_nr_running -= idle_task_delta;

		if (qcfs_rq->load.weight) {
			/* Avoid re-evaluating load for this entity: */
			se = parent_entity(se);
			break;
		}
	}

	for_each_sched_entity(se) {
		struct cfs_rq *qcfs_rq = cfs_rq_of(se);
		/* throttled entity or throttle-on-deactivate */
		if (!se->on_rq)
			goto done;

		update_load_avg(qcfs_rq, se, 0);
		se_update_runnable(se);

		if (cfs_rq_is_idle(group_cfs_rq(se)))
			idle_task_delta = cfs_rq->h_nr_running;

		qcfs_rq->h_nr_running -= task_delta;
		qcfs_rq->idle_h_nr_running -= idle_task_delta;
	}

	/* At this point se is NULL and we are at root level*/
	sub_nr_running(rq, task_delta);

done:
	/*
	 * Note: distribution will already see us throttled via the
	 * throttled-list.  rq->lock protects completion.
	 */
	cfs_rq->throttled = 1;
	SCHED_WARN_ON(cfs_rq->throttled_clock);
	if (cfs_rq->nr_running)
		cfs_rq->throttled_clock = rq_clock(rq);
	return true;
}

void unthrottle_cfs_rq(struct cfs_rq *cfs_rq)
{
	struct rq *rq = rq_of(cfs_rq);
	struct cfs_bandwidth *cfs_b = tg_cfs_bandwidth(cfs_rq->tg);
	struct sched_entity *se;
	long task_delta, idle_task_delta;

	se = cfs_rq->tg->se[cpu_of(rq)];

	cfs_rq->throttled = 0;

	update_rq_clock(rq);

	raw_spin_lock(&cfs_b->lock);
	if (cfs_rq->throttled_clock) {
		cfs_b->throttled_time += rq_clock(rq) - cfs_rq->throttled_clock;
		cfs_rq->throttled_clock = 0;
	}
	list_del_rcu(&cfs_rq->throttled_list);
	raw_spin_unlock(&cfs_b->lock);

	/* update hierarchical throttle state */
	walk_tg_tree_from(cfs_rq->tg, tg_nop, tg_unthrottle_up, (void *)rq);

	if (!cfs_rq->load.weight) {
		if (!cfs_rq->on_list)
			return;
		/*
		 * Nothing to run but something to decay (on_list)?
		 * Complete the branch.
		 */
		for_each_sched_entity(se) {
			if (list_add_leaf_cfs_rq(cfs_rq_of(se)))
				break;
		}
		goto unthrottle_throttle;
	}

	task_delta = cfs_rq->h_nr_running;
	idle_task_delta = cfs_rq->idle_h_nr_running;
	for_each_sched_entity(se) {
		struct cfs_rq *qcfs_rq = cfs_rq_of(se);

		if (se->on_rq)
			break;
		enqueue_entity(qcfs_rq, se, ENQUEUE_WAKEUP);

		if (cfs_rq_is_idle(group_cfs_rq(se)))
			idle_task_delta = cfs_rq->h_nr_running;

		qcfs_rq->h_nr_running += task_delta;
		qcfs_rq->idle_h_nr_running += idle_task_delta;

		/* end evaluation on encountering a throttled cfs_rq */
		if (cfs_rq_throttled(qcfs_rq))
			goto unthrottle_throttle;
	}

	for_each_sched_entity(se) {
		struct cfs_rq *qcfs_rq = cfs_rq_of(se);

		update_load_avg(qcfs_rq, se, UPDATE_TG);
		se_update_runnable(se);

		if (cfs_rq_is_idle(group_cfs_rq(se)))
			idle_task_delta = cfs_rq->h_nr_running;

		qcfs_rq->h_nr_running += task_delta;
		qcfs_rq->idle_h_nr_running += idle_task_delta;

		/* end evaluation on encountering a throttled cfs_rq */
		if (cfs_rq_throttled(qcfs_rq))
			goto unthrottle_throttle;
	}

	/* At this point se is NULL and we are at root level*/
	add_nr_running(rq, task_delta);

unthrottle_throttle:
	assert_list_leaf_cfs_rq(rq);

	/* Determine whether we need to wake up potentially idle CPU: */
	if (rq->curr == rq->idle && rq->cfs.nr_running)
		resched_curr_lazy(rq);
}

#ifdef CONFIG_SMP
static void __cfsb_csd_unthrottle(void *arg)
{
	struct cfs_rq *cursor, *tmp;
	struct rq *rq = arg;
	struct rq_flags rf;

	rq_lock(rq, &rf);

	/*
	 * Iterating over the list can trigger several call to
	 * update_rq_clock() in unthrottle_cfs_rq().
	 * Do it once and skip the potential next ones.
	 */
	update_rq_clock(rq);
	rq_clock_start_loop_update(rq);

	/*
	 * Since we hold rq lock we're safe from concurrent manipulation of
	 * the CSD list. However, this RCU critical section annotates the
	 * fact that we pair with sched_free_group_rcu(), so that we cannot
	 * race with group being freed in the window between removing it
	 * from the list and advancing to the next entry in the list.
	 */
	rcu_read_lock();

	list_for_each_entry_safe(cursor, tmp, &rq->cfsb_csd_list,
				 throttled_csd_list) {
		list_del_init(&cursor->throttled_csd_list);

		if (cfs_rq_throttled(cursor))
			unthrottle_cfs_rq(cursor);
	}

	rcu_read_unlock();

	rq_clock_stop_loop_update(rq);
	rq_unlock(rq, &rf);
}

static inline void __unthrottle_cfs_rq_async(struct cfs_rq *cfs_rq)
{
	struct rq *rq = rq_of(cfs_rq);
	bool first;

	if (rq == this_rq()) {
		unthrottle_cfs_rq(cfs_rq);
		return;
	}

	/* Already enqueued */
	if (SCHED_WARN_ON(!list_empty(&cfs_rq->throttled_csd_list)))
		return;

	first = list_empty(&rq->cfsb_csd_list);
	list_add_tail(&cfs_rq->throttled_csd_list, &rq->cfsb_csd_list);
	if (first)
		smp_call_function_single_async(cpu_of(rq), &rq->cfsb_csd);
}
#else
static inline void __unthrottle_cfs_rq_async(struct cfs_rq *cfs_rq)
{
	unthrottle_cfs_rq(cfs_rq);
}
#endif

static void unthrottle_cfs_rq_async(struct cfs_rq *cfs_rq)
{
	lockdep_assert_rq_held(rq_of(cfs_rq));

	if (SCHED_WARN_ON(!cfs_rq_throttled(cfs_rq) ||
	    cfs_rq->runtime_remaining <= 0))
		return;

	__unthrottle_cfs_rq_async(cfs_rq);
}

static bool distribute_cfs_runtime(struct cfs_bandwidth *cfs_b)
{
	struct cfs_rq *local_unthrottle = NULL;
	int this_cpu = smp_processor_id();
	u64 runtime, remaining = 1;
	bool throttled = false;
	struct cfs_rq *cfs_rq;
	struct rq_flags rf;
	struct rq *rq;

	rcu_read_lock();
	list_for_each_entry_rcu(cfs_rq, &cfs_b->throttled_cfs_rq,
				throttled_list) {
		rq = rq_of(cfs_rq);

		if (!remaining) {
			throttled = true;
			break;
		}

		rq_lock_irqsave(rq, &rf);
		if (!cfs_rq_throttled(cfs_rq))
			goto next;

#ifdef CONFIG_SMP
		/* Already queued for async unthrottle */
		if (!list_empty(&cfs_rq->throttled_csd_list))
			goto next;
#endif

		/* By the above checks, this should never be true */
		SCHED_WARN_ON(cfs_rq->runtime_remaining > 0);

		raw_spin_lock(&cfs_b->lock);
		runtime = -cfs_rq->runtime_remaining + 1;
		if (runtime > cfs_b->runtime)
			runtime = cfs_b->runtime;
		cfs_b->runtime -= runtime;
		remaining = cfs_b->runtime;
		raw_spin_unlock(&cfs_b->lock);

		cfs_rq->runtime_remaining += runtime;

		/* we check whether we're throttled above */
		if (cfs_rq->runtime_remaining > 0) {
			if (cpu_of(rq) != this_cpu ||
			    SCHED_WARN_ON(local_unthrottle))
				unthrottle_cfs_rq_async(cfs_rq);
			else
				local_unthrottle = cfs_rq;
		} else {
			throttled = true;
		}

next:
		rq_unlock_irqrestore(rq, &rf);
	}
	rcu_read_unlock();

	if (local_unthrottle) {
		rq = cpu_rq(this_cpu);
		rq_lock_irqsave(rq, &rf);
		if (cfs_rq_throttled(local_unthrottle))
			unthrottle_cfs_rq(local_unthrottle);
		rq_unlock_irqrestore(rq, &rf);
	}

	return throttled;
}

/*
 * Responsible for refilling a task_group's bandwidth and unthrottling its
 * cfs_rqs as appropriate. If there has been no activity within the last
 * period the timer is deactivated until scheduling resumes; cfs_b->idle is
 * used to track this state.
 */
static int do_sched_cfs_period_timer(struct cfs_bandwidth *cfs_b, int overrun, unsigned long flags)
{
	int throttled;

	/* no need to continue the timer with no bandwidth constraint */
	if (cfs_b->quota == RUNTIME_INF)
		goto out_deactivate;

	throttled = !list_empty(&cfs_b->throttled_cfs_rq);
	cfs_b->nr_periods += overrun;

	/* Refill extra burst quota even if cfs_b->idle */
	__refill_cfs_bandwidth_runtime(cfs_b);

	/*
	 * idle depends on !throttled (for the case of a large deficit), and if
	 * we're going inactive then everything else can be deferred
	 */
	if (cfs_b->idle && !throttled)
		goto out_deactivate;

	if (!throttled) {
		/* mark as potentially idle for the upcoming period */
		cfs_b->idle = 1;
		return 0;
	}

	/* account preceding periods in which throttling occurred */
	cfs_b->nr_throttled += overrun;

	/*
	 * This check is repeated as we release cfs_b->lock while we unthrottle.
	 */
	while (throttled && cfs_b->runtime > 0) {
		raw_spin_unlock_irqrestore(&cfs_b->lock, flags);
		/* we can't nest cfs_b->lock while distributing bandwidth */
		throttled = distribute_cfs_runtime(cfs_b);
		raw_spin_lock_irqsave(&cfs_b->lock, flags);
	}

	/*
	 * While we are ensured activity in the period following an
	 * unthrottle, this also covers the case in which the new bandwidth is
	 * insufficient to cover the existing bandwidth deficit.  (Forcing the
	 * timer to remain active while there are any throttled entities.)
	 */
	cfs_b->idle = 0;

	return 0;

out_deactivate:
	return 1;
}

/* a cfs_rq won't donate quota below this amount */
static const u64 min_cfs_rq_runtime = 1 * NSEC_PER_MSEC;
/* minimum remaining period time to redistribute slack quota */
static const u64 min_bandwidth_expiration = 2 * NSEC_PER_MSEC;
/* how long we wait to gather additional slack before distributing */
static const u64 cfs_bandwidth_slack_period = 5 * NSEC_PER_MSEC;

/*
 * Are we near the end of the current quota period?
 *
 * Requires cfs_b->lock for hrtimer_expires_remaining to be safe against the
 * hrtimer base being cleared by hrtimer_start. In the case of
 * migrate_hrtimers, base is never cleared, so we are fine.
 */
static int runtime_refresh_within(struct cfs_bandwidth *cfs_b, u64 min_expire)
{
	struct hrtimer *refresh_timer = &cfs_b->period_timer;
	s64 remaining;

	/* if the call-back is running a quota refresh is already occurring */
	if (hrtimer_callback_running(refresh_timer))
		return 1;

	/* is a quota refresh about to occur? */
	remaining = ktime_to_ns(hrtimer_expires_remaining(refresh_timer));
	if (remaining < (s64)min_expire)
		return 1;

	return 0;
}

static void start_cfs_slack_bandwidth(struct cfs_bandwidth *cfs_b)
{
	u64 min_left = cfs_bandwidth_slack_period + min_bandwidth_expiration;

	/* if there's a quota refresh soon don't bother with slack */
	if (runtime_refresh_within(cfs_b, min_left))
		return;

	/* don't push forwards an existing deferred unthrottle */
	if (cfs_b->slack_started)
		return;
	cfs_b->slack_started = true;

	hrtimer_start(&cfs_b->slack_timer,
			ns_to_ktime(cfs_bandwidth_slack_period),
			HRTIMER_MODE_REL);
}

/* we know any runtime found here is valid as update_curr() precedes return */
static void __return_cfs_rq_runtime(struct cfs_rq *cfs_rq)
{
	struct cfs_bandwidth *cfs_b = tg_cfs_bandwidth(cfs_rq->tg);
	s64 slack_runtime = cfs_rq->runtime_remaining - min_cfs_rq_runtime;

	if (slack_runtime <= 0)
		return;

	raw_spin_lock(&cfs_b->lock);
	if (cfs_b->quota != RUNTIME_INF) {
		cfs_b->runtime += slack_runtime;

		/* we are under rq->lock, defer unthrottling using a timer */
		if (cfs_b->runtime > sched_cfs_bandwidth_slice() &&
		    !list_empty(&cfs_b->throttled_cfs_rq))
			start_cfs_slack_bandwidth(cfs_b);
	}
	raw_spin_unlock(&cfs_b->lock);

	/* even if it's not valid for return we don't want to try again */
	cfs_rq->runtime_remaining -= slack_runtime;
}

static __always_inline void return_cfs_rq_runtime(struct cfs_rq *cfs_rq)
{
	if (!cfs_bandwidth_used())
		return;

	if (!cfs_rq->runtime_enabled || cfs_rq->nr_running)
		return;

	__return_cfs_rq_runtime(cfs_rq);
}

/*
 * This is done with a timer (instead of inline with bandwidth return) since
 * it's necessary to juggle rq->locks to unthrottle their respective cfs_rqs.
 */
static void do_sched_cfs_slack_timer(struct cfs_bandwidth *cfs_b)
{
	u64 runtime = 0, slice = sched_cfs_bandwidth_slice();
	unsigned long flags;

	/* confirm we're still not at a refresh boundary */
	raw_spin_lock_irqsave(&cfs_b->lock, flags);
	cfs_b->slack_started = false;

	if (runtime_refresh_within(cfs_b, min_bandwidth_expiration)) {
		raw_spin_unlock_irqrestore(&cfs_b->lock, flags);
		return;
	}

	if (cfs_b->quota != RUNTIME_INF && cfs_b->runtime > slice)
		runtime = cfs_b->runtime;

	raw_spin_unlock_irqrestore(&cfs_b->lock, flags);

	if (!runtime)
		return;

	distribute_cfs_runtime(cfs_b);
}

/*
 * When a group wakes up we want to make sure that its quota is not already
 * expired/exceeded, otherwise it may be allowed to steal additional ticks of
 * runtime as update_curr() throttling can not trigger until it's on-rq.
 */
static void check_enqueue_throttle(struct cfs_rq *cfs_rq)
{
	if (!cfs_bandwidth_used())
		return;

	/* an active group must be handled by the update_curr()->put() path */
	if (!cfs_rq->runtime_enabled || cfs_rq->curr)
		return;

	/* ensure the group is not already throttled */
	if (cfs_rq_throttled(cfs_rq))
		return;

	/* update runtime allocation */
	account_cfs_rq_runtime(cfs_rq, 0);
	if (cfs_rq->runtime_remaining <= 0)
		throttle_cfs_rq(cfs_rq);
}

static void sync_throttle(struct task_group *tg, int cpu)
{
	struct cfs_rq *pcfs_rq, *cfs_rq;

	if (!cfs_bandwidth_used())
		return;

	if (!tg->parent)
		return;

	cfs_rq = tg->cfs_rq[cpu];
	pcfs_rq = tg->parent->cfs_rq[cpu];

	cfs_rq->throttle_count = pcfs_rq->throttle_count;
	cfs_rq->throttled_clock_pelt = rq_clock_pelt(cpu_rq(cpu));
}

/* conditionally throttle active cfs_rq's from put_prev_entity() */
static bool check_cfs_rq_runtime(struct cfs_rq *cfs_rq)
{
	if (!cfs_bandwidth_used())
		return false;

	if (likely(!cfs_rq->runtime_enabled || cfs_rq->runtime_remaining > 0))
		return false;

	/*
	 * it's possible for a throttled entity to be forced into a running
	 * state (e.g. set_curr_task), in this case we're finished.
	 */
	if (cfs_rq_throttled(cfs_rq))
		return true;

	return throttle_cfs_rq(cfs_rq);
}

static enum hrtimer_restart sched_cfs_slack_timer(struct hrtimer *timer)
{
	struct cfs_bandwidth *cfs_b =
		container_of(timer, struct cfs_bandwidth, slack_timer);

	do_sched_cfs_slack_timer(cfs_b);

	return HRTIMER_NORESTART;
}

extern const u64 max_cfs_quota_period;

static enum hrtimer_restart sched_cfs_period_timer(struct hrtimer *timer)
{
	struct cfs_bandwidth *cfs_b =
		container_of(timer, struct cfs_bandwidth, period_timer);
	unsigned long flags;
	int overrun;
	int idle = 0;
	int count = 0;

	raw_spin_lock_irqsave(&cfs_b->lock, flags);
	for (;;) {
		overrun = hrtimer_forward_now(timer, cfs_b->period);
		if (!overrun)
			break;

		idle = do_sched_cfs_period_timer(cfs_b, overrun, flags);

		if (++count > 3) {
			u64 new, old = ktime_to_ns(cfs_b->period);

			/*
			 * Grow period by a factor of 2 to avoid losing precision.
			 * Precision loss in the quota/period ratio can cause __cfs_schedulable
			 * to fail.
			 */
			new = old * 2;
			if (new < max_cfs_quota_period) {
				cfs_b->period = ns_to_ktime(new);
				cfs_b->quota *= 2;
				cfs_b->burst *= 2;

				pr_warn_ratelimited(
	"cfs_period_timer[cpu%d]: period too short, scaling up (new cfs_period_us = %lld, cfs_quota_us = %lld)\n",
					smp_processor_id(),
					div_u64(new, NSEC_PER_USEC),
					div_u64(cfs_b->quota, NSEC_PER_USEC));
			} else {
				pr_warn_ratelimited(
	"cfs_period_timer[cpu%d]: period too short, but cannot scale up without losing precision (cfs_period_us = %lld, cfs_quota_us = %lld)\n",
					smp_processor_id(),
					div_u64(old, NSEC_PER_USEC),
					div_u64(cfs_b->quota, NSEC_PER_USEC));
			}

			/* reset count so we don't come right back in here */
			count = 0;
		}
	}
	if (idle)
		cfs_b->period_active = 0;
	raw_spin_unlock_irqrestore(&cfs_b->lock, flags);

	return idle ? HRTIMER_NORESTART : HRTIMER_RESTART;
}

void init_cfs_bandwidth(struct cfs_bandwidth *cfs_b, struct cfs_bandwidth *parent)
{
	raw_spin_lock_init(&cfs_b->lock);
	cfs_b->runtime = 0;
	cfs_b->quota = RUNTIME_INF;
	cfs_b->period = ns_to_ktime(default_cfs_period());
	cfs_b->burst = 0;
	cfs_b->hierarchical_quota = parent ? parent->hierarchical_quota : RUNTIME_INF;

	INIT_LIST_HEAD(&cfs_b->throttled_cfs_rq);
	hrtimer_init(&cfs_b->period_timer, CLOCK_MONOTONIC, HRTIMER_MODE_ABS_PINNED);
	cfs_b->period_timer.function = sched_cfs_period_timer;

	/* Add a random offset so that timers interleave */
	hrtimer_set_expires(&cfs_b->period_timer,
			    get_random_u32_below(cfs_b->period));
	hrtimer_init(&cfs_b->slack_timer, CLOCK_MONOTONIC, HRTIMER_MODE_REL);
	cfs_b->slack_timer.function = sched_cfs_slack_timer;
	cfs_b->slack_started = false;
}

static void init_cfs_rq_runtime(struct cfs_rq *cfs_rq)
{
	cfs_rq->runtime_enabled = 0;
	INIT_LIST_HEAD(&cfs_rq->throttled_list);
#ifdef CONFIG_SMP
	INIT_LIST_HEAD(&cfs_rq->throttled_csd_list);
#endif
}

void start_cfs_bandwidth(struct cfs_bandwidth *cfs_b)
{
	lockdep_assert_held(&cfs_b->lock);

	if (cfs_b->period_active)
		return;

	cfs_b->period_active = 1;
	hrtimer_forward_now(&cfs_b->period_timer, cfs_b->period);
	hrtimer_start_expires(&cfs_b->period_timer, HRTIMER_MODE_ABS_PINNED);
}

static void destroy_cfs_bandwidth(struct cfs_bandwidth *cfs_b)
{
	int __maybe_unused i;

	/* init_cfs_bandwidth() was not called */
	if (!cfs_b->throttled_cfs_rq.next)
		return;

	hrtimer_cancel(&cfs_b->period_timer);
	hrtimer_cancel(&cfs_b->slack_timer);

	/*
	 * It is possible that we still have some cfs_rq's pending on a CSD
	 * list, though this race is very rare. In order for this to occur, we
	 * must have raced with the last task leaving the group while there
	 * exist throttled cfs_rq(s), and the period_timer must have queued the
	 * CSD item but the remote cpu has not yet processed it. To handle this,
	 * we can simply flush all pending CSD work inline here. We're
	 * guaranteed at this point that no additional cfs_rq of this group can
	 * join a CSD list.
	 */
#ifdef CONFIG_SMP
	for_each_possible_cpu(i) {
		struct rq *rq = cpu_rq(i);
		unsigned long flags;

		if (list_empty(&rq->cfsb_csd_list))
			continue;

		local_irq_save(flags);
		__cfsb_csd_unthrottle(rq);
		local_irq_restore(flags);
	}
#endif
}

/*
 * Both these CPU hotplug callbacks race against unregister_fair_sched_group()
 *
 * The race is harmless, since modifying bandwidth settings of unhooked group
 * bits doesn't do much.
 */

/* cpu online callback */
static void __maybe_unused update_runtime_enabled(struct rq *rq)
{
	struct task_group *tg;

	lockdep_assert_rq_held(rq);

	rcu_read_lock();
	list_for_each_entry_rcu(tg, &task_groups, list) {
		struct cfs_bandwidth *cfs_b = &tg->cfs_bandwidth;
		struct cfs_rq *cfs_rq = tg->cfs_rq[cpu_of(rq)];

		raw_spin_lock(&cfs_b->lock);
		cfs_rq->runtime_enabled = cfs_b->quota != RUNTIME_INF;
		raw_spin_unlock(&cfs_b->lock);
	}
	rcu_read_unlock();
}

/* cpu offline callback */
static void __maybe_unused unthrottle_offline_cfs_rqs(struct rq *rq)
{
	struct task_group *tg;

	lockdep_assert_rq_held(rq);

	/*
	 * The rq clock has already been updated in the
	 * set_rq_offline(), so we should skip updating
	 * the rq clock again in unthrottle_cfs_rq().
	 */
	rq_clock_start_loop_update(rq);

	rcu_read_lock();
	list_for_each_entry_rcu(tg, &task_groups, list) {
		struct cfs_rq *cfs_rq = tg->cfs_rq[cpu_of(rq)];

		if (!cfs_rq->runtime_enabled)
			continue;

		/*
		 * clock_task is not advancing so we just need to make sure
		 * there's some valid quota amount
		 */
		cfs_rq->runtime_remaining = 1;
		/*
		 * Offline rq is schedulable till CPU is completely disabled
		 * in take_cpu_down(), so we prevent new cfs throttling here.
		 */
		cfs_rq->runtime_enabled = 0;

		if (cfs_rq_throttled(cfs_rq))
			unthrottle_cfs_rq(cfs_rq);
	}
	rcu_read_unlock();

	rq_clock_stop_loop_update(rq);
}

bool cfs_task_bw_constrained(struct task_struct *p)
{
	struct cfs_rq *cfs_rq = task_cfs_rq(p);

	if (!cfs_bandwidth_used())
		return false;

	if (cfs_rq->runtime_enabled ||
	    tg_cfs_bandwidth(cfs_rq->tg)->hierarchical_quota != RUNTIME_INF)
		return true;

	return false;
}

#ifdef CONFIG_NO_HZ_FULL
/* called from pick_next_task_fair() */
static void sched_fair_update_stop_tick(struct rq *rq, struct task_struct *p)
{
	int cpu = cpu_of(rq);

	if (!sched_feat(HZ_BW) || !cfs_bandwidth_used())
		return;

	if (!tick_nohz_full_cpu(cpu))
		return;

	if (rq->nr_running != 1)
		return;

	/*
	 *  We know there is only one task runnable and we've just picked it. The
	 *  normal enqueue path will have cleared TICK_DEP_BIT_SCHED if we will
	 *  be otherwise able to stop the tick. Just need to check if we are using
	 *  bandwidth control.
	 */
	if (cfs_task_bw_constrained(p))
		tick_nohz_dep_set_cpu(cpu, TICK_DEP_BIT_SCHED);
}
#endif

#else /* CONFIG_CFS_BANDWIDTH */

static inline bool cfs_bandwidth_used(void)
{
	return false;
}

static void account_cfs_rq_runtime(struct cfs_rq *cfs_rq, u64 delta_exec) {}
static bool check_cfs_rq_runtime(struct cfs_rq *cfs_rq) { return false; }
static void check_enqueue_throttle(struct cfs_rq *cfs_rq) {}
static inline void sync_throttle(struct task_group *tg, int cpu) {}
static __always_inline void return_cfs_rq_runtime(struct cfs_rq *cfs_rq) {}

static inline int cfs_rq_throttled(struct cfs_rq *cfs_rq)
{
	return 0;
}

static inline int throttled_hierarchy(struct cfs_rq *cfs_rq)
{
	return 0;
}

static inline int throttled_lb_pair(struct task_group *tg,
				    int src_cpu, int dest_cpu)
{
	return 0;
}

#ifdef CONFIG_FAIR_GROUP_SCHED
void init_cfs_bandwidth(struct cfs_bandwidth *cfs_b, struct cfs_bandwidth *parent) {}
static void init_cfs_rq_runtime(struct cfs_rq *cfs_rq) {}
#endif

static inline struct cfs_bandwidth *tg_cfs_bandwidth(struct task_group *tg)
{
	return NULL;
}
static inline void destroy_cfs_bandwidth(struct cfs_bandwidth *cfs_b) {}
static inline void update_runtime_enabled(struct rq *rq) {}
static inline void unthrottle_offline_cfs_rqs(struct rq *rq) {}
#ifdef CONFIG_CGROUP_SCHED
bool cfs_task_bw_constrained(struct task_struct *p)
{
	return false;
}
#endif
#endif /* CONFIG_CFS_BANDWIDTH */

#if !defined(CONFIG_CFS_BANDWIDTH) || !defined(CONFIG_NO_HZ_FULL)
static inline void sched_fair_update_stop_tick(struct rq *rq, struct task_struct *p) {}
#endif

/**************************************************
 * CFS operations on tasks:
 */

#ifdef CONFIG_SCHED_HRTICK
static void hrtick_start_fair(struct rq *rq, struct task_struct *p)
{
	struct sched_entity *se = &p->se;

	SCHED_WARN_ON(task_rq(p) != rq);

	if (rq->cfs.h_nr_running > 1) {
		u64 ran = se->sum_exec_runtime - se->prev_sum_exec_runtime;
		u64 slice = se->slice;
		s64 delta = slice - ran;

		if (delta < 0) {
			if (task_current(rq, p))
				resched_curr_lazy(rq);
			return;
		}
		hrtick_start(rq, delta);
	}
}

/*
 * called from enqueue/dequeue and updates the hrtick when the
 * current task is from our class and nr_running is low enough
 * to matter.
 */
static void hrtick_update(struct rq *rq)
{
	struct task_struct *curr = rq->curr;

	if (!hrtick_enabled_fair(rq) || curr->sched_class != &fair_sched_class)
		return;

	hrtick_start_fair(rq, curr);
}
#else /* !CONFIG_SCHED_HRTICK */
static inline void
hrtick_start_fair(struct rq *rq, struct task_struct *p)
{
}

static inline void hrtick_update(struct rq *rq)
{
}
#endif

#ifdef CONFIG_SMP
static inline bool cpu_overutilized(int cpu)
{
	unsigned long  rq_util_min, rq_util_max;

	if (!sched_energy_enabled())
		return false;

	rq_util_min = uclamp_rq_get(cpu_rq(cpu), UCLAMP_MIN);
	rq_util_max = uclamp_rq_get(cpu_rq(cpu), UCLAMP_MAX);

	/* Return true only if the utilization doesn't fit CPU's capacity */
	return !util_fits_cpu(cpu_util_cfs(cpu), rq_util_min, rq_util_max, cpu);
}

static inline void set_rd_overutilized_status(struct root_domain *rd,
					      unsigned int status)
{
	if (!sched_energy_enabled())
		return;

	WRITE_ONCE(rd->overutilized, status);
	trace_sched_overutilized_tp(rd, !!status);
}

static inline void check_update_overutilized_status(struct rq *rq)
{
	/*
	 * overutilized field is used for load balancing decisions only
	 * if energy aware scheduler is being used
	 */
	if (!sched_energy_enabled())
		return;

	if (!READ_ONCE(rq->rd->overutilized) && cpu_overutilized(rq->cpu))
		set_rd_overutilized_status(rq->rd, SG_OVERUTILIZED);
}
#else
static inline void check_update_overutilized_status(struct rq *rq) { }
#endif

/* Runqueue only has SCHED_IDLE tasks enqueued */
static int sched_idle_rq(struct rq *rq)
{
	return unlikely(rq->nr_running == rq->cfs.idle_h_nr_running &&
			rq->nr_running);
}

#ifdef CONFIG_SMP
static int sched_idle_cpu(int cpu)
{
	return sched_idle_rq(cpu_rq(cpu));
}
#endif

/*
 * The enqueue_task method is called before nr_running is
 * increased. Here we update the fair scheduling stats and
 * then put the task into the rbtree:
 */
static void
enqueue_task_fair(struct rq *rq, struct task_struct *p, int flags)
{
	struct cfs_rq *cfs_rq;
	struct sched_entity *se = &p->se;
	int idle_h_nr_running = task_has_idle_policy(p);
	int task_new = !(flags & ENQUEUE_WAKEUP);

	/*
	 * The code below (indirectly) updates schedutil which looks at
	 * the cfs_rq utilization to select a frequency.
	 * Let's add the task's estimated utilization to the cfs_rq's
	 * estimated utilization, before we update schedutil.
	 */
	util_est_enqueue(&rq->cfs, p);

	/*
	 * If in_iowait is set, the code below may not trigger any cpufreq
	 * utilization updates, so do it here explicitly with the IOWAIT flag
	 * passed.
	 */
	if (p->in_iowait)
		cpufreq_update_util(rq, SCHED_CPUFREQ_IOWAIT);

	for_each_sched_entity(se) {
		if (se->on_rq)
			break;
		cfs_rq = cfs_rq_of(se);
		enqueue_entity(cfs_rq, se, flags);

		cfs_rq->h_nr_running++;
		cfs_rq->idle_h_nr_running += idle_h_nr_running;

		if (cfs_rq_is_idle(cfs_rq))
			idle_h_nr_running = 1;

		/* end evaluation on encountering a throttled cfs_rq */
		if (cfs_rq_throttled(cfs_rq))
			goto enqueue_throttle;

		flags = ENQUEUE_WAKEUP;
	}

	for_each_sched_entity(se) {
		cfs_rq = cfs_rq_of(se);

		update_load_avg(cfs_rq, se, UPDATE_TG);
		se_update_runnable(se);
		update_cfs_group(se);

		cfs_rq->h_nr_running++;
		cfs_rq->idle_h_nr_running += idle_h_nr_running;

		if (cfs_rq_is_idle(cfs_rq))
			idle_h_nr_running = 1;

		/* end evaluation on encountering a throttled cfs_rq */
		if (cfs_rq_throttled(cfs_rq))
			goto enqueue_throttle;
	}

	/* At this point se is NULL and we are at root level*/
	add_nr_running(rq, 1);

	/*
	 * Since new tasks are assigned an initial util_avg equal to
	 * half of the spare capacity of their CPU, tiny tasks have the
	 * ability to cross the overutilized threshold, which will
	 * result in the load balancer ruining all the task placement
	 * done by EAS. As a way to mitigate that effect, do not account
	 * for the first enqueue operation of new tasks during the
	 * overutilized flag detection.
	 *
	 * A better way of solving this problem would be to wait for
	 * the PELT signals of tasks to converge before taking them
	 * into account, but that is not straightforward to implement,
	 * and the following generally works well enough in practice.
	 */
	if (!task_new)
		check_update_overutilized_status(rq);

enqueue_throttle:
	assert_list_leaf_cfs_rq(rq);

	hrtick_update(rq);
}

static void set_next_buddy(struct sched_entity *se);

/*
 * The dequeue_task method is called before nr_running is
 * decreased. We remove the task from the rbtree and
 * update the fair scheduling stats:
 */
static void dequeue_task_fair(struct rq *rq, struct task_struct *p, int flags)
{
	struct cfs_rq *cfs_rq;
	struct sched_entity *se = &p->se;
	int task_sleep = flags & DEQUEUE_SLEEP;
	int idle_h_nr_running = task_has_idle_policy(p);
	bool was_sched_idle = sched_idle_rq(rq);

	util_est_dequeue(&rq->cfs, p);

	for_each_sched_entity(se) {
		cfs_rq = cfs_rq_of(se);
		dequeue_entity(cfs_rq, se, flags);

		cfs_rq->h_nr_running--;
		cfs_rq->idle_h_nr_running -= idle_h_nr_running;

		if (cfs_rq_is_idle(cfs_rq))
			idle_h_nr_running = 1;

		/* end evaluation on encountering a throttled cfs_rq */
		if (cfs_rq_throttled(cfs_rq))
			goto dequeue_throttle;

		/* Don't dequeue parent if it has other entities besides us */
		if (cfs_rq->load.weight) {
			/* Avoid re-evaluating load for this entity: */
			se = parent_entity(se);
			/*
			 * Bias pick_next to pick a task from this cfs_rq, as
			 * p is sleeping when it is within its sched_slice.
			 */
			if (task_sleep && se && !throttled_hierarchy(cfs_rq))
				set_next_buddy(se);
			break;
		}
		flags |= DEQUEUE_SLEEP;
	}

	for_each_sched_entity(se) {
		cfs_rq = cfs_rq_of(se);

		update_load_avg(cfs_rq, se, UPDATE_TG);
		se_update_runnable(se);
		update_cfs_group(se);

		cfs_rq->h_nr_running--;
		cfs_rq->idle_h_nr_running -= idle_h_nr_running;

		if (cfs_rq_is_idle(cfs_rq))
			idle_h_nr_running = 1;

		/* end evaluation on encountering a throttled cfs_rq */
		if (cfs_rq_throttled(cfs_rq))
			goto dequeue_throttle;

	}

	/* At this point se is NULL and we are at root level*/
	sub_nr_running(rq, 1);

	/* balance early to pull high priority tasks */
	if (unlikely(!was_sched_idle && sched_idle_rq(rq)))
		rq->next_balance = jiffies;

dequeue_throttle:
	util_est_update(&rq->cfs, p, task_sleep);
	hrtick_update(rq);
}

#ifdef CONFIG_SMP

/* Working cpumask for: load_balance, load_balance_newidle. */
static DEFINE_PER_CPU(cpumask_var_t, load_balance_mask);
static DEFINE_PER_CPU(cpumask_var_t, select_rq_mask);
static DEFINE_PER_CPU(cpumask_var_t, should_we_balance_tmpmask);

#ifdef CONFIG_NO_HZ_COMMON

static struct {
	cpumask_var_t idle_cpus_mask;
	atomic_t nr_cpus;
	int has_blocked;		/* Idle CPUS has blocked load */
	int needs_update;		/* Newly idle CPUs need their next_balance collated */
	unsigned long next_balance;     /* in jiffy units */
	unsigned long next_blocked;	/* Next update of blocked load in jiffies */
} nohz ____cacheline_aligned;

#endif /* CONFIG_NO_HZ_COMMON */

static unsigned long cpu_load(struct rq *rq)
{
	return cfs_rq_load_avg(&rq->cfs);
}

/*
 * cpu_load_without - compute CPU load without any contributions from *p
 * @cpu: the CPU which load is requested
 * @p: the task which load should be discounted
 *
 * The load of a CPU is defined by the load of tasks currently enqueued on that
 * CPU as well as tasks which are currently sleeping after an execution on that
 * CPU.
 *
 * This method returns the load of the specified CPU by discounting the load of
 * the specified task, whenever the task is currently contributing to the CPU
 * load.
 */
static unsigned long cpu_load_without(struct rq *rq, struct task_struct *p)
{
	struct cfs_rq *cfs_rq;
	unsigned int load;

	/* Task has no contribution or is new */
	if (cpu_of(rq) != task_cpu(p) || !READ_ONCE(p->se.avg.last_update_time))
		return cpu_load(rq);

	cfs_rq = &rq->cfs;
	load = READ_ONCE(cfs_rq->avg.load_avg);

	/* Discount task's util from CPU's util */
	lsub_positive(&load, task_h_load(p));

	return load;
}

static unsigned long cpu_runnable(struct rq *rq)
{
	return cfs_rq_runnable_avg(&rq->cfs);
}

static unsigned long cpu_runnable_without(struct rq *rq, struct task_struct *p)
{
	struct cfs_rq *cfs_rq;
	unsigned int runnable;

	/* Task has no contribution or is new */
	if (cpu_of(rq) != task_cpu(p) || !READ_ONCE(p->se.avg.last_update_time))
		return cpu_runnable(rq);

	cfs_rq = &rq->cfs;
	runnable = READ_ONCE(cfs_rq->avg.runnable_avg);

	/* Discount task's runnable from CPU's runnable */
	lsub_positive(&runnable, p->se.avg.runnable_avg);

	return runnable;
}

static unsigned long capacity_of(int cpu)
{
	return cpu_rq(cpu)->cpu_capacity;
}

static void record_wakee(struct task_struct *p)
{
	/*
	 * Only decay a single time; tasks that have less then 1 wakeup per
	 * jiffy will not have built up many flips.
	 */
	if (time_after(jiffies, current->wakee_flip_decay_ts + HZ)) {
		current->wakee_flips >>= 1;
		current->wakee_flip_decay_ts = jiffies;
	}

	if (current->last_wakee != p) {
		current->last_wakee = p;
		current->wakee_flips++;
	}
}

/*
 * Detect M:N waker/wakee relationships via a switching-frequency heuristic.
 *
 * A waker of many should wake a different task than the one last awakened
 * at a frequency roughly N times higher than one of its wakees.
 *
 * In order to determine whether we should let the load spread vs consolidating
 * to shared cache, we look for a minimum 'flip' frequency of llc_size in one
 * partner, and a factor of lls_size higher frequency in the other.
 *
 * With both conditions met, we can be relatively sure that the relationship is
 * non-monogamous, with partner count exceeding socket size.
 *
 * Waker/wakee being client/server, worker/dispatcher, interrupt source or
 * whatever is irrelevant, spread criteria is apparent partner count exceeds
 * socket size.
 */
static int wake_wide(struct task_struct *p)
{
	unsigned int master = current->wakee_flips;
	unsigned int slave = p->wakee_flips;
	int factor = __this_cpu_read(sd_llc_size);

	if (master < slave)
		swap(master, slave);
	if (slave < factor || master < slave * factor)
		return 0;
	return 1;
}

/*
 * The purpose of wake_affine() is to quickly determine on which CPU we can run
 * soonest. For the purpose of speed we only consider the waking and previous
 * CPU.
 *
 * wake_affine_idle() - only considers 'now', it check if the waking CPU is
 *			cache-affine and is (or	will be) idle.
 *
 * wake_affine_weight() - considers the weight to reflect the average
 *			  scheduling latency of the CPUs. This seems to work
 *			  for the overloaded case.
 */
static int
wake_affine_idle(int this_cpu, int prev_cpu, int sync)
{
	/*
	 * If this_cpu is idle, it implies the wakeup is from interrupt
	 * context. Only allow the move if cache is shared. Otherwise an
	 * interrupt intensive workload could force all tasks onto one
	 * node depending on the IO topology or IRQ affinity settings.
	 *
	 * If the prev_cpu is idle and cache affine then avoid a migration.
	 * There is no guarantee that the cache hot data from an interrupt
	 * is more important than cache hot data on the prev_cpu and from
	 * a cpufreq perspective, it's better to have higher utilisation
	 * on one CPU.
	 */
	if (available_idle_cpu(this_cpu) && cpus_share_cache(this_cpu, prev_cpu))
		return available_idle_cpu(prev_cpu) ? prev_cpu : this_cpu;

	if (sync && cpu_rq(this_cpu)->nr_running == 1)
		return this_cpu;

	if (available_idle_cpu(prev_cpu))
		return prev_cpu;

	return nr_cpumask_bits;
}

static int
wake_affine_weight(struct sched_domain *sd, struct task_struct *p,
		   int this_cpu, int prev_cpu, int sync)
{
	s64 this_eff_load, prev_eff_load;
	unsigned long task_load;

	this_eff_load = cpu_load(cpu_rq(this_cpu));

	if (sync) {
		unsigned long current_load = task_h_load(current);

		if (current_load > this_eff_load)
			return this_cpu;

		this_eff_load -= current_load;
	}

	task_load = task_h_load(p);

	this_eff_load += task_load;
	if (sched_feat(WA_BIAS))
		this_eff_load *= 100;
	this_eff_load *= capacity_of(prev_cpu);

	prev_eff_load = cpu_load(cpu_rq(prev_cpu));
	prev_eff_load -= task_load;
	if (sched_feat(WA_BIAS))
		prev_eff_load *= 100 + (sd->imbalance_pct - 100) / 2;
	prev_eff_load *= capacity_of(this_cpu);

	/*
	 * If sync, adjust the weight of prev_eff_load such that if
	 * prev_eff == this_eff that select_idle_sibling() will consider
	 * stacking the wakee on top of the waker if no other CPU is
	 * idle.
	 */
	if (sync)
		prev_eff_load += 1;

	return this_eff_load < prev_eff_load ? this_cpu : nr_cpumask_bits;
}

static int wake_affine(struct sched_domain *sd, struct task_struct *p,
		       int this_cpu, int prev_cpu, int sync)
{
	int target = nr_cpumask_bits;

	if (sched_feat(WA_IDLE))
		target = wake_affine_idle(this_cpu, prev_cpu, sync);

	if (sched_feat(WA_WEIGHT) && target == nr_cpumask_bits)
		target = wake_affine_weight(sd, p, this_cpu, prev_cpu, sync);

	schedstat_inc(p->stats.nr_wakeups_affine_attempts);
	if (target != this_cpu)
		return prev_cpu;

	schedstat_inc(sd->ttwu_move_affine);
	schedstat_inc(p->stats.nr_wakeups_affine);
	return target;
}

static struct sched_group *
find_idlest_group(struct sched_domain *sd, struct task_struct *p, int this_cpu);

/*
 * find_idlest_group_cpu - find the idlest CPU among the CPUs in the group.
 */
static int
find_idlest_group_cpu(struct sched_group *group, struct task_struct *p, int this_cpu)
{
	unsigned long load, min_load = ULONG_MAX;
	unsigned int min_exit_latency = UINT_MAX;
	u64 latest_idle_timestamp = 0;
	int least_loaded_cpu = this_cpu;
	int shallowest_idle_cpu = -1;
	int i;

	/* Check if we have any choice: */
	if (group->group_weight == 1)
		return cpumask_first(sched_group_span(group));

	/* Traverse only the allowed CPUs */
	for_each_cpu_and(i, sched_group_span(group), p->cpus_ptr) {
		struct rq *rq = cpu_rq(i);

		if (!sched_core_cookie_match(rq, p))
			continue;

		if (sched_idle_cpu(i))
			return i;

		if (available_idle_cpu(i)) {
			struct cpuidle_state *idle = idle_get_state(rq);
			if (idle && idle->exit_latency < min_exit_latency) {
				/*
				 * We give priority to a CPU whose idle state
				 * has the smallest exit latency irrespective
				 * of any idle timestamp.
				 */
				min_exit_latency = idle->exit_latency;
				latest_idle_timestamp = rq->idle_stamp;
				shallowest_idle_cpu = i;
			} else if ((!idle || idle->exit_latency == min_exit_latency) &&
				   rq->idle_stamp > latest_idle_timestamp) {
				/*
				 * If equal or no active idle state, then
				 * the most recently idled CPU might have
				 * a warmer cache.
				 */
				latest_idle_timestamp = rq->idle_stamp;
				shallowest_idle_cpu = i;
			}
		} else if (shallowest_idle_cpu == -1) {
			load = cpu_load(cpu_rq(i));
			if (load < min_load) {
				min_load = load;
				least_loaded_cpu = i;
			}
		}
	}

	return shallowest_idle_cpu != -1 ? shallowest_idle_cpu : least_loaded_cpu;
}

static inline int find_idlest_cpu(struct sched_domain *sd, struct task_struct *p,
				  int cpu, int prev_cpu, int sd_flag)
{
	int new_cpu = cpu;

	if (!cpumask_intersects(sched_domain_span(sd), p->cpus_ptr))
		return prev_cpu;

	/*
	 * We need task's util for cpu_util_without, sync it up to
	 * prev_cpu's last_update_time.
	 */
	if (!(sd_flag & SD_BALANCE_FORK))
		sync_entity_load_avg(&p->se);

	while (sd) {
		struct sched_group *group;
		struct sched_domain *tmp;
		int weight;

		if (!(sd->flags & sd_flag)) {
			sd = sd->child;
			continue;
		}

		group = find_idlest_group(sd, p, cpu);
		if (!group) {
			sd = sd->child;
			continue;
		}

		new_cpu = find_idlest_group_cpu(group, p, cpu);
		if (new_cpu == cpu) {
			/* Now try balancing at a lower domain level of 'cpu': */
			sd = sd->child;
			continue;
		}

		/* Now try balancing at a lower domain level of 'new_cpu': */
		cpu = new_cpu;
		weight = sd->span_weight;
		sd = NULL;
		for_each_domain(cpu, tmp) {
			if (weight <= tmp->span_weight)
				break;
			if (tmp->flags & sd_flag)
				sd = tmp;
		}
	}

	return new_cpu;
}

static inline int __select_idle_cpu(int cpu, struct task_struct *p)
{
	if ((available_idle_cpu(cpu) || sched_idle_cpu(cpu)) &&
	    sched_cpu_cookie_match(cpu_rq(cpu), p))
		return cpu;

	return -1;
}

#ifdef CONFIG_SCHED_SMT
DEFINE_STATIC_KEY_FALSE(sched_smt_present);
EXPORT_SYMBOL_GPL(sched_smt_present);

static inline void set_idle_cores(int cpu, int val)
{
	struct sched_domain_shared *sds;

	sds = rcu_dereference(per_cpu(sd_llc_shared, cpu));
	if (sds)
		WRITE_ONCE(sds->has_idle_cores, val);
}

static inline bool test_idle_cores(int cpu)
{
	struct sched_domain_shared *sds;

	sds = rcu_dereference(per_cpu(sd_llc_shared, cpu));
	if (sds)
		return READ_ONCE(sds->has_idle_cores);

	return false;
}

/*
 * Scans the local SMT mask to see if the entire core is idle, and records this
 * information in sd_llc_shared->has_idle_cores.
 *
 * Since SMT siblings share all cache levels, inspecting this limited remote
 * state should be fairly cheap.
 */
void __update_idle_core(struct rq *rq)
{
	int core = cpu_of(rq);
	int cpu;

	rcu_read_lock();
	if (test_idle_cores(core))
		goto unlock;

	for_each_cpu(cpu, cpu_smt_mask(core)) {
		if (cpu == core)
			continue;

		if (!available_idle_cpu(cpu))
			goto unlock;
	}

	set_idle_cores(core, 1);
unlock:
	rcu_read_unlock();
}

/*
 * Scan the entire LLC domain for idle cores; this dynamically switches off if
 * there are no idle cores left in the system; tracked through
 * sd_llc->shared->has_idle_cores and enabled through update_idle_core() above.
 */
static int select_idle_core(struct task_struct *p, int core, struct cpumask *cpus, int *idle_cpu)
{
	bool idle = true;
	int cpu;

	for_each_cpu(cpu, cpu_smt_mask(core)) {
		if (!available_idle_cpu(cpu)) {
			idle = false;
			if (*idle_cpu == -1) {
				if (sched_idle_cpu(cpu) && cpumask_test_cpu(cpu, cpus)) {
					*idle_cpu = cpu;
					break;
				}
				continue;
			}
			break;
		}
		if (*idle_cpu == -1 && cpumask_test_cpu(cpu, cpus))
			*idle_cpu = cpu;
	}

	if (idle)
		return core;

	cpumask_andnot(cpus, cpus, cpu_smt_mask(core));
	return -1;
}

/*
 * Scan the local SMT mask for idle CPUs.
 */
static int select_idle_smt(struct task_struct *p, struct sched_domain *sd, int target)
{
	int cpu;

	for_each_cpu_and(cpu, cpu_smt_mask(target), p->cpus_ptr) {
		if (cpu == target)
			continue;
		/*
		 * Check if the CPU is in the LLC scheduling domain of @target.
		 * Due to isolcpus, there is no guarantee that all the siblings are in the domain.
		 */
		if (!cpumask_test_cpu(cpu, sched_domain_span(sd)))
			continue;
		if (available_idle_cpu(cpu) || sched_idle_cpu(cpu))
			return cpu;
	}

	return -1;
}

#else /* CONFIG_SCHED_SMT */

static inline void set_idle_cores(int cpu, int val)
{
}

static inline bool test_idle_cores(int cpu)
{
	return false;
}

static inline int select_idle_core(struct task_struct *p, int core, struct cpumask *cpus, int *idle_cpu)
{
	return __select_idle_cpu(core, p);
}

static inline int select_idle_smt(struct task_struct *p, struct sched_domain *sd, int target)
{
	return -1;
}

#endif /* CONFIG_SCHED_SMT */

/*
 * Scan the LLC domain for idle CPUs; this is dynamically regulated by
 * comparing the average scan cost (tracked in sd->avg_scan_cost) against the
 * average idle time for this rq (as found in rq->avg_idle).
 */
static int select_idle_cpu(struct task_struct *p, struct sched_domain *sd, bool has_idle_core, int target)
{
	struct cpumask *cpus = this_cpu_cpumask_var_ptr(select_rq_mask);
	int i, cpu, idle_cpu = -1, nr = INT_MAX;
	struct sched_domain_shared *sd_share;
	struct rq *this_rq = this_rq();
	int this = smp_processor_id();
	struct sched_domain *this_sd = NULL;
	u64 time = 0;

	cpumask_and(cpus, sched_domain_span(sd), p->cpus_ptr);

	if (sched_feat(SIS_PROP) && !has_idle_core) {
		u64 avg_cost, avg_idle, span_avg;
		unsigned long now = jiffies;

		this_sd = rcu_dereference(*this_cpu_ptr(&sd_llc));
		if (!this_sd)
			return -1;

		/*
		 * If we're busy, the assumption that the last idle period
		 * predicts the future is flawed; age away the remaining
		 * predicted idle time.
		 */
		if (unlikely(this_rq->wake_stamp < now)) {
			while (this_rq->wake_stamp < now && this_rq->wake_avg_idle) {
				this_rq->wake_stamp++;
				this_rq->wake_avg_idle >>= 1;
			}
		}

		avg_idle = this_rq->wake_avg_idle;
		avg_cost = this_sd->avg_scan_cost + 1;

		span_avg = sd->span_weight * avg_idle;
		if (span_avg > 4*avg_cost)
			nr = div_u64(span_avg, avg_cost);
		else
			nr = 4;

		time = cpu_clock(this);
	}

	if (sched_feat(SIS_UTIL)) {
		sd_share = rcu_dereference(per_cpu(sd_llc_shared, target));
		if (sd_share) {
			/* because !--nr is the condition to stop scan */
			nr = READ_ONCE(sd_share->nr_idle_scan) + 1;
			/* overloaded LLC is unlikely to have idle cpu/core */
			if (nr == 1)
				return -1;
		}
	}

	for_each_cpu_wrap(cpu, cpus, target + 1) {
		if (has_idle_core) {
			i = select_idle_core(p, cpu, cpus, &idle_cpu);
			if ((unsigned int)i < nr_cpumask_bits)
				return i;

		} else {
			if (!--nr)
				return -1;
			idle_cpu = __select_idle_cpu(cpu, p);
			if ((unsigned int)idle_cpu < nr_cpumask_bits)
				break;
		}
	}

	if (has_idle_core)
		set_idle_cores(target, false);

	if (sched_feat(SIS_PROP) && this_sd && !has_idle_core) {
		time = cpu_clock(this) - time;

		/*
		 * Account for the scan cost of wakeups against the average
		 * idle time.
		 */
		this_rq->wake_avg_idle -= min(this_rq->wake_avg_idle, time);

		update_avg(&this_sd->avg_scan_cost, time);
	}

	return idle_cpu;
}

/*
 * Scan the asym_capacity domain for idle CPUs; pick the first idle one on which
 * the task fits. If no CPU is big enough, but there are idle ones, try to
 * maximize capacity.
 */
static int
select_idle_capacity(struct task_struct *p, struct sched_domain *sd, int target)
{
	unsigned long task_util, util_min, util_max, best_cap = 0;
	int fits, best_fits = 0;
	int cpu, best_cpu = -1;
	struct cpumask *cpus;

	cpus = this_cpu_cpumask_var_ptr(select_rq_mask);
	cpumask_and(cpus, sched_domain_span(sd), p->cpus_ptr);

	task_util = task_util_est(p);
	util_min = uclamp_eff_value(p, UCLAMP_MIN);
	util_max = uclamp_eff_value(p, UCLAMP_MAX);

	for_each_cpu_wrap(cpu, cpus, target) {
		unsigned long cpu_cap = capacity_of(cpu);

		if (!available_idle_cpu(cpu) && !sched_idle_cpu(cpu))
			continue;

		fits = util_fits_cpu(task_util, util_min, util_max, cpu);

		/* This CPU fits with all requirements */
		if (fits > 0)
			return cpu;
		/*
		 * Only the min performance hint (i.e. uclamp_min) doesn't fit.
		 * Look for the CPU with best capacity.
		 */
		else if (fits < 0)
			cpu_cap = capacity_orig_of(cpu) - thermal_load_avg(cpu_rq(cpu));

		/*
		 * First, select CPU which fits better (-1 being better than 0).
		 * Then, select the one with best capacity at same level.
		 */
		if ((fits < best_fits) ||
		    ((fits == best_fits) && (cpu_cap > best_cap))) {
			best_cap = cpu_cap;
			best_cpu = cpu;
			best_fits = fits;
		}
	}

	return best_cpu;
}

static inline bool asym_fits_cpu(unsigned long util,
				 unsigned long util_min,
				 unsigned long util_max,
				 int cpu)
{
	if (sched_asym_cpucap_active())
		/*
		 * Return true only if the cpu fully fits the task requirements
		 * which include the utilization and the performance hints.
		 */
		return (util_fits_cpu(util, util_min, util_max, cpu) > 0);

	return true;
}

/*
 * Try and locate an idle core/thread in the LLC cache domain.
 */
static int select_idle_sibling(struct task_struct *p, int prev, int target)
{
	bool has_idle_core = false;
	struct sched_domain *sd;
	unsigned long task_util, util_min, util_max;
	int i, recent_used_cpu;

	/*
	 * On asymmetric system, update task utilization because we will check
	 * that the task fits with cpu's capacity.
	 */
	if (sched_asym_cpucap_active()) {
		sync_entity_load_avg(&p->se);
		task_util = task_util_est(p);
		util_min = uclamp_eff_value(p, UCLAMP_MIN);
		util_max = uclamp_eff_value(p, UCLAMP_MAX);
	}

	/*
	 * per-cpu select_rq_mask usage
	 */
	lockdep_assert_irqs_disabled();

	if ((available_idle_cpu(target) || sched_idle_cpu(target)) &&
	    asym_fits_cpu(task_util, util_min, util_max, target))
		return target;

	/*
	 * If the previous CPU is cache affine and idle, don't be stupid:
	 */
	if (prev != target && cpus_share_cache(prev, target) &&
	    (available_idle_cpu(prev) || sched_idle_cpu(prev)) &&
	    asym_fits_cpu(task_util, util_min, util_max, prev))
		return prev;

	/*
	 * Allow a per-cpu kthread to stack with the wakee if the
	 * kworker thread and the tasks previous CPUs are the same.
	 * The assumption is that the wakee queued work for the
	 * per-cpu kthread that is now complete and the wakeup is
	 * essentially a sync wakeup. An obvious example of this
	 * pattern is IO completions.
	 */
	if (is_per_cpu_kthread(current) &&
	    in_task() &&
	    prev == smp_processor_id() &&
	    this_rq()->nr_running <= 1 &&
	    asym_fits_cpu(task_util, util_min, util_max, prev)) {
		return prev;
	}

	/* Check a recently used CPU as a potential idle candidate: */
	recent_used_cpu = p->recent_used_cpu;
	p->recent_used_cpu = prev;
	if (recent_used_cpu != prev &&
	    recent_used_cpu != target &&
	    cpus_share_cache(recent_used_cpu, target) &&
	    (available_idle_cpu(recent_used_cpu) || sched_idle_cpu(recent_used_cpu)) &&
	    cpumask_test_cpu(recent_used_cpu, p->cpus_ptr) &&
	    asym_fits_cpu(task_util, util_min, util_max, recent_used_cpu)) {
		return recent_used_cpu;
	}

	/*
	 * For asymmetric CPU capacity systems, our domain of interest is
	 * sd_asym_cpucapacity rather than sd_llc.
	 */
	if (sched_asym_cpucap_active()) {
		sd = rcu_dereference(per_cpu(sd_asym_cpucapacity, target));
		/*
		 * On an asymmetric CPU capacity system where an exclusive
		 * cpuset defines a symmetric island (i.e. one unique
		 * capacity_orig value through the cpuset), the key will be set
		 * but the CPUs within that cpuset will not have a domain with
		 * SD_ASYM_CPUCAPACITY. These should follow the usual symmetric
		 * capacity path.
		 */
		if (sd) {
			i = select_idle_capacity(p, sd, target);
			return ((unsigned)i < nr_cpumask_bits) ? i : target;
		}
	}

	sd = rcu_dereference(per_cpu(sd_llc, target));
	if (!sd)
		return target;

	if (sched_smt_active()) {
		has_idle_core = test_idle_cores(target);

		if (!has_idle_core && cpus_share_cache(prev, target)) {
			i = select_idle_smt(p, sd, prev);
			if ((unsigned int)i < nr_cpumask_bits)
				return i;
		}
	}

	i = select_idle_cpu(p, sd, has_idle_core, target);
	if ((unsigned)i < nr_cpumask_bits)
		return i;

	return target;
}

/**
 * cpu_util() - Estimates the amount of CPU capacity used by CFS tasks.
 * @cpu: the CPU to get the utilization for
 * @p: task for which the CPU utilization should be predicted or NULL
 * @dst_cpu: CPU @p migrates to, -1 if @p moves from @cpu or @p == NULL
 * @boost: 1 to enable boosting, otherwise 0
 *
 * The unit of the return value must be the same as the one of CPU capacity
 * so that CPU utilization can be compared with CPU capacity.
 *
 * CPU utilization is the sum of running time of runnable tasks plus the
 * recent utilization of currently non-runnable tasks on that CPU.
 * It represents the amount of CPU capacity currently used by CFS tasks in
 * the range [0..max CPU capacity] with max CPU capacity being the CPU
 * capacity at f_max.
 *
 * The estimated CPU utilization is defined as the maximum between CPU
 * utilization and sum of the estimated utilization of the currently
 * runnable tasks on that CPU. It preserves a utilization "snapshot" of
 * previously-executed tasks, which helps better deduce how busy a CPU will
 * be when a long-sleeping task wakes up. The contribution to CPU utilization
 * of such a task would be significantly decayed at this point of time.
 *
 * Boosted CPU utilization is defined as max(CPU runnable, CPU utilization).
 * CPU contention for CFS tasks can be detected by CPU runnable > CPU
 * utilization. Boosting is implemented in cpu_util() so that internal
 * users (e.g. EAS) can use it next to external users (e.g. schedutil),
 * latter via cpu_util_cfs_boost().
 *
 * CPU utilization can be higher than the current CPU capacity
 * (f_curr/f_max * max CPU capacity) or even the max CPU capacity because
 * of rounding errors as well as task migrations or wakeups of new tasks.
 * CPU utilization has to be capped to fit into the [0..max CPU capacity]
 * range. Otherwise a group of CPUs (CPU0 util = 121% + CPU1 util = 80%)
 * could be seen as over-utilized even though CPU1 has 20% of spare CPU
 * capacity. CPU utilization is allowed to overshoot current CPU capacity
 * though since this is useful for predicting the CPU capacity required
 * after task migrations (scheduler-driven DVFS).
 *
 * Return: (Boosted) (estimated) utilization for the specified CPU.
 */
static unsigned long
cpu_util(int cpu, struct task_struct *p, int dst_cpu, int boost)
{
	struct cfs_rq *cfs_rq = &cpu_rq(cpu)->cfs;
	unsigned long util = READ_ONCE(cfs_rq->avg.util_avg);
	unsigned long runnable;

	if (boost) {
		runnable = READ_ONCE(cfs_rq->avg.runnable_avg);
		util = max(util, runnable);
	}

	/*
	 * If @dst_cpu is -1 or @p migrates from @cpu to @dst_cpu remove its
	 * contribution. If @p migrates from another CPU to @cpu add its
	 * contribution. In all the other cases @cpu is not impacted by the
	 * migration so its util_avg is already correct.
	 */
	if (p && task_cpu(p) == cpu && dst_cpu != cpu)
		lsub_positive(&util, task_util(p));
	else if (p && task_cpu(p) != cpu && dst_cpu == cpu)
		util += task_util(p);

	if (sched_feat(UTIL_EST)) {
		unsigned long util_est;

		util_est = READ_ONCE(cfs_rq->avg.util_est.enqueued);

		/*
		 * During wake-up @p isn't enqueued yet and doesn't contribute
		 * to any cpu_rq(cpu)->cfs.avg.util_est.enqueued.
		 * If @dst_cpu == @cpu add it to "simulate" cpu_util after @p
		 * has been enqueued.
		 *
		 * During exec (@dst_cpu = -1) @p is enqueued and does
		 * contribute to cpu_rq(cpu)->cfs.util_est.enqueued.
		 * Remove it to "simulate" cpu_util without @p's contribution.
		 *
		 * Despite the task_on_rq_queued(@p) check there is still a
		 * small window for a possible race when an exec
		 * select_task_rq_fair() races with LB's detach_task().
		 *
		 *   detach_task()
		 *     deactivate_task()
		 *       p->on_rq = TASK_ON_RQ_MIGRATING;
		 *       -------------------------------- A
		 *       dequeue_task()                    \
		 *         dequeue_task_fair()              + Race Time
		 *           util_est_dequeue()            /
		 *       -------------------------------- B
		 *
		 * The additional check "current == p" is required to further
		 * reduce the race window.
		 */
		if (dst_cpu == cpu)
			util_est += _task_util_est(p);
		else if (p && unlikely(task_on_rq_queued(p) || current == p))
			lsub_positive(&util_est, _task_util_est(p));

		util = max(util, util_est);
	}

	return min(util, capacity_orig_of(cpu));
}

unsigned long cpu_util_cfs(int cpu)
{
	return cpu_util(cpu, NULL, -1, 0);
}

unsigned long cpu_util_cfs_boost(int cpu)
{
	return cpu_util(cpu, NULL, -1, 1);
}

/*
 * cpu_util_without: compute cpu utilization without any contributions from *p
 * @cpu: the CPU which utilization is requested
 * @p: the task which utilization should be discounted
 *
 * The utilization of a CPU is defined by the utilization of tasks currently
 * enqueued on that CPU as well as tasks which are currently sleeping after an
 * execution on that CPU.
 *
 * This method returns the utilization of the specified CPU by discounting the
 * utilization of the specified task, whenever the task is currently
 * contributing to the CPU utilization.
 */
static unsigned long cpu_util_without(int cpu, struct task_struct *p)
{
	/* Task has no contribution or is new */
	if (cpu != task_cpu(p) || !READ_ONCE(p->se.avg.last_update_time))
		p = NULL;

	return cpu_util(cpu, p, -1, 0);
}

/*
 * energy_env - Utilization landscape for energy estimation.
 * @task_busy_time: Utilization contribution by the task for which we test the
 *                  placement. Given by eenv_task_busy_time().
 * @pd_busy_time:   Utilization of the whole perf domain without the task
 *                  contribution. Given by eenv_pd_busy_time().
 * @cpu_cap:        Maximum CPU capacity for the perf domain.
 * @pd_cap:         Entire perf domain capacity. (pd->nr_cpus * cpu_cap).
 */
struct energy_env {
	unsigned long task_busy_time;
	unsigned long pd_busy_time;
	unsigned long cpu_cap;
	unsigned long pd_cap;
};

/*
 * Compute the task busy time for compute_energy(). This time cannot be
 * injected directly into effective_cpu_util() because of the IRQ scaling.
 * The latter only makes sense with the most recent CPUs where the task has
 * run.
 */
static inline void eenv_task_busy_time(struct energy_env *eenv,
				       struct task_struct *p, int prev_cpu)
{
	unsigned long busy_time, max_cap = arch_scale_cpu_capacity(prev_cpu);
	unsigned long irq = cpu_util_irq(cpu_rq(prev_cpu));

	if (unlikely(irq >= max_cap))
		busy_time = max_cap;
	else
		busy_time = scale_irq_capacity(task_util_est(p), irq, max_cap);

	eenv->task_busy_time = busy_time;
}

/*
 * Compute the perf_domain (PD) busy time for compute_energy(). Based on the
 * utilization for each @pd_cpus, it however doesn't take into account
 * clamping since the ratio (utilization / cpu_capacity) is already enough to
 * scale the EM reported power consumption at the (eventually clamped)
 * cpu_capacity.
 *
 * The contribution of the task @p for which we want to estimate the
 * energy cost is removed (by cpu_util()) and must be calculated
 * separately (see eenv_task_busy_time). This ensures:
 *
 *   - A stable PD utilization, no matter which CPU of that PD we want to place
 *     the task on.
 *
 *   - A fair comparison between CPUs as the task contribution (task_util())
 *     will always be the same no matter which CPU utilization we rely on
 *     (util_avg or util_est).
 *
 * Set @eenv busy time for the PD that spans @pd_cpus. This busy time can't
 * exceed @eenv->pd_cap.
 */
static inline void eenv_pd_busy_time(struct energy_env *eenv,
				     struct cpumask *pd_cpus,
				     struct task_struct *p)
{
	unsigned long busy_time = 0;
	int cpu;

	for_each_cpu(cpu, pd_cpus) {
		unsigned long util = cpu_util(cpu, p, -1, 0);

		busy_time += effective_cpu_util(cpu, util, ENERGY_UTIL, NULL);
	}

	eenv->pd_busy_time = min(eenv->pd_cap, busy_time);
}

/*
 * Compute the maximum utilization for compute_energy() when the task @p
 * is placed on the cpu @dst_cpu.
 *
 * Returns the maximum utilization among @eenv->cpus. This utilization can't
 * exceed @eenv->cpu_cap.
 */
static inline unsigned long
eenv_pd_max_util(struct energy_env *eenv, struct cpumask *pd_cpus,
		 struct task_struct *p, int dst_cpu)
{
	unsigned long max_util = 0;
	int cpu;

	for_each_cpu(cpu, pd_cpus) {
		struct task_struct *tsk = (cpu == dst_cpu) ? p : NULL;
		unsigned long util = cpu_util(cpu, p, dst_cpu, 1);
		unsigned long eff_util;

		/*
		 * Performance domain frequency: utilization clamping
		 * must be considered since it affects the selection
		 * of the performance domain frequency.
		 * NOTE: in case RT tasks are running, by default the
		 * FREQUENCY_UTIL's utilization can be max OPP.
		 */
		eff_util = effective_cpu_util(cpu, util, FREQUENCY_UTIL, tsk);
		max_util = max(max_util, eff_util);
	}

	return min(max_util, eenv->cpu_cap);
}

/*
 * compute_energy(): Use the Energy Model to estimate the energy that @pd would
 * consume for a given utilization landscape @eenv. When @dst_cpu < 0, the task
 * contribution is ignored.
 */
static inline unsigned long
compute_energy(struct energy_env *eenv, struct perf_domain *pd,
	       struct cpumask *pd_cpus, struct task_struct *p, int dst_cpu)
{
	unsigned long max_util = eenv_pd_max_util(eenv, pd_cpus, p, dst_cpu);
	unsigned long busy_time = eenv->pd_busy_time;

	if (dst_cpu >= 0)
		busy_time = min(eenv->pd_cap, busy_time + eenv->task_busy_time);

	return em_cpu_energy(pd->em_pd, max_util, busy_time, eenv->cpu_cap);
}

/*
 * find_energy_efficient_cpu(): Find most energy-efficient target CPU for the
 * waking task. find_energy_efficient_cpu() looks for the CPU with maximum
 * spare capacity in each performance domain and uses it as a potential
 * candidate to execute the task. Then, it uses the Energy Model to figure
 * out which of the CPU candidates is the most energy-efficient.
 *
 * The rationale for this heuristic is as follows. In a performance domain,
 * all the most energy efficient CPU candidates (according to the Energy
 * Model) are those for which we'll request a low frequency. When there are
 * several CPUs for which the frequency request will be the same, we don't
 * have enough data to break the tie between them, because the Energy Model
 * only includes active power costs. With this model, if we assume that
 * frequency requests follow utilization (e.g. using schedutil), the CPU with
 * the maximum spare capacity in a performance domain is guaranteed to be among
 * the best candidates of the performance domain.
 *
 * In practice, it could be preferable from an energy standpoint to pack
 * small tasks on a CPU in order to let other CPUs go in deeper idle states,
 * but that could also hurt our chances to go cluster idle, and we have no
 * ways to tell with the current Energy Model if this is actually a good
 * idea or not. So, find_energy_efficient_cpu() basically favors
 * cluster-packing, and spreading inside a cluster. That should at least be
 * a good thing for latency, and this is consistent with the idea that most
 * of the energy savings of EAS come from the asymmetry of the system, and
 * not so much from breaking the tie between identical CPUs. That's also the
 * reason why EAS is enabled in the topology code only for systems where
 * SD_ASYM_CPUCAPACITY is set.
 *
 * NOTE: Forkees are not accepted in the energy-aware wake-up path because
 * they don't have any useful utilization data yet and it's not possible to
 * forecast their impact on energy consumption. Consequently, they will be
 * placed by find_idlest_cpu() on the least loaded CPU, which might turn out
 * to be energy-inefficient in some use-cases. The alternative would be to
 * bias new tasks towards specific types of CPUs first, or to try to infer
 * their util_avg from the parent task, but those heuristics could hurt
 * other use-cases too. So, until someone finds a better way to solve this,
 * let's keep things simple by re-using the existing slow path.
 */
static int find_energy_efficient_cpu(struct task_struct *p, int prev_cpu)
{
	struct cpumask *cpus = this_cpu_cpumask_var_ptr(select_rq_mask);
	unsigned long prev_delta = ULONG_MAX, best_delta = ULONG_MAX;
	unsigned long p_util_min = uclamp_is_used() ? uclamp_eff_value(p, UCLAMP_MIN) : 0;
	unsigned long p_util_max = uclamp_is_used() ? uclamp_eff_value(p, UCLAMP_MAX) : 1024;
	struct root_domain *rd = this_rq()->rd;
	int cpu, best_energy_cpu, target = -1;
	int prev_fits = -1, best_fits = -1;
	unsigned long best_thermal_cap = 0;
	unsigned long prev_thermal_cap = 0;
	struct sched_domain *sd;
	struct perf_domain *pd;
	struct energy_env eenv;

	rcu_read_lock();
	pd = rcu_dereference(rd->pd);
	if (!pd || READ_ONCE(rd->overutilized))
		goto unlock;

	/*
	 * Energy-aware wake-up happens on the lowest sched_domain starting
	 * from sd_asym_cpucapacity spanning over this_cpu and prev_cpu.
	 */
	sd = rcu_dereference(*this_cpu_ptr(&sd_asym_cpucapacity));
	while (sd && !cpumask_test_cpu(prev_cpu, sched_domain_span(sd)))
		sd = sd->parent;
	if (!sd)
		goto unlock;

	target = prev_cpu;

	sync_entity_load_avg(&p->se);
	if (!task_util_est(p) && p_util_min == 0)
		goto unlock;

	eenv_task_busy_time(&eenv, p, prev_cpu);

	for (; pd; pd = pd->next) {
		unsigned long util_min = p_util_min, util_max = p_util_max;
		unsigned long cpu_cap, cpu_thermal_cap, util;
		long prev_spare_cap = -1, max_spare_cap = -1;
		unsigned long rq_util_min, rq_util_max;
		unsigned long cur_delta, base_energy;
		int max_spare_cap_cpu = -1;
		int fits, max_fits = -1;

		cpumask_and(cpus, perf_domain_span(pd), cpu_online_mask);

		if (cpumask_empty(cpus))
			continue;

		/* Account thermal pressure for the energy estimation */
		cpu = cpumask_first(cpus);
		cpu_thermal_cap = arch_scale_cpu_capacity(cpu);
		cpu_thermal_cap -= arch_scale_thermal_pressure(cpu);

		eenv.cpu_cap = cpu_thermal_cap;
		eenv.pd_cap = 0;

		for_each_cpu(cpu, cpus) {
			struct rq *rq = cpu_rq(cpu);

			eenv.pd_cap += cpu_thermal_cap;

			if (!cpumask_test_cpu(cpu, sched_domain_span(sd)))
				continue;

			if (!cpumask_test_cpu(cpu, p->cpus_ptr))
				continue;

			util = cpu_util(cpu, p, cpu, 0);
			cpu_cap = capacity_of(cpu);

			/*
			 * Skip CPUs that cannot satisfy the capacity request.
			 * IOW, placing the task there would make the CPU
			 * overutilized. Take uclamp into account to see how
			 * much capacity we can get out of the CPU; this is
			 * aligned with sched_cpu_util().
			 */
			if (uclamp_is_used() && !uclamp_rq_is_idle(rq)) {
				/*
				 * Open code uclamp_rq_util_with() except for
				 * the clamp() part. Ie: apply max aggregation
				 * only. util_fits_cpu() logic requires to
				 * operate on non clamped util but must use the
				 * max-aggregated uclamp_{min, max}.
				 */
				rq_util_min = uclamp_rq_get(rq, UCLAMP_MIN);
				rq_util_max = uclamp_rq_get(rq, UCLAMP_MAX);

				util_min = max(rq_util_min, p_util_min);
				util_max = max(rq_util_max, p_util_max);
			}

			fits = util_fits_cpu(util, util_min, util_max, cpu);
			if (!fits)
				continue;

			lsub_positive(&cpu_cap, util);

			if (cpu == prev_cpu) {
				/* Always use prev_cpu as a candidate. */
				prev_spare_cap = cpu_cap;
				prev_fits = fits;
			} else if ((fits > max_fits) ||
				   ((fits == max_fits) && ((long)cpu_cap > max_spare_cap))) {
				/*
				 * Find the CPU with the maximum spare capacity
				 * among the remaining CPUs in the performance
				 * domain.
				 */
				max_spare_cap = cpu_cap;
				max_spare_cap_cpu = cpu;
				max_fits = fits;
			}
		}

		if (max_spare_cap_cpu < 0 && prev_spare_cap < 0)
			continue;

		eenv_pd_busy_time(&eenv, cpus, p);
		/* Compute the 'base' energy of the pd, without @p */
		base_energy = compute_energy(&eenv, pd, cpus, p, -1);

		/* Evaluate the energy impact of using prev_cpu. */
		if (prev_spare_cap > -1) {
			prev_delta = compute_energy(&eenv, pd, cpus, p,
						    prev_cpu);
			/* CPU utilization has changed */
			if (prev_delta < base_energy)
				goto unlock;
			prev_delta -= base_energy;
			prev_thermal_cap = cpu_thermal_cap;
			best_delta = min(best_delta, prev_delta);
		}

		/* Evaluate the energy impact of using max_spare_cap_cpu. */
		if (max_spare_cap_cpu >= 0 && max_spare_cap > prev_spare_cap) {
			/* Current best energy cpu fits better */
			if (max_fits < best_fits)
				continue;

			/*
			 * Both don't fit performance hint (i.e. uclamp_min)
			 * but best energy cpu has better capacity.
			 */
			if ((max_fits < 0) &&
			    (cpu_thermal_cap <= best_thermal_cap))
				continue;

			cur_delta = compute_energy(&eenv, pd, cpus, p,
						   max_spare_cap_cpu);
			/* CPU utilization has changed */
			if (cur_delta < base_energy)
				goto unlock;
			cur_delta -= base_energy;

			/*
			 * Both fit for the task but best energy cpu has lower
			 * energy impact.
			 */
			if ((max_fits > 0) && (best_fits > 0) &&
			    (cur_delta >= best_delta))
				continue;

			best_delta = cur_delta;
			best_energy_cpu = max_spare_cap_cpu;
			best_fits = max_fits;
			best_thermal_cap = cpu_thermal_cap;
		}
	}
	rcu_read_unlock();

	if ((best_fits > prev_fits) ||
	    ((best_fits > 0) && (best_delta < prev_delta)) ||
	    ((best_fits < 0) && (best_thermal_cap > prev_thermal_cap)))
		target = best_energy_cpu;

	return target;

unlock:
	rcu_read_unlock();

	return target;
}

/*
 * select_task_rq_fair: Select target runqueue for the waking task in domains
 * that have the relevant SD flag set. In practice, this is SD_BALANCE_WAKE,
 * SD_BALANCE_FORK, or SD_BALANCE_EXEC.
 *
 * Balances load by selecting the idlest CPU in the idlest group, or under
 * certain conditions an idle sibling CPU if the domain has SD_WAKE_AFFINE set.
 *
 * Returns the target CPU number.
 */
static int
select_task_rq_fair(struct task_struct *p, int prev_cpu, int wake_flags)
{
	int sync = (wake_flags & WF_SYNC) && !(current->flags & PF_EXITING);
	struct sched_domain *tmp, *sd = NULL;
	int cpu = smp_processor_id();
	int new_cpu = prev_cpu;
	int want_affine = 0;
	/* SD_flags and WF_flags share the first nibble */
	int sd_flag = wake_flags & 0xF;

	/*
	 * required for stable ->cpus_allowed
	 */
	lockdep_assert_held(&p->pi_lock);
	if (wake_flags & WF_TTWU) {
		record_wakee(p);

		if ((wake_flags & WF_CURRENT_CPU) &&
		    cpumask_test_cpu(cpu, p->cpus_ptr))
			return cpu;

		if (sched_energy_enabled()) {
			new_cpu = find_energy_efficient_cpu(p, prev_cpu);
			if (new_cpu >= 0)
				return new_cpu;
			new_cpu = prev_cpu;
		}

		want_affine = !wake_wide(p) && cpumask_test_cpu(cpu, p->cpus_ptr);
	}

	rcu_read_lock();
	for_each_domain(cpu, tmp) {
		/*
		 * If both 'cpu' and 'prev_cpu' are part of this domain,
		 * cpu is a valid SD_WAKE_AFFINE target.
		 */
		if (want_affine && (tmp->flags & SD_WAKE_AFFINE) &&
		    cpumask_test_cpu(prev_cpu, sched_domain_span(tmp))) {
			if (cpu != prev_cpu)
				new_cpu = wake_affine(tmp, p, cpu, prev_cpu, sync);

			sd = NULL; /* Prefer wake_affine over balance flags */
			break;
		}

		/*
		 * Usually only true for WF_EXEC and WF_FORK, as sched_domains
		 * usually do not have SD_BALANCE_WAKE set. That means wakeup
		 * will usually go to the fast path.
		 */
		if (tmp->flags & sd_flag)
			sd = tmp;
		else if (!want_affine)
			break;
	}

	if (unlikely(sd)) {
		/* Slow path */
		new_cpu = find_idlest_cpu(sd, p, cpu, prev_cpu, sd_flag);
	} else if (wake_flags & WF_TTWU) { /* XXX always ? */
		/* Fast path */
		new_cpu = select_idle_sibling(p, prev_cpu, new_cpu);
	}
	rcu_read_unlock();

	return new_cpu;
}

/*
 * Called immediately before a task is migrated to a new CPU; task_cpu(p) and
 * cfs_rq_of(p) references at time of call are still valid and identify the
 * previous CPU. The caller guarantees p->pi_lock or task_rq(p)->lock is held.
 */
static void migrate_task_rq_fair(struct task_struct *p, int new_cpu)
{
	struct sched_entity *se = &p->se;

	if (!task_on_rq_migrating(p)) {
		remove_entity_load_avg(se);

		/*
		 * Here, the task's PELT values have been updated according to
		 * the current rq's clock. But if that clock hasn't been
		 * updated in a while, a substantial idle time will be missed,
		 * leading to an inflation after wake-up on the new rq.
		 *
		 * Estimate the missing time from the cfs_rq last_update_time
		 * and update sched_avg to improve the PELT continuity after
		 * migration.
		 */
		migrate_se_pelt_lag(se);
	}

	/* Tell new CPU we are migrated */
	se->avg.last_update_time = 0;

	update_scan_period(p, new_cpu);
}

static void task_dead_fair(struct task_struct *p)
{
	remove_entity_load_avg(&p->se);
}

static int
balance_fair(struct rq *rq, struct task_struct *prev, struct rq_flags *rf)
{
	if (rq->nr_running)
		return 1;

	return newidle_balance(rq, rf) != 0;
}
#endif /* CONFIG_SMP */

static void set_next_buddy(struct sched_entity *se)
{
	for_each_sched_entity(se) {
		if (SCHED_WARN_ON(!se->on_rq))
			return;
		if (se_is_idle(se))
			return;
		cfs_rq_of(se)->next = se;
	}
}

/*
 * Preempt the current task with a newly woken task if needed:
 */
static void check_preempt_wakeup_fair(struct rq *rq, struct task_struct *p, int wake_flags)
{
	struct task_struct *curr = rq->curr;
	struct sched_entity *se = &curr->se, *pse = &p->se;
	struct cfs_rq *cfs_rq = task_cfs_rq(curr);
	int next_buddy_marked = 0;
	int cse_is_idle, pse_is_idle;

	if (unlikely(se == pse))
		return;

	/*
	 * This is possible from callers such as attach_tasks(), in which we
	 * unconditionally wakeup_preempt() after an enqueue (which may have
	 * lead to a throttle).  This both saves work and prevents false
	 * next-buddy nomination below.
	 */
	if (unlikely(throttled_hierarchy(cfs_rq_of(pse))))
		return;

	if (sched_feat(NEXT_BUDDY) && !(wake_flags & WF_FORK)) {
		set_next_buddy(pse);
		next_buddy_marked = 1;
	}

	/*
	 * We can come here with TIF_NEED_RESCHED already set from new task
	 * wake up path.
	 *
	 * Note: this also catches the edge-case of curr being in a throttled
	 * group (e.g. via set_curr_task), since update_curr() (in the
	 * enqueue of curr) will have resulted in resched being set.  This
	 * prevents us from potentially nominating it as a false LAST_BUDDY
	 * below.
	 */
	if (need_resched())
		return;

	if (!sched_feat(WAKEUP_PREEMPTION))
		return;

	find_matching_se(&se, &pse);
	WARN_ON_ONCE(!pse);

	cse_is_idle = se_is_idle(se);
	pse_is_idle = se_is_idle(pse);

	/*
	 * Preempt an idle entity in favor of a non-idle entity (and don't preempt
	 * in the inverse case).
	 */
	if (cse_is_idle && !pse_is_idle)
		goto preempt;
	if (cse_is_idle != pse_is_idle)
		return;

	/*
	 * BATCH and IDLE tasks do not preempt others.
	 */
	if (unlikely(p->policy != SCHED_NORMAL))
		return;

	cfs_rq = cfs_rq_of(se);
	update_curr(cfs_rq);
	/*
	 * XXX pick_eevdf(cfs_rq) != se ?
	 */
	if (pick_eevdf(cfs_rq) == pse)
		goto preempt;

	return;

preempt:
	resched_curr_lazy(rq);
}

#ifdef CONFIG_SMP
static struct task_struct *pick_task_fair(struct rq *rq)
{
	struct sched_entity *se;
	struct cfs_rq *cfs_rq;

again:
	cfs_rq = &rq->cfs;
	if (!cfs_rq->nr_running)
		return NULL;

	do {
		struct sched_entity *curr = cfs_rq->curr;

		/* When we pick for a remote RQ, we'll not have done put_prev_entity() */
		if (curr) {
			if (curr->on_rq)
				update_curr(cfs_rq);
			else
				curr = NULL;

			if (unlikely(check_cfs_rq_runtime(cfs_rq)))
				goto again;
		}

		se = pick_next_entity(cfs_rq, curr);
		cfs_rq = group_cfs_rq(se);
	} while (cfs_rq);

	return task_of(se);
}
#endif

struct task_struct *
pick_next_task_fair(struct rq *rq, struct task_struct *prev, struct rq_flags *rf)
{
	struct cfs_rq *cfs_rq = &rq->cfs;
	struct sched_entity *se;
	struct task_struct *p;
	int new_tasks;

again:
	if (!sched_fair_runnable(rq))
		goto idle;

#ifdef CONFIG_FAIR_GROUP_SCHED
	if (!prev || prev->sched_class != &fair_sched_class)
		goto simple;

	/*
	 * Because of the set_next_buddy() in dequeue_task_fair() it is rather
	 * likely that a next task is from the same cgroup as the current.
	 *
	 * Therefore attempt to avoid putting and setting the entire cgroup
	 * hierarchy, only change the part that actually changes.
	 */

	do {
		struct sched_entity *curr = cfs_rq->curr;

		/*
		 * Since we got here without doing put_prev_entity() we also
		 * have to consider cfs_rq->curr. If it is still a runnable
		 * entity, update_curr() will update its vruntime, otherwise
		 * forget we've ever seen it.
		 */
		if (curr) {
			if (curr->on_rq)
				update_curr(cfs_rq);
			else
				curr = NULL;

			/*
			 * This call to check_cfs_rq_runtime() will do the
			 * throttle and dequeue its entity in the parent(s).
			 * Therefore the nr_running test will indeed
			 * be correct.
			 */
			if (unlikely(check_cfs_rq_runtime(cfs_rq))) {
				cfs_rq = &rq->cfs;

				if (!cfs_rq->nr_running)
					goto idle;

				goto simple;
			}
		}

		se = pick_next_entity(cfs_rq, curr);
		cfs_rq = group_cfs_rq(se);
	} while (cfs_rq);

	p = task_of(se);

	/*
	 * Since we haven't yet done put_prev_entity and if the selected task
	 * is a different task than we started out with, try and touch the
	 * least amount of cfs_rqs.
	 */
	if (prev != p) {
		struct sched_entity *pse = &prev->se;

		while (!(cfs_rq = is_same_group(se, pse))) {
			int se_depth = se->depth;
			int pse_depth = pse->depth;

			if (se_depth <= pse_depth) {
				put_prev_entity(cfs_rq_of(pse), pse);
				pse = parent_entity(pse);
			}
			if (se_depth >= pse_depth) {
				set_next_entity(cfs_rq_of(se), se);
				se = parent_entity(se);
			}
		}

		put_prev_entity(cfs_rq, pse);
		set_next_entity(cfs_rq, se);
	}

	goto done;
simple:
#endif
	if (prev)
		put_prev_task(rq, prev);

	do {
		se = pick_next_entity(cfs_rq, NULL);
		set_next_entity(cfs_rq, se);
		cfs_rq = group_cfs_rq(se);
	} while (cfs_rq);

	p = task_of(se);

done: __maybe_unused;
#ifdef CONFIG_SMP
	/*
	 * Move the next running task to the front of
	 * the list, so our cfs_tasks list becomes MRU
	 * one.
	 */
	list_move(&p->se.group_node, &rq->cfs_tasks);
#endif

	if (hrtick_enabled_fair(rq))
		hrtick_start_fair(rq, p);

	update_misfit_status(p, rq);
	sched_fair_update_stop_tick(rq, p);

	return p;

idle:
	if (!rf)
		return NULL;

	new_tasks = newidle_balance(rq, rf);

	/*
	 * Because newidle_balance() releases (and re-acquires) rq->lock, it is
	 * possible for any higher priority task to appear. In that case we
	 * must re-start the pick_next_entity() loop.
	 */
	if (new_tasks < 0)
		return RETRY_TASK;

	if (new_tasks > 0)
		goto again;

	/*
	 * rq is about to be idle, check if we need to update the
	 * lost_idle_time of clock_pelt
	 */
	update_idle_rq_clock_pelt(rq);

	return NULL;
}

static struct task_struct *__pick_next_task_fair(struct rq *rq)
{
	return pick_next_task_fair(rq, NULL, NULL);
}

/*
 * Account for a descheduled task:
 */
static void put_prev_task_fair(struct rq *rq, struct task_struct *prev)
{
	struct sched_entity *se = &prev->se;
	struct cfs_rq *cfs_rq;

	for_each_sched_entity(se) {
		cfs_rq = cfs_rq_of(se);
		put_prev_entity(cfs_rq, se);
	}
}

/*
 * sched_yield() is very simple
 */
static void yield_task_fair(struct rq *rq)
{
	struct task_struct *curr = rq->curr;
	struct cfs_rq *cfs_rq = task_cfs_rq(curr);
	struct sched_entity *se = &curr->se;

	/*
	 * Are we the only task in the tree?
	 */
	if (unlikely(rq->nr_running == 1))
		return;

	clear_buddies(cfs_rq, se);

	update_rq_clock(rq);
	/*
	 * Update run-time statistics of the 'current'.
	 */
	update_curr(cfs_rq);
	/*
	 * Tell update_rq_clock() that we've just updated,
	 * so we don't do microscopic update in schedule()
	 * and double the fastpath cost.
	 */
	rq_clock_skip_update(rq);

	se->deadline += calc_delta_fair(se->slice, se);
}

static bool yield_to_task_fair(struct rq *rq, struct task_struct *p)
{
	struct sched_entity *se = &p->se;

	/* throttled hierarchies are not runnable */
	if (!se->on_rq || throttled_hierarchy(cfs_rq_of(se)))
		return false;

	/* Tell the scheduler that we'd really like pse to run next. */
	set_next_buddy(se);

	yield_task_fair(rq);

	return true;
}

#ifdef CONFIG_SMP
/**************************************************
 * Fair scheduling class load-balancing methods.
 *
 * BASICS
 *
 * The purpose of load-balancing is to achieve the same basic fairness the
 * per-CPU scheduler provides, namely provide a proportional amount of compute
 * time to each task. This is expressed in the following equation:
 *
 *   W_i,n/P_i == W_j,n/P_j for all i,j                               (1)
 *
 * Where W_i,n is the n-th weight average for CPU i. The instantaneous weight
 * W_i,0 is defined as:
 *
 *   W_i,0 = \Sum_j w_i,j                                             (2)
 *
 * Where w_i,j is the weight of the j-th runnable task on CPU i. This weight
 * is derived from the nice value as per sched_prio_to_weight[].
 *
 * The weight average is an exponential decay average of the instantaneous
 * weight:
 *
 *   W'_i,n = (2^n - 1) / 2^n * W_i,n + 1 / 2^n * W_i,0               (3)
 *
 * C_i is the compute capacity of CPU i, typically it is the
 * fraction of 'recent' time available for SCHED_OTHER task execution. But it
 * can also include other factors [XXX].
 *
 * To achieve this balance we define a measure of imbalance which follows
 * directly from (1):
 *
 *   imb_i,j = max{ avg(W/C), W_i/C_i } - min{ avg(W/C), W_j/C_j }    (4)
 *
 * We them move tasks around to minimize the imbalance. In the continuous
 * function space it is obvious this converges, in the discrete case we get
 * a few fun cases generally called infeasible weight scenarios.
 *
 * [XXX expand on:
 *     - infeasible weights;
 *     - local vs global optima in the discrete case. ]
 *
 *
 * SCHED DOMAINS
 *
 * In order to solve the imbalance equation (4), and avoid the obvious O(n^2)
 * for all i,j solution, we create a tree of CPUs that follows the hardware
 * topology where each level pairs two lower groups (or better). This results
 * in O(log n) layers. Furthermore we reduce the number of CPUs going up the
 * tree to only the first of the previous level and we decrease the frequency
 * of load-balance at each level inv. proportional to the number of CPUs in
 * the groups.
 *
 * This yields:
 *
 *     log_2 n     1     n
 *   \Sum       { --- * --- * 2^i } = O(n)                            (5)
 *     i = 0      2^i   2^i
 *                               `- size of each group
 *         |         |     `- number of CPUs doing load-balance
 *         |         `- freq
 *         `- sum over all levels
 *
 * Coupled with a limit on how many tasks we can migrate every balance pass,
 * this makes (5) the runtime complexity of the balancer.
 *
 * An important property here is that each CPU is still (indirectly) connected
 * to every other CPU in at most O(log n) steps:
 *
 * The adjacency matrix of the resulting graph is given by:
 *
 *             log_2 n
 *   A_i,j = \Union     (i % 2^k == 0) && i / 2^(k+1) == j / 2^(k+1)  (6)
 *             k = 0
 *
 * And you'll find that:
 *
 *   A^(log_2 n)_i,j != 0  for all i,j                                (7)
 *
 * Showing there's indeed a path between every CPU in at most O(log n) steps.
 * The task movement gives a factor of O(m), giving a convergence complexity
 * of:
 *
 *   O(nm log n),  n := nr_cpus, m := nr_tasks                        (8)
 *
 *
 * WORK CONSERVING
 *
 * In order to avoid CPUs going idle while there's still work to do, new idle
 * balancing is more aggressive and has the newly idle CPU iterate up the domain
 * tree itself instead of relying on other CPUs to bring it work.
 *
 * This adds some complexity to both (5) and (8) but it reduces the total idle
 * time.
 *
 * [XXX more?]
 *
 *
 * CGROUPS
 *
 * Cgroups make a horror show out of (2), instead of a simple sum we get:
 *
 *                                s_k,i
 *   W_i,0 = \Sum_j \Prod_k w_k * -----                               (9)
 *                                 S_k
 *
 * Where
 *
 *   s_k,i = \Sum_j w_i,j,k  and  S_k = \Sum_i s_k,i                 (10)
 *
 * w_i,j,k is the weight of the j-th runnable task in the k-th cgroup on CPU i.
 *
 * The big problem is S_k, its a global sum needed to compute a local (W_i)
 * property.
 *
 * [XXX write more on how we solve this.. _after_ merging pjt's patches that
 *      rewrite all of this once again.]
 */

static unsigned long __read_mostly max_load_balance_interval = HZ/10;

enum fbq_type { regular, remote, all };

/*
 * 'group_type' describes the group of CPUs at the moment of load balancing.
 *
 * The enum is ordered by pulling priority, with the group with lowest priority
 * first so the group_type can simply be compared when selecting the busiest
 * group. See update_sd_pick_busiest().
 */
enum group_type {
	/* The group has spare capacity that can be used to run more tasks.  */
	group_has_spare = 0,
	/*
	 * The group is fully used and the tasks don't compete for more CPU
	 * cycles. Nevertheless, some tasks might wait before running.
	 */
	group_fully_busy,
	/*
	 * One task doesn't fit with CPU's capacity and must be migrated to a
	 * more powerful CPU.
	 */
	group_misfit_task,
	/*
	 * Balance SMT group that's fully busy. Can benefit from migration
	 * a task on SMT with busy sibling to another CPU on idle core.
	 */
	group_smt_balance,
	/*
	 * SD_ASYM_PACKING only: One local CPU with higher capacity is available,
	 * and the task should be migrated to it instead of running on the
	 * current CPU.
	 */
	group_asym_packing,
	/*
	 * The tasks' affinity constraints previously prevented the scheduler
	 * from balancing the load across the system.
	 */
	group_imbalanced,
	/*
	 * The CPU is overloaded and can't provide expected CPU cycles to all
	 * tasks.
	 */
	group_overloaded
};

enum migration_type {
	migrate_load = 0,
	migrate_util,
	migrate_task,
	migrate_misfit
};

#define LBF_ALL_PINNED	0x01
#define LBF_NEED_BREAK	0x02
#define LBF_DST_PINNED  0x04
#define LBF_SOME_PINNED	0x08
#define LBF_ACTIVE_LB	0x10

struct lb_env {
	struct sched_domain	*sd;

	struct rq		*src_rq;
	int			src_cpu;

	int			dst_cpu;
	struct rq		*dst_rq;

	struct cpumask		*dst_grpmask;
	int			new_dst_cpu;
	enum cpu_idle_type	idle;
	long			imbalance;
	/* The set of CPUs under consideration for load-balancing */
	struct cpumask		*cpus;

	unsigned int		flags;

	unsigned int		loop;
	unsigned int		loop_break;
	unsigned int		loop_max;

	enum fbq_type		fbq_type;
	enum migration_type	migration_type;
	struct list_head	tasks;
};

/*
 * Is this task likely cache-hot:
 */
static int task_hot(struct task_struct *p, struct lb_env *env)
{
	s64 delta;

	lockdep_assert_rq_held(env->src_rq);

	if (p->sched_class != &fair_sched_class)
		return 0;

	if (unlikely(task_has_idle_policy(p)))
		return 0;

	/* SMT siblings share cache */
	if (env->sd->flags & SD_SHARE_CPUCAPACITY)
		return 0;

	/*
	 * Buddy candidates are cache hot:
	 */
	if (sched_feat(CACHE_HOT_BUDDY) && env->dst_rq->nr_running &&
	    (&p->se == cfs_rq_of(&p->se)->next))
		return 1;

	if (sysctl_sched_migration_cost == -1)
		return 1;

	/*
	 * Don't migrate task if the task's cookie does not match
	 * with the destination CPU's core cookie.
	 */
	if (!sched_core_cookie_match(cpu_rq(env->dst_cpu), p))
		return 1;

	if (sysctl_sched_migration_cost == 0)
		return 0;

	delta = rq_clock_task(env->src_rq) - p->se.exec_start;

	return delta < (s64)sysctl_sched_migration_cost;
}

#ifdef CONFIG_NUMA_BALANCING
/*
 * Returns 1, if task migration degrades locality
 * Returns 0, if task migration improves locality i.e migration preferred.
 * Returns -1, if task migration is not affected by locality.
 */
static int migrate_degrades_locality(struct task_struct *p, struct lb_env *env)
{
	struct numa_group *numa_group = rcu_dereference(p->numa_group);
	unsigned long src_weight, dst_weight;
	int src_nid, dst_nid, dist;

	if (!static_branch_likely(&sched_numa_balancing))
		return -1;

	if (!p->numa_faults || !(env->sd->flags & SD_NUMA))
		return -1;

	src_nid = cpu_to_node(env->src_cpu);
	dst_nid = cpu_to_node(env->dst_cpu);

	if (src_nid == dst_nid)
		return -1;

	/* Migrating away from the preferred node is always bad. */
	if (src_nid == p->numa_preferred_nid) {
		if (env->src_rq->nr_running > env->src_rq->nr_preferred_running)
			return 1;
		else
			return -1;
	}

	/* Encourage migration to the preferred node. */
	if (dst_nid == p->numa_preferred_nid)
		return 0;

	/* Leaving a core idle is often worse than degrading locality. */
	if (env->idle == CPU_IDLE)
		return -1;

	dist = node_distance(src_nid, dst_nid);
	if (numa_group) {
		src_weight = group_weight(p, src_nid, dist);
		dst_weight = group_weight(p, dst_nid, dist);
	} else {
		src_weight = task_weight(p, src_nid, dist);
		dst_weight = task_weight(p, dst_nid, dist);
	}

	return dst_weight < src_weight;
}

#else
static inline int migrate_degrades_locality(struct task_struct *p,
					     struct lb_env *env)
{
	return -1;
}
#endif

/*
 * can_migrate_task - may task p from runqueue rq be migrated to this_cpu?
 */
static
int can_migrate_task(struct task_struct *p, struct lb_env *env)
{
	int tsk_cache_hot;

	lockdep_assert_rq_held(env->src_rq);

	/*
	 * We do not migrate tasks that are:
	 * 1) throttled_lb_pair, or
	 * 2) cannot be migrated to this CPU due to cpus_ptr, or
	 * 3) running (obviously), or
	 * 4) are cache-hot on their current CPU.
	 */
	if (throttled_lb_pair(task_group(p), env->src_cpu, env->dst_cpu))
		return 0;

	/* Disregard pcpu kthreads; they are where they need to be. */
	if (kthread_is_per_cpu(p))
		return 0;

	if (!cpumask_test_cpu(env->dst_cpu, p->cpus_ptr)) {
		int cpu;

		schedstat_inc(p->stats.nr_failed_migrations_affine);

		env->flags |= LBF_SOME_PINNED;

		/*
		 * Remember if this task can be migrated to any other CPU in
		 * our sched_group. We may want to revisit it if we couldn't
		 * meet load balance goals by pulling other tasks on src_cpu.
		 *
		 * Avoid computing new_dst_cpu
		 * - for NEWLY_IDLE
		 * - if we have already computed one in current iteration
		 * - if it's an active balance
		 */
		if (env->idle == CPU_NEWLY_IDLE ||
		    env->flags & (LBF_DST_PINNED | LBF_ACTIVE_LB))
			return 0;

		/* Prevent to re-select dst_cpu via env's CPUs: */
		for_each_cpu_and(cpu, env->dst_grpmask, env->cpus) {
			if (cpumask_test_cpu(cpu, p->cpus_ptr)) {
				env->flags |= LBF_DST_PINNED;
				env->new_dst_cpu = cpu;
				break;
			}
		}

		return 0;
	}

	/* Record that we found at least one task that could run on dst_cpu */
	env->flags &= ~LBF_ALL_PINNED;

	if (task_on_cpu(env->src_rq, p)) {
		schedstat_inc(p->stats.nr_failed_migrations_running);
		return 0;
	}

	/*
	 * Aggressive migration if:
	 * 1) active balance
	 * 2) destination numa is preferred
	 * 3) task is cache cold, or
	 * 4) too many balance attempts have failed.
	 */
	if (env->flags & LBF_ACTIVE_LB)
		return 1;

	tsk_cache_hot = migrate_degrades_locality(p, env);
	if (tsk_cache_hot == -1)
		tsk_cache_hot = task_hot(p, env);

	if (tsk_cache_hot <= 0 ||
	    env->sd->nr_balance_failed > env->sd->cache_nice_tries) {
		if (tsk_cache_hot == 1) {
			schedstat_inc(env->sd->lb_hot_gained[env->idle]);
			schedstat_inc(p->stats.nr_forced_migrations);
		}
		return 1;
	}

	schedstat_inc(p->stats.nr_failed_migrations_hot);
	return 0;
}

/*
 * detach_task() -- detach the task for the migration specified in env
 */
static void detach_task(struct task_struct *p, struct lb_env *env)
{
	lockdep_assert_rq_held(env->src_rq);

	deactivate_task(env->src_rq, p, DEQUEUE_NOCLOCK);
	set_task_cpu(p, env->dst_cpu);
}

/*
 * detach_one_task() -- tries to dequeue exactly one task from env->src_rq, as
 * part of active balancing operations within "domain".
 *
 * Returns a task if successful and NULL otherwise.
 */
static struct task_struct *detach_one_task(struct lb_env *env)
{
	struct task_struct *p;

	lockdep_assert_rq_held(env->src_rq);

	list_for_each_entry_reverse(p,
			&env->src_rq->cfs_tasks, se.group_node) {
		if (!can_migrate_task(p, env))
			continue;

		detach_task(p, env);

		/*
		 * Right now, this is only the second place where
		 * lb_gained[env->idle] is updated (other is detach_tasks)
		 * so we can safely collect stats here rather than
		 * inside detach_tasks().
		 */
		schedstat_inc(env->sd->lb_gained[env->idle]);
		return p;
	}
	return NULL;
}

/*
 * detach_tasks() -- tries to detach up to imbalance load/util/tasks from
 * busiest_rq, as part of a balancing operation within domain "sd".
 *
 * Returns number of detached tasks if successful and 0 otherwise.
 */
static int detach_tasks(struct lb_env *env)
{
	struct list_head *tasks = &env->src_rq->cfs_tasks;
	unsigned long util, load;
	struct task_struct *p;
	int detached = 0;

	lockdep_assert_rq_held(env->src_rq);

	/*
	 * Source run queue has been emptied by another CPU, clear
	 * LBF_ALL_PINNED flag as we will not test any task.
	 */
	if (env->src_rq->nr_running <= 1) {
		env->flags &= ~LBF_ALL_PINNED;
		return 0;
	}

	if (env->imbalance <= 0)
		return 0;

	while (!list_empty(tasks)) {
		/*
		 * We don't want to steal all, otherwise we may be treated likewise,
		 * which could at worst lead to a livelock crash.
		 */
		if (env->idle != CPU_NOT_IDLE && env->src_rq->nr_running <= 1)
			break;

		env->loop++;
		/* We've more or less seen every task there is, call it quits */
		if (env->loop > env->loop_max)
			break;

		/* take a breather every nr_migrate tasks */
		if (env->loop > env->loop_break) {
			env->loop_break += SCHED_NR_MIGRATE_BREAK;
			env->flags |= LBF_NEED_BREAK;
			break;
		}

		p = list_last_entry(tasks, struct task_struct, se.group_node);

		if (!can_migrate_task(p, env))
			goto next;

		switch (env->migration_type) {
		case migrate_load:
			/*
			 * Depending of the number of CPUs and tasks and the
			 * cgroup hierarchy, task_h_load() can return a null
			 * value. Make sure that env->imbalance decreases
			 * otherwise detach_tasks() will stop only after
			 * detaching up to loop_max tasks.
			 */
			load = max_t(unsigned long, task_h_load(p), 1);

			if (sched_feat(LB_MIN) &&
			    load < 16 && !env->sd->nr_balance_failed)
				goto next;

			/*
			 * Make sure that we don't migrate too much load.
			 * Nevertheless, let relax the constraint if
			 * scheduler fails to find a good waiting task to
			 * migrate.
			 */
			if (shr_bound(load, env->sd->nr_balance_failed) > env->imbalance)
				goto next;

			env->imbalance -= load;
			break;

		case migrate_util:
			util = task_util_est(p);

			if (util > env->imbalance)
				goto next;

			env->imbalance -= util;
			break;

		case migrate_task:
			env->imbalance--;
			break;

		case migrate_misfit:
			/* This is not a misfit task */
			if (task_fits_cpu(p, env->src_cpu))
				goto next;

			env->imbalance = 0;
			break;
		}

		detach_task(p, env);
		list_add(&p->se.group_node, &env->tasks);

		detached++;

#ifdef CONFIG_PREEMPTION
		/*
		 * NEWIDLE balancing is a source of latency, so preemptible
		 * kernels will stop after the first task is detached to minimize
		 * the critical section.
		 */
		if (env->idle == CPU_NEWLY_IDLE)
			break;
#endif

		/*
		 * We only want to steal up to the prescribed amount of
		 * load/util/tasks.
		 */
		if (env->imbalance <= 0)
			break;

		continue;
next:
		list_move(&p->se.group_node, tasks);
	}

	/*
	 * Right now, this is one of only two places we collect this stat
	 * so we can safely collect detach_one_task() stats here rather
	 * than inside detach_one_task().
	 */
	schedstat_add(env->sd->lb_gained[env->idle], detached);

	return detached;
}

/*
 * attach_task() -- attach the task detached by detach_task() to its new rq.
 */
static void attach_task(struct rq *rq, struct task_struct *p)
{
	lockdep_assert_rq_held(rq);

	WARN_ON_ONCE(task_rq(p) != rq);
	activate_task(rq, p, ENQUEUE_NOCLOCK);
	wakeup_preempt(rq, p, 0);
}

/*
 * attach_one_task() -- attaches the task returned from detach_one_task() to
 * its new rq.
 */
static void attach_one_task(struct rq *rq, struct task_struct *p)
{
	struct rq_flags rf;

	rq_lock(rq, &rf);
	update_rq_clock(rq);
	attach_task(rq, p);
	rq_unlock(rq, &rf);
}

/*
 * attach_tasks() -- attaches all tasks detached by detach_tasks() to their
 * new rq.
 */
static void attach_tasks(struct lb_env *env)
{
	struct list_head *tasks = &env->tasks;
	struct task_struct *p;
	struct rq_flags rf;

	rq_lock(env->dst_rq, &rf);
	update_rq_clock(env->dst_rq);

	while (!list_empty(tasks)) {
		p = list_first_entry(tasks, struct task_struct, se.group_node);
		list_del_init(&p->se.group_node);

		attach_task(env->dst_rq, p);
	}

	rq_unlock(env->dst_rq, &rf);
}

#ifdef CONFIG_NO_HZ_COMMON
static inline bool cfs_rq_has_blocked(struct cfs_rq *cfs_rq)
{
	if (cfs_rq->avg.load_avg)
		return true;

	if (cfs_rq->avg.util_avg)
		return true;

	return false;
}

static inline bool others_have_blocked(struct rq *rq)
{
	if (READ_ONCE(rq->avg_rt.util_avg))
		return true;

	if (READ_ONCE(rq->avg_dl.util_avg))
		return true;

	if (thermal_load_avg(rq))
		return true;

#ifdef CONFIG_HAVE_SCHED_AVG_IRQ
	if (READ_ONCE(rq->avg_irq.util_avg))
		return true;
#endif

	return false;
}

static inline void update_blocked_load_tick(struct rq *rq)
{
	WRITE_ONCE(rq->last_blocked_load_update_tick, jiffies);
}

static inline void update_blocked_load_status(struct rq *rq, bool has_blocked)
{
	if (!has_blocked)
		rq->has_blocked_load = 0;
}
#else
static inline bool cfs_rq_has_blocked(struct cfs_rq *cfs_rq) { return false; }
static inline bool others_have_blocked(struct rq *rq) { return false; }
static inline void update_blocked_load_tick(struct rq *rq) {}
static inline void update_blocked_load_status(struct rq *rq, bool has_blocked) {}
#endif

static bool __update_blocked_others(struct rq *rq, bool *done)
{
	const struct sched_class *curr_class;
	u64 now = rq_clock_pelt(rq);
	unsigned long thermal_pressure;
	bool decayed;

	/*
	 * update_load_avg() can call cpufreq_update_util(). Make sure that RT,
	 * DL and IRQ signals have been updated before updating CFS.
	 */
	curr_class = rq->curr->sched_class;

	thermal_pressure = arch_scale_thermal_pressure(cpu_of(rq));

	decayed = update_rt_rq_load_avg(now, rq, curr_class == &rt_sched_class) |
		  update_dl_rq_load_avg(now, rq, curr_class == &dl_sched_class) |
		  update_thermal_load_avg(rq_clock_thermal(rq), rq, thermal_pressure) |
		  update_irq_load_avg(rq, 0);

	if (others_have_blocked(rq))
		*done = false;

	return decayed;
}

#ifdef CONFIG_FAIR_GROUP_SCHED

static bool __update_blocked_fair(struct rq *rq, bool *done)
{
	struct cfs_rq *cfs_rq, *pos;
	bool decayed = false;
	int cpu = cpu_of(rq);

	/*
	 * Iterates the task_group tree in a bottom up fashion, see
	 * list_add_leaf_cfs_rq() for details.
	 */
	for_each_leaf_cfs_rq_safe(rq, cfs_rq, pos) {
		struct sched_entity *se;

		if (update_cfs_rq_load_avg(cfs_rq_clock_pelt(cfs_rq), cfs_rq)) {
			update_tg_load_avg(cfs_rq);

			if (cfs_rq->nr_running == 0)
				update_idle_cfs_rq_clock_pelt(cfs_rq);

			if (cfs_rq == &rq->cfs)
				decayed = true;
		}

		/* Propagate pending load changes to the parent, if any: */
		se = cfs_rq->tg->se[cpu];
		if (se && !skip_blocked_update(se))
			update_load_avg(cfs_rq_of(se), se, UPDATE_TG);

		/*
		 * There can be a lot of idle CPU cgroups.  Don't let fully
		 * decayed cfs_rqs linger on the list.
		 */
		if (cfs_rq_is_decayed(cfs_rq))
			list_del_leaf_cfs_rq(cfs_rq);

		/* Don't need periodic decay once load/util_avg are null */
		if (cfs_rq_has_blocked(cfs_rq))
			*done = false;
	}

	return decayed;
}

/*
 * Compute the hierarchical load factor for cfs_rq and all its ascendants.
 * This needs to be done in a top-down fashion because the load of a child
 * group is a fraction of its parents load.
 */
static void update_cfs_rq_h_load(struct cfs_rq *cfs_rq)
{
	struct rq *rq = rq_of(cfs_rq);
	struct sched_entity *se = cfs_rq->tg->se[cpu_of(rq)];
	unsigned long now = jiffies;
	unsigned long load;

	if (cfs_rq->last_h_load_update == now)
		return;

	WRITE_ONCE(cfs_rq->h_load_next, NULL);
	for_each_sched_entity(se) {
		cfs_rq = cfs_rq_of(se);
		WRITE_ONCE(cfs_rq->h_load_next, se);
		if (cfs_rq->last_h_load_update == now)
			break;
	}

	if (!se) {
		cfs_rq->h_load = cfs_rq_load_avg(cfs_rq);
		cfs_rq->last_h_load_update = now;
	}

	while ((se = READ_ONCE(cfs_rq->h_load_next)) != NULL) {
		load = cfs_rq->h_load;
		load = div64_ul(load * se->avg.load_avg,
			cfs_rq_load_avg(cfs_rq) + 1);
		cfs_rq = group_cfs_rq(se);
		cfs_rq->h_load = load;
		cfs_rq->last_h_load_update = now;
	}
}

static unsigned long task_h_load(struct task_struct *p)
{
	struct cfs_rq *cfs_rq = task_cfs_rq(p);

	update_cfs_rq_h_load(cfs_rq);
	return div64_ul(p->se.avg.load_avg * cfs_rq->h_load,
			cfs_rq_load_avg(cfs_rq) + 1);
}
#else
static bool __update_blocked_fair(struct rq *rq, bool *done)
{
	struct cfs_rq *cfs_rq = &rq->cfs;
	bool decayed;

	decayed = update_cfs_rq_load_avg(cfs_rq_clock_pelt(cfs_rq), cfs_rq);
	if (cfs_rq_has_blocked(cfs_rq))
		*done = false;

	return decayed;
}

static unsigned long task_h_load(struct task_struct *p)
{
	return p->se.avg.load_avg;
}
#endif

static void update_blocked_averages(int cpu)
{
	bool decayed = false, done = true;
	struct rq *rq = cpu_rq(cpu);
	struct rq_flags rf;

	rq_lock_irqsave(rq, &rf);
	update_blocked_load_tick(rq);
	update_rq_clock(rq);

	decayed |= __update_blocked_others(rq, &done);
	decayed |= __update_blocked_fair(rq, &done);

	update_blocked_load_status(rq, !done);
	if (decayed)
		cpufreq_update_util(rq, 0);
	rq_unlock_irqrestore(rq, &rf);
}

/********** Helpers for find_busiest_group ************************/

/*
 * sg_lb_stats - stats of a sched_group required for load_balancing
 */
struct sg_lb_stats {
	unsigned long avg_load; /*Avg load across the CPUs of the group */
	unsigned long group_load; /* Total load over the CPUs of the group */
	unsigned long group_capacity;
	unsigned long group_util; /* Total utilization over the CPUs of the group */
	unsigned long group_runnable; /* Total runnable time over the CPUs of the group */
	unsigned int sum_nr_running; /* Nr of tasks running in the group */
	unsigned int sum_h_nr_running; /* Nr of CFS tasks running in the group */
	unsigned int idle_cpus;
	unsigned int group_weight;
	enum group_type group_type;
	unsigned int group_asym_packing; /* Tasks should be moved to preferred CPU */
	unsigned int group_smt_balance;  /* Task on busy SMT be moved */
	unsigned long group_misfit_task_load; /* A CPU has a task too big for its capacity */
#ifdef CONFIG_NUMA_BALANCING
	unsigned int nr_numa_running;
	unsigned int nr_preferred_running;
#endif
};

/*
 * sd_lb_stats - Structure to store the statistics of a sched_domain
 *		 during load balancing.
 */
struct sd_lb_stats {
	struct sched_group *busiest;	/* Busiest group in this sd */
	struct sched_group *local;	/* Local group in this sd */
	unsigned long total_load;	/* Total load of all groups in sd */
	unsigned long total_capacity;	/* Total capacity of all groups in sd */
	unsigned long avg_load;	/* Average load across all groups in sd */
	unsigned int prefer_sibling; /* tasks should go to sibling first */

	struct sg_lb_stats busiest_stat;/* Statistics of the busiest group */
	struct sg_lb_stats local_stat;	/* Statistics of the local group */
};

static inline void init_sd_lb_stats(struct sd_lb_stats *sds)
{
	/*
	 * Skimp on the clearing to avoid duplicate work. We can avoid clearing
	 * local_stat because update_sg_lb_stats() does a full clear/assignment.
	 * We must however set busiest_stat::group_type and
	 * busiest_stat::idle_cpus to the worst busiest group because
	 * update_sd_pick_busiest() reads these before assignment.
	 */
	*sds = (struct sd_lb_stats){
		.busiest = NULL,
		.local = NULL,
		.total_load = 0UL,
		.total_capacity = 0UL,
		.busiest_stat = {
			.idle_cpus = UINT_MAX,
			.group_type = group_has_spare,
		},
	};
}

static unsigned long scale_rt_capacity(int cpu)
{
	struct rq *rq = cpu_rq(cpu);
	unsigned long max = arch_scale_cpu_capacity(cpu);
	unsigned long used, free;
	unsigned long irq;

	irq = cpu_util_irq(rq);

	if (unlikely(irq >= max))
		return 1;

	/*
	 * avg_rt.util_avg and avg_dl.util_avg track binary signals
	 * (running and not running) with weights 0 and 1024 respectively.
	 * avg_thermal.load_avg tracks thermal pressure and the weighted
	 * average uses the actual delta max capacity(load).
	 */
	used = READ_ONCE(rq->avg_rt.util_avg);
	used += READ_ONCE(rq->avg_dl.util_avg);
	used += thermal_load_avg(rq);

	if (unlikely(used >= max))
		return 1;

	free = max - used;

	return scale_irq_capacity(free, irq, max);
}

static void update_cpu_capacity(struct sched_domain *sd, int cpu)
{
	unsigned long capacity = scale_rt_capacity(cpu);
	struct sched_group *sdg = sd->groups;

	cpu_rq(cpu)->cpu_capacity_orig = arch_scale_cpu_capacity(cpu);

	if (!capacity)
		capacity = 1;

	cpu_rq(cpu)->cpu_capacity = capacity;
	trace_sched_cpu_capacity_tp(cpu_rq(cpu));

	sdg->sgc->capacity = capacity;
	sdg->sgc->min_capacity = capacity;
	sdg->sgc->max_capacity = capacity;
}

void update_group_capacity(struct sched_domain *sd, int cpu)
{
	struct sched_domain *child = sd->child;
	struct sched_group *group, *sdg = sd->groups;
	unsigned long capacity, min_capacity, max_capacity;
	unsigned long interval;

	interval = msecs_to_jiffies(sd->balance_interval);
	interval = clamp(interval, 1UL, max_load_balance_interval);
	sdg->sgc->next_update = jiffies + interval;

	if (!child) {
		update_cpu_capacity(sd, cpu);
		return;
	}

	capacity = 0;
	min_capacity = ULONG_MAX;
	max_capacity = 0;

	if (child->flags & SD_OVERLAP) {
		/*
		 * SD_OVERLAP domains cannot assume that child groups
		 * span the current group.
		 */

		for_each_cpu(cpu, sched_group_span(sdg)) {
			unsigned long cpu_cap = capacity_of(cpu);

			capacity += cpu_cap;
			min_capacity = min(cpu_cap, min_capacity);
			max_capacity = max(cpu_cap, max_capacity);
		}
	} else  {
		/*
		 * !SD_OVERLAP domains can assume that child groups
		 * span the current group.
		 */

		group = child->groups;
		do {
			struct sched_group_capacity *sgc = group->sgc;

			capacity += sgc->capacity;
			min_capacity = min(sgc->min_capacity, min_capacity);
			max_capacity = max(sgc->max_capacity, max_capacity);
			group = group->next;
		} while (group != child->groups);
	}

	sdg->sgc->capacity = capacity;
	sdg->sgc->min_capacity = min_capacity;
	sdg->sgc->max_capacity = max_capacity;
}

/*
 * Check whether the capacity of the rq has been noticeably reduced by side
 * activity. The imbalance_pct is used for the threshold.
 * Return true is the capacity is reduced
 */
static inline int
check_cpu_capacity(struct rq *rq, struct sched_domain *sd)
{
	return ((rq->cpu_capacity * sd->imbalance_pct) <
				(rq->cpu_capacity_orig * 100));
}

/*
 * Check whether a rq has a misfit task and if it looks like we can actually
 * help that task: we can migrate the task to a CPU of higher capacity, or
 * the task's current CPU is heavily pressured.
 */
static inline int check_misfit_status(struct rq *rq, struct sched_domain *sd)
{
	return rq->misfit_task_load &&
		(rq->cpu_capacity_orig < rq->rd->max_cpu_capacity ||
		 check_cpu_capacity(rq, sd));
}

/*
 * Group imbalance indicates (and tries to solve) the problem where balancing
 * groups is inadequate due to ->cpus_ptr constraints.
 *
 * Imagine a situation of two groups of 4 CPUs each and 4 tasks each with a
 * cpumask covering 1 CPU of the first group and 3 CPUs of the second group.
 * Something like:
 *
 *	{ 0 1 2 3 } { 4 5 6 7 }
 *	        *     * * *
 *
 * If we were to balance group-wise we'd place two tasks in the first group and
 * two tasks in the second group. Clearly this is undesired as it will overload
 * cpu 3 and leave one of the CPUs in the second group unused.
 *
 * The current solution to this issue is detecting the skew in the first group
 * by noticing the lower domain failed to reach balance and had difficulty
 * moving tasks due to affinity constraints.
 *
 * When this is so detected; this group becomes a candidate for busiest; see
 * update_sd_pick_busiest(). And calculate_imbalance() and
 * find_busiest_group() avoid some of the usual balance conditions to allow it
 * to create an effective group imbalance.
 *
 * This is a somewhat tricky proposition since the next run might not find the
 * group imbalance and decide the groups need to be balanced again. A most
 * subtle and fragile situation.
 */

static inline int sg_imbalanced(struct sched_group *group)
{
	return group->sgc->imbalance;
}

/*
 * group_has_capacity returns true if the group has spare capacity that could
 * be used by some tasks.
 * We consider that a group has spare capacity if the number of task is
 * smaller than the number of CPUs or if the utilization is lower than the
 * available capacity for CFS tasks.
 * For the latter, we use a threshold to stabilize the state, to take into
 * account the variance of the tasks' load and to return true if the available
 * capacity in meaningful for the load balancer.
 * As an example, an available capacity of 1% can appear but it doesn't make
 * any benefit for the load balance.
 */
static inline bool
group_has_capacity(unsigned int imbalance_pct, struct sg_lb_stats *sgs)
{
	if (sgs->sum_nr_running < sgs->group_weight)
		return true;

	if ((sgs->group_capacity * imbalance_pct) <
			(sgs->group_runnable * 100))
		return false;

	if ((sgs->group_capacity * 100) >
			(sgs->group_util * imbalance_pct))
		return true;

	return false;
}

/*
 *  group_is_overloaded returns true if the group has more tasks than it can
 *  handle.
 *  group_is_overloaded is not equals to !group_has_capacity because a group
 *  with the exact right number of tasks, has no more spare capacity but is not
 *  overloaded so both group_has_capacity and group_is_overloaded return
 *  false.
 */
static inline bool
group_is_overloaded(unsigned int imbalance_pct, struct sg_lb_stats *sgs)
{
	if (sgs->sum_nr_running <= sgs->group_weight)
		return false;

	if ((sgs->group_capacity * 100) <
			(sgs->group_util * imbalance_pct))
		return true;

	if ((sgs->group_capacity * imbalance_pct) <
			(sgs->group_runnable * 100))
		return true;

	return false;
}

static inline enum
group_type group_classify(unsigned int imbalance_pct,
			  struct sched_group *group,
			  struct sg_lb_stats *sgs)
{
	if (group_is_overloaded(imbalance_pct, sgs))
		return group_overloaded;

	if (sg_imbalanced(group))
		return group_imbalanced;

	if (sgs->group_asym_packing)
		return group_asym_packing;

	if (sgs->group_smt_balance)
		return group_smt_balance;

	if (sgs->group_misfit_task_load)
		return group_misfit_task;

	if (!group_has_capacity(imbalance_pct, sgs))
		return group_fully_busy;

	return group_has_spare;
}

/**
 * sched_use_asym_prio - Check whether asym_packing priority must be used
 * @sd:		The scheduling domain of the load balancing
 * @cpu:	A CPU
 *
 * Always use CPU priority when balancing load between SMT siblings. When
 * balancing load between cores, it is not sufficient that @cpu is idle. Only
 * use CPU priority if the whole core is idle.
 *
 * Returns: True if the priority of @cpu must be followed. False otherwise.
 */
static bool sched_use_asym_prio(struct sched_domain *sd, int cpu)
{
	if (!sched_smt_active())
		return true;

	return sd->flags & SD_SHARE_CPUCAPACITY || is_core_idle(cpu);
}

/**
 * sched_asym - Check if the destination CPU can do asym_packing load balance
 * @env:	The load balancing environment
 * @sds:	Load-balancing data with statistics of the local group
 * @sgs:	Load-balancing statistics of the candidate busiest group
 * @group:	The candidate busiest group
 *
 * @env::dst_cpu can do asym_packing if it has higher priority than the
 * preferred CPU of @group.
 *
 * SMT is a special case. If we are balancing load between cores, @env::dst_cpu
 * can do asym_packing balance only if all its SMT siblings are idle. Also, it
 * can only do it if @group is an SMT group and has exactly on busy CPU. Larger
 * imbalances in the number of CPUS are dealt with in find_busiest_group().
 *
 * If we are balancing load within an SMT core, or at DIE domain level, always
 * proceed.
 *
 * Return: true if @env::dst_cpu can do with asym_packing load balance. False
 * otherwise.
 */
static inline bool
sched_asym(struct lb_env *env, struct sd_lb_stats *sds,  struct sg_lb_stats *sgs,
	   struct sched_group *group)
{
	/* Ensure that the whole local core is idle, if applicable. */
	if (!sched_use_asym_prio(env->sd, env->dst_cpu))
		return false;

	/*
	 * CPU priorities does not make sense for SMT cores with more than one
	 * busy sibling.
	 */
	if (group->flags & SD_SHARE_CPUCAPACITY) {
		if (sgs->group_weight - sgs->idle_cpus != 1)
			return false;
	}

	return sched_asym_prefer(env->dst_cpu, group->asym_prefer_cpu);
}

/* One group has more than one SMT CPU while the other group does not */
static inline bool smt_vs_nonsmt_groups(struct sched_group *sg1,
				    struct sched_group *sg2)
{
	if (!sg1 || !sg2)
		return false;

	return (sg1->flags & SD_SHARE_CPUCAPACITY) !=
		(sg2->flags & SD_SHARE_CPUCAPACITY);
}

static inline bool smt_balance(struct lb_env *env, struct sg_lb_stats *sgs,
			       struct sched_group *group)
{
	if (env->idle == CPU_NOT_IDLE)
		return false;

	/*
	 * For SMT source group, it is better to move a task
	 * to a CPU that doesn't have multiple tasks sharing its CPU capacity.
	 * Note that if a group has a single SMT, SD_SHARE_CPUCAPACITY
	 * will not be on.
	 */
	if (group->flags & SD_SHARE_CPUCAPACITY &&
	    sgs->sum_h_nr_running > 1)
		return true;

	return false;
}

static inline long sibling_imbalance(struct lb_env *env,
				    struct sd_lb_stats *sds,
				    struct sg_lb_stats *busiest,
				    struct sg_lb_stats *local)
{
	int ncores_busiest, ncores_local;
	long imbalance;

	if (env->idle == CPU_NOT_IDLE || !busiest->sum_nr_running)
		return 0;

	ncores_busiest = sds->busiest->cores;
	ncores_local = sds->local->cores;

	if (ncores_busiest == ncores_local) {
		imbalance = busiest->sum_nr_running;
		lsub_positive(&imbalance, local->sum_nr_running);
		return imbalance;
	}

	/* Balance such that nr_running/ncores ratio are same on both groups */
	imbalance = ncores_local * busiest->sum_nr_running;
	lsub_positive(&imbalance, ncores_busiest * local->sum_nr_running);
	/* Normalize imbalance and do rounding on normalization */
	imbalance = 2 * imbalance + ncores_local + ncores_busiest;
	imbalance /= ncores_local + ncores_busiest;

	/* Take advantage of resource in an empty sched group */
	if (imbalance <= 1 && local->sum_nr_running == 0 &&
	    busiest->sum_nr_running > 1)
		imbalance = 2;

	return imbalance;
}

static inline bool
sched_reduced_capacity(struct rq *rq, struct sched_domain *sd)
{
	/*
	 * When there is more than 1 task, the group_overloaded case already
	 * takes care of cpu with reduced capacity
	 */
	if (rq->cfs.h_nr_running != 1)
		return false;

	return check_cpu_capacity(rq, sd);
}

/**
 * update_sg_lb_stats - Update sched_group's statistics for load balancing.
 * @env: The load balancing environment.
 * @sds: Load-balancing data with statistics of the local group.
 * @group: sched_group whose statistics are to be updated.
 * @sgs: variable to hold the statistics for this group.
 * @sg_status: Holds flag indicating the status of the sched_group
 */
static inline void update_sg_lb_stats(struct lb_env *env,
				      struct sd_lb_stats *sds,
				      struct sched_group *group,
				      struct sg_lb_stats *sgs,
				      int *sg_status)
{
	int i, nr_running, local_group;

	memset(sgs, 0, sizeof(*sgs));

	local_group = group == sds->local;

	for_each_cpu_and(i, sched_group_span(group), env->cpus) {
		struct rq *rq = cpu_rq(i);
		unsigned long load = cpu_load(rq);

		sgs->group_load += load;
		sgs->group_util += cpu_util_cfs(i);
		sgs->group_runnable += cpu_runnable(rq);
		sgs->sum_h_nr_running += rq->cfs.h_nr_running;

		nr_running = rq->nr_running;
		sgs->sum_nr_running += nr_running;

		if (nr_running > 1)
			*sg_status |= SG_OVERLOAD;

		if (cpu_overutilized(i))
			*sg_status |= SG_OVERUTILIZED;

#ifdef CONFIG_NUMA_BALANCING
		sgs->nr_numa_running += rq->nr_numa_running;
		sgs->nr_preferred_running += rq->nr_preferred_running;
#endif
		/*
		 * No need to call idle_cpu() if nr_running is not 0
		 */
		if (!nr_running && idle_cpu(i)) {
			sgs->idle_cpus++;
			/* Idle cpu can't have misfit task */
			continue;
		}

		if (local_group)
			continue;

		if (env->sd->flags & SD_ASYM_CPUCAPACITY) {
			/* Check for a misfit task on the cpu */
			if (sgs->group_misfit_task_load < rq->misfit_task_load) {
				sgs->group_misfit_task_load = rq->misfit_task_load;
				*sg_status |= SG_OVERLOAD;
			}
		} else if ((env->idle != CPU_NOT_IDLE) &&
			   sched_reduced_capacity(rq, env->sd)) {
			/* Check for a task running on a CPU with reduced capacity */
			if (sgs->group_misfit_task_load < load)
				sgs->group_misfit_task_load = load;
		}
	}

	sgs->group_capacity = group->sgc->capacity;

	sgs->group_weight = group->group_weight;

	/* Check if dst CPU is idle and preferred to this group */
	if (!local_group && env->sd->flags & SD_ASYM_PACKING &&
	    env->idle != CPU_NOT_IDLE && sgs->sum_h_nr_running &&
	    sched_asym(env, sds, sgs, group)) {
		sgs->group_asym_packing = 1;
	}

	/* Check for loaded SMT group to be balanced to dst CPU */
	if (!local_group && smt_balance(env, sgs, group))
		sgs->group_smt_balance = 1;

	sgs->group_type = group_classify(env->sd->imbalance_pct, group, sgs);

	/* Computing avg_load makes sense only when group is overloaded */
	if (sgs->group_type == group_overloaded)
		sgs->avg_load = (sgs->group_load * SCHED_CAPACITY_SCALE) /
				sgs->group_capacity;
}

/**
 * update_sd_pick_busiest - return 1 on busiest group
 * @env: The load balancing environment.
 * @sds: sched_domain statistics
 * @sg: sched_group candidate to be checked for being the busiest
 * @sgs: sched_group statistics
 *
 * Determine if @sg is a busier group than the previously selected
 * busiest group.
 *
 * Return: %true if @sg is a busier group than the previously selected
 * busiest group. %false otherwise.
 */
static bool update_sd_pick_busiest(struct lb_env *env,
				   struct sd_lb_stats *sds,
				   struct sched_group *sg,
				   struct sg_lb_stats *sgs)
{
	struct sg_lb_stats *busiest = &sds->busiest_stat;

	/* Make sure that there is at least one task to pull */
	if (!sgs->sum_h_nr_running)
		return false;

	/*
	 * Don't try to pull misfit tasks we can't help.
	 * We can use max_capacity here as reduction in capacity on some
	 * CPUs in the group should either be possible to resolve
	 * internally or be covered by avg_load imbalance (eventually).
	 */
	if ((env->sd->flags & SD_ASYM_CPUCAPACITY) &&
	    (sgs->group_type == group_misfit_task) &&
	    (!capacity_greater(capacity_of(env->dst_cpu), sg->sgc->max_capacity) ||
	     sds->local_stat.group_type != group_has_spare))
		return false;

	if (sgs->group_type > busiest->group_type)
		return true;

	if (sgs->group_type < busiest->group_type)
		return false;

	/*
	 * The candidate and the current busiest group are the same type of
	 * group. Let check which one is the busiest according to the type.
	 */

	switch (sgs->group_type) {
	case group_overloaded:
		/* Select the overloaded group with highest avg_load. */
		if (sgs->avg_load <= busiest->avg_load)
			return false;
		break;

	case group_imbalanced:
		/*
		 * Select the 1st imbalanced group as we don't have any way to
		 * choose one more than another.
		 */
		return false;

	case group_asym_packing:
		/* Prefer to move from lowest priority CPU's work */
		if (sched_asym_prefer(sg->asym_prefer_cpu, sds->busiest->asym_prefer_cpu))
			return false;
		break;

	case group_misfit_task:
		/*
		 * If we have more than one misfit sg go with the biggest
		 * misfit.
		 */
		if (sgs->group_misfit_task_load < busiest->group_misfit_task_load)
			return false;
		break;

	case group_smt_balance:
		/*
		 * Check if we have spare CPUs on either SMT group to
		 * choose has spare or fully busy handling.
		 */
		if (sgs->idle_cpus != 0 || busiest->idle_cpus != 0)
			goto has_spare;

		fallthrough;

	case group_fully_busy:
		/*
		 * Select the fully busy group with highest avg_load. In
		 * theory, there is no need to pull task from such kind of
		 * group because tasks have all compute capacity that they need
		 * but we can still improve the overall throughput by reducing
		 * contention when accessing shared HW resources.
		 *
		 * XXX for now avg_load is not computed and always 0 so we
		 * select the 1st one, except if @sg is composed of SMT
		 * siblings.
		 */

		if (sgs->avg_load < busiest->avg_load)
			return false;

		if (sgs->avg_load == busiest->avg_load) {
			/*
			 * SMT sched groups need more help than non-SMT groups.
			 * If @sg happens to also be SMT, either choice is good.
			 */
			if (sds->busiest->flags & SD_SHARE_CPUCAPACITY)
				return false;
		}

		break;

	case group_has_spare:
		/*
		 * Do not pick sg with SMT CPUs over sg with pure CPUs,
		 * as we do not want to pull task off SMT core with one task
		 * and make the core idle.
		 */
		if (smt_vs_nonsmt_groups(sds->busiest, sg)) {
			if (sg->flags & SD_SHARE_CPUCAPACITY && sgs->sum_h_nr_running <= 1)
				return false;
			else
				return true;
		}
has_spare:

		/*
		 * Select not overloaded group with lowest number of idle cpus
		 * and highest number of running tasks. We could also compare
		 * the spare capacity which is more stable but it can end up
		 * that the group has less spare capacity but finally more idle
		 * CPUs which means less opportunity to pull tasks.
		 */
		if (sgs->idle_cpus > busiest->idle_cpus)
			return false;
		else if ((sgs->idle_cpus == busiest->idle_cpus) &&
			 (sgs->sum_nr_running <= busiest->sum_nr_running))
			return false;

		break;
	}

	/*
	 * Candidate sg has no more than one task per CPU and has higher
	 * per-CPU capacity. Migrating tasks to less capable CPUs may harm
	 * throughput. Maximize throughput, power/energy consequences are not
	 * considered.
	 */
	if ((env->sd->flags & SD_ASYM_CPUCAPACITY) &&
	    (sgs->group_type <= group_fully_busy) &&
	    (capacity_greater(sg->sgc->min_capacity, capacity_of(env->dst_cpu))))
		return false;

	return true;
}

#ifdef CONFIG_NUMA_BALANCING
static inline enum fbq_type fbq_classify_group(struct sg_lb_stats *sgs)
{
	if (sgs->sum_h_nr_running > sgs->nr_numa_running)
		return regular;
	if (sgs->sum_h_nr_running > sgs->nr_preferred_running)
		return remote;
	return all;
}

static inline enum fbq_type fbq_classify_rq(struct rq *rq)
{
	if (rq->nr_running > rq->nr_numa_running)
		return regular;
	if (rq->nr_running > rq->nr_preferred_running)
		return remote;
	return all;
}
#else
static inline enum fbq_type fbq_classify_group(struct sg_lb_stats *sgs)
{
	return all;
}

static inline enum fbq_type fbq_classify_rq(struct rq *rq)
{
	return regular;
}
#endif /* CONFIG_NUMA_BALANCING */


struct sg_lb_stats;

/*
 * task_running_on_cpu - return 1 if @p is running on @cpu.
 */

static unsigned int task_running_on_cpu(int cpu, struct task_struct *p)
{
	/* Task has no contribution or is new */
	if (cpu != task_cpu(p) || !READ_ONCE(p->se.avg.last_update_time))
		return 0;

	if (task_on_rq_queued(p))
		return 1;

	return 0;
}

/**
 * idle_cpu_without - would a given CPU be idle without p ?
 * @cpu: the processor on which idleness is tested.
 * @p: task which should be ignored.
 *
 * Return: 1 if the CPU would be idle. 0 otherwise.
 */
static int idle_cpu_without(int cpu, struct task_struct *p)
{
	struct rq *rq = cpu_rq(cpu);

	if (rq->curr != rq->idle && rq->curr != p)
		return 0;

	/*
	 * rq->nr_running can't be used but an updated version without the
	 * impact of p on cpu must be used instead. The updated nr_running
	 * be computed and tested before calling idle_cpu_without().
	 */

#ifdef CONFIG_SMP
	if (rq->ttwu_pending)
		return 0;
#endif

	return 1;
}

/*
 * update_sg_wakeup_stats - Update sched_group's statistics for wakeup.
 * @sd: The sched_domain level to look for idlest group.
 * @group: sched_group whose statistics are to be updated.
 * @sgs: variable to hold the statistics for this group.
 * @p: The task for which we look for the idlest group/CPU.
 */
static inline void update_sg_wakeup_stats(struct sched_domain *sd,
					  struct sched_group *group,
					  struct sg_lb_stats *sgs,
					  struct task_struct *p)
{
	int i, nr_running;

	memset(sgs, 0, sizeof(*sgs));

	/* Assume that task can't fit any CPU of the group */
	if (sd->flags & SD_ASYM_CPUCAPACITY)
		sgs->group_misfit_task_load = 1;

	for_each_cpu(i, sched_group_span(group)) {
		struct rq *rq = cpu_rq(i);
		unsigned int local;

		sgs->group_load += cpu_load_without(rq, p);
		sgs->group_util += cpu_util_without(i, p);
		sgs->group_runnable += cpu_runnable_without(rq, p);
		local = task_running_on_cpu(i, p);
		sgs->sum_h_nr_running += rq->cfs.h_nr_running - local;

		nr_running = rq->nr_running - local;
		sgs->sum_nr_running += nr_running;

		/*
		 * No need to call idle_cpu_without() if nr_running is not 0
		 */
		if (!nr_running && idle_cpu_without(i, p))
			sgs->idle_cpus++;

		/* Check if task fits in the CPU */
		if (sd->flags & SD_ASYM_CPUCAPACITY &&
		    sgs->group_misfit_task_load &&
		    task_fits_cpu(p, i))
			sgs->group_misfit_task_load = 0;

	}

	sgs->group_capacity = group->sgc->capacity;

	sgs->group_weight = group->group_weight;

	sgs->group_type = group_classify(sd->imbalance_pct, group, sgs);

	/*
	 * Computing avg_load makes sense only when group is fully busy or
	 * overloaded
	 */
	if (sgs->group_type == group_fully_busy ||
		sgs->group_type == group_overloaded)
		sgs->avg_load = (sgs->group_load * SCHED_CAPACITY_SCALE) /
				sgs->group_capacity;
}

static bool update_pick_idlest(struct sched_group *idlest,
			       struct sg_lb_stats *idlest_sgs,
			       struct sched_group *group,
			       struct sg_lb_stats *sgs)
{
	if (sgs->group_type < idlest_sgs->group_type)
		return true;

	if (sgs->group_type > idlest_sgs->group_type)
		return false;

	/*
	 * The candidate and the current idlest group are the same type of
	 * group. Let check which one is the idlest according to the type.
	 */

	switch (sgs->group_type) {
	case group_overloaded:
	case group_fully_busy:
		/* Select the group with lowest avg_load. */
		if (idlest_sgs->avg_load <= sgs->avg_load)
			return false;
		break;

	case group_imbalanced:
	case group_asym_packing:
	case group_smt_balance:
		/* Those types are not used in the slow wakeup path */
		return false;

	case group_misfit_task:
		/* Select group with the highest max capacity */
		if (idlest->sgc->max_capacity >= group->sgc->max_capacity)
			return false;
		break;

	case group_has_spare:
		/* Select group with most idle CPUs */
		if (idlest_sgs->idle_cpus > sgs->idle_cpus)
			return false;

		/* Select group with lowest group_util */
		if (idlest_sgs->idle_cpus == sgs->idle_cpus &&
			idlest_sgs->group_util <= sgs->group_util)
			return false;

		break;
	}

	return true;
}

/*
 * find_idlest_group() finds and returns the least busy CPU group within the
 * domain.
 *
 * Assumes p is allowed on at least one CPU in sd.
 */
static struct sched_group *
find_idlest_group(struct sched_domain *sd, struct task_struct *p, int this_cpu)
{
	struct sched_group *idlest = NULL, *local = NULL, *group = sd->groups;
	struct sg_lb_stats local_sgs, tmp_sgs;
	struct sg_lb_stats *sgs;
	unsigned long imbalance;
	struct sg_lb_stats idlest_sgs = {
			.avg_load = UINT_MAX,
			.group_type = group_overloaded,
	};

	do {
		int local_group;

		/* Skip over this group if it has no CPUs allowed */
		if (!cpumask_intersects(sched_group_span(group),
					p->cpus_ptr))
			continue;

		/* Skip over this group if no cookie matched */
		if (!sched_group_cookie_match(cpu_rq(this_cpu), p, group))
			continue;

		local_group = cpumask_test_cpu(this_cpu,
					       sched_group_span(group));

		if (local_group) {
			sgs = &local_sgs;
			local = group;
		} else {
			sgs = &tmp_sgs;
		}

		update_sg_wakeup_stats(sd, group, sgs, p);

		if (!local_group && update_pick_idlest(idlest, &idlest_sgs, group, sgs)) {
			idlest = group;
			idlest_sgs = *sgs;
		}

	} while (group = group->next, group != sd->groups);


	/* There is no idlest group to push tasks to */
	if (!idlest)
		return NULL;

	/* The local group has been skipped because of CPU affinity */
	if (!local)
		return idlest;

	/*
	 * If the local group is idler than the selected idlest group
	 * don't try and push the task.
	 */
	if (local_sgs.group_type < idlest_sgs.group_type)
		return NULL;

	/*
	 * If the local group is busier than the selected idlest group
	 * try and push the task.
	 */
	if (local_sgs.group_type > idlest_sgs.group_type)
		return idlest;

	switch (local_sgs.group_type) {
	case group_overloaded:
	case group_fully_busy:

		/* Calculate allowed imbalance based on load */
		imbalance = scale_load_down(NICE_0_LOAD) *
				(sd->imbalance_pct-100) / 100;

		/*
		 * When comparing groups across NUMA domains, it's possible for
		 * the local domain to be very lightly loaded relative to the
		 * remote domains but "imbalance" skews the comparison making
		 * remote CPUs look much more favourable. When considering
		 * cross-domain, add imbalance to the load on the remote node
		 * and consider staying local.
		 */

		if ((sd->flags & SD_NUMA) &&
		    ((idlest_sgs.avg_load + imbalance) >= local_sgs.avg_load))
			return NULL;

		/*
		 * If the local group is less loaded than the selected
		 * idlest group don't try and push any tasks.
		 */
		if (idlest_sgs.avg_load >= (local_sgs.avg_load + imbalance))
			return NULL;

		if (100 * local_sgs.avg_load <= sd->imbalance_pct * idlest_sgs.avg_load)
			return NULL;
		break;

	case group_imbalanced:
	case group_asym_packing:
	case group_smt_balance:
		/* Those type are not used in the slow wakeup path */
		return NULL;

	case group_misfit_task:
		/* Select group with the highest max capacity */
		if (local->sgc->max_capacity >= idlest->sgc->max_capacity)
			return NULL;
		break;

	case group_has_spare:
#ifdef CONFIG_NUMA
		if (sd->flags & SD_NUMA) {
			int imb_numa_nr = sd->imb_numa_nr;
#ifdef CONFIG_NUMA_BALANCING
			int idlest_cpu;
			/*
			 * If there is spare capacity at NUMA, try to select
			 * the preferred node
			 */
			if (cpu_to_node(this_cpu) == p->numa_preferred_nid)
				return NULL;

			idlest_cpu = cpumask_first(sched_group_span(idlest));
			if (cpu_to_node(idlest_cpu) == p->numa_preferred_nid)
				return idlest;
#endif /* CONFIG_NUMA_BALANCING */
			/*
			 * Otherwise, keep the task close to the wakeup source
			 * and improve locality if the number of running tasks
			 * would remain below threshold where an imbalance is
			 * allowed while accounting for the possibility the
			 * task is pinned to a subset of CPUs. If there is a
			 * real need of migration, periodic load balance will
			 * take care of it.
			 */
			if (p->nr_cpus_allowed != NR_CPUS) {
				struct cpumask *cpus = this_cpu_cpumask_var_ptr(select_rq_mask);

				cpumask_and(cpus, sched_group_span(local), p->cpus_ptr);
				imb_numa_nr = min(cpumask_weight(cpus), sd->imb_numa_nr);
			}

			imbalance = abs(local_sgs.idle_cpus - idlest_sgs.idle_cpus);
			if (!adjust_numa_imbalance(imbalance,
						   local_sgs.sum_nr_running + 1,
						   imb_numa_nr)) {
				return NULL;
			}
		}
#endif /* CONFIG_NUMA */

		/*
		 * Select group with highest number of idle CPUs. We could also
		 * compare the utilization which is more stable but it can end
		 * up that the group has less spare capacity but finally more
		 * idle CPUs which means more opportunity to run task.
		 */
		if (local_sgs.idle_cpus >= idlest_sgs.idle_cpus)
			return NULL;
		break;
	}

	return idlest;
}

static void update_idle_cpu_scan(struct lb_env *env,
				 unsigned long sum_util)
{
	struct sched_domain_shared *sd_share;
	int llc_weight, pct;
	u64 x, y, tmp;
	/*
	 * Update the number of CPUs to scan in LLC domain, which could
	 * be used as a hint in select_idle_cpu(). The update of sd_share
	 * could be expensive because it is within a shared cache line.
	 * So the write of this hint only occurs during periodic load
	 * balancing, rather than CPU_NEWLY_IDLE, because the latter
	 * can fire way more frequently than the former.
	 */
	if (!sched_feat(SIS_UTIL) || env->idle == CPU_NEWLY_IDLE)
		return;

	llc_weight = per_cpu(sd_llc_size, env->dst_cpu);
	if (env->sd->span_weight != llc_weight)
		return;

	sd_share = rcu_dereference(per_cpu(sd_llc_shared, env->dst_cpu));
	if (!sd_share)
		return;

	/*
	 * The number of CPUs to search drops as sum_util increases, when
	 * sum_util hits 85% or above, the scan stops.
	 * The reason to choose 85% as the threshold is because this is the
	 * imbalance_pct(117) when a LLC sched group is overloaded.
	 *
	 * let y = SCHED_CAPACITY_SCALE - p * x^2                       [1]
	 * and y'= y / SCHED_CAPACITY_SCALE
	 *
	 * x is the ratio of sum_util compared to the CPU capacity:
	 * x = sum_util / (llc_weight * SCHED_CAPACITY_SCALE)
	 * y' is the ratio of CPUs to be scanned in the LLC domain,
	 * and the number of CPUs to scan is calculated by:
	 *
	 * nr_scan = llc_weight * y'                                    [2]
	 *
	 * When x hits the threshold of overloaded, AKA, when
	 * x = 100 / pct, y drops to 0. According to [1],
	 * p should be SCHED_CAPACITY_SCALE * pct^2 / 10000
	 *
	 * Scale x by SCHED_CAPACITY_SCALE:
	 * x' = sum_util / llc_weight;                                  [3]
	 *
	 * and finally [1] becomes:
	 * y = SCHED_CAPACITY_SCALE -
	 *     x'^2 * pct^2 / (10000 * SCHED_CAPACITY_SCALE)            [4]
	 *
	 */
	/* equation [3] */
	x = sum_util;
	do_div(x, llc_weight);

	/* equation [4] */
	pct = env->sd->imbalance_pct;
	tmp = x * x * pct * pct;
	do_div(tmp, 10000 * SCHED_CAPACITY_SCALE);
	tmp = min_t(long, tmp, SCHED_CAPACITY_SCALE);
	y = SCHED_CAPACITY_SCALE - tmp;

	/* equation [2] */
	y *= llc_weight;
	do_div(y, SCHED_CAPACITY_SCALE);
	if ((int)y != sd_share->nr_idle_scan)
		WRITE_ONCE(sd_share->nr_idle_scan, (int)y);
}

/**
 * update_sd_lb_stats - Update sched_domain's statistics for load balancing.
 * @env: The load balancing environment.
 * @sds: variable to hold the statistics for this sched_domain.
 */

static inline void update_sd_lb_stats(struct lb_env *env, struct sd_lb_stats *sds)
{
	struct sched_group *sg = env->sd->groups;
	struct sg_lb_stats *local = &sds->local_stat;
	struct sg_lb_stats tmp_sgs;
	unsigned long sum_util = 0;
	int sg_status = 0;

	do {
		struct sg_lb_stats *sgs = &tmp_sgs;
		int local_group;

		local_group = cpumask_test_cpu(env->dst_cpu, sched_group_span(sg));
		if (local_group) {
			sds->local = sg;
			sgs = local;

			if (env->idle != CPU_NEWLY_IDLE ||
			    time_after_eq(jiffies, sg->sgc->next_update))
				update_group_capacity(env->sd, env->dst_cpu);
		}

		update_sg_lb_stats(env, sds, sg, sgs, &sg_status);

		if (local_group)
			goto next_group;


		if (update_sd_pick_busiest(env, sds, sg, sgs)) {
			sds->busiest = sg;
			sds->busiest_stat = *sgs;
		}

next_group:
		/* Now, start updating sd_lb_stats */
		sds->total_load += sgs->group_load;
		sds->total_capacity += sgs->group_capacity;

		sum_util += sgs->group_util;
		sg = sg->next;
	} while (sg != env->sd->groups);

	/*
	 * Indicate that the child domain of the busiest group prefers tasks
	 * go to a child's sibling domains first. NB the flags of a sched group
	 * are those of the child domain.
	 */
	if (sds->busiest)
		sds->prefer_sibling = !!(sds->busiest->flags & SD_PREFER_SIBLING);


	if (env->sd->flags & SD_NUMA)
		env->fbq_type = fbq_classify_group(&sds->busiest_stat);

	if (!env->sd->parent) {
		/* update overload indicator if we are at root domain */
		WRITE_ONCE(env->dst_rq->rd->overload, sg_status & SG_OVERLOAD);

		/* Update over-utilization (tipping point, U >= 0) indicator */
		set_rd_overutilized_status(env->dst_rq->rd,
					   sg_status & SG_OVERUTILIZED);
	} else if (sg_status & SG_OVERUTILIZED) {
		set_rd_overutilized_status(env->dst_rq->rd, SG_OVERUTILIZED);
	}

	update_idle_cpu_scan(env, sum_util);
}

/**
 * calculate_imbalance - Calculate the amount of imbalance present within the
 *			 groups of a given sched_domain during load balance.
 * @env: load balance environment
 * @sds: statistics of the sched_domain whose imbalance is to be calculated.
 */
static inline void calculate_imbalance(struct lb_env *env, struct sd_lb_stats *sds)
{
	struct sg_lb_stats *local, *busiest;

	local = &sds->local_stat;
	busiest = &sds->busiest_stat;

	if (busiest->group_type == group_misfit_task) {
		if (env->sd->flags & SD_ASYM_CPUCAPACITY) {
			/* Set imbalance to allow misfit tasks to be balanced. */
			env->migration_type = migrate_misfit;
			env->imbalance = 1;
		} else {
			/*
			 * Set load imbalance to allow moving task from cpu
			 * with reduced capacity.
			 */
			env->migration_type = migrate_load;
			env->imbalance = busiest->group_misfit_task_load;
		}
		return;
	}

	if (busiest->group_type == group_asym_packing) {
		/*
		 * In case of asym capacity, we will try to migrate all load to
		 * the preferred CPU.
		 */
		env->migration_type = migrate_task;
		env->imbalance = busiest->sum_h_nr_running;
		return;
	}

	if (busiest->group_type == group_smt_balance) {
		/* Reduce number of tasks sharing CPU capacity */
		env->migration_type = migrate_task;
		env->imbalance = 1;
		return;
	}

	if (busiest->group_type == group_imbalanced) {
		/*
		 * In the group_imb case we cannot rely on group-wide averages
		 * to ensure CPU-load equilibrium, try to move any task to fix
		 * the imbalance. The next load balance will take care of
		 * balancing back the system.
		 */
		env->migration_type = migrate_task;
		env->imbalance = 1;
		return;
	}

	/*
	 * Try to use spare capacity of local group without overloading it or
	 * emptying busiest.
	 */
	if (local->group_type == group_has_spare) {
		if ((busiest->group_type > group_fully_busy) &&
		    !(env->sd->flags & SD_SHARE_PKG_RESOURCES)) {
			/*
			 * If busiest is overloaded, try to fill spare
			 * capacity. This might end up creating spare capacity
			 * in busiest or busiest still being overloaded but
			 * there is no simple way to directly compute the
			 * amount of load to migrate in order to balance the
			 * system.
			 */
			env->migration_type = migrate_util;
			env->imbalance = max(local->group_capacity, local->group_util) -
					 local->group_util;

			/*
			 * In some cases, the group's utilization is max or even
			 * higher than capacity because of migrations but the
			 * local CPU is (newly) idle. There is at least one
			 * waiting task in this overloaded busiest group. Let's
			 * try to pull it.
			 */
			if (env->idle != CPU_NOT_IDLE && env->imbalance == 0) {
				env->migration_type = migrate_task;
				env->imbalance = 1;
			}

			return;
		}

		if (busiest->group_weight == 1 || sds->prefer_sibling) {
			/*
			 * When prefer sibling, evenly spread running tasks on
			 * groups.
			 */
			env->migration_type = migrate_task;
			env->imbalance = sibling_imbalance(env, sds, busiest, local);
		} else {

			/*
			 * If there is no overload, we just want to even the number of
			 * idle cpus.
			 */
			env->migration_type = migrate_task;
			env->imbalance = max_t(long, 0,
					       (local->idle_cpus - busiest->idle_cpus));
		}

#ifdef CONFIG_NUMA
		/* Consider allowing a small imbalance between NUMA groups */
		if (env->sd->flags & SD_NUMA) {
			env->imbalance = adjust_numa_imbalance(env->imbalance,
							       local->sum_nr_running + 1,
							       env->sd->imb_numa_nr);
		}
#endif

		/* Number of tasks to move to restore balance */
		env->imbalance >>= 1;

		return;
	}

	/*
	 * Local is fully busy but has to take more load to relieve the
	 * busiest group
	 */
	if (local->group_type < group_overloaded) {
		/*
		 * Local will become overloaded so the avg_load metrics are
		 * finally needed.
		 */

		local->avg_load = (local->group_load * SCHED_CAPACITY_SCALE) /
				  local->group_capacity;

		/*
		 * If the local group is more loaded than the selected
		 * busiest group don't try to pull any tasks.
		 */
		if (local->avg_load >= busiest->avg_load) {
			env->imbalance = 0;
			return;
		}

		sds->avg_load = (sds->total_load * SCHED_CAPACITY_SCALE) /
				sds->total_capacity;

		/*
		 * If the local group is more loaded than the average system
		 * load, don't try to pull any tasks.
		 */
		if (local->avg_load >= sds->avg_load) {
			env->imbalance = 0;
			return;
		}

	}

	/*
	 * Both group are or will become overloaded and we're trying to get all
	 * the CPUs to the average_load, so we don't want to push ourselves
	 * above the average load, nor do we wish to reduce the max loaded CPU
	 * below the average load. At the same time, we also don't want to
	 * reduce the group load below the group capacity. Thus we look for
	 * the minimum possible imbalance.
	 */
	env->migration_type = migrate_load;
	env->imbalance = min(
		(busiest->avg_load - sds->avg_load) * busiest->group_capacity,
		(sds->avg_load - local->avg_load) * local->group_capacity
	) / SCHED_CAPACITY_SCALE;
}

/******* find_busiest_group() helpers end here *********************/

/*
 * Decision matrix according to the local and busiest group type:
 *
 * busiest \ local has_spare fully_busy misfit asym imbalanced overloaded
 * has_spare        nr_idle   balanced   N/A    N/A  balanced   balanced
 * fully_busy       nr_idle   nr_idle    N/A    N/A  balanced   balanced
 * misfit_task      force     N/A        N/A    N/A  N/A        N/A
 * asym_packing     force     force      N/A    N/A  force      force
 * imbalanced       force     force      N/A    N/A  force      force
 * overloaded       force     force      N/A    N/A  force      avg_load
 *
 * N/A :      Not Applicable because already filtered while updating
 *            statistics.
 * balanced : The system is balanced for these 2 groups.
 * force :    Calculate the imbalance as load migration is probably needed.
 * avg_load : Only if imbalance is significant enough.
 * nr_idle :  dst_cpu is not busy and the number of idle CPUs is quite
 *            different in groups.
 */

/**
 * find_busiest_group - Returns the busiest group within the sched_domain
 * if there is an imbalance.
 * @env: The load balancing environment.
 *
 * Also calculates the amount of runnable load which should be moved
 * to restore balance.
 *
 * Return:	- The busiest group if imbalance exists.
 */
static struct sched_group *find_busiest_group(struct lb_env *env)
{
	struct sg_lb_stats *local, *busiest;
	struct sd_lb_stats sds;

	init_sd_lb_stats(&sds);

	/*
	 * Compute the various statistics relevant for load balancing at
	 * this level.
	 */
	update_sd_lb_stats(env, &sds);

	/* There is no busy sibling group to pull tasks from */
	if (!sds.busiest)
		goto out_balanced;

	busiest = &sds.busiest_stat;

	/* Misfit tasks should be dealt with regardless of the avg load */
	if (busiest->group_type == group_misfit_task)
		goto force_balance;

	if (sched_energy_enabled()) {
		struct root_domain *rd = env->dst_rq->rd;

		if (rcu_dereference(rd->pd) && !READ_ONCE(rd->overutilized))
			goto out_balanced;
	}

	/* ASYM feature bypasses nice load balance check */
	if (busiest->group_type == group_asym_packing)
		goto force_balance;

	/*
	 * If the busiest group is imbalanced the below checks don't
	 * work because they assume all things are equal, which typically
	 * isn't true due to cpus_ptr constraints and the like.
	 */
	if (busiest->group_type == group_imbalanced)
		goto force_balance;

	local = &sds.local_stat;
	/*
	 * If the local group is busier than the selected busiest group
	 * don't try and pull any tasks.
	 */
	if (local->group_type > busiest->group_type)
		goto out_balanced;

	/*
	 * When groups are overloaded, use the avg_load to ensure fairness
	 * between tasks.
	 */
	if (local->group_type == group_overloaded) {
		/*
		 * If the local group is more loaded than the selected
		 * busiest group don't try to pull any tasks.
		 */
		if (local->avg_load >= busiest->avg_load)
			goto out_balanced;

		/* XXX broken for overlapping NUMA groups */
		sds.avg_load = (sds.total_load * SCHED_CAPACITY_SCALE) /
				sds.total_capacity;

		/*
		 * Don't pull any tasks if this group is already above the
		 * domain average load.
		 */
		if (local->avg_load >= sds.avg_load)
			goto out_balanced;

		/*
		 * If the busiest group is more loaded, use imbalance_pct to be
		 * conservative.
		 */
		if (100 * busiest->avg_load <=
				env->sd->imbalance_pct * local->avg_load)
			goto out_balanced;
	}

	/*
	 * Try to move all excess tasks to a sibling domain of the busiest
	 * group's child domain.
	 */
	if (sds.prefer_sibling && local->group_type == group_has_spare &&
	    sibling_imbalance(env, &sds, busiest, local) > 1)
		goto force_balance;

	if (busiest->group_type != group_overloaded) {
		if (env->idle == CPU_NOT_IDLE) {
			/*
			 * If the busiest group is not overloaded (and as a
			 * result the local one too) but this CPU is already
			 * busy, let another idle CPU try to pull task.
			 */
			goto out_balanced;
		}

		if (busiest->group_type == group_smt_balance &&
		    smt_vs_nonsmt_groups(sds.local, sds.busiest)) {
			/* Let non SMT CPU pull from SMT CPU sharing with sibling */
			goto force_balance;
		}

		if (busiest->group_weight > 1 &&
		    local->idle_cpus <= (busiest->idle_cpus + 1)) {
			/*
			 * If the busiest group is not overloaded
			 * and there is no imbalance between this and busiest
			 * group wrt idle CPUs, it is balanced. The imbalance
			 * becomes significant if the diff is greater than 1
			 * otherwise we might end up to just move the imbalance
			 * on another group. Of course this applies only if
			 * there is more than 1 CPU per group.
			 */
			goto out_balanced;
		}

		if (busiest->sum_h_nr_running == 1) {
			/*
			 * busiest doesn't have any tasks waiting to run
			 */
			goto out_balanced;
		}
	}

force_balance:
	/* Looks like there is an imbalance. Compute it */
	calculate_imbalance(env, &sds);
	return env->imbalance ? sds.busiest : NULL;

out_balanced:
	env->imbalance = 0;
	return NULL;
}

/*
 * find_busiest_queue - find the busiest runqueue among the CPUs in the group.
 */
static struct rq *find_busiest_queue(struct lb_env *env,
				     struct sched_group *group)
{
	struct rq *busiest = NULL, *rq;
	unsigned long busiest_util = 0, busiest_load = 0, busiest_capacity = 1;
	unsigned int busiest_nr = 0;
	int i;

	for_each_cpu_and(i, sched_group_span(group), env->cpus) {
		unsigned long capacity, load, util;
		unsigned int nr_running;
		enum fbq_type rt;

		rq = cpu_rq(i);
		rt = fbq_classify_rq(rq);

		/*
		 * We classify groups/runqueues into three groups:
		 *  - regular: there are !numa tasks
		 *  - remote:  there are numa tasks that run on the 'wrong' node
		 *  - all:     there is no distinction
		 *
		 * In order to avoid migrating ideally placed numa tasks,
		 * ignore those when there's better options.
		 *
		 * If we ignore the actual busiest queue to migrate another
		 * task, the next balance pass can still reduce the busiest
		 * queue by moving tasks around inside the node.
		 *
		 * If we cannot move enough load due to this classification
		 * the next pass will adjust the group classification and
		 * allow migration of more tasks.
		 *
		 * Both cases only affect the total convergence complexity.
		 */
		if (rt > env->fbq_type)
			continue;

		nr_running = rq->cfs.h_nr_running;
		if (!nr_running)
			continue;

		capacity = capacity_of(i);

		/*
		 * For ASYM_CPUCAPACITY domains, don't pick a CPU that could
		 * eventually lead to active_balancing high->low capacity.
		 * Higher per-CPU capacity is considered better than balancing
		 * average load.
		 */
		if (env->sd->flags & SD_ASYM_CPUCAPACITY &&
		    !capacity_greater(capacity_of(env->dst_cpu), capacity) &&
		    nr_running == 1)
			continue;

		/*
		 * Make sure we only pull tasks from a CPU of lower priority
		 * when balancing between SMT siblings.
		 *
		 * If balancing between cores, let lower priority CPUs help
		 * SMT cores with more than one busy sibling.
		 */
		if ((env->sd->flags & SD_ASYM_PACKING) &&
		    sched_use_asym_prio(env->sd, i) &&
		    sched_asym_prefer(i, env->dst_cpu) &&
		    nr_running == 1)
			continue;

		switch (env->migration_type) {
		case migrate_load:
			/*
			 * When comparing with load imbalance, use cpu_load()
			 * which is not scaled with the CPU capacity.
			 */
			load = cpu_load(rq);

			if (nr_running == 1 && load > env->imbalance &&
			    !check_cpu_capacity(rq, env->sd))
				break;

			/*
			 * For the load comparisons with the other CPUs,
			 * consider the cpu_load() scaled with the CPU
			 * capacity, so that the load can be moved away
			 * from the CPU that is potentially running at a
			 * lower capacity.
			 *
			 * Thus we're looking for max(load_i / capacity_i),
			 * crosswise multiplication to rid ourselves of the
			 * division works out to:
			 * load_i * capacity_j > load_j * capacity_i;
			 * where j is our previous maximum.
			 */
			if (load * busiest_capacity > busiest_load * capacity) {
				busiest_load = load;
				busiest_capacity = capacity;
				busiest = rq;
			}
			break;

		case migrate_util:
			util = cpu_util_cfs_boost(i);

			/*
			 * Don't try to pull utilization from a CPU with one
			 * running task. Whatever its utilization, we will fail
			 * detach the task.
			 */
			if (nr_running <= 1)
				continue;

			if (busiest_util < util) {
				busiest_util = util;
				busiest = rq;
			}
			break;

		case migrate_task:
			if (busiest_nr < nr_running) {
				busiest_nr = nr_running;
				busiest = rq;
			}
			break;

		case migrate_misfit:
			/*
			 * For ASYM_CPUCAPACITY domains with misfit tasks we
			 * simply seek the "biggest" misfit task.
			 */
			if (rq->misfit_task_load > busiest_load) {
				busiest_load = rq->misfit_task_load;
				busiest = rq;
			}

			break;

		}
	}

	return busiest;
}

/*
 * Max backoff if we encounter pinned tasks. Pretty arbitrary value, but
 * so long as it is large enough.
 */
#define MAX_PINNED_INTERVAL	512

static inline bool
asym_active_balance(struct lb_env *env)
{
	/*
	 * ASYM_PACKING needs to force migrate tasks from busy but lower
	 * priority CPUs in order to pack all tasks in the highest priority
	 * CPUs. When done between cores, do it only if the whole core if the
	 * whole core is idle.
	 *
	 * If @env::src_cpu is an SMT core with busy siblings, let
	 * the lower priority @env::dst_cpu help it. Do not follow
	 * CPU priority.
	 */
	return env->idle != CPU_NOT_IDLE && (env->sd->flags & SD_ASYM_PACKING) &&
	       sched_use_asym_prio(env->sd, env->dst_cpu) &&
	       (sched_asym_prefer(env->dst_cpu, env->src_cpu) ||
		!sched_use_asym_prio(env->sd, env->src_cpu));
}

static inline bool
imbalanced_active_balance(struct lb_env *env)
{
	struct sched_domain *sd = env->sd;

	/*
	 * The imbalanced case includes the case of pinned tasks preventing a fair
	 * distribution of the load on the system but also the even distribution of the
	 * threads on a system with spare capacity
	 */
	if ((env->migration_type == migrate_task) &&
	    (sd->nr_balance_failed > sd->cache_nice_tries+2))
		return 1;

	return 0;
}

static int need_active_balance(struct lb_env *env)
{
	struct sched_domain *sd = env->sd;

	if (asym_active_balance(env))
		return 1;

	if (imbalanced_active_balance(env))
		return 1;

	/*
	 * The dst_cpu is idle and the src_cpu CPU has only 1 CFS task.
	 * It's worth migrating the task if the src_cpu's capacity is reduced
	 * because of other sched_class or IRQs if more capacity stays
	 * available on dst_cpu.
	 */
	if ((env->idle != CPU_NOT_IDLE) &&
	    (env->src_rq->cfs.h_nr_running == 1)) {
		if ((check_cpu_capacity(env->src_rq, sd)) &&
		    (capacity_of(env->src_cpu)*sd->imbalance_pct < capacity_of(env->dst_cpu)*100))
			return 1;
	}

	if (env->migration_type == migrate_misfit)
		return 1;

	return 0;
}

static int active_load_balance_cpu_stop(void *data);

static int should_we_balance(struct lb_env *env)
{
	struct cpumask *swb_cpus = this_cpu_cpumask_var_ptr(should_we_balance_tmpmask);
	struct sched_group *sg = env->sd->groups;
	int cpu, idle_smt = -1;

	/*
	 * Ensure the balancing environment is consistent; can happen
	 * when the softirq triggers 'during' hotplug.
	 */
	if (!cpumask_test_cpu(env->dst_cpu, env->cpus))
		return 0;

	/*
	 * In the newly idle case, we will allow all the CPUs
	 * to do the newly idle load balance.
	 *
	 * However, we bail out if we already have tasks or a wakeup pending,
	 * to optimize wakeup latency.
	 */
	if (env->idle == CPU_NEWLY_IDLE) {
		if (env->dst_rq->nr_running > 0 || env->dst_rq->ttwu_pending)
			return 0;
		return 1;
	}

	cpumask_copy(swb_cpus, group_balance_mask(sg));
	/* Try to find first idle CPU */
	for_each_cpu_and(cpu, swb_cpus, env->cpus) {
		if (!idle_cpu(cpu))
			continue;

		/*
		 * Don't balance to idle SMT in busy core right away when
		 * balancing cores, but remember the first idle SMT CPU for
		 * later consideration.  Find CPU on an idle core first.
		 */
		if (!(env->sd->flags & SD_SHARE_CPUCAPACITY) && !is_core_idle(cpu)) {
			if (idle_smt == -1)
				idle_smt = cpu;
			/*
			 * If the core is not idle, and first SMT sibling which is
			 * idle has been found, then its not needed to check other
			 * SMT siblings for idleness:
			 */
#ifdef CONFIG_SCHED_SMT
			cpumask_andnot(swb_cpus, swb_cpus, cpu_smt_mask(cpu));
#endif
			continue;
		}

		/*
		 * Are we the first idle core in a non-SMT domain or higher,
		 * or the first idle CPU in a SMT domain?
		 */
		return cpu == env->dst_cpu;
	}

	/* Are we the first idle CPU with busy siblings? */
	if (idle_smt != -1)
		return idle_smt == env->dst_cpu;

	/* Are we the first CPU of this group ? */
	return group_balance_cpu(sg) == env->dst_cpu;
}

/*
 * Check this_cpu to ensure it is balanced within domain. Attempt to move
 * tasks if there is an imbalance.
 */
static int load_balance(int this_cpu, struct rq *this_rq,
			struct sched_domain *sd, enum cpu_idle_type idle,
			int *continue_balancing)
{
	int ld_moved, cur_ld_moved, active_balance = 0;
	struct sched_domain *sd_parent = sd->parent;
	struct sched_group *group;
	struct rq *busiest;
	struct rq_flags rf;
	struct cpumask *cpus = this_cpu_cpumask_var_ptr(load_balance_mask);
	struct lb_env env = {
		.sd		= sd,
		.dst_cpu	= this_cpu,
		.dst_rq		= this_rq,
		.dst_grpmask    = group_balance_mask(sd->groups),
		.idle		= idle,
		.loop_break	= SCHED_NR_MIGRATE_BREAK,
		.cpus		= cpus,
		.fbq_type	= all,
		.tasks		= LIST_HEAD_INIT(env.tasks),
	};

	cpumask_and(cpus, sched_domain_span(sd), cpu_active_mask);

	schedstat_inc(sd->lb_count[idle]);

redo:
	if (!should_we_balance(&env)) {
		*continue_balancing = 0;
		goto out_balanced;
	}

	group = find_busiest_group(&env);
	if (!group) {
		schedstat_inc(sd->lb_nobusyg[idle]);
		goto out_balanced;
	}

	busiest = find_busiest_queue(&env, group);
	if (!busiest) {
		schedstat_inc(sd->lb_nobusyq[idle]);
		goto out_balanced;
	}

	WARN_ON_ONCE(busiest == env.dst_rq);

	schedstat_add(sd->lb_imbalance[idle], env.imbalance);

	env.src_cpu = busiest->cpu;
	env.src_rq = busiest;

	ld_moved = 0;
	/* Clear this flag as soon as we find a pullable task */
	env.flags |= LBF_ALL_PINNED;
	if (busiest->nr_running > 1) {
		/*
		 * Attempt to move tasks. If find_busiest_group has found
		 * an imbalance but busiest->nr_running <= 1, the group is
		 * still unbalanced. ld_moved simply stays zero, so it is
		 * correctly treated as an imbalance.
		 */
		env.loop_max  = min(sysctl_sched_nr_migrate, busiest->nr_running);

more_balance:
		rq_lock_irqsave(busiest, &rf);
		update_rq_clock(busiest);

		/*
		 * cur_ld_moved - load moved in current iteration
		 * ld_moved     - cumulative load moved across iterations
		 */
		cur_ld_moved = detach_tasks(&env);

		/*
		 * We've detached some tasks from busiest_rq. Every
		 * task is masked "TASK_ON_RQ_MIGRATING", so we can safely
		 * unlock busiest->lock, and we are able to be sure
		 * that nobody can manipulate the tasks in parallel.
		 * See task_rq_lock() family for the details.
		 */

		rq_unlock(busiest, &rf);

		if (cur_ld_moved) {
			attach_tasks(&env);
			ld_moved += cur_ld_moved;
		}

		local_irq_restore(rf.flags);

		if (env.flags & LBF_NEED_BREAK) {
			env.flags &= ~LBF_NEED_BREAK;
			goto more_balance;
		}

		/*
		 * Revisit (affine) tasks on src_cpu that couldn't be moved to
		 * us and move them to an alternate dst_cpu in our sched_group
		 * where they can run. The upper limit on how many times we
		 * iterate on same src_cpu is dependent on number of CPUs in our
		 * sched_group.
		 *
		 * This changes load balance semantics a bit on who can move
		 * load to a given_cpu. In addition to the given_cpu itself
		 * (or a ilb_cpu acting on its behalf where given_cpu is
		 * nohz-idle), we now have balance_cpu in a position to move
		 * load to given_cpu. In rare situations, this may cause
		 * conflicts (balance_cpu and given_cpu/ilb_cpu deciding
		 * _independently_ and at _same_ time to move some load to
		 * given_cpu) causing excess load to be moved to given_cpu.
		 * This however should not happen so much in practice and
		 * moreover subsequent load balance cycles should correct the
		 * excess load moved.
		 */
		if ((env.flags & LBF_DST_PINNED) && env.imbalance > 0) {

			/* Prevent to re-select dst_cpu via env's CPUs */
			__cpumask_clear_cpu(env.dst_cpu, env.cpus);

			env.dst_rq	 = cpu_rq(env.new_dst_cpu);
			env.dst_cpu	 = env.new_dst_cpu;
			env.flags	&= ~LBF_DST_PINNED;
			env.loop	 = 0;
			env.loop_break	 = SCHED_NR_MIGRATE_BREAK;

			/*
			 * Go back to "more_balance" rather than "redo" since we
			 * need to continue with same src_cpu.
			 */
			goto more_balance;
		}

		/*
		 * We failed to reach balance because of affinity.
		 */
		if (sd_parent) {
			int *group_imbalance = &sd_parent->groups->sgc->imbalance;

			if ((env.flags & LBF_SOME_PINNED) && env.imbalance > 0)
				*group_imbalance = 1;
		}

		/* All tasks on this runqueue were pinned by CPU affinity */
		if (unlikely(env.flags & LBF_ALL_PINNED)) {
			__cpumask_clear_cpu(cpu_of(busiest), cpus);
			/*
			 * Attempting to continue load balancing at the current
			 * sched_domain level only makes sense if there are
			 * active CPUs remaining as possible busiest CPUs to
			 * pull load from which are not contained within the
			 * destination group that is receiving any migrated
			 * load.
			 */
			if (!cpumask_subset(cpus, env.dst_grpmask)) {
				env.loop = 0;
				env.loop_break = SCHED_NR_MIGRATE_BREAK;
				goto redo;
			}
			goto out_all_pinned;
		}
	}

	if (!ld_moved) {
		schedstat_inc(sd->lb_failed[idle]);
		/*
		 * Increment the failure counter only on periodic balance.
		 * We do not want newidle balance, which can be very
		 * frequent, pollute the failure counter causing
		 * excessive cache_hot migrations and active balances.
		 */
		if (idle != CPU_NEWLY_IDLE)
			sd->nr_balance_failed++;

		if (need_active_balance(&env)) {
			unsigned long flags;

			raw_spin_rq_lock_irqsave(busiest, flags);

			/*
			 * Don't kick the active_load_balance_cpu_stop,
			 * if the curr task on busiest CPU can't be
			 * moved to this_cpu:
			 */
			if (!cpumask_test_cpu(this_cpu, busiest->curr->cpus_ptr)) {
				raw_spin_rq_unlock_irqrestore(busiest, flags);
				goto out_one_pinned;
			}

			/* Record that we found at least one task that could run on this_cpu */
			env.flags &= ~LBF_ALL_PINNED;

			/*
			 * ->active_balance synchronizes accesses to
			 * ->active_balance_work.  Once set, it's cleared
			 * only after active load balance is finished.
			 */
			if (!busiest->active_balance) {
				busiest->active_balance = 1;
				busiest->push_cpu = this_cpu;
				active_balance = 1;
			}

			preempt_disable();
			raw_spin_rq_unlock_irqrestore(busiest, flags);
			if (active_balance) {
				stop_one_cpu_nowait(cpu_of(busiest),
					active_load_balance_cpu_stop, busiest,
					&busiest->active_balance_work);
			}
			preempt_enable();
		}
	} else {
		sd->nr_balance_failed = 0;
	}

	if (likely(!active_balance) || need_active_balance(&env)) {
		/* We were unbalanced, so reset the balancing interval */
		sd->balance_interval = sd->min_interval;
	}

	goto out;

out_balanced:
	/*
	 * We reach balance although we may have faced some affinity
	 * constraints. Clear the imbalance flag only if other tasks got
	 * a chance to move and fix the imbalance.
	 */
	if (sd_parent && !(env.flags & LBF_ALL_PINNED)) {
		int *group_imbalance = &sd_parent->groups->sgc->imbalance;

		if (*group_imbalance)
			*group_imbalance = 0;
	}

out_all_pinned:
	/*
	 * We reach balance because all tasks are pinned at this level so
	 * we can't migrate them. Let the imbalance flag set so parent level
	 * can try to migrate them.
	 */
	schedstat_inc(sd->lb_balanced[idle]);

	sd->nr_balance_failed = 0;

out_one_pinned:
	ld_moved = 0;

	/*
	 * newidle_balance() disregards balance intervals, so we could
	 * repeatedly reach this code, which would lead to balance_interval
	 * skyrocketing in a short amount of time. Skip the balance_interval
	 * increase logic to avoid that.
	 */
	if (env.idle == CPU_NEWLY_IDLE)
		goto out;

	/* tune up the balancing interval */
	if ((env.flags & LBF_ALL_PINNED &&
	     sd->balance_interval < MAX_PINNED_INTERVAL) ||
	    sd->balance_interval < sd->max_interval)
		sd->balance_interval *= 2;
out:
	return ld_moved;
}

static inline unsigned long
get_sd_balance_interval(struct sched_domain *sd, int cpu_busy)
{
	unsigned long interval = sd->balance_interval;

	if (cpu_busy)
		interval *= sd->busy_factor;

	/* scale ms to jiffies */
	interval = msecs_to_jiffies(interval);

	/*
	 * Reduce likelihood of busy balancing at higher domains racing with
	 * balancing at lower domains by preventing their balancing periods
	 * from being multiples of each other.
	 */
	if (cpu_busy)
		interval -= 1;

	interval = clamp(interval, 1UL, max_load_balance_interval);

	return interval;
}

static inline void
update_next_balance(struct sched_domain *sd, unsigned long *next_balance)
{
	unsigned long interval, next;

	/* used by idle balance, so cpu_busy = 0 */
	interval = get_sd_balance_interval(sd, 0);
	next = sd->last_balance + interval;

	if (time_after(*next_balance, next))
		*next_balance = next;
}

/*
 * active_load_balance_cpu_stop is run by the CPU stopper. It pushes
 * running tasks off the busiest CPU onto idle CPUs. It requires at
 * least 1 task to be running on each physical CPU where possible, and
 * avoids physical / logical imbalances.
 */
static int active_load_balance_cpu_stop(void *data)
{
	struct rq *busiest_rq = data;
	int busiest_cpu = cpu_of(busiest_rq);
	int target_cpu = busiest_rq->push_cpu;
	struct rq *target_rq = cpu_rq(target_cpu);
	struct sched_domain *sd;
	struct task_struct *p = NULL;
	struct rq_flags rf;

	rq_lock_irq(busiest_rq, &rf);
	/*
	 * Between queueing the stop-work and running it is a hole in which
	 * CPUs can become inactive. We should not move tasks from or to
	 * inactive CPUs.
	 */
	if (!cpu_active(busiest_cpu) || !cpu_active(target_cpu))
		goto out_unlock;

	/* Make sure the requested CPU hasn't gone down in the meantime: */
	if (unlikely(busiest_cpu != smp_processor_id() ||
		     !busiest_rq->active_balance))
		goto out_unlock;

	/* Is there any task to move? */
	if (busiest_rq->nr_running <= 1)
		goto out_unlock;

	/*
	 * This condition is "impossible", if it occurs
	 * we need to fix it. Originally reported by
	 * Bjorn Helgaas on a 128-CPU setup.
	 */
	WARN_ON_ONCE(busiest_rq == target_rq);

	/* Search for an sd spanning us and the target CPU. */
	rcu_read_lock();
	for_each_domain(target_cpu, sd) {
		if (cpumask_test_cpu(busiest_cpu, sched_domain_span(sd)))
			break;
	}

	if (likely(sd)) {
		struct lb_env env = {
			.sd		= sd,
			.dst_cpu	= target_cpu,
			.dst_rq		= target_rq,
			.src_cpu	= busiest_rq->cpu,
			.src_rq		= busiest_rq,
			.idle		= CPU_IDLE,
			.flags		= LBF_ACTIVE_LB,
		};

		schedstat_inc(sd->alb_count);
		update_rq_clock(busiest_rq);

		p = detach_one_task(&env);
		if (p) {
			schedstat_inc(sd->alb_pushed);
			/* Active balancing done, reset the failure counter. */
			sd->nr_balance_failed = 0;
		} else {
			schedstat_inc(sd->alb_failed);
		}
	}
	rcu_read_unlock();
out_unlock:
	busiest_rq->active_balance = 0;
	rq_unlock(busiest_rq, &rf);

	if (p)
		attach_one_task(target_rq, p);

	local_irq_enable();

	return 0;
}

static DEFINE_SPINLOCK(balancing);

/*
 * Scale the max load_balance interval with the number of CPUs in the system.
 * This trades load-balance latency on larger machines for less cross talk.
 */
void update_max_interval(void)
{
	max_load_balance_interval = HZ*num_online_cpus()/10;
}

static inline bool update_newidle_cost(struct sched_domain *sd, u64 cost)
{
	if (cost > sd->max_newidle_lb_cost) {
		/*
		 * Track max cost of a domain to make sure to not delay the
		 * next wakeup on the CPU.
		 */
		sd->max_newidle_lb_cost = cost;
		sd->last_decay_max_lb_cost = jiffies;
	} else if (time_after(jiffies, sd->last_decay_max_lb_cost + HZ)) {
		/*
		 * Decay the newidle max times by ~1% per second to ensure that
		 * it is not outdated and the current max cost is actually
		 * shorter.
		 */
		sd->max_newidle_lb_cost = (sd->max_newidle_lb_cost * 253) / 256;
		sd->last_decay_max_lb_cost = jiffies;

		return true;
	}

	return false;
}

/*
 * It checks each scheduling domain to see if it is due to be balanced,
 * and initiates a balancing operation if so.
 *
 * Balancing parameters are set up in init_sched_domains.
 */
static void rebalance_domains(struct rq *rq, enum cpu_idle_type idle)
{
	int continue_balancing = 1;
	int cpu = rq->cpu;
	int busy = idle != CPU_IDLE && !sched_idle_cpu(cpu);
	unsigned long interval;
	struct sched_domain *sd;
	/* Earliest time when we have to do rebalance again */
	unsigned long next_balance = jiffies + 60*HZ;
	int update_next_balance = 0;
	int need_serialize, need_decay = 0;
	u64 max_cost = 0;

	rcu_read_lock();
	for_each_domain(cpu, sd) {
		/*
		 * Decay the newidle max times here because this is a regular
		 * visit to all the domains.
		 */
		need_decay = update_newidle_cost(sd, 0);
		max_cost += sd->max_newidle_lb_cost;

		/*
		 * Stop the load balance at this level. There is another
		 * CPU in our sched group which is doing load balancing more
		 * actively.
		 */
		if (!continue_balancing) {
			if (need_decay)
				continue;
			break;
		}

		interval = get_sd_balance_interval(sd, busy);

		need_serialize = sd->flags & SD_SERIALIZE;
		if (need_serialize) {
			if (!spin_trylock(&balancing))
				goto out;
		}

		if (time_after_eq(jiffies, sd->last_balance + interval)) {
			if (load_balance(cpu, rq, sd, idle, &continue_balancing)) {
				/*
				 * The LBF_DST_PINNED logic could have changed
				 * env->dst_cpu, so we can't know our idle
				 * state even if we migrated tasks. Update it.
				 */
				idle = idle_cpu(cpu) ? CPU_IDLE : CPU_NOT_IDLE;
				busy = idle != CPU_IDLE && !sched_idle_cpu(cpu);
			}
			sd->last_balance = jiffies;
			interval = get_sd_balance_interval(sd, busy);
		}
		if (need_serialize)
			spin_unlock(&balancing);
out:
		if (time_after(next_balance, sd->last_balance + interval)) {
			next_balance = sd->last_balance + interval;
			update_next_balance = 1;
		}
	}
	if (need_decay) {
		/*
		 * Ensure the rq-wide value also decays but keep it at a
		 * reasonable floor to avoid funnies with rq->avg_idle.
		 */
		rq->max_idle_balance_cost =
			max((u64)sysctl_sched_migration_cost, max_cost);
	}
	rcu_read_unlock();

	/*
	 * next_balance will be updated only when there is a need.
	 * When the cpu is attached to null domain for ex, it will not be
	 * updated.
	 */
	if (likely(update_next_balance))
		rq->next_balance = next_balance;

}

static inline int on_null_domain(struct rq *rq)
{
	return unlikely(!rcu_dereference_sched(rq->sd));
}

#ifdef CONFIG_NO_HZ_COMMON
/*
 * idle load balancing details
 * - When one of the busy CPUs notice that there may be an idle rebalancing
 *   needed, they will kick the idle load balancer, which then does idle
 *   load balancing for all the idle CPUs.
 * - HK_TYPE_MISC CPUs are used for this task, because HK_TYPE_SCHED not set
 *   anywhere yet.
 */

static inline int find_new_ilb(void)
{
	int ilb;
	const struct cpumask *hk_mask;

	hk_mask = housekeeping_cpumask(HK_TYPE_MISC);

	for_each_cpu_and(ilb, nohz.idle_cpus_mask, hk_mask) {

		if (ilb == smp_processor_id())
			continue;

		if (idle_cpu(ilb))
			return ilb;
	}

	return nr_cpu_ids;
}

/*
 * Kick a CPU to do the nohz balancing, if it is time for it. We pick any
 * idle CPU in the HK_TYPE_MISC housekeeping set (if there is one).
 */
static void kick_ilb(unsigned int flags)
{
	int ilb_cpu;

	/*
	 * Increase nohz.next_balance only when if full ilb is triggered but
	 * not if we only update stats.
	 */
	if (flags & NOHZ_BALANCE_KICK)
		nohz.next_balance = jiffies+1;

	ilb_cpu = find_new_ilb();

	if (ilb_cpu >= nr_cpu_ids)
		return;

	/*
	 * Access to rq::nohz_csd is serialized by NOHZ_KICK_MASK; he who sets
	 * the first flag owns it; cleared by nohz_csd_func().
	 */
	flags = atomic_fetch_or(flags, nohz_flags(ilb_cpu));
	if (flags & NOHZ_KICK_MASK)
		return;

	/*
	 * This way we generate an IPI on the target CPU which
	 * is idle. And the softirq performing nohz idle load balance
	 * will be run before returning from the IPI.
	 */
	smp_call_function_single_async(ilb_cpu, &cpu_rq(ilb_cpu)->nohz_csd);
}

/*
 * Current decision point for kicking the idle load balancer in the presence
 * of idle CPUs in the system.
 */
static void nohz_balancer_kick(struct rq *rq)
{
	unsigned long now = jiffies;
	struct sched_domain_shared *sds;
	struct sched_domain *sd;
	int nr_busy, i, cpu = rq->cpu;
	unsigned int flags = 0;

	if (unlikely(rq->idle_balance))
		return;

	/*
	 * We may be recently in ticked or tickless idle mode. At the first
	 * busy tick after returning from idle, we will update the busy stats.
	 */
	nohz_balance_exit_idle(rq);

	/*
	 * None are in tickless mode and hence no need for NOHZ idle load
	 * balancing.
	 */
	if (likely(!atomic_read(&nohz.nr_cpus)))
		return;

	if (READ_ONCE(nohz.has_blocked) &&
	    time_after(now, READ_ONCE(nohz.next_blocked)))
		flags = NOHZ_STATS_KICK;

	if (time_before(now, nohz.next_balance))
		goto out;

	if (rq->nr_running >= 2) {
		flags = NOHZ_STATS_KICK | NOHZ_BALANCE_KICK;
		goto out;
	}

	rcu_read_lock();

	sd = rcu_dereference(rq->sd);
	if (sd) {
		/*
		 * If there's a CFS task and the current CPU has reduced
		 * capacity; kick the ILB to see if there's a better CPU to run
		 * on.
		 */
		if (rq->cfs.h_nr_running >= 1 && check_cpu_capacity(rq, sd)) {
			flags = NOHZ_STATS_KICK | NOHZ_BALANCE_KICK;
			goto unlock;
		}
	}

	sd = rcu_dereference(per_cpu(sd_asym_packing, cpu));
	if (sd) {
		/*
		 * When ASYM_PACKING; see if there's a more preferred CPU
		 * currently idle; in which case, kick the ILB to move tasks
		 * around.
		 *
		 * When balancing betwen cores, all the SMT siblings of the
		 * preferred CPU must be idle.
		 */
		for_each_cpu_and(i, sched_domain_span(sd), nohz.idle_cpus_mask) {
			if (sched_use_asym_prio(sd, i) &&
			    sched_asym_prefer(i, cpu)) {
				flags = NOHZ_STATS_KICK | NOHZ_BALANCE_KICK;
				goto unlock;
			}
		}
	}

	sd = rcu_dereference(per_cpu(sd_asym_cpucapacity, cpu));
	if (sd) {
		/*
		 * When ASYM_CPUCAPACITY; see if there's a higher capacity CPU
		 * to run the misfit task on.
		 */
		if (check_misfit_status(rq, sd)) {
			flags = NOHZ_STATS_KICK | NOHZ_BALANCE_KICK;
			goto unlock;
		}

		/*
		 * For asymmetric systems, we do not want to nicely balance
		 * cache use, instead we want to embrace asymmetry and only
		 * ensure tasks have enough CPU capacity.
		 *
		 * Skip the LLC logic because it's not relevant in that case.
		 */
		goto unlock;
	}

	sds = rcu_dereference(per_cpu(sd_llc_shared, cpu));
	if (sds) {
		/*
		 * If there is an imbalance between LLC domains (IOW we could
		 * increase the overall cache use), we need some less-loaded LLC
		 * domain to pull some load. Likewise, we may need to spread
		 * load within the current LLC domain (e.g. packed SMT cores but
		 * other CPUs are idle). We can't really know from here how busy
		 * the others are - so just get a nohz balance going if it looks
		 * like this LLC domain has tasks we could move.
		 */
		nr_busy = atomic_read(&sds->nr_busy_cpus);
		if (nr_busy > 1) {
			flags = NOHZ_STATS_KICK | NOHZ_BALANCE_KICK;
			goto unlock;
		}
	}
unlock:
	rcu_read_unlock();
out:
	if (READ_ONCE(nohz.needs_update))
		flags |= NOHZ_NEXT_KICK;

	if (flags)
		kick_ilb(flags);
}

static void set_cpu_sd_state_busy(int cpu)
{
	struct sched_domain *sd;

	rcu_read_lock();
	sd = rcu_dereference(per_cpu(sd_llc, cpu));

	if (!sd || !sd->nohz_idle)
		goto unlock;
	sd->nohz_idle = 0;

	atomic_inc(&sd->shared->nr_busy_cpus);
unlock:
	rcu_read_unlock();
}

void nohz_balance_exit_idle(struct rq *rq)
{
	SCHED_WARN_ON(rq != this_rq());

	if (likely(!rq->nohz_tick_stopped))
		return;

	rq->nohz_tick_stopped = 0;
	cpumask_clear_cpu(rq->cpu, nohz.idle_cpus_mask);
	atomic_dec(&nohz.nr_cpus);

	set_cpu_sd_state_busy(rq->cpu);
}

static void set_cpu_sd_state_idle(int cpu)
{
	struct sched_domain *sd;

	rcu_read_lock();
	sd = rcu_dereference(per_cpu(sd_llc, cpu));

	if (!sd || sd->nohz_idle)
		goto unlock;
	sd->nohz_idle = 1;

	atomic_dec(&sd->shared->nr_busy_cpus);
unlock:
	rcu_read_unlock();
}

/*
 * This routine will record that the CPU is going idle with tick stopped.
 * This info will be used in performing idle load balancing in the future.
 */
void nohz_balance_enter_idle(int cpu)
{
	struct rq *rq = cpu_rq(cpu);

	SCHED_WARN_ON(cpu != smp_processor_id());

	/* If this CPU is going down, then nothing needs to be done: */
	if (!cpu_active(cpu))
		return;

	/* Spare idle load balancing on CPUs that don't want to be disturbed: */
	if (!housekeeping_cpu(cpu, HK_TYPE_SCHED))
		return;

	/*
	 * Can be set safely without rq->lock held
	 * If a clear happens, it will have evaluated last additions because
	 * rq->lock is held during the check and the clear
	 */
	rq->has_blocked_load = 1;

	/*
	 * The tick is still stopped but load could have been added in the
	 * meantime. We set the nohz.has_blocked flag to trig a check of the
	 * *_avg. The CPU is already part of nohz.idle_cpus_mask so the clear
	 * of nohz.has_blocked can only happen after checking the new load
	 */
	if (rq->nohz_tick_stopped)
		goto out;

	/* If we're a completely isolated CPU, we don't play: */
	if (on_null_domain(rq))
		return;

	rq->nohz_tick_stopped = 1;

	cpumask_set_cpu(cpu, nohz.idle_cpus_mask);
	atomic_inc(&nohz.nr_cpus);

	/*
	 * Ensures that if nohz_idle_balance() fails to observe our
	 * @idle_cpus_mask store, it must observe the @has_blocked
	 * and @needs_update stores.
	 */
	smp_mb__after_atomic();

	set_cpu_sd_state_idle(cpu);

	WRITE_ONCE(nohz.needs_update, 1);
out:
	/*
	 * Each time a cpu enter idle, we assume that it has blocked load and
	 * enable the periodic update of the load of idle cpus
	 */
	WRITE_ONCE(nohz.has_blocked, 1);
}

static bool update_nohz_stats(struct rq *rq)
{
	unsigned int cpu = rq->cpu;

	if (!rq->has_blocked_load)
		return false;

	if (!cpumask_test_cpu(cpu, nohz.idle_cpus_mask))
		return false;

	if (!time_after(jiffies, READ_ONCE(rq->last_blocked_load_update_tick)))
		return true;

	update_blocked_averages(cpu);

	return rq->has_blocked_load;
}

/*
 * Internal function that runs load balance for all idle cpus. The load balance
 * can be a simple update of blocked load or a complete load balance with
 * tasks movement depending of flags.
 */
static void _nohz_idle_balance(struct rq *this_rq, unsigned int flags)
{
	/* Earliest time when we have to do rebalance again */
	unsigned long now = jiffies;
	unsigned long next_balance = now + 60*HZ;
	bool has_blocked_load = false;
	int update_next_balance = 0;
	int this_cpu = this_rq->cpu;
	int balance_cpu;
	struct rq *rq;

	SCHED_WARN_ON((flags & NOHZ_KICK_MASK) == NOHZ_BALANCE_KICK);

	/*
	 * We assume there will be no idle load after this update and clear
	 * the has_blocked flag. If a cpu enters idle in the mean time, it will
	 * set the has_blocked flag and trigger another update of idle load.
	 * Because a cpu that becomes idle, is added to idle_cpus_mask before
	 * setting the flag, we are sure to not clear the state and not
	 * check the load of an idle cpu.
	 *
	 * Same applies to idle_cpus_mask vs needs_update.
	 */
	if (flags & NOHZ_STATS_KICK)
		WRITE_ONCE(nohz.has_blocked, 0);
	if (flags & NOHZ_NEXT_KICK)
		WRITE_ONCE(nohz.needs_update, 0);

	/*
	 * Ensures that if we miss the CPU, we must see the has_blocked
	 * store from nohz_balance_enter_idle().
	 */
	smp_mb();

	/*
	 * Start with the next CPU after this_cpu so we will end with this_cpu and let a
	 * chance for other idle cpu to pull load.
	 */
	for_each_cpu_wrap(balance_cpu,  nohz.idle_cpus_mask, this_cpu+1) {
		if (!idle_cpu(balance_cpu))
			continue;

		/*
		 * If this CPU gets work to do, stop the load balancing
		 * work being done for other CPUs. Next load
		 * balancing owner will pick it up.
		 */
		if (!idle_cpu(this_cpu) && need_resched()) {
			if (flags & NOHZ_STATS_KICK)
				has_blocked_load = true;
			if (flags & NOHZ_NEXT_KICK)
				WRITE_ONCE(nohz.needs_update, 1);
			goto abort;
		}

		rq = cpu_rq(balance_cpu);

		if (flags & NOHZ_STATS_KICK)
			has_blocked_load |= update_nohz_stats(rq);

		/*
		 * If time for next balance is due,
		 * do the balance.
		 */
		if (time_after_eq(jiffies, rq->next_balance)) {
			struct rq_flags rf;

			rq_lock_irqsave(rq, &rf);
			update_rq_clock(rq);
			rq_unlock_irqrestore(rq, &rf);

			if (flags & NOHZ_BALANCE_KICK)
				rebalance_domains(rq, CPU_IDLE);
		}

		if (time_after(next_balance, rq->next_balance)) {
			next_balance = rq->next_balance;
			update_next_balance = 1;
		}
	}

	/*
	 * next_balance will be updated only when there is a need.
	 * When the CPU is attached to null domain for ex, it will not be
	 * updated.
	 */
	if (likely(update_next_balance))
		nohz.next_balance = next_balance;

	if (flags & NOHZ_STATS_KICK)
		WRITE_ONCE(nohz.next_blocked,
			   now + msecs_to_jiffies(LOAD_AVG_PERIOD));

abort:
	/* There is still blocked load, enable periodic update */
	if (has_blocked_load)
		WRITE_ONCE(nohz.has_blocked, 1);
}

/*
 * In CONFIG_NO_HZ_COMMON case, the idle balance kickee will do the
 * rebalancing for all the cpus for whom scheduler ticks are stopped.
 */
static bool nohz_idle_balance(struct rq *this_rq, enum cpu_idle_type idle)
{
	unsigned int flags = this_rq->nohz_idle_balance;

	if (!flags)
		return false;

	this_rq->nohz_idle_balance = 0;

	if (idle != CPU_IDLE)
		return false;

	_nohz_idle_balance(this_rq, flags);

	return true;
}

/*
 * Check if we need to run the ILB for updating blocked load before entering
 * idle state.
 */
void nohz_run_idle_balance(int cpu)
{
	unsigned int flags;

	flags = atomic_fetch_andnot(NOHZ_NEWILB_KICK, nohz_flags(cpu));

	/*
	 * Update the blocked load only if no SCHED_SOFTIRQ is about to happen
	 * (ie NOHZ_STATS_KICK set) and will do the same.
	 */
	if ((flags == NOHZ_NEWILB_KICK) && !need_resched())
		_nohz_idle_balance(cpu_rq(cpu), NOHZ_STATS_KICK);
}

static void nohz_newidle_balance(struct rq *this_rq)
{
	int this_cpu = this_rq->cpu;

	/*
	 * This CPU doesn't want to be disturbed by scheduler
	 * housekeeping
	 */
	if (!housekeeping_cpu(this_cpu, HK_TYPE_SCHED))
		return;

	/* Will wake up very soon. No time for doing anything else*/
	if (this_rq->avg_idle < sysctl_sched_migration_cost)
		return;

	/* Don't need to update blocked load of idle CPUs*/
	if (!READ_ONCE(nohz.has_blocked) ||
	    time_before(jiffies, READ_ONCE(nohz.next_blocked)))
		return;

	/*
	 * Set the need to trigger ILB in order to update blocked load
	 * before entering idle state.
	 */
	atomic_or(NOHZ_NEWILB_KICK, nohz_flags(this_cpu));
}

#else /* !CONFIG_NO_HZ_COMMON */
static inline void nohz_balancer_kick(struct rq *rq) { }

static inline bool nohz_idle_balance(struct rq *this_rq, enum cpu_idle_type idle)
{
	return false;
}

static inline void nohz_newidle_balance(struct rq *this_rq) { }
#endif /* CONFIG_NO_HZ_COMMON */

/*
 * newidle_balance is called by schedule() if this_cpu is about to become
 * idle. Attempts to pull tasks from other CPUs.
 *
 * Returns:
 *   < 0 - we released the lock and there are !fair tasks present
 *     0 - failed, no new tasks
 *   > 0 - success, new (fair) tasks present
 */
static int newidle_balance(struct rq *this_rq, struct rq_flags *rf)
{
	unsigned long next_balance = jiffies + HZ;
	int this_cpu = this_rq->cpu;
	u64 t0, t1, curr_cost = 0;
	struct sched_domain *sd;
	int pulled_task = 0;

	update_misfit_status(NULL, this_rq);

	/*
	 * There is a task waiting to run. No need to search for one.
	 * Return 0; the task will be enqueued when switching to idle.
	 */
	if (this_rq->ttwu_pending)
		return 0;

	/*
	 * We must set idle_stamp _before_ calling idle_balance(), such that we
	 * measure the duration of idle_balance() as idle time.
	 */
	this_rq->idle_stamp = rq_clock(this_rq);

	/*
	 * Do not pull tasks towards !active CPUs...
	 */
	if (!cpu_active(this_cpu))
		return 0;

	/*
	 * This is OK, because current is on_cpu, which avoids it being picked
	 * for load-balance and preemption/IRQs are still disabled avoiding
	 * further scheduler activity on it and we're being very careful to
	 * re-start the picking loop.
	 */
	rq_unpin_lock(this_rq, rf);

	rcu_read_lock();
	sd = rcu_dereference_check_sched_domain(this_rq->sd);

	if (!READ_ONCE(this_rq->rd->overload) ||
	    (sd && this_rq->avg_idle < sd->max_newidle_lb_cost)) {

		if (sd)
			update_next_balance(sd, &next_balance);
		rcu_read_unlock();

		goto out;
	}
	rcu_read_unlock();

	raw_spin_rq_unlock(this_rq);

	t0 = sched_clock_cpu(this_cpu);
	update_blocked_averages(this_cpu);

	rcu_read_lock();
	for_each_domain(this_cpu, sd) {
		int continue_balancing = 1;
		u64 domain_cost;

		update_next_balance(sd, &next_balance);

		if (this_rq->avg_idle < curr_cost + sd->max_newidle_lb_cost)
			break;

		if (sd->flags & SD_BALANCE_NEWIDLE) {

			pulled_task = load_balance(this_cpu, this_rq,
						   sd, CPU_NEWLY_IDLE,
						   &continue_balancing);

			t1 = sched_clock_cpu(this_cpu);
			domain_cost = t1 - t0;
			update_newidle_cost(sd, domain_cost);

			curr_cost += domain_cost;
			t0 = t1;
		}

		/*
		 * Stop searching for tasks to pull if there are
		 * now runnable tasks on this rq.
		 */
		if (pulled_task || this_rq->nr_running > 0 ||
		    this_rq->ttwu_pending)
			break;
	}
	rcu_read_unlock();

	raw_spin_rq_lock(this_rq);

	if (curr_cost > this_rq->max_idle_balance_cost)
		this_rq->max_idle_balance_cost = curr_cost;

	/*
	 * While browsing the domains, we released the rq lock, a task could
	 * have been enqueued in the meantime. Since we're not going idle,
	 * pretend we pulled a task.
	 */
	if (this_rq->cfs.h_nr_running && !pulled_task)
		pulled_task = 1;

	/* Is there a task of a high priority class? */
	if (this_rq->nr_running != this_rq->cfs.h_nr_running)
		pulled_task = -1;

out:
	/* Move the next balance forward */
	if (time_after(this_rq->next_balance, next_balance))
		this_rq->next_balance = next_balance;

	if (pulled_task)
		this_rq->idle_stamp = 0;
	else
		nohz_newidle_balance(this_rq);

	rq_repin_lock(this_rq, rf);

	return pulled_task;
}

/*
 * run_rebalance_domains is triggered when needed from the scheduler tick.
 * Also triggered for nohz idle balancing (with nohz_balancing_kick set).
 */
static __latent_entropy void run_rebalance_domains(struct softirq_action *h)
{
	struct rq *this_rq = this_rq();
	enum cpu_idle_type idle = this_rq->idle_balance ?
						CPU_IDLE : CPU_NOT_IDLE;

	/*
	 * If this CPU has a pending nohz_balance_kick, then do the
	 * balancing on behalf of the other idle CPUs whose ticks are
	 * stopped. Do nohz_idle_balance *before* rebalance_domains to
	 * give the idle CPUs a chance to load balance. Else we may
	 * load balance only within the local sched_domain hierarchy
	 * and abort nohz_idle_balance altogether if we pull some load.
	 */
	if (nohz_idle_balance(this_rq, idle))
		return;

	/* normal load balance */
	update_blocked_averages(this_rq->cpu);
	rebalance_domains(this_rq, idle);
}

/*
 * Trigger the SCHED_SOFTIRQ if it is time to do periodic load balancing.
 */
void trigger_load_balance(struct rq *rq)
{
	/*
	 * Don't need to rebalance while attached to NULL domain or
	 * runqueue CPU is not active
	 */
	if (unlikely(on_null_domain(rq) || !cpu_active(cpu_of(rq))))
		return;

	if (time_after_eq(jiffies, rq->next_balance))
		raise_softirq(SCHED_SOFTIRQ);

	nohz_balancer_kick(rq);
}

static void rq_online_fair(struct rq *rq)
{
	update_sysctl();

	update_runtime_enabled(rq);
}

static void rq_offline_fair(struct rq *rq)
{
	update_sysctl();

	/* Ensure any throttled groups are reachable by pick_next_task */
	unthrottle_offline_cfs_rqs(rq);
}

#endif /* CONFIG_SMP */

#ifdef CONFIG_SCHED_CORE
static inline bool
__entity_slice_used(struct sched_entity *se, int min_nr_tasks)
{
	u64 rtime = se->sum_exec_runtime - se->prev_sum_exec_runtime;
	u64 slice = se->slice;

	return (rtime * min_nr_tasks > slice);
}

#define MIN_NR_TASKS_DURING_FORCEIDLE	2
static inline void task_tick_core(struct rq *rq, struct task_struct *curr)
{
	if (!sched_core_enabled(rq))
		return;

	/*
	 * If runqueue has only one task which used up its slice and
	 * if the sibling is forced idle, then trigger schedule to
	 * give forced idle task a chance.
	 *
	 * sched_slice() considers only this active rq and it gets the
	 * whole slice. But during force idle, we have siblings acting
	 * like a single runqueue and hence we need to consider runnable
	 * tasks on this CPU and the forced idle CPU. Ideally, we should
	 * go through the forced idle rq, but that would be a perf hit.
	 * We can assume that the forced idle CPU has at least
	 * MIN_NR_TASKS_DURING_FORCEIDLE - 1 tasks and use that to check
	 * if we need to give up the CPU.
	 */
	if (rq->core->core_forceidle_count && rq->cfs.nr_running == 1 &&
	    __entity_slice_used(&curr->se, MIN_NR_TASKS_DURING_FORCEIDLE))
		resched_curr_lazy(rq);
}

/*
 * se_fi_update - Update the cfs_rq->min_vruntime_fi in a CFS hierarchy if needed.
 */
static void se_fi_update(const struct sched_entity *se, unsigned int fi_seq,
			 bool forceidle)
{
	for_each_sched_entity(se) {
		struct cfs_rq *cfs_rq = cfs_rq_of(se);

		if (forceidle) {
			if (cfs_rq->forceidle_seq == fi_seq)
				break;
			cfs_rq->forceidle_seq = fi_seq;
		}

		cfs_rq->min_vruntime_fi = cfs_rq->min_vruntime;
	}
}

void task_vruntime_update(struct rq *rq, struct task_struct *p, bool in_fi)
{
	struct sched_entity *se = &p->se;

	if (p->sched_class != &fair_sched_class)
		return;

	se_fi_update(se, rq->core->core_forceidle_seq, in_fi);
}

bool cfs_prio_less(const struct task_struct *a, const struct task_struct *b,
			bool in_fi)
{
	struct rq *rq = task_rq(a);
	const struct sched_entity *sea = &a->se;
	const struct sched_entity *seb = &b->se;
	struct cfs_rq *cfs_rqa;
	struct cfs_rq *cfs_rqb;
	s64 delta;

	SCHED_WARN_ON(task_rq(b)->core != rq->core);

#ifdef CONFIG_FAIR_GROUP_SCHED
	/*
	 * Find an se in the hierarchy for tasks a and b, such that the se's
	 * are immediate siblings.
	 */
	while (sea->cfs_rq->tg != seb->cfs_rq->tg) {
		int sea_depth = sea->depth;
		int seb_depth = seb->depth;

		if (sea_depth >= seb_depth)
			sea = parent_entity(sea);
		if (sea_depth <= seb_depth)
			seb = parent_entity(seb);
	}

	se_fi_update(sea, rq->core->core_forceidle_seq, in_fi);
	se_fi_update(seb, rq->core->core_forceidle_seq, in_fi);

	cfs_rqa = sea->cfs_rq;
	cfs_rqb = seb->cfs_rq;
#else
	cfs_rqa = &task_rq(a)->cfs;
	cfs_rqb = &task_rq(b)->cfs;
#endif

	/*
	 * Find delta after normalizing se's vruntime with its cfs_rq's
	 * min_vruntime_fi, which would have been updated in prior calls
	 * to se_fi_update().
	 */
	delta = (s64)(sea->vruntime - seb->vruntime) +
		(s64)(cfs_rqb->min_vruntime_fi - cfs_rqa->min_vruntime_fi);

	return delta > 0;
}

static int task_is_throttled_fair(struct task_struct *p, int cpu)
{
	struct cfs_rq *cfs_rq;

#ifdef CONFIG_FAIR_GROUP_SCHED
	cfs_rq = task_group(p)->cfs_rq[cpu];
#else
	cfs_rq = &cpu_rq(cpu)->cfs;
#endif
	return throttled_hierarchy(cfs_rq);
}
#else
static inline void task_tick_core(struct rq *rq, struct task_struct *curr) {}
#endif

/*
 * scheduler tick hitting a task of our scheduling class.
 *
 * NOTE: This function can be called remotely by the tick offload that
 * goes along full dynticks. Therefore no local assumption can be made
 * and everything must be accessed through the @rq and @curr passed in
 * parameters.
 */
static void task_tick_fair(struct rq *rq, struct task_struct *curr, int queued)
{
	struct cfs_rq *cfs_rq;
	struct sched_entity *se = &curr->se;

	for_each_sched_entity(se) {
		cfs_rq = cfs_rq_of(se);
		entity_tick(cfs_rq, se, queued);
	}

	if (static_branch_unlikely(&sched_numa_balancing))
		task_tick_numa(rq, curr);

	update_misfit_status(curr, rq);
	check_update_overutilized_status(task_rq(curr));

	task_tick_core(rq, curr);
}

/*
 * called on fork with the child task as argument from the parent's context
 *  - child not yet on the tasklist
 *  - preemption disabled
 */
static void task_fork_fair(struct task_struct *p)
{
	struct sched_entity *se = &p->se, *curr;
	struct cfs_rq *cfs_rq;
	struct rq *rq = this_rq();
	struct rq_flags rf;

	rq_lock(rq, &rf);
	update_rq_clock(rq);

	cfs_rq = task_cfs_rq(current);
	curr = cfs_rq->curr;
	if (curr)
		update_curr(cfs_rq);
	place_entity(cfs_rq, se, ENQUEUE_INITIAL);
	rq_unlock(rq, &rf);
}

/*
 * Priority of the task has changed. Check to see if we preempt
 * the current task.
 */
static void
prio_changed_fair(struct rq *rq, struct task_struct *p, int oldprio)
{
	if (!task_on_rq_queued(p))
		return;

	if (rq->cfs.nr_running == 1)
		return;

	/*
	 * Reschedule if we are currently running on this runqueue and
	 * our priority decreased, or if we are not currently running on
	 * this runqueue and our priority is higher than the current's
	 */
	if (task_current(rq, p)) {
		if (p->prio > oldprio)
			resched_curr_lazy(rq);
	} else
		wakeup_preempt(rq, p, 0);
}

#ifdef CONFIG_FAIR_GROUP_SCHED
/*
 * Propagate the changes of the sched_entity across the tg tree to make it
 * visible to the root
 */
static void propagate_entity_cfs_rq(struct sched_entity *se)
{
	struct cfs_rq *cfs_rq = cfs_rq_of(se);

	if (cfs_rq_throttled(cfs_rq))
		return;

	if (!throttled_hierarchy(cfs_rq))
		list_add_leaf_cfs_rq(cfs_rq);

	/* Start to propagate at parent */
	se = se->parent;

	for_each_sched_entity(se) {
		cfs_rq = cfs_rq_of(se);

		update_load_avg(cfs_rq, se, UPDATE_TG);

		if (cfs_rq_throttled(cfs_rq))
			break;

		if (!throttled_hierarchy(cfs_rq))
			list_add_leaf_cfs_rq(cfs_rq);
	}
}
#else
static void propagate_entity_cfs_rq(struct sched_entity *se) { }
#endif

static void detach_entity_cfs_rq(struct sched_entity *se)
{
	struct cfs_rq *cfs_rq = cfs_rq_of(se);

#ifdef CONFIG_SMP
	/*
	 * In case the task sched_avg hasn't been attached:
	 * - A forked task which hasn't been woken up by wake_up_new_task().
	 * - A task which has been woken up by try_to_wake_up() but is
	 *   waiting for actually being woken up by sched_ttwu_pending().
	 */
	if (!se->avg.last_update_time)
		return;
#endif

	/* Catch up with the cfs_rq and remove our load when we leave */
	update_load_avg(cfs_rq, se, 0);
	detach_entity_load_avg(cfs_rq, se);
	update_tg_load_avg(cfs_rq);
	propagate_entity_cfs_rq(se);
}

static void attach_entity_cfs_rq(struct sched_entity *se)
{
	struct cfs_rq *cfs_rq = cfs_rq_of(se);

	/* Synchronize entity with its cfs_rq */
	update_load_avg(cfs_rq, se, sched_feat(ATTACH_AGE_LOAD) ? 0 : SKIP_AGE_LOAD);
	attach_entity_load_avg(cfs_rq, se);
	update_tg_load_avg(cfs_rq);
	propagate_entity_cfs_rq(se);
}

static void detach_task_cfs_rq(struct task_struct *p)
{
	struct sched_entity *se = &p->se;

	detach_entity_cfs_rq(se);
}

static void attach_task_cfs_rq(struct task_struct *p)
{
	struct sched_entity *se = &p->se;

	attach_entity_cfs_rq(se);
}

static void switched_from_fair(struct rq *rq, struct task_struct *p)
{
	detach_task_cfs_rq(p);
}

static void switched_to_fair(struct rq *rq, struct task_struct *p)
{
	attach_task_cfs_rq(p);

	if (task_on_rq_queued(p)) {
		/*
		 * We were most likely switched from sched_rt, so
		 * kick off the schedule if running, otherwise just see
		 * if we can still preempt the current task.
		 */
		if (task_current(rq, p))
			resched_curr(rq);
		else
			wakeup_preempt(rq, p, 0);
	}
}

/* Account for a task changing its policy or group.
 *
 * This routine is mostly called to set cfs_rq->curr field when a task
 * migrates between groups/classes.
 */
static void set_next_task_fair(struct rq *rq, struct task_struct *p, bool first)
{
	struct sched_entity *se = &p->se;

#ifdef CONFIG_SMP
	if (task_on_rq_queued(p)) {
		/*
		 * Move the next running task to the front of the list, so our
		 * cfs_tasks list becomes MRU one.
		 */
		list_move(&se->group_node, &rq->cfs_tasks);
	}
#endif

	for_each_sched_entity(se) {
		struct cfs_rq *cfs_rq = cfs_rq_of(se);

		set_next_entity(cfs_rq, se);
		/* ensure bandwidth has been allocated on our new cfs_rq */
		account_cfs_rq_runtime(cfs_rq, 0);
	}
}

void init_cfs_rq(struct cfs_rq *cfs_rq)
{
	cfs_rq->tasks_timeline = RB_ROOT_CACHED;
	u64_u32_store(cfs_rq->min_vruntime, (u64)(-(1LL << 20)));
#ifdef CONFIG_SMP
	raw_spin_lock_init(&cfs_rq->removed.lock);
#endif
}

#ifdef CONFIG_FAIR_GROUP_SCHED
static void task_change_group_fair(struct task_struct *p)
{
	/*
	 * We couldn't detach or attach a forked task which
	 * hasn't been woken up by wake_up_new_task().
	 */
	if (READ_ONCE(p->__state) == TASK_NEW)
		return;

	detach_task_cfs_rq(p);

#ifdef CONFIG_SMP
	/* Tell se's cfs_rq has been changed -- migrated */
	p->se.avg.last_update_time = 0;
#endif
	set_task_rq(p, task_cpu(p));
	attach_task_cfs_rq(p);
}

void free_fair_sched_group(struct task_group *tg)
{
	int i;

	for_each_possible_cpu(i) {
		if (tg->cfs_rq)
			kfree(tg->cfs_rq[i]);
		if (tg->se)
			kfree(tg->se[i]);
	}

	kfree(tg->cfs_rq);
	kfree(tg->se);
}

int alloc_fair_sched_group(struct task_group *tg, struct task_group *parent)
{
	struct sched_entity *se;
	struct cfs_rq *cfs_rq;
	int i;

	tg->cfs_rq = kcalloc(nr_cpu_ids, sizeof(cfs_rq), GFP_KERNEL);
	if (!tg->cfs_rq)
		goto err;
	tg->se = kcalloc(nr_cpu_ids, sizeof(se), GFP_KERNEL);
	if (!tg->se)
		goto err;

	tg->shares = NICE_0_LOAD;

	init_cfs_bandwidth(tg_cfs_bandwidth(tg), tg_cfs_bandwidth(parent));

	for_each_possible_cpu(i) {
		cfs_rq = kzalloc_node(sizeof(struct cfs_rq),
				      GFP_KERNEL, cpu_to_node(i));
		if (!cfs_rq)
			goto err;

		se = kzalloc_node(sizeof(struct sched_entity_stats),
				  GFP_KERNEL, cpu_to_node(i));
		if (!se)
			goto err_free_rq;

		init_cfs_rq(cfs_rq);
		init_tg_cfs_entry(tg, cfs_rq, se, i, parent->se[i]);
		init_entity_runnable_average(se);
	}

	return 1;

err_free_rq:
	kfree(cfs_rq);
err:
	return 0;
}

void online_fair_sched_group(struct task_group *tg)
{
	struct sched_entity *se;
	struct rq_flags rf;
	struct rq *rq;
	int i;

	for_each_possible_cpu(i) {
		rq = cpu_rq(i);
		se = tg->se[i];
		rq_lock_irq(rq, &rf);
		update_rq_clock(rq);
		attach_entity_cfs_rq(se);
		sync_throttle(tg, i);
		rq_unlock_irq(rq, &rf);
	}
}

void unregister_fair_sched_group(struct task_group *tg)
{
	unsigned long flags;
	struct rq *rq;
	int cpu;

	destroy_cfs_bandwidth(tg_cfs_bandwidth(tg));

	for_each_possible_cpu(cpu) {
		if (tg->se[cpu])
			remove_entity_load_avg(tg->se[cpu]);

		/*
		 * Only empty task groups can be destroyed; so we can speculatively
		 * check on_list without danger of it being re-added.
		 */
		if (!tg->cfs_rq[cpu]->on_list)
			continue;

		rq = cpu_rq(cpu);

		raw_spin_rq_lock_irqsave(rq, flags);
		list_del_leaf_cfs_rq(tg->cfs_rq[cpu]);
		raw_spin_rq_unlock_irqrestore(rq, flags);
	}
}

void init_tg_cfs_entry(struct task_group *tg, struct cfs_rq *cfs_rq,
			struct sched_entity *se, int cpu,
			struct sched_entity *parent)
{
	struct rq *rq = cpu_rq(cpu);

	cfs_rq->tg = tg;
	cfs_rq->rq = rq;
	init_cfs_rq_runtime(cfs_rq);

	tg->cfs_rq[cpu] = cfs_rq;
	tg->se[cpu] = se;

	/* se could be NULL for root_task_group */
	if (!se)
		return;

	if (!parent) {
		se->cfs_rq = &rq->cfs;
		se->depth = 0;
	} else {
		se->cfs_rq = parent->my_q;
		se->depth = parent->depth + 1;
	}

	se->my_q = cfs_rq;
	/* guarantee group entities always have weight */
	update_load_set(&se->load, NICE_0_LOAD);
	se->parent = parent;
}

static DEFINE_MUTEX(shares_mutex);

static int __sched_group_set_shares(struct task_group *tg, unsigned long shares)
{
	int i;

	lockdep_assert_held(&shares_mutex);

	/*
	 * We can't change the weight of the root cgroup.
	 */
	if (!tg->se[0])
		return -EINVAL;

	shares = clamp(shares, scale_load(MIN_SHARES), scale_load(MAX_SHARES));

	if (tg->shares == shares)
		return 0;

	tg->shares = shares;
	for_each_possible_cpu(i) {
		struct rq *rq = cpu_rq(i);
		struct sched_entity *se = tg->se[i];
		struct rq_flags rf;

		/* Propagate contribution to hierarchy */
		rq_lock_irqsave(rq, &rf);
		update_rq_clock(rq);
		for_each_sched_entity(se) {
			update_load_avg(cfs_rq_of(se), se, UPDATE_TG);
			update_cfs_group(se);
		}
		rq_unlock_irqrestore(rq, &rf);
	}

	return 0;
}

int sched_group_set_shares(struct task_group *tg, unsigned long shares)
{
	int ret;

	mutex_lock(&shares_mutex);
	if (tg_is_idle(tg))
		ret = -EINVAL;
	else
		ret = __sched_group_set_shares(tg, shares);
	mutex_unlock(&shares_mutex);

	return ret;
}

int sched_group_set_idle(struct task_group *tg, long idle)
{
	int i;

	if (tg == &root_task_group)
		return -EINVAL;

	if (idle < 0 || idle > 1)
		return -EINVAL;

	mutex_lock(&shares_mutex);

	if (tg->idle == idle) {
		mutex_unlock(&shares_mutex);
		return 0;
	}

	tg->idle = idle;

	for_each_possible_cpu(i) {
		struct rq *rq = cpu_rq(i);
		struct sched_entity *se = tg->se[i];
		struct cfs_rq *parent_cfs_rq, *grp_cfs_rq = tg->cfs_rq[i];
		bool was_idle = cfs_rq_is_idle(grp_cfs_rq);
		long idle_task_delta;
		struct rq_flags rf;

		rq_lock_irqsave(rq, &rf);

		grp_cfs_rq->idle = idle;
		if (WARN_ON_ONCE(was_idle == cfs_rq_is_idle(grp_cfs_rq)))
			goto next_cpu;

		if (se->on_rq) {
			parent_cfs_rq = cfs_rq_of(se);
			if (cfs_rq_is_idle(grp_cfs_rq))
				parent_cfs_rq->idle_nr_running++;
			else
				parent_cfs_rq->idle_nr_running--;
		}

		idle_task_delta = grp_cfs_rq->h_nr_running -
				  grp_cfs_rq->idle_h_nr_running;
		if (!cfs_rq_is_idle(grp_cfs_rq))
			idle_task_delta *= -1;

		for_each_sched_entity(se) {
			struct cfs_rq *cfs_rq = cfs_rq_of(se);

			if (!se->on_rq)
				break;

			cfs_rq->idle_h_nr_running += idle_task_delta;

			/* Already accounted at parent level and above. */
			if (cfs_rq_is_idle(cfs_rq))
				break;
		}

next_cpu:
		rq_unlock_irqrestore(rq, &rf);
	}

	/* Idle groups have minimum weight. */
	if (tg_is_idle(tg))
		__sched_group_set_shares(tg, scale_load(WEIGHT_IDLEPRIO));
	else
		__sched_group_set_shares(tg, NICE_0_LOAD);

	mutex_unlock(&shares_mutex);
	return 0;
}

#else /* CONFIG_FAIR_GROUP_SCHED */

void free_fair_sched_group(struct task_group *tg) { }

int alloc_fair_sched_group(struct task_group *tg, struct task_group *parent)
{
	return 1;
}

void online_fair_sched_group(struct task_group *tg) { }

void unregister_fair_sched_group(struct task_group *tg) { }

#endif /* CONFIG_FAIR_GROUP_SCHED */


static unsigned int get_rr_interval_fair(struct rq *rq, struct task_struct *task)
{
	struct sched_entity *se = &task->se;
	unsigned int rr_interval = 0;

	/*
	 * Time slice is 0 for SCHED_OTHER tasks that are on an otherwise
	 * idle runqueue:
	 */
	if (rq->cfs.load.weight)
		rr_interval = NS_TO_JIFFIES(se->slice);

	return rr_interval;
}

/*
 * All the scheduling class methods:
 */
DEFINE_SCHED_CLASS(fair) = {

	.enqueue_task		= enqueue_task_fair,
	.dequeue_task		= dequeue_task_fair,
	.yield_task		= yield_task_fair,
	.yield_to_task		= yield_to_task_fair,

	.wakeup_preempt		= check_preempt_wakeup_fair,

	.pick_next_task		= __pick_next_task_fair,
	.put_prev_task		= put_prev_task_fair,
	.set_next_task          = set_next_task_fair,

#ifdef CONFIG_SMP
	.balance		= balance_fair,
	.pick_task		= pick_task_fair,
	.select_task_rq		= select_task_rq_fair,
	.migrate_task_rq	= migrate_task_rq_fair,

	.rq_online		= rq_online_fair,
	.rq_offline		= rq_offline_fair,

	.task_dead		= task_dead_fair,
	.set_cpus_allowed	= set_cpus_allowed_common,
#endif

	.task_tick		= task_tick_fair,
	.task_fork		= task_fork_fair,

	.prio_changed		= prio_changed_fair,
	.switched_from		= switched_from_fair,
	.switched_to		= switched_to_fair,

	.get_rr_interval	= get_rr_interval_fair,

	.update_curr		= update_curr_fair,

#ifdef CONFIG_FAIR_GROUP_SCHED
	.task_change_group	= task_change_group_fair,
#endif

#ifdef CONFIG_SCHED_CORE
	.task_is_throttled	= task_is_throttled_fair,
#endif

#ifdef CONFIG_UCLAMP_TASK
	.uclamp_enabled		= 1,
#endif
};

#ifdef CONFIG_SCHED_DEBUG
void print_cfs_stats(struct seq_file *m, int cpu)
{
	struct cfs_rq *cfs_rq, *pos;

	rcu_read_lock();
	for_each_leaf_cfs_rq_safe(cpu_rq(cpu), cfs_rq, pos)
		print_cfs_rq(m, cpu, cfs_rq);
	rcu_read_unlock();
}

#ifdef CONFIG_NUMA_BALANCING
void show_numa_stats(struct task_struct *p, struct seq_file *m)
{
	int node;
	unsigned long tsf = 0, tpf = 0, gsf = 0, gpf = 0;
	struct numa_group *ng;

	rcu_read_lock();
	ng = rcu_dereference(p->numa_group);
	for_each_online_node(node) {
		if (p->numa_faults) {
			tsf = p->numa_faults[task_faults_idx(NUMA_MEM, node, 0)];
			tpf = p->numa_faults[task_faults_idx(NUMA_MEM, node, 1)];
		}
		if (ng) {
			gsf = ng->faults[task_faults_idx(NUMA_MEM, node, 0)],
			gpf = ng->faults[task_faults_idx(NUMA_MEM, node, 1)];
		}
		print_numa_stats(m, node, tsf, tpf, gsf, gpf);
	}
	rcu_read_unlock();
}
#endif /* CONFIG_NUMA_BALANCING */
#endif /* CONFIG_SCHED_DEBUG */

__init void init_sched_fair_class(void)
{
#ifdef CONFIG_SMP
	int i;

	for_each_possible_cpu(i) {
		zalloc_cpumask_var_node(&per_cpu(load_balance_mask, i), GFP_KERNEL, cpu_to_node(i));
		zalloc_cpumask_var_node(&per_cpu(select_rq_mask,    i), GFP_KERNEL, cpu_to_node(i));
		zalloc_cpumask_var_node(&per_cpu(should_we_balance_tmpmask, i),
					GFP_KERNEL, cpu_to_node(i));

#ifdef CONFIG_CFS_BANDWIDTH
		INIT_CSD(&cpu_rq(i)->cfsb_csd, __cfsb_csd_unthrottle, cpu_rq(i));
		INIT_LIST_HEAD(&cpu_rq(i)->cfsb_csd_list);
#endif
	}

	open_softirq(SCHED_SOFTIRQ, run_rebalance_domains);

#ifdef CONFIG_NO_HZ_COMMON
	nohz.next_balance = jiffies;
	nohz.next_blocked = jiffies;
	zalloc_cpumask_var(&nohz.idle_cpus_mask, GFP_NOWAIT);
#endif
#endif /* SMP */

}<|MERGE_RESOLUTION|>--- conflicted
+++ resolved
@@ -1161,14 +1161,7 @@
 }
 #endif /* CONFIG_SMP */
 
-<<<<<<< HEAD
-/*
- * Update the current task's runtime statistics.
- */
-static void __update_curr(struct cfs_rq *cfs_rq, bool tick)
-=======
 static s64 update_curr_se(struct rq *rq, struct sched_entity *curr)
->>>>>>> a30cd70a
 {
 	u64 now = rq_clock_task(rq);
 	s64 delta_exec;
