--- conflicted
+++ resolved
@@ -4926,17 +4926,12 @@
 		if (prev->sched_class->task_dead)
 			prev->sched_class->task_dead(prev);
 
-<<<<<<< HEAD
 		/*
 		 * Release VMAP'ed task stack immediate for reuse. On RT
 		 * enabled kernels this is delayed for latency reasons.
 		 */
 		if (!IS_ENABLED(CONFIG_PREEMPT_RT))
 			put_task_stack(prev);
-=======
-		/* Task is done with its stack. */
-		put_task_stack(prev);
->>>>>>> 5fd3e07f
 
 		put_task_struct_rcu_user(prev);
 	}
