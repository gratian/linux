--- conflicted
+++ resolved
@@ -224,9 +224,12 @@
 	local_irq_disable();
 	if (ksoftirqd_softirq_pending()) {
 		__do_softirq();
-		rcu_note_context_switch(cpu);
 		local_irq_enable();
 		cond_resched();
+
+		preempt_disable();
+		rcu_note_context_switch(cpu);
+		preempt_enable();
 		return;
 	}
 	local_irq_enable();
@@ -1109,23 +1112,11 @@
 		/*
 		 * Hack for now to avoid this busy-loop:
 		 */
-<<<<<<< HEAD
 #ifdef CONFIG_PREEMPT_RT_FULL
 		msleep(1);
 #else
 		barrier();
 #endif
-=======
-		__do_softirq();
-		local_irq_enable();
-		cond_resched();
-
-		preempt_disable();
-		rcu_note_context_switch(cpu);
-		preempt_enable();
-
-		return;
->>>>>>> 99e64c4a
 	}
 }
 EXPORT_SYMBOL(tasklet_unlock_wait);
