/*
 * Generic ring buffer
 *
 * Copyright (C) 2008 Steven Rostedt <srostedt@redhat.com>
 */
#include <linux/trace_events.h>
#include <linux/ring_buffer.h>
#include <linux/trace_clock.h>
#include <linux/sched/clock.h>
#include <linux/trace_seq.h>
#include <linux/spinlock.h>
#include <linux/irq_work.h>
#include <linux/uaccess.h>
#include <linux/hardirq.h>
#include <linux/kthread.h>	/* for self test */
#include <linux/module.h>
#include <linux/percpu.h>
#include <linux/mutex.h>
#include <linux/delay.h>
#include <linux/slab.h>
#include <linux/init.h>
#include <linux/hash.h>
#include <linux/list.h>
#include <linux/cpu.h>

#include <asm/local.h>

static void update_pages_handler(struct work_struct *work);

/*
 * The ring buffer header is special. We must manually up keep it.
 */
int ring_buffer_print_entry_header(struct trace_seq *s)
{
	trace_seq_puts(s, "# compressed entry header\n");
	trace_seq_puts(s, "\ttype_len    :    5 bits\n");
	trace_seq_puts(s, "\ttime_delta  :   27 bits\n");
	trace_seq_puts(s, "\tarray       :   32 bits\n");
	trace_seq_putc(s, '\n');
	trace_seq_printf(s, "\tpadding     : type == %d\n",
			 RINGBUF_TYPE_PADDING);
	trace_seq_printf(s, "\ttime_extend : type == %d\n",
			 RINGBUF_TYPE_TIME_EXTEND);
	trace_seq_printf(s, "\ttime_stamp : type == %d\n",
			 RINGBUF_TYPE_TIME_STAMP);
	trace_seq_printf(s, "\tdata max type_len  == %d\n",
			 RINGBUF_TYPE_DATA_TYPE_LEN_MAX);

	return !trace_seq_has_overflowed(s);
}

/*
 * The ring buffer is made up of a list of pages. A separate list of pages is
 * allocated for each CPU. A writer may only write to a buffer that is
 * associated with the CPU it is currently executing on.  A reader may read
 * from any per cpu buffer.
 *
 * The reader is special. For each per cpu buffer, the reader has its own
 * reader page. When a reader has read the entire reader page, this reader
 * page is swapped with another page in the ring buffer.
 *
 * Now, as long as the writer is off the reader page, the reader can do what
 * ever it wants with that page. The writer will never write to that page
 * again (as long as it is out of the ring buffer).
 *
 * Here's some silly ASCII art.
 *
 *   +------+
 *   |reader|          RING BUFFER
 *   |page  |
 *   +------+        +---+   +---+   +---+
 *                   |   |-->|   |-->|   |
 *                   +---+   +---+   +---+
 *                     ^               |
 *                     |               |
 *                     +---------------+
 *
 *
 *   +------+
 *   |reader|          RING BUFFER
 *   |page  |------------------v
 *   +------+        +---+   +---+   +---+
 *                   |   |-->|   |-->|   |
 *                   +---+   +---+   +---+
 *                     ^               |
 *                     |               |
 *                     +---------------+
 *
 *
 *   +------+
 *   |reader|          RING BUFFER
 *   |page  |------------------v
 *   +------+        +---+   +---+   +---+
 *      ^            |   |-->|   |-->|   |
 *      |            +---+   +---+   +---+
 *      |                              |
 *      |                              |
 *      +------------------------------+
 *
 *
 *   +------+
 *   |buffer|          RING BUFFER
 *   |page  |------------------v
 *   +------+        +---+   +---+   +---+
 *      ^            |   |   |   |-->|   |
 *      |   New      +---+   +---+   +---+
 *      |  Reader------^               |
 *      |   page                       |
 *      +------------------------------+
 *
 *
 * After we make this swap, the reader can hand this page off to the splice
 * code and be done with it. It can even allocate a new page if it needs to
 * and swap that into the ring buffer.
 *
 * We will be using cmpxchg soon to make all this lockless.
 *
 */

/* Used for individual buffers (after the counter) */
#define RB_BUFFER_OFF		(1 << 20)

#define BUF_PAGE_HDR_SIZE offsetof(struct buffer_data_page, data)

#define RB_EVNT_HDR_SIZE (offsetof(struct ring_buffer_event, array))
#define RB_ALIGNMENT		4U
#define RB_MAX_SMALL_DATA	(RB_ALIGNMENT * RINGBUF_TYPE_DATA_TYPE_LEN_MAX)
#define RB_EVNT_MIN_SIZE	8U	/* two 32bit words */

#ifndef CONFIG_HAVE_64BIT_ALIGNED_ACCESS
# define RB_FORCE_8BYTE_ALIGNMENT	0
# define RB_ARCH_ALIGNMENT		RB_ALIGNMENT
#else
# define RB_FORCE_8BYTE_ALIGNMENT	1
# define RB_ARCH_ALIGNMENT		8U
#endif

#define RB_ALIGN_DATA		__aligned(RB_ARCH_ALIGNMENT)

/* define RINGBUF_TYPE_DATA for 'case RINGBUF_TYPE_DATA:' */
#define RINGBUF_TYPE_DATA 0 ... RINGBUF_TYPE_DATA_TYPE_LEN_MAX

enum {
	RB_LEN_TIME_EXTEND = 8,
	RB_LEN_TIME_STAMP =  8,
};

#define skip_time_extend(event) \
	((struct ring_buffer_event *)((char *)event + RB_LEN_TIME_EXTEND))

#define extended_time(event) \
	(event->type_len >= RINGBUF_TYPE_TIME_EXTEND)

static inline int rb_null_event(struct ring_buffer_event *event)
{
	return event->type_len == RINGBUF_TYPE_PADDING && !event->time_delta;
}

static void rb_event_set_padding(struct ring_buffer_event *event)
{
	/* padding has a NULL time_delta */
	event->type_len = RINGBUF_TYPE_PADDING;
	event->time_delta = 0;
}

static unsigned
rb_event_data_length(struct ring_buffer_event *event)
{
	unsigned length;

	if (event->type_len)
		length = event->type_len * RB_ALIGNMENT;
	else
		length = event->array[0];
	return length + RB_EVNT_HDR_SIZE;
}

/*
 * Return the length of the given event. Will return
 * the length of the time extend if the event is a
 * time extend.
 */
static inline unsigned
rb_event_length(struct ring_buffer_event *event)
{
	switch (event->type_len) {
	case RINGBUF_TYPE_PADDING:
		if (rb_null_event(event))
			/* undefined */
			return -1;
		return  event->array[0] + RB_EVNT_HDR_SIZE;

	case RINGBUF_TYPE_TIME_EXTEND:
		return RB_LEN_TIME_EXTEND;

	case RINGBUF_TYPE_TIME_STAMP:
		return RB_LEN_TIME_STAMP;

	case RINGBUF_TYPE_DATA:
		return rb_event_data_length(event);
	default:
		BUG();
	}
	/* not hit */
	return 0;
}

/*
 * Return total length of time extend and data,
 *   or just the event length for all other events.
 */
static inline unsigned
rb_event_ts_length(struct ring_buffer_event *event)
{
	unsigned len = 0;

	if (extended_time(event)) {
		/* time extends include the data event after it */
		len = RB_LEN_TIME_EXTEND;
		event = skip_time_extend(event);
	}
	return len + rb_event_length(event);
}

/**
 * ring_buffer_event_length - return the length of the event
 * @event: the event to get the length of
 *
 * Returns the size of the data load of a data event.
 * If the event is something other than a data event, it
 * returns the size of the event itself. With the exception
 * of a TIME EXTEND, where it still returns the size of the
 * data load of the data event after it.
 */
unsigned ring_buffer_event_length(struct ring_buffer_event *event)
{
	unsigned length;

	if (extended_time(event))
		event = skip_time_extend(event);

	length = rb_event_length(event);
	if (event->type_len > RINGBUF_TYPE_DATA_TYPE_LEN_MAX)
		return length;
	length -= RB_EVNT_HDR_SIZE;
	if (length > RB_MAX_SMALL_DATA + sizeof(event->array[0]))
                length -= sizeof(event->array[0]);
	return length;
}
EXPORT_SYMBOL_GPL(ring_buffer_event_length);

/* inline for ring buffer fast paths */
static __always_inline void *
rb_event_data(struct ring_buffer_event *event)
{
	if (extended_time(event))
		event = skip_time_extend(event);
	BUG_ON(event->type_len > RINGBUF_TYPE_DATA_TYPE_LEN_MAX);
	/* If length is in len field, then array[0] has the data */
	if (event->type_len)
		return (void *)&event->array[0];
	/* Otherwise length is in array[0] and array[1] has the data */
	return (void *)&event->array[1];
}

/**
 * ring_buffer_event_data - return the data of the event
 * @event: the event to get the data from
 */
void *ring_buffer_event_data(struct ring_buffer_event *event)
{
	return rb_event_data(event);
}
EXPORT_SYMBOL_GPL(ring_buffer_event_data);

#define for_each_buffer_cpu(buffer, cpu)		\
	for_each_cpu(cpu, buffer->cpumask)

#define TS_SHIFT	27
#define TS_MASK		((1ULL << TS_SHIFT) - 1)
#define TS_DELTA_TEST	(~TS_MASK)

/**
 * ring_buffer_event_time_stamp - return the event's extended timestamp
 * @event: the event to get the timestamp of
 *
 * Returns the extended timestamp associated with a data event.
 * An extended time_stamp is a 64-bit timestamp represented
 * internally in a special way that makes the best use of space
 * contained within a ring buffer event.  This function decodes
 * it and maps it to a straight u64 value.
 */
u64 ring_buffer_event_time_stamp(struct ring_buffer_event *event)
{
	u64 ts;

	ts = event->array[0];
	ts <<= TS_SHIFT;
	ts += event->time_delta;

	return ts;
}

/* Flag when events were overwritten */
#define RB_MISSED_EVENTS	(1 << 31)
/* Missed count stored at end */
#define RB_MISSED_STORED	(1 << 30)

#define RB_MISSED_FLAGS		(RB_MISSED_EVENTS|RB_MISSED_STORED)

struct buffer_data_page {
	u64		 time_stamp;	/* page time stamp */
	local_t		 commit;	/* write committed index */
	unsigned char	 data[] RB_ALIGN_DATA;	/* data of buffer page */
};

/*
 * Note, the buffer_page list must be first. The buffer pages
 * are allocated in cache lines, which means that each buffer
 * page will be at the beginning of a cache line, and thus
 * the least significant bits will be zero. We use this to
 * add flags in the list struct pointers, to make the ring buffer
 * lockless.
 */
struct buffer_page {
	struct list_head list;		/* list of buffer pages */
	local_t		 write;		/* index for next write */
	unsigned	 read;		/* index for next read */
	local_t		 entries;	/* entries on this page */
	unsigned long	 real_end;	/* real end of data */
	struct buffer_data_page *page;	/* Actual data page */
};

/*
 * The buffer page counters, write and entries, must be reset
 * atomically when crossing page boundaries. To synchronize this
 * update, two counters are inserted into the number. One is
 * the actual counter for the write position or count on the page.
 *
 * The other is a counter of updaters. Before an update happens
 * the update partition of the counter is incremented. This will
 * allow the updater to update the counter atomically.
 *
 * The counter is 20 bits, and the state data is 12.
 */
#define RB_WRITE_MASK		0xfffff
#define RB_WRITE_INTCNT		(1 << 20)

static void rb_init_page(struct buffer_data_page *bpage)
{
	local_set(&bpage->commit, 0);
}

/**
 * ring_buffer_page_len - the size of data on the page.
 * @page: The page to read
 *
 * Returns the amount of data on the page, including buffer page header.
 */
size_t ring_buffer_page_len(void *page)
{
	struct buffer_data_page *bpage = page;

	return (local_read(&bpage->commit) & ~RB_MISSED_FLAGS)
		+ BUF_PAGE_HDR_SIZE;
}

/*
 * Also stolen from mm/slob.c. Thanks to Mathieu Desnoyers for pointing
 * this issue out.
 */
static void free_buffer_page(struct buffer_page *bpage)
{
	free_page((unsigned long)bpage->page);
	kfree(bpage);
}

/*
 * We need to fit the time_stamp delta into 27 bits.
 */
static inline int test_time_stamp(u64 delta)
{
	if (delta & TS_DELTA_TEST)
		return 1;
	return 0;
}

#define BUF_PAGE_SIZE (PAGE_SIZE - BUF_PAGE_HDR_SIZE)

/* Max payload is BUF_PAGE_SIZE - header (8bytes) */
#define BUF_MAX_DATA_SIZE (BUF_PAGE_SIZE - (sizeof(u32) * 2))

int ring_buffer_print_page_header(struct trace_seq *s)
{
	struct buffer_data_page field;

	trace_seq_printf(s, "\tfield: u64 timestamp;\t"
			 "offset:0;\tsize:%u;\tsigned:%u;\n",
			 (unsigned int)sizeof(field.time_stamp),
			 (unsigned int)is_signed_type(u64));

	trace_seq_printf(s, "\tfield: local_t commit;\t"
			 "offset:%u;\tsize:%u;\tsigned:%u;\n",
			 (unsigned int)offsetof(typeof(field), commit),
			 (unsigned int)sizeof(field.commit),
			 (unsigned int)is_signed_type(long));

	trace_seq_printf(s, "\tfield: int overwrite;\t"
			 "offset:%u;\tsize:%u;\tsigned:%u;\n",
			 (unsigned int)offsetof(typeof(field), commit),
			 1,
			 (unsigned int)is_signed_type(long));

	trace_seq_printf(s, "\tfield: char data;\t"
			 "offset:%u;\tsize:%u;\tsigned:%u;\n",
			 (unsigned int)offsetof(typeof(field), data),
			 (unsigned int)BUF_PAGE_SIZE,
			 (unsigned int)is_signed_type(char));

	return !trace_seq_has_overflowed(s);
}

struct rb_irq_work {
	struct irq_work			work;
	wait_queue_head_t		waiters;
	wait_queue_head_t		full_waiters;
	bool				waiters_pending;
	bool				full_waiters_pending;
	bool				wakeup_full;
};

/*
 * Structure to hold event state and handle nested events.
 */
struct rb_event_info {
	u64			ts;
	u64			delta;
	unsigned long		length;
	struct buffer_page	*tail_page;
	int			add_timestamp;
};

/*
 * Used for which event context the event is in.
 *  TRANSITION = 0
 *  NMI     = 1
 *  IRQ     = 2
 *  SOFTIRQ = 3
 *  NORMAL  = 4
 *
 * See trace_recursive_lock() comment below for more details.
 */
enum {
	RB_CTX_TRANSITION,
	RB_CTX_NMI,
	RB_CTX_IRQ,
	RB_CTX_SOFTIRQ,
	RB_CTX_NORMAL,
	RB_CTX_MAX
};

/*
 * head_page == tail_page && head == tail then buffer is empty.
 */
struct ring_buffer_per_cpu {
	int				cpu;
	atomic_t			record_disabled;
	struct ring_buffer		*buffer;
	raw_spinlock_t			reader_lock;	/* serialize readers */
	arch_spinlock_t			lock;
	struct lock_class_key		lock_key;
	struct buffer_data_page		*free_page;
	unsigned long			nr_pages;
	unsigned int			current_context;
	struct list_head		*pages;
	struct buffer_page		*head_page;	/* read from head */
	struct buffer_page		*tail_page;	/* write to tail */
	struct buffer_page		*commit_page;	/* committed pages */
	struct buffer_page		*reader_page;
	unsigned long			lost_events;
	unsigned long			last_overrun;
	unsigned long			nest;
	local_t				entries_bytes;
	local_t				entries;
	local_t				overrun;
	local_t				commit_overrun;
	local_t				dropped_events;
	local_t				committing;
	local_t				commits;
	unsigned long			read;
	unsigned long			read_bytes;
	u64				write_stamp;
	u64				read_stamp;
	/* ring buffer pages to update, > 0 to add, < 0 to remove */
	long				nr_pages_to_update;
	struct list_head		new_pages; /* new pages to add */
	struct work_struct		update_pages_work;
	struct completion		update_done;

	struct rb_irq_work		irq_work;
};

struct ring_buffer {
	unsigned			flags;
	int				cpus;
	atomic_t			record_disabled;
	atomic_t			resize_disabled;
	cpumask_var_t			cpumask;

	struct lock_class_key		*reader_lock_key;

	struct mutex			mutex;

	struct ring_buffer_per_cpu	**buffers;

	struct hlist_node		node;
	u64				(*clock)(void);

	struct rb_irq_work		irq_work;
	bool				time_stamp_abs;
};

struct ring_buffer_iter {
	struct ring_buffer_per_cpu	*cpu_buffer;
	unsigned long			head;
	struct buffer_page		*head_page;
	struct buffer_page		*cache_reader_page;
	unsigned long			cache_read;
	u64				read_stamp;
};

/*
 * rb_wake_up_waiters - wake up tasks waiting for ring buffer input
 *
 * Schedules a delayed work to wake up any task that is blocked on the
 * ring buffer waiters queue.
 */
static void rb_wake_up_waiters(struct irq_work *work)
{
	struct rb_irq_work *rbwork = container_of(work, struct rb_irq_work, work);

	wake_up_all(&rbwork->waiters);
	if (rbwork->wakeup_full) {
		rbwork->wakeup_full = false;
		wake_up_all(&rbwork->full_waiters);
	}
}

/**
 * ring_buffer_wait - wait for input to the ring buffer
 * @buffer: buffer to wait on
 * @cpu: the cpu buffer to wait on
 * @full: wait until a full page is available, if @cpu != RING_BUFFER_ALL_CPUS
 *
 * If @cpu == RING_BUFFER_ALL_CPUS then the task will wake up as soon
 * as data is added to any of the @buffer's cpu buffers. Otherwise
 * it will wait for data to be added to a specific cpu buffer.
 */
int ring_buffer_wait(struct ring_buffer *buffer, int cpu, bool full)
{
	struct ring_buffer_per_cpu *uninitialized_var(cpu_buffer);
	DEFINE_WAIT(wait);
	struct rb_irq_work *work;
	int ret = 0;

	/*
	 * Depending on what the caller is waiting for, either any
	 * data in any cpu buffer, or a specific buffer, put the
	 * caller on the appropriate wait queue.
	 */
	if (cpu == RING_BUFFER_ALL_CPUS) {
		work = &buffer->irq_work;
		/* Full only makes sense on per cpu reads */
		full = false;
	} else {
		if (!cpumask_test_cpu(cpu, buffer->cpumask))
			return -ENODEV;
		cpu_buffer = buffer->buffers[cpu];
		work = &cpu_buffer->irq_work;
	}


	while (true) {
		if (full)
			prepare_to_wait(&work->full_waiters, &wait, TASK_INTERRUPTIBLE);
		else
			prepare_to_wait(&work->waiters, &wait, TASK_INTERRUPTIBLE);

		/*
		 * The events can happen in critical sections where
		 * checking a work queue can cause deadlocks.
		 * After adding a task to the queue, this flag is set
		 * only to notify events to try to wake up the queue
		 * using irq_work.
		 *
		 * We don't clear it even if the buffer is no longer
		 * empty. The flag only causes the next event to run
		 * irq_work to do the work queue wake up. The worse
		 * that can happen if we race with !trace_empty() is that
		 * an event will cause an irq_work to try to wake up
		 * an empty queue.
		 *
		 * There's no reason to protect this flag either, as
		 * the work queue and irq_work logic will do the necessary
		 * synchronization for the wake ups. The only thing
		 * that is necessary is that the wake up happens after
		 * a task has been queued. It's OK for spurious wake ups.
		 */
		if (full)
			work->full_waiters_pending = true;
		else
			work->waiters_pending = true;

		if (signal_pending(current)) {
			ret = -EINTR;
			break;
		}

		if (cpu == RING_BUFFER_ALL_CPUS && !ring_buffer_empty(buffer))
			break;

		if (cpu != RING_BUFFER_ALL_CPUS &&
		    !ring_buffer_empty_cpu(buffer, cpu)) {
			unsigned long flags;
			bool pagebusy;

			if (!full)
				break;

			raw_spin_lock_irqsave(&cpu_buffer->reader_lock, flags);
			pagebusy = cpu_buffer->reader_page == cpu_buffer->commit_page;
			raw_spin_unlock_irqrestore(&cpu_buffer->reader_lock, flags);

			if (!pagebusy)
				break;
		}

		schedule();
	}

	if (full)
		finish_wait(&work->full_waiters, &wait);
	else
		finish_wait(&work->waiters, &wait);

	return ret;
}

/**
 * ring_buffer_poll_wait - poll on buffer input
 * @buffer: buffer to wait on
 * @cpu: the cpu buffer to wait on
 * @filp: the file descriptor
 * @poll_table: The poll descriptor
 *
 * If @cpu == RING_BUFFER_ALL_CPUS then the task will wake up as soon
 * as data is added to any of the @buffer's cpu buffers. Otherwise
 * it will wait for data to be added to a specific cpu buffer.
 *
 * Returns POLLIN | POLLRDNORM if data exists in the buffers,
 * zero otherwise.
 */
int ring_buffer_poll_wait(struct ring_buffer *buffer, int cpu,
			  struct file *filp, poll_table *poll_table)
{
	struct ring_buffer_per_cpu *cpu_buffer;
	struct rb_irq_work *work;

	if (cpu == RING_BUFFER_ALL_CPUS)
		work = &buffer->irq_work;
	else {
		if (!cpumask_test_cpu(cpu, buffer->cpumask))
			return -EINVAL;

		cpu_buffer = buffer->buffers[cpu];
		work = &cpu_buffer->irq_work;
	}

	poll_wait(filp, &work->waiters, poll_table);
	work->waiters_pending = true;
	/*
	 * There's a tight race between setting the waiters_pending and
	 * checking if the ring buffer is empty.  Once the waiters_pending bit
	 * is set, the next event will wake the task up, but we can get stuck
	 * if there's only a single event in.
	 *
	 * FIXME: Ideally, we need a memory barrier on the writer side as well,
	 * but adding a memory barrier to all events will cause too much of a
	 * performance hit in the fast path.  We only need a memory barrier when
	 * the buffer goes from empty to having content.  But as this race is
	 * extremely small, and it's not a problem if another event comes in, we
	 * will fix it later.
	 */
	smp_mb();

	if ((cpu == RING_BUFFER_ALL_CPUS && !ring_buffer_empty(buffer)) ||
	    (cpu != RING_BUFFER_ALL_CPUS && !ring_buffer_empty_cpu(buffer, cpu)))
		return POLLIN | POLLRDNORM;
	return 0;
}

/* buffer may be either ring_buffer or ring_buffer_per_cpu */
#define RB_WARN_ON(b, cond)						\
	({								\
		int _____ret = unlikely(cond);				\
		if (_____ret) {						\
			if (__same_type(*(b), struct ring_buffer_per_cpu)) { \
				struct ring_buffer_per_cpu *__b =	\
					(void *)b;			\
				atomic_inc(&__b->buffer->record_disabled); \
			} else						\
				atomic_inc(&b->record_disabled);	\
			WARN_ON(1);					\
		}							\
		_____ret;						\
	})

/* Up this if you want to test the TIME_EXTENTS and normalization */
#define DEBUG_SHIFT 0

static inline u64 rb_time_stamp(struct ring_buffer *buffer)
{
	/* shift to debug/test normalization and TIME_EXTENTS */
	return buffer->clock() << DEBUG_SHIFT;
}

u64 ring_buffer_time_stamp(struct ring_buffer *buffer, int cpu)
{
	u64 time;

	preempt_disable_notrace();
	time = rb_time_stamp(buffer);
	preempt_enable_notrace();

	return time;
}
EXPORT_SYMBOL_GPL(ring_buffer_time_stamp);

void ring_buffer_normalize_time_stamp(struct ring_buffer *buffer,
				      int cpu, u64 *ts)
{
	/* Just stupid testing the normalize function and deltas */
	*ts >>= DEBUG_SHIFT;
}
EXPORT_SYMBOL_GPL(ring_buffer_normalize_time_stamp);

/*
 * Making the ring buffer lockless makes things tricky.
 * Although writes only happen on the CPU that they are on,
 * and they only need to worry about interrupts. Reads can
 * happen on any CPU.
 *
 * The reader page is always off the ring buffer, but when the
 * reader finishes with a page, it needs to swap its page with
 * a new one from the buffer. The reader needs to take from
 * the head (writes go to the tail). But if a writer is in overwrite
 * mode and wraps, it must push the head page forward.
 *
 * Here lies the problem.
 *
 * The reader must be careful to replace only the head page, and
 * not another one. As described at the top of the file in the
 * ASCII art, the reader sets its old page to point to the next
 * page after head. It then sets the page after head to point to
 * the old reader page. But if the writer moves the head page
 * during this operation, the reader could end up with the tail.
 *
 * We use cmpxchg to help prevent this race. We also do something
 * special with the page before head. We set the LSB to 1.
 *
 * When the writer must push the page forward, it will clear the
 * bit that points to the head page, move the head, and then set
 * the bit that points to the new head page.
 *
 * We also don't want an interrupt coming in and moving the head
 * page on another writer. Thus we use the second LSB to catch
 * that too. Thus:
 *
 * head->list->prev->next        bit 1          bit 0
 *                              -------        -------
 * Normal page                     0              0
 * Points to head page             0              1
 * New head page                   1              0
 *
 * Note we can not trust the prev pointer of the head page, because:
 *
 * +----+       +-----+        +-----+
 * |    |------>|  T  |---X--->|  N  |
 * |    |<------|     |        |     |
 * +----+       +-----+        +-----+
 *   ^                           ^ |
 *   |          +-----+          | |
 *   +----------|  R  |----------+ |
 *              |     |<-----------+
 *              +-----+
 *
 * Key:  ---X-->  HEAD flag set in pointer
 *         T      Tail page
 *         R      Reader page
 *         N      Next page
 *
 * (see __rb_reserve_next() to see where this happens)
 *
 *  What the above shows is that the reader just swapped out
 *  the reader page with a page in the buffer, but before it
 *  could make the new header point back to the new page added
 *  it was preempted by a writer. The writer moved forward onto
 *  the new page added by the reader and is about to move forward
 *  again.
 *
 *  You can see, it is legitimate for the previous pointer of
 *  the head (or any page) not to point back to itself. But only
 *  temporarially.
 */

#define RB_PAGE_NORMAL		0UL
#define RB_PAGE_HEAD		1UL
#define RB_PAGE_UPDATE		2UL


#define RB_FLAG_MASK		3UL

/* PAGE_MOVED is not part of the mask */
#define RB_PAGE_MOVED		4UL

/*
 * rb_list_head - remove any bit
 */
static struct list_head *rb_list_head(struct list_head *list)
{
	unsigned long val = (unsigned long)list;

	return (struct list_head *)(val & ~RB_FLAG_MASK);
}

/*
 * rb_is_head_page - test if the given page is the head page
 *
 * Because the reader may move the head_page pointer, we can
 * not trust what the head page is (it may be pointing to
 * the reader page). But if the next page is a header page,
 * its flags will be non zero.
 */
static inline int
rb_is_head_page(struct ring_buffer_per_cpu *cpu_buffer,
		struct buffer_page *page, struct list_head *list)
{
	unsigned long val;

	val = (unsigned long)list->next;

	if ((val & ~RB_FLAG_MASK) != (unsigned long)&page->list)
		return RB_PAGE_MOVED;

	return val & RB_FLAG_MASK;
}

/*
 * rb_is_reader_page
 *
 * The unique thing about the reader page, is that, if the
 * writer is ever on it, the previous pointer never points
 * back to the reader page.
 */
static bool rb_is_reader_page(struct buffer_page *page)
{
	struct list_head *list = page->list.prev;

	return rb_list_head(list->next) != &page->list;
}

/*
 * rb_set_list_to_head - set a list_head to be pointing to head.
 */
static void rb_set_list_to_head(struct ring_buffer_per_cpu *cpu_buffer,
				struct list_head *list)
{
	unsigned long *ptr;

	ptr = (unsigned long *)&list->next;
	*ptr |= RB_PAGE_HEAD;
	*ptr &= ~RB_PAGE_UPDATE;
}

/*
 * rb_head_page_activate - sets up head page
 */
static void rb_head_page_activate(struct ring_buffer_per_cpu *cpu_buffer)
{
	struct buffer_page *head;

	head = cpu_buffer->head_page;
	if (!head)
		return;

	/*
	 * Set the previous list pointer to have the HEAD flag.
	 */
	rb_set_list_to_head(cpu_buffer, head->list.prev);
}

static void rb_list_head_clear(struct list_head *list)
{
	unsigned long *ptr = (unsigned long *)&list->next;

	*ptr &= ~RB_FLAG_MASK;
}

/*
 * rb_head_page_dactivate - clears head page ptr (for free list)
 */
static void
rb_head_page_deactivate(struct ring_buffer_per_cpu *cpu_buffer)
{
	struct list_head *hd;

	/* Go through the whole list and clear any pointers found. */
	rb_list_head_clear(cpu_buffer->pages);

	list_for_each(hd, cpu_buffer->pages)
		rb_list_head_clear(hd);
}

static int rb_head_page_set(struct ring_buffer_per_cpu *cpu_buffer,
			    struct buffer_page *head,
			    struct buffer_page *prev,
			    int old_flag, int new_flag)
{
	struct list_head *list;
	unsigned long val = (unsigned long)&head->list;
	unsigned long ret;

	list = &prev->list;

	val &= ~RB_FLAG_MASK;

	ret = cmpxchg((unsigned long *)&list->next,
		      val | old_flag, val | new_flag);

	/* check if the reader took the page */
	if ((ret & ~RB_FLAG_MASK) != val)
		return RB_PAGE_MOVED;

	return ret & RB_FLAG_MASK;
}

static int rb_head_page_set_update(struct ring_buffer_per_cpu *cpu_buffer,
				   struct buffer_page *head,
				   struct buffer_page *prev,
				   int old_flag)
{
	return rb_head_page_set(cpu_buffer, head, prev,
				old_flag, RB_PAGE_UPDATE);
}

static int rb_head_page_set_head(struct ring_buffer_per_cpu *cpu_buffer,
				 struct buffer_page *head,
				 struct buffer_page *prev,
				 int old_flag)
{
	return rb_head_page_set(cpu_buffer, head, prev,
				old_flag, RB_PAGE_HEAD);
}

static int rb_head_page_set_normal(struct ring_buffer_per_cpu *cpu_buffer,
				   struct buffer_page *head,
				   struct buffer_page *prev,
				   int old_flag)
{
	return rb_head_page_set(cpu_buffer, head, prev,
				old_flag, RB_PAGE_NORMAL);
}

static inline void rb_inc_page(struct ring_buffer_per_cpu *cpu_buffer,
			       struct buffer_page **bpage)
{
	struct list_head *p = rb_list_head((*bpage)->list.next);

	*bpage = list_entry(p, struct buffer_page, list);
}

static struct buffer_page *
rb_set_head_page(struct ring_buffer_per_cpu *cpu_buffer)
{
	struct buffer_page *head;
	struct buffer_page *page;
	struct list_head *list;
	int i;

	if (RB_WARN_ON(cpu_buffer, !cpu_buffer->head_page))
		return NULL;

	/* sanity check */
	list = cpu_buffer->pages;
	if (RB_WARN_ON(cpu_buffer, rb_list_head(list->prev->next) != list))
		return NULL;

	page = head = cpu_buffer->head_page;
	/*
	 * It is possible that the writer moves the header behind
	 * where we started, and we miss in one loop.
	 * A second loop should grab the header, but we'll do
	 * three loops just because I'm paranoid.
	 */
	for (i = 0; i < 3; i++) {
		do {
			if (rb_is_head_page(cpu_buffer, page, page->list.prev)) {
				cpu_buffer->head_page = page;
				return page;
			}
			rb_inc_page(cpu_buffer, &page);
		} while (page != head);
	}

	RB_WARN_ON(cpu_buffer, 1);

	return NULL;
}

static int rb_head_page_replace(struct buffer_page *old,
				struct buffer_page *new)
{
	unsigned long *ptr = (unsigned long *)&old->list.prev->next;
	unsigned long val;
	unsigned long ret;

	val = *ptr & ~RB_FLAG_MASK;
	val |= RB_PAGE_HEAD;

	ret = cmpxchg(ptr, val, (unsigned long)&new->list);

	return ret == val;
}

/*
 * rb_tail_page_update - move the tail page forward
 */
static void rb_tail_page_update(struct ring_buffer_per_cpu *cpu_buffer,
			       struct buffer_page *tail_page,
			       struct buffer_page *next_page)
{
	unsigned long old_entries;
	unsigned long old_write;

	/*
	 * The tail page now needs to be moved forward.
	 *
	 * We need to reset the tail page, but without messing
	 * with possible erasing of data brought in by interrupts
	 * that have moved the tail page and are currently on it.
	 *
	 * We add a counter to the write field to denote this.
	 */
	old_write = local_add_return(RB_WRITE_INTCNT, &next_page->write);
	old_entries = local_add_return(RB_WRITE_INTCNT, &next_page->entries);

	/*
	 * Just make sure we have seen our old_write and synchronize
	 * with any interrupts that come in.
	 */
	barrier();

	/*
	 * If the tail page is still the same as what we think
	 * it is, then it is up to us to update the tail
	 * pointer.
	 */
	if (tail_page == READ_ONCE(cpu_buffer->tail_page)) {
		/* Zero the write counter */
		unsigned long val = old_write & ~RB_WRITE_MASK;
		unsigned long eval = old_entries & ~RB_WRITE_MASK;

		/*
		 * This will only succeed if an interrupt did
		 * not come in and change it. In which case, we
		 * do not want to modify it.
		 *
		 * We add (void) to let the compiler know that we do not care
		 * about the return value of these functions. We use the
		 * cmpxchg to only update if an interrupt did not already
		 * do it for us. If the cmpxchg fails, we don't care.
		 */
		(void)local_cmpxchg(&next_page->write, old_write, val);
		(void)local_cmpxchg(&next_page->entries, old_entries, eval);

		/*
		 * No need to worry about races with clearing out the commit.
		 * it only can increment when a commit takes place. But that
		 * only happens in the outer most nested commit.
		 */
		local_set(&next_page->page->commit, 0);

		/* Again, either we update tail_page or an interrupt does */
		(void)cmpxchg(&cpu_buffer->tail_page, tail_page, next_page);
	}
}

static int rb_check_bpage(struct ring_buffer_per_cpu *cpu_buffer,
			  struct buffer_page *bpage)
{
	unsigned long val = (unsigned long)bpage;

	if (RB_WARN_ON(cpu_buffer, val & RB_FLAG_MASK))
		return 1;

	return 0;
}

/**
 * rb_check_list - make sure a pointer to a list has the last bits zero
 */
static int rb_check_list(struct ring_buffer_per_cpu *cpu_buffer,
			 struct list_head *list)
{
	if (RB_WARN_ON(cpu_buffer, rb_list_head(list->prev) != list->prev))
		return 1;
	if (RB_WARN_ON(cpu_buffer, rb_list_head(list->next) != list->next))
		return 1;
	return 0;
}

/**
 * rb_check_pages - integrity check of buffer pages
 * @cpu_buffer: CPU buffer with pages to test
 *
 * As a safety measure we check to make sure the data pages have not
 * been corrupted.
 */
static int rb_check_pages(struct ring_buffer_per_cpu *cpu_buffer)
{
	struct list_head *head = cpu_buffer->pages;
	struct buffer_page *bpage, *tmp;

	/* Reset the head page if it exists */
	if (cpu_buffer->head_page)
		rb_set_head_page(cpu_buffer);

	rb_head_page_deactivate(cpu_buffer);

	if (RB_WARN_ON(cpu_buffer, head->next->prev != head))
		return -1;
	if (RB_WARN_ON(cpu_buffer, head->prev->next != head))
		return -1;

	if (rb_check_list(cpu_buffer, head))
		return -1;

	list_for_each_entry_safe(bpage, tmp, head, list) {
		if (RB_WARN_ON(cpu_buffer,
			       bpage->list.next->prev != &bpage->list))
			return -1;
		if (RB_WARN_ON(cpu_buffer,
			       bpage->list.prev->next != &bpage->list))
			return -1;
		if (rb_check_list(cpu_buffer, &bpage->list))
			return -1;
	}

	rb_head_page_activate(cpu_buffer);

	return 0;
}

static int __rb_allocate_pages(long nr_pages, struct list_head *pages, int cpu)
{
	struct buffer_page *bpage, *tmp;
	long i;

	/* Check if the available memory is there first */
	i = si_mem_available();
	if (i < nr_pages)
		return -ENOMEM;

	for (i = 0; i < nr_pages; i++) {
		struct page *page;
		/*
		 * __GFP_RETRY_MAYFAIL flag makes sure that the allocation fails
		 * gracefully without invoking oom-killer and the system is not
		 * destabilized.
		 */
		bpage = kzalloc_node(ALIGN(sizeof(*bpage), cache_line_size()),
				    GFP_KERNEL | __GFP_RETRY_MAYFAIL,
				    cpu_to_node(cpu));
		if (!bpage)
			goto free_pages;

		list_add(&bpage->list, pages);

		page = alloc_pages_node(cpu_to_node(cpu),
					GFP_KERNEL | __GFP_RETRY_MAYFAIL, 0);
		if (!page)
			goto free_pages;
		bpage->page = page_address(page);
		rb_init_page(bpage->page);
	}

	return 0;

free_pages:
	list_for_each_entry_safe(bpage, tmp, pages, list) {
		list_del_init(&bpage->list);
		free_buffer_page(bpage);
	}

	return -ENOMEM;
}

static int rb_allocate_pages(struct ring_buffer_per_cpu *cpu_buffer,
			     unsigned long nr_pages)
{
	LIST_HEAD(pages);

	WARN_ON(!nr_pages);

	if (__rb_allocate_pages(nr_pages, &pages, cpu_buffer->cpu))
		return -ENOMEM;

	/*
	 * The ring buffer page list is a circular list that does not
	 * start and end with a list head. All page list items point to
	 * other pages.
	 */
	cpu_buffer->pages = pages.next;
	list_del(&pages);

	cpu_buffer->nr_pages = nr_pages;

	rb_check_pages(cpu_buffer);

	return 0;
}

static struct ring_buffer_per_cpu *
rb_allocate_cpu_buffer(struct ring_buffer *buffer, long nr_pages, int cpu)
{
	struct ring_buffer_per_cpu *cpu_buffer;
	struct buffer_page *bpage;
	struct page *page;
	int ret;

	cpu_buffer = kzalloc_node(ALIGN(sizeof(*cpu_buffer), cache_line_size()),
				  GFP_KERNEL, cpu_to_node(cpu));
	if (!cpu_buffer)
		return NULL;

	cpu_buffer->cpu = cpu;
	cpu_buffer->buffer = buffer;
	raw_spin_lock_init(&cpu_buffer->reader_lock);
	lockdep_set_class(&cpu_buffer->reader_lock, buffer->reader_lock_key);
	cpu_buffer->lock = (arch_spinlock_t)__ARCH_SPIN_LOCK_UNLOCKED;
	INIT_WORK(&cpu_buffer->update_pages_work, update_pages_handler);
	init_completion(&cpu_buffer->update_done);
	init_irq_work(&cpu_buffer->irq_work.work, rb_wake_up_waiters);
	init_waitqueue_head(&cpu_buffer->irq_work.waiters);
	init_waitqueue_head(&cpu_buffer->irq_work.full_waiters);

	bpage = kzalloc_node(ALIGN(sizeof(*bpage), cache_line_size()),
			    GFP_KERNEL, cpu_to_node(cpu));
	if (!bpage)
		goto fail_free_buffer;

	rb_check_bpage(cpu_buffer, bpage);

	cpu_buffer->reader_page = bpage;
	page = alloc_pages_node(cpu_to_node(cpu), GFP_KERNEL, 0);
	if (!page)
		goto fail_free_reader;
	bpage->page = page_address(page);
	rb_init_page(bpage->page);

	INIT_LIST_HEAD(&cpu_buffer->reader_page->list);
	INIT_LIST_HEAD(&cpu_buffer->new_pages);

	ret = rb_allocate_pages(cpu_buffer, nr_pages);
	if (ret < 0)
		goto fail_free_reader;

	cpu_buffer->head_page
		= list_entry(cpu_buffer->pages, struct buffer_page, list);
	cpu_buffer->tail_page = cpu_buffer->commit_page = cpu_buffer->head_page;

	rb_head_page_activate(cpu_buffer);

	return cpu_buffer;

 fail_free_reader:
	free_buffer_page(cpu_buffer->reader_page);

 fail_free_buffer:
	kfree(cpu_buffer);
	return NULL;
}

static void rb_free_cpu_buffer(struct ring_buffer_per_cpu *cpu_buffer)
{
	struct list_head *head = cpu_buffer->pages;
	struct buffer_page *bpage, *tmp;

	free_buffer_page(cpu_buffer->reader_page);

	rb_head_page_deactivate(cpu_buffer);

	if (head) {
		list_for_each_entry_safe(bpage, tmp, head, list) {
			list_del_init(&bpage->list);
			free_buffer_page(bpage);
		}
		bpage = list_entry(head, struct buffer_page, list);
		free_buffer_page(bpage);
	}

	kfree(cpu_buffer);
}

/**
 * __ring_buffer_alloc - allocate a new ring_buffer
 * @size: the size in bytes per cpu that is needed.
 * @flags: attributes to set for the ring buffer.
 *
 * Currently the only flag that is available is the RB_FL_OVERWRITE
 * flag. This flag means that the buffer will overwrite old data
 * when the buffer wraps. If this flag is not set, the buffer will
 * drop data when the tail hits the head.
 */
struct ring_buffer *__ring_buffer_alloc(unsigned long size, unsigned flags,
					struct lock_class_key *key)
{
	struct ring_buffer *buffer;
	long nr_pages;
	int bsize;
	int cpu;
	int ret;

	/* keep it in its own cache line */
	buffer = kzalloc(ALIGN(sizeof(*buffer), cache_line_size()),
			 GFP_KERNEL);
	if (!buffer)
		return NULL;

	if (!zalloc_cpumask_var(&buffer->cpumask, GFP_KERNEL))
		goto fail_free_buffer;

	nr_pages = DIV_ROUND_UP(size, BUF_PAGE_SIZE);
	buffer->flags = flags;
	buffer->clock = trace_clock_local;
	buffer->reader_lock_key = key;

	init_irq_work(&buffer->irq_work.work, rb_wake_up_waiters);
	init_waitqueue_head(&buffer->irq_work.waiters);

	/* need at least two pages */
	if (nr_pages < 2)
		nr_pages = 2;

	buffer->cpus = nr_cpu_ids;

	bsize = sizeof(void *) * nr_cpu_ids;
	buffer->buffers = kzalloc(ALIGN(bsize, cache_line_size()),
				  GFP_KERNEL);
	if (!buffer->buffers)
		goto fail_free_cpumask;

	cpu = raw_smp_processor_id();
	cpumask_set_cpu(cpu, buffer->cpumask);
	buffer->buffers[cpu] = rb_allocate_cpu_buffer(buffer, nr_pages, cpu);
	if (!buffer->buffers[cpu])
		goto fail_free_buffers;

	ret = cpuhp_state_add_instance(CPUHP_TRACE_RB_PREPARE, &buffer->node);
	if (ret < 0)
		goto fail_free_buffers;

	mutex_init(&buffer->mutex);

	return buffer;

 fail_free_buffers:
	for_each_buffer_cpu(buffer, cpu) {
		if (buffer->buffers[cpu])
			rb_free_cpu_buffer(buffer->buffers[cpu]);
	}
	kfree(buffer->buffers);

 fail_free_cpumask:
	free_cpumask_var(buffer->cpumask);

 fail_free_buffer:
	kfree(buffer);
	return NULL;
}
EXPORT_SYMBOL_GPL(__ring_buffer_alloc);

/**
 * ring_buffer_free - free a ring buffer.
 * @buffer: the buffer to free.
 */
void
ring_buffer_free(struct ring_buffer *buffer)
{
	int cpu;

	cpuhp_state_remove_instance(CPUHP_TRACE_RB_PREPARE, &buffer->node);

	for_each_buffer_cpu(buffer, cpu)
		rb_free_cpu_buffer(buffer->buffers[cpu]);

	kfree(buffer->buffers);
	free_cpumask_var(buffer->cpumask);

	kfree(buffer);
}
EXPORT_SYMBOL_GPL(ring_buffer_free);

void ring_buffer_set_clock(struct ring_buffer *buffer,
			   u64 (*clock)(void))
{
	buffer->clock = clock;
}

void ring_buffer_set_time_stamp_abs(struct ring_buffer *buffer, bool abs)
{
	buffer->time_stamp_abs = abs;
}

bool ring_buffer_time_stamp_abs(struct ring_buffer *buffer)
{
	return buffer->time_stamp_abs;
}

static void rb_reset_cpu(struct ring_buffer_per_cpu *cpu_buffer);

static inline unsigned long rb_page_entries(struct buffer_page *bpage)
{
	return local_read(&bpage->entries) & RB_WRITE_MASK;
}

static inline unsigned long rb_page_write(struct buffer_page *bpage)
{
	return local_read(&bpage->write) & RB_WRITE_MASK;
}

static int
rb_remove_pages(struct ring_buffer_per_cpu *cpu_buffer, unsigned long nr_pages)
{
	struct list_head *tail_page, *to_remove, *next_page;
	struct buffer_page *to_remove_page, *tmp_iter_page;
	struct buffer_page *last_page, *first_page;
	unsigned long nr_removed;
	unsigned long head_bit;
	int page_entries;

	head_bit = 0;

	raw_spin_lock_irq(&cpu_buffer->reader_lock);
	atomic_inc(&cpu_buffer->record_disabled);
	/*
	 * We don't race with the readers since we have acquired the reader
	 * lock. We also don't race with writers after disabling recording.
	 * This makes it easy to figure out the first and the last page to be
	 * removed from the list. We unlink all the pages in between including
	 * the first and last pages. This is done in a busy loop so that we
	 * lose the least number of traces.
	 * The pages are freed after we restart recording and unlock readers.
	 */
	tail_page = &cpu_buffer->tail_page->list;

	/*
	 * tail page might be on reader page, we remove the next page
	 * from the ring buffer
	 */
	if (cpu_buffer->tail_page == cpu_buffer->reader_page)
		tail_page = rb_list_head(tail_page->next);
	to_remove = tail_page;

	/* start of pages to remove */
	first_page = list_entry(rb_list_head(to_remove->next),
				struct buffer_page, list);

	for (nr_removed = 0; nr_removed < nr_pages; nr_removed++) {
		to_remove = rb_list_head(to_remove)->next;
		head_bit |= (unsigned long)to_remove & RB_PAGE_HEAD;
	}

	next_page = rb_list_head(to_remove)->next;

	/*
	 * Now we remove all pages between tail_page and next_page.
	 * Make sure that we have head_bit value preserved for the
	 * next page
	 */
	tail_page->next = (struct list_head *)((unsigned long)next_page |
						head_bit);
	next_page = rb_list_head(next_page);
	next_page->prev = tail_page;

	/* make sure pages points to a valid page in the ring buffer */
	cpu_buffer->pages = next_page;

	/* update head page */
	if (head_bit)
		cpu_buffer->head_page = list_entry(next_page,
						struct buffer_page, list);

	/*
	 * change read pointer to make sure any read iterators reset
	 * themselves
	 */
	cpu_buffer->read = 0;

	/* pages are removed, resume tracing and then free the pages */
	atomic_dec(&cpu_buffer->record_disabled);
	raw_spin_unlock_irq(&cpu_buffer->reader_lock);

	RB_WARN_ON(cpu_buffer, list_empty(cpu_buffer->pages));

	/* last buffer page to remove */
	last_page = list_entry(rb_list_head(to_remove), struct buffer_page,
				list);
	tmp_iter_page = first_page;

	do {
		cond_resched();

		to_remove_page = tmp_iter_page;
		rb_inc_page(cpu_buffer, &tmp_iter_page);

		/* update the counters */
		page_entries = rb_page_entries(to_remove_page);
		if (page_entries) {
			/*
			 * If something was added to this page, it was full
			 * since it is not the tail page. So we deduct the
			 * bytes consumed in ring buffer from here.
			 * Increment overrun to account for the lost events.
			 */
			local_add(page_entries, &cpu_buffer->overrun);
			local_sub(BUF_PAGE_SIZE, &cpu_buffer->entries_bytes);
		}

		/*
		 * We have already removed references to this list item, just
		 * free up the buffer_page and its page
		 */
		free_buffer_page(to_remove_page);
		nr_removed--;

	} while (to_remove_page != last_page);

	RB_WARN_ON(cpu_buffer, nr_removed);

	return nr_removed == 0;
}

static int
rb_insert_pages(struct ring_buffer_per_cpu *cpu_buffer)
{
	struct list_head *pages = &cpu_buffer->new_pages;
	int retries, success;

	raw_spin_lock_irq(&cpu_buffer->reader_lock);
	/*
	 * We are holding the reader lock, so the reader page won't be swapped
	 * in the ring buffer. Now we are racing with the writer trying to
	 * move head page and the tail page.
	 * We are going to adapt the reader page update process where:
	 * 1. We first splice the start and end of list of new pages between
	 *    the head page and its previous page.
	 * 2. We cmpxchg the prev_page->next to point from head page to the
	 *    start of new pages list.
	 * 3. Finally, we update the head->prev to the end of new list.
	 *
	 * We will try this process 10 times, to make sure that we don't keep
	 * spinning.
	 */
	retries = 10;
	success = 0;
	while (retries--) {
		struct list_head *head_page, *prev_page, *r;
		struct list_head *last_page, *first_page;
		struct list_head *head_page_with_bit;

		head_page = &rb_set_head_page(cpu_buffer)->list;
		if (!head_page)
			break;
		prev_page = head_page->prev;

		first_page = pages->next;
		last_page  = pages->prev;

		head_page_with_bit = (struct list_head *)
				     ((unsigned long)head_page | RB_PAGE_HEAD);

		last_page->next = head_page_with_bit;
		first_page->prev = prev_page;

		r = cmpxchg(&prev_page->next, head_page_with_bit, first_page);

		if (r == head_page_with_bit) {
			/*
			 * yay, we replaced the page pointer to our new list,
			 * now, we just have to update to head page's prev
			 * pointer to point to end of list
			 */
			head_page->prev = last_page;
			success = 1;
			break;
		}
	}

	if (success)
		INIT_LIST_HEAD(pages);
	/*
	 * If we weren't successful in adding in new pages, warn and stop
	 * tracing
	 */
	RB_WARN_ON(cpu_buffer, !success);
	raw_spin_unlock_irq(&cpu_buffer->reader_lock);

	/* free pages if they weren't inserted */
	if (!success) {
		struct buffer_page *bpage, *tmp;
		list_for_each_entry_safe(bpage, tmp, &cpu_buffer->new_pages,
					 list) {
			list_del_init(&bpage->list);
			free_buffer_page(bpage);
		}
	}
	return success;
}

static void rb_update_pages(struct ring_buffer_per_cpu *cpu_buffer)
{
	int success;

	if (cpu_buffer->nr_pages_to_update > 0)
		success = rb_insert_pages(cpu_buffer);
	else
		success = rb_remove_pages(cpu_buffer,
					-cpu_buffer->nr_pages_to_update);

	if (success)
		cpu_buffer->nr_pages += cpu_buffer->nr_pages_to_update;
}

static void update_pages_handler(struct work_struct *work)
{
	struct ring_buffer_per_cpu *cpu_buffer = container_of(work,
			struct ring_buffer_per_cpu, update_pages_work);
	rb_update_pages(cpu_buffer);
	complete(&cpu_buffer->update_done);
}

/**
 * ring_buffer_resize - resize the ring buffer
 * @buffer: the buffer to resize.
 * @size: the new size.
 * @cpu_id: the cpu buffer to resize
 *
 * Minimum size is 2 * BUF_PAGE_SIZE.
 *
 * Returns 0 on success and < 0 on failure.
 */
int ring_buffer_resize(struct ring_buffer *buffer, unsigned long size,
			int cpu_id)
{
	struct ring_buffer_per_cpu *cpu_buffer;
	unsigned long nr_pages;
	int cpu, err;

	/*
	 * Always succeed at resizing a non-existent buffer:
	 */
	if (!buffer)
		return 0;

	/* Make sure the requested buffer exists */
	if (cpu_id != RING_BUFFER_ALL_CPUS &&
	    !cpumask_test_cpu(cpu_id, buffer->cpumask))
		return 0;

	nr_pages = DIV_ROUND_UP(size, BUF_PAGE_SIZE);

	/* we need a minimum of two pages */
	if (nr_pages < 2)
		nr_pages = 2;

	size = nr_pages * BUF_PAGE_SIZE;

	/*
	 * Don't succeed if resizing is disabled, as a reader might be
	 * manipulating the ring buffer and is expecting a sane state while
	 * this is true.
	 */
	if (atomic_read(&buffer->resize_disabled))
		return -EBUSY;

	/* prevent another thread from changing buffer sizes */
	mutex_lock(&buffer->mutex);

	if (cpu_id == RING_BUFFER_ALL_CPUS) {
		/* calculate the pages to update */
		for_each_buffer_cpu(buffer, cpu) {
			cpu_buffer = buffer->buffers[cpu];

			cpu_buffer->nr_pages_to_update = nr_pages -
							cpu_buffer->nr_pages;
			/*
			 * nothing more to do for removing pages or no update
			 */
			if (cpu_buffer->nr_pages_to_update <= 0)
				continue;
			/*
			 * to add pages, make sure all new pages can be
			 * allocated without receiving ENOMEM
			 */
			INIT_LIST_HEAD(&cpu_buffer->new_pages);
			if (__rb_allocate_pages(cpu_buffer->nr_pages_to_update,
						&cpu_buffer->new_pages, cpu)) {
				/* not enough memory for new pages */
				err = -ENOMEM;
				goto out_err;
			}
		}

		get_online_cpus();
		/*
		 * Fire off all the required work handlers
		 * We can't schedule on offline CPUs, but it's not necessary
		 * since we can change their buffer sizes without any race.
		 */
		for_each_buffer_cpu(buffer, cpu) {
			cpu_buffer = buffer->buffers[cpu];
			if (!cpu_buffer->nr_pages_to_update)
				continue;

			/* Can't run something on an offline CPU. */
			if (!cpu_online(cpu)) {
				rb_update_pages(cpu_buffer);
				cpu_buffer->nr_pages_to_update = 0;
			} else {
				schedule_work_on(cpu,
						&cpu_buffer->update_pages_work);
			}
		}

		/* wait for all the updates to complete */
		for_each_buffer_cpu(buffer, cpu) {
			cpu_buffer = buffer->buffers[cpu];
			if (!cpu_buffer->nr_pages_to_update)
				continue;

			if (cpu_online(cpu))
				wait_for_completion(&cpu_buffer->update_done);
			cpu_buffer->nr_pages_to_update = 0;
		}

		put_online_cpus();
	} else {
		/* Make sure this CPU has been intitialized */
		if (!cpumask_test_cpu(cpu_id, buffer->cpumask))
			goto out;

		cpu_buffer = buffer->buffers[cpu_id];

		if (nr_pages == cpu_buffer->nr_pages)
			goto out;

		cpu_buffer->nr_pages_to_update = nr_pages -
						cpu_buffer->nr_pages;

		INIT_LIST_HEAD(&cpu_buffer->new_pages);
		if (cpu_buffer->nr_pages_to_update > 0 &&
			__rb_allocate_pages(cpu_buffer->nr_pages_to_update,
					    &cpu_buffer->new_pages, cpu_id)) {
			err = -ENOMEM;
			goto out_err;
		}

		get_online_cpus();

		/* Can't run something on an offline CPU. */
		if (!cpu_online(cpu_id))
			rb_update_pages(cpu_buffer);
		else {
			schedule_work_on(cpu_id,
					 &cpu_buffer->update_pages_work);
			wait_for_completion(&cpu_buffer->update_done);
		}

		cpu_buffer->nr_pages_to_update = 0;
		put_online_cpus();
	}

 out:
	/*
	 * The ring buffer resize can happen with the ring buffer
	 * enabled, so that the update disturbs the tracing as little
	 * as possible. But if the buffer is disabled, we do not need
	 * to worry about that, and we can take the time to verify
	 * that the buffer is not corrupt.
	 */
	if (atomic_read(&buffer->record_disabled)) {
		atomic_inc(&buffer->record_disabled);
		/*
		 * Even though the buffer was disabled, we must make sure
		 * that it is truly disabled before calling rb_check_pages.
		 * There could have been a race between checking
		 * record_disable and incrementing it.
		 */
		synchronize_sched();
		for_each_buffer_cpu(buffer, cpu) {
			cpu_buffer = buffer->buffers[cpu];
			rb_check_pages(cpu_buffer);
		}
		atomic_dec(&buffer->record_disabled);
	}

	mutex_unlock(&buffer->mutex);
	return 0;

 out_err:
	for_each_buffer_cpu(buffer, cpu) {
		struct buffer_page *bpage, *tmp;

		cpu_buffer = buffer->buffers[cpu];
		cpu_buffer->nr_pages_to_update = 0;

		if (list_empty(&cpu_buffer->new_pages))
			continue;

		list_for_each_entry_safe(bpage, tmp, &cpu_buffer->new_pages,
					list) {
			list_del_init(&bpage->list);
			free_buffer_page(bpage);
		}
	}
	mutex_unlock(&buffer->mutex);
	return err;
}
EXPORT_SYMBOL_GPL(ring_buffer_resize);

void ring_buffer_change_overwrite(struct ring_buffer *buffer, int val)
{
	mutex_lock(&buffer->mutex);
	if (val)
		buffer->flags |= RB_FL_OVERWRITE;
	else
		buffer->flags &= ~RB_FL_OVERWRITE;
	mutex_unlock(&buffer->mutex);
}
EXPORT_SYMBOL_GPL(ring_buffer_change_overwrite);

static __always_inline void *
__rb_data_page_index(struct buffer_data_page *bpage, unsigned index)
{
	return bpage->data + index;
}

static __always_inline void *__rb_page_index(struct buffer_page *bpage, unsigned index)
{
	return bpage->page->data + index;
}

static __always_inline struct ring_buffer_event *
rb_reader_event(struct ring_buffer_per_cpu *cpu_buffer)
{
	return __rb_page_index(cpu_buffer->reader_page,
			       cpu_buffer->reader_page->read);
}

static __always_inline struct ring_buffer_event *
rb_iter_head_event(struct ring_buffer_iter *iter)
{
	return __rb_page_index(iter->head_page, iter->head);
}

static __always_inline unsigned rb_page_commit(struct buffer_page *bpage)
{
	return local_read(&bpage->page->commit);
}

/* Size is determined by what has been committed */
static __always_inline unsigned rb_page_size(struct buffer_page *bpage)
{
	return rb_page_commit(bpage);
}

static __always_inline unsigned
rb_commit_index(struct ring_buffer_per_cpu *cpu_buffer)
{
	return rb_page_commit(cpu_buffer->commit_page);
}

static __always_inline unsigned
rb_event_index(struct ring_buffer_event *event)
{
	unsigned long addr = (unsigned long)event;

	return (addr & ~PAGE_MASK) - BUF_PAGE_HDR_SIZE;
}

static void rb_inc_iter(struct ring_buffer_iter *iter)
{
	struct ring_buffer_per_cpu *cpu_buffer = iter->cpu_buffer;

	/*
	 * The iterator could be on the reader page (it starts there).
	 * But the head could have moved, since the reader was
	 * found. Check for this case and assign the iterator
	 * to the head page instead of next.
	 */
	if (iter->head_page == cpu_buffer->reader_page)
		iter->head_page = rb_set_head_page(cpu_buffer);
	else
		rb_inc_page(cpu_buffer, &iter->head_page);

	iter->read_stamp = iter->head_page->page->time_stamp;
	iter->head = 0;
}

/*
 * rb_handle_head_page - writer hit the head page
 *
 * Returns: +1 to retry page
 *           0 to continue
 *          -1 on error
 */
static int
rb_handle_head_page(struct ring_buffer_per_cpu *cpu_buffer,
		    struct buffer_page *tail_page,
		    struct buffer_page *next_page)
{
	struct buffer_page *new_head;
	int entries;
	int type;
	int ret;

	entries = rb_page_entries(next_page);

	/*
	 * The hard part is here. We need to move the head
	 * forward, and protect against both readers on
	 * other CPUs and writers coming in via interrupts.
	 */
	type = rb_head_page_set_update(cpu_buffer, next_page, tail_page,
				       RB_PAGE_HEAD);

	/*
	 * type can be one of four:
	 *  NORMAL - an interrupt already moved it for us
	 *  HEAD   - we are the first to get here.
	 *  UPDATE - we are the interrupt interrupting
	 *           a current move.
	 *  MOVED  - a reader on another CPU moved the next
	 *           pointer to its reader page. Give up
	 *           and try again.
	 */

	switch (type) {
	case RB_PAGE_HEAD:
		/*
		 * We changed the head to UPDATE, thus
		 * it is our responsibility to update
		 * the counters.
		 */
		local_add(entries, &cpu_buffer->overrun);
		local_sub(BUF_PAGE_SIZE, &cpu_buffer->entries_bytes);

		/*
		 * The entries will be zeroed out when we move the
		 * tail page.
		 */

		/* still more to do */
		break;

	case RB_PAGE_UPDATE:
		/*
		 * This is an interrupt that interrupt the
		 * previous update. Still more to do.
		 */
		break;
	case RB_PAGE_NORMAL:
		/*
		 * An interrupt came in before the update
		 * and processed this for us.
		 * Nothing left to do.
		 */
		return 1;
	case RB_PAGE_MOVED:
		/*
		 * The reader is on another CPU and just did
		 * a swap with our next_page.
		 * Try again.
		 */
		return 1;
	default:
		RB_WARN_ON(cpu_buffer, 1); /* WTF??? */
		return -1;
	}

	/*
	 * Now that we are here, the old head pointer is
	 * set to UPDATE. This will keep the reader from
	 * swapping the head page with the reader page.
	 * The reader (on another CPU) will spin till
	 * we are finished.
	 *
	 * We just need to protect against interrupts
	 * doing the job. We will set the next pointer
	 * to HEAD. After that, we set the old pointer
	 * to NORMAL, but only if it was HEAD before.
	 * otherwise we are an interrupt, and only
	 * want the outer most commit to reset it.
	 */
	new_head = next_page;
	rb_inc_page(cpu_buffer, &new_head);

	ret = rb_head_page_set_head(cpu_buffer, new_head, next_page,
				    RB_PAGE_NORMAL);

	/*
	 * Valid returns are:
	 *  HEAD   - an interrupt came in and already set it.
	 *  NORMAL - One of two things:
	 *            1) We really set it.
	 *            2) A bunch of interrupts came in and moved
	 *               the page forward again.
	 */
	switch (ret) {
	case RB_PAGE_HEAD:
	case RB_PAGE_NORMAL:
		/* OK */
		break;
	default:
		RB_WARN_ON(cpu_buffer, 1);
		return -1;
	}

	/*
	 * It is possible that an interrupt came in,
	 * set the head up, then more interrupts came in
	 * and moved it again. When we get back here,
	 * the page would have been set to NORMAL but we
	 * just set it back to HEAD.
	 *
	 * How do you detect this? Well, if that happened
	 * the tail page would have moved.
	 */
	if (ret == RB_PAGE_NORMAL) {
		struct buffer_page *buffer_tail_page;

		buffer_tail_page = READ_ONCE(cpu_buffer->tail_page);
		/*
		 * If the tail had moved passed next, then we need
		 * to reset the pointer.
		 */
		if (buffer_tail_page != tail_page &&
		    buffer_tail_page != next_page)
			rb_head_page_set_normal(cpu_buffer, new_head,
						next_page,
						RB_PAGE_HEAD);
	}

	/*
	 * If this was the outer most commit (the one that
	 * changed the original pointer from HEAD to UPDATE),
	 * then it is up to us to reset it to NORMAL.
	 */
	if (type == RB_PAGE_HEAD) {
		ret = rb_head_page_set_normal(cpu_buffer, next_page,
					      tail_page,
					      RB_PAGE_UPDATE);
		if (RB_WARN_ON(cpu_buffer,
			       ret != RB_PAGE_UPDATE))
			return -1;
	}

	return 0;
}

static inline void
rb_reset_tail(struct ring_buffer_per_cpu *cpu_buffer,
	      unsigned long tail, struct rb_event_info *info)
{
	struct buffer_page *tail_page = info->tail_page;
	struct ring_buffer_event *event;
	unsigned long length = info->length;

	/*
	 * Only the event that crossed the page boundary
	 * must fill the old tail_page with padding.
	 */
	if (tail >= BUF_PAGE_SIZE) {
		/*
		 * If the page was filled, then we still need
		 * to update the real_end. Reset it to zero
		 * and the reader will ignore it.
		 */
		if (tail == BUF_PAGE_SIZE)
			tail_page->real_end = 0;

		local_sub(length, &tail_page->write);
		return;
	}

	event = __rb_page_index(tail_page, tail);

	/* account for padding bytes */
	local_add(BUF_PAGE_SIZE - tail, &cpu_buffer->entries_bytes);

	/*
	 * Save the original length to the meta data.
	 * This will be used by the reader to add lost event
	 * counter.
	 */
	tail_page->real_end = tail;

	/*
	 * If this event is bigger than the minimum size, then
	 * we need to be careful that we don't subtract the
	 * write counter enough to allow another writer to slip
	 * in on this page.
	 * We put in a discarded commit instead, to make sure
	 * that this space is not used again.
	 *
	 * If we are less than the minimum size, we don't need to
	 * worry about it.
	 */
	if (tail > (BUF_PAGE_SIZE - RB_EVNT_MIN_SIZE)) {
		/* No room for any events */

		/* Mark the rest of the page with padding */
		rb_event_set_padding(event);

		/* Set the write back to the previous setting */
		local_sub(length, &tail_page->write);
		return;
	}

	/* Put in a discarded event */
	event->array[0] = (BUF_PAGE_SIZE - tail) - RB_EVNT_HDR_SIZE;
	event->type_len = RINGBUF_TYPE_PADDING;
	/* time delta must be non zero */
	event->time_delta = 1;

	/* Set write to end of buffer */
	length = (tail + length) - BUF_PAGE_SIZE;
	local_sub(length, &tail_page->write);
}

static inline void rb_end_commit(struct ring_buffer_per_cpu *cpu_buffer);

/*
 * This is the slow path, force gcc not to inline it.
 */
static noinline struct ring_buffer_event *
rb_move_tail(struct ring_buffer_per_cpu *cpu_buffer,
	     unsigned long tail, struct rb_event_info *info)
{
	struct buffer_page *tail_page = info->tail_page;
	struct buffer_page *commit_page = cpu_buffer->commit_page;
	struct ring_buffer *buffer = cpu_buffer->buffer;
	struct buffer_page *next_page;
	int ret;

	next_page = tail_page;

	rb_inc_page(cpu_buffer, &next_page);

	/*
	 * If for some reason, we had an interrupt storm that made
	 * it all the way around the buffer, bail, and warn
	 * about it.
	 */
	if (unlikely(next_page == commit_page)) {
		local_inc(&cpu_buffer->commit_overrun);
		goto out_reset;
	}

	/*
	 * This is where the fun begins!
	 *
	 * We are fighting against races between a reader that
	 * could be on another CPU trying to swap its reader
	 * page with the buffer head.
	 *
	 * We are also fighting against interrupts coming in and
	 * moving the head or tail on us as well.
	 *
	 * If the next page is the head page then we have filled
	 * the buffer, unless the commit page is still on the
	 * reader page.
	 */
	if (rb_is_head_page(cpu_buffer, next_page, &tail_page->list)) {

		/*
		 * If the commit is not on the reader page, then
		 * move the header page.
		 */
		if (!rb_is_reader_page(cpu_buffer->commit_page)) {
			/*
			 * If we are not in overwrite mode,
			 * this is easy, just stop here.
			 */
			if (!(buffer->flags & RB_FL_OVERWRITE)) {
				local_inc(&cpu_buffer->dropped_events);
				goto out_reset;
			}

			ret = rb_handle_head_page(cpu_buffer,
						  tail_page,
						  next_page);
			if (ret < 0)
				goto out_reset;
			if (ret)
				goto out_again;
		} else {
			/*
			 * We need to be careful here too. The
			 * commit page could still be on the reader
			 * page. We could have a small buffer, and
			 * have filled up the buffer with events
			 * from interrupts and such, and wrapped.
			 *
			 * Note, if the tail page is also the on the
			 * reader_page, we let it move out.
			 */
			if (unlikely((cpu_buffer->commit_page !=
				      cpu_buffer->tail_page) &&
				     (cpu_buffer->commit_page ==
				      cpu_buffer->reader_page))) {
				local_inc(&cpu_buffer->commit_overrun);
				goto out_reset;
			}
		}
	}

	rb_tail_page_update(cpu_buffer, tail_page, next_page);

 out_again:

	rb_reset_tail(cpu_buffer, tail, info);

	/* Commit what we have for now. */
	rb_end_commit(cpu_buffer);
	/* rb_end_commit() decs committing */
	local_inc(&cpu_buffer->committing);

	/* fail and let the caller try again */
	return ERR_PTR(-EAGAIN);

 out_reset:
	/* reset write */
	rb_reset_tail(cpu_buffer, tail, info);

	return NULL;
}

/* Slow path, do not inline */
static noinline struct ring_buffer_event *
rb_add_time_stamp(struct ring_buffer_event *event, u64 delta, bool abs)
{
	if (abs)
		event->type_len = RINGBUF_TYPE_TIME_STAMP;
	else
		event->type_len = RINGBUF_TYPE_TIME_EXTEND;

	/* Not the first event on the page, or not delta? */
	if (abs || rb_event_index(event)) {
		event->time_delta = delta & TS_MASK;
		event->array[0] = delta >> TS_SHIFT;
	} else {
		/* nope, just zero it */
		event->time_delta = 0;
		event->array[0] = 0;
	}

	return skip_time_extend(event);
}

static inline bool rb_event_is_commit(struct ring_buffer_per_cpu *cpu_buffer,
				     struct ring_buffer_event *event);

/**
 * rb_update_event - update event type and data
 * @event: the event to update
 * @type: the type of event
 * @length: the size of the event field in the ring buffer
 *
 * Update the type and data fields of the event. The length
 * is the actual size that is written to the ring buffer,
 * and with this, we can determine what to place into the
 * data field.
 */
static void
rb_update_event(struct ring_buffer_per_cpu *cpu_buffer,
		struct ring_buffer_event *event,
		struct rb_event_info *info)
{
	unsigned length = info->length;
	u64 delta = info->delta;

	/* Only a commit updates the timestamp */
	if (unlikely(!rb_event_is_commit(cpu_buffer, event)))
		delta = 0;

	/*
	 * If we need to add a timestamp, then we
	 * add it to the start of the resevered space.
	 */
	if (unlikely(info->add_timestamp)) {
		bool abs = ring_buffer_time_stamp_abs(cpu_buffer->buffer);

		event = rb_add_time_stamp(event, info->delta, abs);
		length -= RB_LEN_TIME_EXTEND;
		delta = 0;
	}

	event->time_delta = delta;
	length -= RB_EVNT_HDR_SIZE;
	if (length > RB_MAX_SMALL_DATA || RB_FORCE_8BYTE_ALIGNMENT) {
		event->type_len = 0;
		event->array[0] = length;
	} else
		event->type_len = DIV_ROUND_UP(length, RB_ALIGNMENT);
}

static unsigned rb_calculate_event_length(unsigned length)
{
	struct ring_buffer_event event; /* Used only for sizeof array */

	/* zero length can cause confusions */
	if (!length)
		length++;

	if (length > RB_MAX_SMALL_DATA || RB_FORCE_8BYTE_ALIGNMENT)
		length += sizeof(event.array[0]);

	length += RB_EVNT_HDR_SIZE;
	length = ALIGN(length, RB_ARCH_ALIGNMENT);

	/*
	 * In case the time delta is larger than the 27 bits for it
	 * in the header, we need to add a timestamp. If another
	 * event comes in when trying to discard this one to increase
	 * the length, then the timestamp will be added in the allocated
	 * space of this event. If length is bigger than the size needed
	 * for the TIME_EXTEND, then padding has to be used. The events
	 * length must be either RB_LEN_TIME_EXTEND, or greater than or equal
	 * to RB_LEN_TIME_EXTEND + 8, as 8 is the minimum size for padding.
	 * As length is a multiple of 4, we only need to worry if it
	 * is 12 (RB_LEN_TIME_EXTEND + 4).
	 */
	if (length == RB_LEN_TIME_EXTEND + RB_ALIGNMENT)
		length += RB_ALIGNMENT;

	return length;
}

#ifndef CONFIG_HAVE_UNSTABLE_SCHED_CLOCK
static inline bool sched_clock_stable(void)
{
	return true;
}
#endif

static inline int
rb_try_to_discard(struct ring_buffer_per_cpu *cpu_buffer,
		  struct ring_buffer_event *event)
{
	unsigned long new_index, old_index;
	struct buffer_page *bpage;
	unsigned long index;
	unsigned long addr;

	new_index = rb_event_index(event);
	old_index = new_index + rb_event_ts_length(event);
	addr = (unsigned long)event;
	addr &= PAGE_MASK;

	bpage = READ_ONCE(cpu_buffer->tail_page);

	if (bpage->page == (void *)addr && rb_page_write(bpage) == old_index) {
		unsigned long write_mask =
			local_read(&bpage->write) & ~RB_WRITE_MASK;
		unsigned long event_length = rb_event_length(event);
		/*
		 * This is on the tail page. It is possible that
		 * a write could come in and move the tail page
		 * and write to the next page. That is fine
		 * because we just shorten what is on this page.
		 */
		old_index += write_mask;
		new_index += write_mask;
		index = local_cmpxchg(&bpage->write, old_index, new_index);
		if (index == old_index) {
			/* update counters */
			local_sub(event_length, &cpu_buffer->entries_bytes);
			return 1;
		}
	}

	/* could not discard */
	return 0;
}

static void rb_start_commit(struct ring_buffer_per_cpu *cpu_buffer)
{
	local_inc(&cpu_buffer->committing);
	local_inc(&cpu_buffer->commits);
}

static __always_inline void
rb_set_commit_to_write(struct ring_buffer_per_cpu *cpu_buffer)
{
	unsigned long max_count;

	/*
	 * We only race with interrupts and NMIs on this CPU.
	 * If we own the commit event, then we can commit
	 * all others that interrupted us, since the interruptions
	 * are in stack format (they finish before they come
	 * back to us). This allows us to do a simple loop to
	 * assign the commit to the tail.
	 */
 again:
	max_count = cpu_buffer->nr_pages * 100;

	while (cpu_buffer->commit_page != READ_ONCE(cpu_buffer->tail_page)) {
		if (RB_WARN_ON(cpu_buffer, !(--max_count)))
			return;
		if (RB_WARN_ON(cpu_buffer,
			       rb_is_reader_page(cpu_buffer->tail_page)))
			return;
		local_set(&cpu_buffer->commit_page->page->commit,
			  rb_page_write(cpu_buffer->commit_page));
		rb_inc_page(cpu_buffer, &cpu_buffer->commit_page);
		/* Only update the write stamp if the page has an event */
		if (rb_page_write(cpu_buffer->commit_page))
			cpu_buffer->write_stamp =
				cpu_buffer->commit_page->page->time_stamp;
		/* add barrier to keep gcc from optimizing too much */
		barrier();
	}
	while (rb_commit_index(cpu_buffer) !=
	       rb_page_write(cpu_buffer->commit_page)) {

		local_set(&cpu_buffer->commit_page->page->commit,
			  rb_page_write(cpu_buffer->commit_page));
		RB_WARN_ON(cpu_buffer,
			   local_read(&cpu_buffer->commit_page->page->commit) &
			   ~RB_WRITE_MASK);
		barrier();
	}

	/* again, keep gcc from optimizing */
	barrier();

	/*
	 * If an interrupt came in just after the first while loop
	 * and pushed the tail page forward, we will be left with
	 * a dangling commit that will never go forward.
	 */
	if (unlikely(cpu_buffer->commit_page != READ_ONCE(cpu_buffer->tail_page)))
		goto again;
}

static __always_inline void rb_end_commit(struct ring_buffer_per_cpu *cpu_buffer)
{
	unsigned long commits;

	if (RB_WARN_ON(cpu_buffer,
		       !local_read(&cpu_buffer->committing)))
		return;

 again:
	commits = local_read(&cpu_buffer->commits);
	/* synchronize with interrupts */
	barrier();
	if (local_read(&cpu_buffer->committing) == 1)
		rb_set_commit_to_write(cpu_buffer);

	local_dec(&cpu_buffer->committing);

	/* synchronize with interrupts */
	barrier();

	/*
	 * Need to account for interrupts coming in between the
	 * updating of the commit page and the clearing of the
	 * committing counter.
	 */
	if (unlikely(local_read(&cpu_buffer->commits) != commits) &&
	    !local_read(&cpu_buffer->committing)) {
		local_inc(&cpu_buffer->committing);
		goto again;
	}
}

static inline void rb_event_discard(struct ring_buffer_event *event)
{
	if (extended_time(event))
		event = skip_time_extend(event);

	/* array[0] holds the actual length for the discarded event */
	event->array[0] = rb_event_data_length(event) - RB_EVNT_HDR_SIZE;
	event->type_len = RINGBUF_TYPE_PADDING;
	/* time delta must be non zero */
	if (!event->time_delta)
		event->time_delta = 1;
}

static __always_inline bool
rb_event_is_commit(struct ring_buffer_per_cpu *cpu_buffer,
		   struct ring_buffer_event *event)
{
	unsigned long addr = (unsigned long)event;
	unsigned long index;

	index = rb_event_index(event);
	addr &= PAGE_MASK;

	return cpu_buffer->commit_page->page == (void *)addr &&
		rb_commit_index(cpu_buffer) == index;
}

static __always_inline void
rb_update_write_stamp(struct ring_buffer_per_cpu *cpu_buffer,
		      struct ring_buffer_event *event)
{
	u64 delta;

	/*
	 * The event first in the commit queue updates the
	 * time stamp.
	 */
	if (rb_event_is_commit(cpu_buffer, event)) {
		/*
		 * A commit event that is first on a page
		 * updates the write timestamp with the page stamp
		 */
		if (!rb_event_index(event))
			cpu_buffer->write_stamp =
				cpu_buffer->commit_page->page->time_stamp;
		else if (event->type_len == RINGBUF_TYPE_TIME_EXTEND) {
			delta = ring_buffer_event_time_stamp(event);
			cpu_buffer->write_stamp += delta;
		} else if (event->type_len == RINGBUF_TYPE_TIME_STAMP) {
			delta = ring_buffer_event_time_stamp(event);
			cpu_buffer->write_stamp = delta;
		} else
			cpu_buffer->write_stamp += event->time_delta;
	}
}

static void rb_commit(struct ring_buffer_per_cpu *cpu_buffer,
		      struct ring_buffer_event *event)
{
	local_inc(&cpu_buffer->entries);
	rb_update_write_stamp(cpu_buffer, event);
	rb_end_commit(cpu_buffer);
}

static __always_inline void
rb_wakeups(struct ring_buffer *buffer, struct ring_buffer_per_cpu *cpu_buffer)
{
	bool pagebusy;

	if (buffer->irq_work.waiters_pending) {
		buffer->irq_work.waiters_pending = false;
		/* irq_work_queue() supplies it's own memory barriers */
		irq_work_queue(&buffer->irq_work.work);
	}

	if (cpu_buffer->irq_work.waiters_pending) {
		cpu_buffer->irq_work.waiters_pending = false;
		/* irq_work_queue() supplies it's own memory barriers */
		irq_work_queue(&cpu_buffer->irq_work.work);
	}

	pagebusy = cpu_buffer->reader_page == cpu_buffer->commit_page;

	if (!pagebusy && cpu_buffer->irq_work.full_waiters_pending) {
		cpu_buffer->irq_work.wakeup_full = true;
		cpu_buffer->irq_work.full_waiters_pending = false;
		/* irq_work_queue() supplies it's own memory barriers */
		irq_work_queue(&cpu_buffer->irq_work.work);
	}
}

/*
 * The lock and unlock are done within a preempt disable section.
 * The current_context per_cpu variable can only be modified
 * by the current task between lock and unlock. But it can
 * be modified more than once via an interrupt. To pass this
 * information from the lock to the unlock without having to
 * access the 'in_interrupt()' functions again (which do show
 * a bit of overhead in something as critical as function tracing,
 * we use a bitmask trick.
 *
 *  bit 1 =  NMI context
 *  bit 2 =  IRQ context
 *  bit 3 =  SoftIRQ context
 *  bit 4 =  normal context.
 *
 * This works because this is the order of contexts that can
 * preempt other contexts. A SoftIRQ never preempts an IRQ
 * context.
 *
 * When the context is determined, the corresponding bit is
 * checked and set (if it was set, then a recursion of that context
 * happened).
 *
 * On unlock, we need to clear this bit. To do so, just subtract
 * 1 from the current_context and AND it to itself.
 *
 * (binary)
 *  101 - 1 = 100
 *  101 & 100 = 100 (clearing bit zero)
 *
 *  1010 - 1 = 1001
 *  1010 & 1001 = 1000 (clearing bit 1)
 *
 * The least significant bit can be cleared this way, and it
 * just so happens that it is the same bit corresponding to
 * the current context.
 *
 * Now the TRANSITION bit breaks the above slightly. The TRANSITION bit
 * is set when a recursion is detected at the current context, and if
 * the TRANSITION bit is already set, it will fail the recursion.
 * This is needed because there's a lag between the changing of
 * interrupt context and updating the preempt count. In this case,
 * a false positive will be found. To handle this, one extra recursion
 * is allowed, and this is done by the TRANSITION bit. If the TRANSITION
 * bit is already set, then it is considered a recursion and the function
 * ends. Otherwise, the TRANSITION bit is set, and that bit is returned.
 *
 * On the trace_recursive_unlock(), the TRANSITION bit will be the first
 * to be cleared. Even if it wasn't the context that set it. That is,
 * if an interrupt comes in while NORMAL bit is set and the ring buffer
 * is called before preempt_count() is updated, since the check will
 * be on the NORMAL bit, the TRANSITION bit will then be set. If an
 * NMI then comes in, it will set the NMI bit, but when the NMI code
 * does the trace_recursive_unlock() it will clear the TRANSTION bit
 * and leave the NMI bit set. But this is fine, because the interrupt
 * code that set the TRANSITION bit will then clear the NMI bit when it
 * calls trace_recursive_unlock(). If another NMI comes in, it will
 * set the TRANSITION bit and continue.
 *
 * Note: The TRANSITION bit only handles a single transition between context.
 */

static __always_inline int
trace_recursive_lock(struct ring_buffer_per_cpu *cpu_buffer)
{
	unsigned int val = cpu_buffer->current_context;
	unsigned long pc = preempt_count();
	int bit;

	if (!(pc & (NMI_MASK | HARDIRQ_MASK | SOFTIRQ_OFFSET)))
		bit = RB_CTX_NORMAL;
	else
		bit = pc & NMI_MASK ? RB_CTX_NMI :
			pc & HARDIRQ_MASK ? RB_CTX_IRQ : RB_CTX_SOFTIRQ;

<<<<<<< HEAD
	if (unlikely(val & (1 << (bit + cpu_buffer->nest))))
		return 1;
=======
	if (unlikely(val & (1 << bit))) {
		/*
		 * It is possible that this was called by transitioning
		 * between interrupt context, and preempt_count() has not
		 * been updated yet. In this case, use the TRANSITION bit.
		 */
		bit = RB_CTX_TRANSITION;
		if (val & (1 << bit))
			return 1;
	}
>>>>>>> 8961076e

	val |= (1 << (bit + cpu_buffer->nest));
	cpu_buffer->current_context = val;

	return 0;
}

static __always_inline void
trace_recursive_unlock(struct ring_buffer_per_cpu *cpu_buffer)
{
	cpu_buffer->current_context &=
		cpu_buffer->current_context - (1 << cpu_buffer->nest);
}

/* The recursive locking above uses 4 bits */
#define NESTED_BITS 4

/**
 * ring_buffer_nest_start - Allow to trace while nested
 * @buffer: The ring buffer to modify
 *
 * The ring buffer has a safty mechanism to prevent recursion.
 * But there may be a case where a trace needs to be done while
 * tracing something else. In this case, calling this function
 * will allow this function to nest within a currently active
 * ring_buffer_lock_reserve().
 *
 * Call this function before calling another ring_buffer_lock_reserve() and
 * call ring_buffer_nest_end() after the nested ring_buffer_unlock_commit().
 */
void ring_buffer_nest_start(struct ring_buffer *buffer)
{
	struct ring_buffer_per_cpu *cpu_buffer;
	int cpu;

	/* Enabled by ring_buffer_nest_end() */
	preempt_disable_notrace();
	cpu = raw_smp_processor_id();
	cpu_buffer = buffer->buffers[cpu];
	/* This is the shift value for the above recusive locking */
	cpu_buffer->nest += NESTED_BITS;
}

/**
 * ring_buffer_nest_end - Allow to trace while nested
 * @buffer: The ring buffer to modify
 *
 * Must be called after ring_buffer_nest_start() and after the
 * ring_buffer_unlock_commit().
 */
void ring_buffer_nest_end(struct ring_buffer *buffer)
{
	struct ring_buffer_per_cpu *cpu_buffer;
	int cpu;

	/* disabled by ring_buffer_nest_start() */
	cpu = raw_smp_processor_id();
	cpu_buffer = buffer->buffers[cpu];
	/* This is the shift value for the above recusive locking */
	cpu_buffer->nest -= NESTED_BITS;
	preempt_enable_notrace();
}

/**
 * ring_buffer_unlock_commit - commit a reserved
 * @buffer: The buffer to commit to
 * @event: The event pointer to commit.
 *
 * This commits the data to the ring buffer, and releases any locks held.
 *
 * Must be paired with ring_buffer_lock_reserve.
 */
int ring_buffer_unlock_commit(struct ring_buffer *buffer,
			      struct ring_buffer_event *event)
{
	struct ring_buffer_per_cpu *cpu_buffer;
	int cpu = raw_smp_processor_id();

	cpu_buffer = buffer->buffers[cpu];

	rb_commit(cpu_buffer, event);

	rb_wakeups(buffer, cpu_buffer);

	trace_recursive_unlock(cpu_buffer);

	preempt_enable_notrace();

	return 0;
}
EXPORT_SYMBOL_GPL(ring_buffer_unlock_commit);

static noinline void
rb_handle_timestamp(struct ring_buffer_per_cpu *cpu_buffer,
		    struct rb_event_info *info)
{
	WARN_ONCE(info->delta > (1ULL << 59),
		  KERN_WARNING "Delta way too big! %llu ts=%llu write stamp = %llu\n%s",
		  (unsigned long long)info->delta,
		  (unsigned long long)info->ts,
		  (unsigned long long)cpu_buffer->write_stamp,
		  sched_clock_stable() ? "" :
		  "If you just came from a suspend/resume,\n"
		  "please switch to the trace global clock:\n"
		  "  echo global > /sys/kernel/debug/tracing/trace_clock\n");
	info->add_timestamp = 1;
}

static struct ring_buffer_event *
__rb_reserve_next(struct ring_buffer_per_cpu *cpu_buffer,
		  struct rb_event_info *info)
{
	struct ring_buffer_event *event;
	struct buffer_page *tail_page;
	unsigned long tail, write;

	/*
	 * If the time delta since the last event is too big to
	 * hold in the time field of the event, then we append a
	 * TIME EXTEND event ahead of the data event.
	 */
	if (unlikely(info->add_timestamp))
		info->length += RB_LEN_TIME_EXTEND;

	/* Don't let the compiler play games with cpu_buffer->tail_page */
	tail_page = info->tail_page = READ_ONCE(cpu_buffer->tail_page);
	write = local_add_return(info->length, &tail_page->write);

	/* set write to only the index of the write */
	write &= RB_WRITE_MASK;
	tail = write - info->length;

	/*
	 * If this is the first commit on the page, then it has the same
	 * timestamp as the page itself.
	 */
	if (!tail && !ring_buffer_time_stamp_abs(cpu_buffer->buffer))
		info->delta = 0;

	/* See if we shot pass the end of this buffer page */
	if (unlikely(write > BUF_PAGE_SIZE))
		return rb_move_tail(cpu_buffer, tail, info);

	/* We reserved something on the buffer */

	event = __rb_page_index(tail_page, tail);
	rb_update_event(cpu_buffer, event, info);

	local_inc(&tail_page->entries);

	/*
	 * If this is the first commit on the page, then update
	 * its timestamp.
	 */
	if (!tail)
		tail_page->page->time_stamp = info->ts;

	/* account for these added bytes */
	local_add(info->length, &cpu_buffer->entries_bytes);

	return event;
}

static __always_inline struct ring_buffer_event *
rb_reserve_next_event(struct ring_buffer *buffer,
		      struct ring_buffer_per_cpu *cpu_buffer,
		      unsigned long length)
{
	struct ring_buffer_event *event;
	struct rb_event_info info;
	int nr_loops = 0;
	u64 diff;

	rb_start_commit(cpu_buffer);

#ifdef CONFIG_RING_BUFFER_ALLOW_SWAP
	/*
	 * Due to the ability to swap a cpu buffer from a buffer
	 * it is possible it was swapped before we committed.
	 * (committing stops a swap). We check for it here and
	 * if it happened, we have to fail the write.
	 */
	barrier();
	if (unlikely(ACCESS_ONCE(cpu_buffer->buffer) != buffer)) {
		local_dec(&cpu_buffer->committing);
		local_dec(&cpu_buffer->commits);
		return NULL;
	}
#endif

	info.length = rb_calculate_event_length(length);
 again:
	info.add_timestamp = 0;
	info.delta = 0;

	/*
	 * We allow for interrupts to reenter here and do a trace.
	 * If one does, it will cause this original code to loop
	 * back here. Even with heavy interrupts happening, this
	 * should only happen a few times in a row. If this happens
	 * 1000 times in a row, there must be either an interrupt
	 * storm or we have something buggy.
	 * Bail!
	 */
	if (RB_WARN_ON(cpu_buffer, ++nr_loops > 1000))
		goto out_fail;

	info.ts = rb_time_stamp(cpu_buffer->buffer);
	diff = info.ts - cpu_buffer->write_stamp;

	/* make sure this diff is calculated here */
	barrier();

	if (ring_buffer_time_stamp_abs(buffer)) {
		info.delta = info.ts;
		rb_handle_timestamp(cpu_buffer, &info);
	} else /* Did the write stamp get updated already? */
		if (likely(info.ts >= cpu_buffer->write_stamp)) {
		info.delta = diff;
		if (unlikely(test_time_stamp(info.delta)))
			rb_handle_timestamp(cpu_buffer, &info);
	}

	event = __rb_reserve_next(cpu_buffer, &info);

	if (unlikely(PTR_ERR(event) == -EAGAIN)) {
		if (info.add_timestamp)
			info.length -= RB_LEN_TIME_EXTEND;
		goto again;
	}

	if (!event)
		goto out_fail;

	return event;

 out_fail:
	rb_end_commit(cpu_buffer);
	return NULL;
}

/**
 * ring_buffer_lock_reserve - reserve a part of the buffer
 * @buffer: the ring buffer to reserve from
 * @length: the length of the data to reserve (excluding event header)
 *
 * Returns a reseverd event on the ring buffer to copy directly to.
 * The user of this interface will need to get the body to write into
 * and can use the ring_buffer_event_data() interface.
 *
 * The length is the length of the data needed, not the event length
 * which also includes the event header.
 *
 * Must be paired with ring_buffer_unlock_commit, unless NULL is returned.
 * If NULL is returned, then nothing has been allocated or locked.
 */
struct ring_buffer_event *
ring_buffer_lock_reserve(struct ring_buffer *buffer, unsigned long length)
{
	struct ring_buffer_per_cpu *cpu_buffer;
	struct ring_buffer_event *event;
	int cpu;

	/* If we are tracing schedule, we don't want to recurse */
	preempt_disable_notrace();

	if (unlikely(atomic_read(&buffer->record_disabled)))
		goto out;

	cpu = raw_smp_processor_id();

	if (unlikely(!cpumask_test_cpu(cpu, buffer->cpumask)))
		goto out;

	cpu_buffer = buffer->buffers[cpu];

	if (unlikely(atomic_read(&cpu_buffer->record_disabled)))
		goto out;

	if (unlikely(length > BUF_MAX_DATA_SIZE))
		goto out;

	if (unlikely(trace_recursive_lock(cpu_buffer)))
		goto out;

	event = rb_reserve_next_event(buffer, cpu_buffer, length);
	if (!event)
		goto out_unlock;

	return event;

 out_unlock:
	trace_recursive_unlock(cpu_buffer);
 out:
	preempt_enable_notrace();
	return NULL;
}
EXPORT_SYMBOL_GPL(ring_buffer_lock_reserve);

/*
 * Decrement the entries to the page that an event is on.
 * The event does not even need to exist, only the pointer
 * to the page it is on. This may only be called before the commit
 * takes place.
 */
static inline void
rb_decrement_entry(struct ring_buffer_per_cpu *cpu_buffer,
		   struct ring_buffer_event *event)
{
	unsigned long addr = (unsigned long)event;
	struct buffer_page *bpage = cpu_buffer->commit_page;
	struct buffer_page *start;

	addr &= PAGE_MASK;

	/* Do the likely case first */
	if (likely(bpage->page == (void *)addr)) {
		local_dec(&bpage->entries);
		return;
	}

	/*
	 * Because the commit page may be on the reader page we
	 * start with the next page and check the end loop there.
	 */
	rb_inc_page(cpu_buffer, &bpage);
	start = bpage;
	do {
		if (bpage->page == (void *)addr) {
			local_dec(&bpage->entries);
			return;
		}
		rb_inc_page(cpu_buffer, &bpage);
	} while (bpage != start);

	/* commit not part of this buffer?? */
	RB_WARN_ON(cpu_buffer, 1);
}

/**
 * ring_buffer_commit_discard - discard an event that has not been committed
 * @buffer: the ring buffer
 * @event: non committed event to discard
 *
 * Sometimes an event that is in the ring buffer needs to be ignored.
 * This function lets the user discard an event in the ring buffer
 * and then that event will not be read later.
 *
 * This function only works if it is called before the the item has been
 * committed. It will try to free the event from the ring buffer
 * if another event has not been added behind it.
 *
 * If another event has been added behind it, it will set the event
 * up as discarded, and perform the commit.
 *
 * If this function is called, do not call ring_buffer_unlock_commit on
 * the event.
 */
void ring_buffer_discard_commit(struct ring_buffer *buffer,
				struct ring_buffer_event *event)
{
	struct ring_buffer_per_cpu *cpu_buffer;
	int cpu;

	/* The event is discarded regardless */
	rb_event_discard(event);

	cpu = smp_processor_id();
	cpu_buffer = buffer->buffers[cpu];

	/*
	 * This must only be called if the event has not been
	 * committed yet. Thus we can assume that preemption
	 * is still disabled.
	 */
	RB_WARN_ON(buffer, !local_read(&cpu_buffer->committing));

	rb_decrement_entry(cpu_buffer, event);
	if (rb_try_to_discard(cpu_buffer, event))
		goto out;

	/*
	 * The commit is still visible by the reader, so we
	 * must still update the timestamp.
	 */
	rb_update_write_stamp(cpu_buffer, event);
 out:
	rb_end_commit(cpu_buffer);

	trace_recursive_unlock(cpu_buffer);

	preempt_enable_notrace();

}
EXPORT_SYMBOL_GPL(ring_buffer_discard_commit);

/**
 * ring_buffer_write - write data to the buffer without reserving
 * @buffer: The ring buffer to write to.
 * @length: The length of the data being written (excluding the event header)
 * @data: The data to write to the buffer.
 *
 * This is like ring_buffer_lock_reserve and ring_buffer_unlock_commit as
 * one function. If you already have the data to write to the buffer, it
 * may be easier to simply call this function.
 *
 * Note, like ring_buffer_lock_reserve, the length is the length of the data
 * and not the length of the event which would hold the header.
 */
int ring_buffer_write(struct ring_buffer *buffer,
		      unsigned long length,
		      void *data)
{
	struct ring_buffer_per_cpu *cpu_buffer;
	struct ring_buffer_event *event;
	void *body;
	int ret = -EBUSY;
	int cpu;

	preempt_disable_notrace();

	if (atomic_read(&buffer->record_disabled))
		goto out;

	cpu = raw_smp_processor_id();

	if (!cpumask_test_cpu(cpu, buffer->cpumask))
		goto out;

	cpu_buffer = buffer->buffers[cpu];

	if (atomic_read(&cpu_buffer->record_disabled))
		goto out;

	if (length > BUF_MAX_DATA_SIZE)
		goto out;

	if (unlikely(trace_recursive_lock(cpu_buffer)))
		goto out;

	event = rb_reserve_next_event(buffer, cpu_buffer, length);
	if (!event)
		goto out_unlock;

	body = rb_event_data(event);

	memcpy(body, data, length);

	rb_commit(cpu_buffer, event);

	rb_wakeups(buffer, cpu_buffer);

	ret = 0;

 out_unlock:
	trace_recursive_unlock(cpu_buffer);

 out:
	preempt_enable_notrace();

	return ret;
}
EXPORT_SYMBOL_GPL(ring_buffer_write);

static bool rb_per_cpu_empty(struct ring_buffer_per_cpu *cpu_buffer)
{
	struct buffer_page *reader = cpu_buffer->reader_page;
	struct buffer_page *head = rb_set_head_page(cpu_buffer);
	struct buffer_page *commit = cpu_buffer->commit_page;

	/* In case of error, head will be NULL */
	if (unlikely(!head))
		return true;

	return reader->read == rb_page_commit(reader) &&
		(commit == reader ||
		 (commit == head &&
		  head->read == rb_page_commit(commit)));
}

/**
 * ring_buffer_record_disable - stop all writes into the buffer
 * @buffer: The ring buffer to stop writes to.
 *
 * This prevents all writes to the buffer. Any attempt to write
 * to the buffer after this will fail and return NULL.
 *
 * The caller should call synchronize_sched() after this.
 */
void ring_buffer_record_disable(struct ring_buffer *buffer)
{
	atomic_inc(&buffer->record_disabled);
}
EXPORT_SYMBOL_GPL(ring_buffer_record_disable);

/**
 * ring_buffer_record_enable - enable writes to the buffer
 * @buffer: The ring buffer to enable writes
 *
 * Note, multiple disables will need the same number of enables
 * to truly enable the writing (much like preempt_disable).
 */
void ring_buffer_record_enable(struct ring_buffer *buffer)
{
	atomic_dec(&buffer->record_disabled);
}
EXPORT_SYMBOL_GPL(ring_buffer_record_enable);

/**
 * ring_buffer_record_off - stop all writes into the buffer
 * @buffer: The ring buffer to stop writes to.
 *
 * This prevents all writes to the buffer. Any attempt to write
 * to the buffer after this will fail and return NULL.
 *
 * This is different than ring_buffer_record_disable() as
 * it works like an on/off switch, where as the disable() version
 * must be paired with a enable().
 */
void ring_buffer_record_off(struct ring_buffer *buffer)
{
	unsigned int rd;
	unsigned int new_rd;

	do {
		rd = atomic_read(&buffer->record_disabled);
		new_rd = rd | RB_BUFFER_OFF;
	} while (atomic_cmpxchg(&buffer->record_disabled, rd, new_rd) != rd);
}
EXPORT_SYMBOL_GPL(ring_buffer_record_off);

/**
 * ring_buffer_record_on - restart writes into the buffer
 * @buffer: The ring buffer to start writes to.
 *
 * This enables all writes to the buffer that was disabled by
 * ring_buffer_record_off().
 *
 * This is different than ring_buffer_record_enable() as
 * it works like an on/off switch, where as the enable() version
 * must be paired with a disable().
 */
void ring_buffer_record_on(struct ring_buffer *buffer)
{
	unsigned int rd;
	unsigned int new_rd;

	do {
		rd = atomic_read(&buffer->record_disabled);
		new_rd = rd & ~RB_BUFFER_OFF;
	} while (atomic_cmpxchg(&buffer->record_disabled, rd, new_rd) != rd);
}
EXPORT_SYMBOL_GPL(ring_buffer_record_on);

/**
 * ring_buffer_record_is_on - return true if the ring buffer can write
 * @buffer: The ring buffer to see if write is enabled
 *
 * Returns true if the ring buffer is in a state that it accepts writes.
 */
int ring_buffer_record_is_on(struct ring_buffer *buffer)
{
	return !atomic_read(&buffer->record_disabled);
}

/**
 * ring_buffer_record_is_set_on - return true if the ring buffer is set writable
 * @buffer: The ring buffer to see if write is set enabled
 *
 * Returns true if the ring buffer is set writable by ring_buffer_record_on().
 * Note that this does NOT mean it is in a writable state.
 *
 * It may return true when the ring buffer has been disabled by
 * ring_buffer_record_disable(), as that is a temporary disabling of
 * the ring buffer.
 */
int ring_buffer_record_is_set_on(struct ring_buffer *buffer)
{
	return !(atomic_read(&buffer->record_disabled) & RB_BUFFER_OFF);
}

/**
 * ring_buffer_record_disable_cpu - stop all writes into the cpu_buffer
 * @buffer: The ring buffer to stop writes to.
 * @cpu: The CPU buffer to stop
 *
 * This prevents all writes to the buffer. Any attempt to write
 * to the buffer after this will fail and return NULL.
 *
 * The caller should call synchronize_sched() after this.
 */
void ring_buffer_record_disable_cpu(struct ring_buffer *buffer, int cpu)
{
	struct ring_buffer_per_cpu *cpu_buffer;

	if (!cpumask_test_cpu(cpu, buffer->cpumask))
		return;

	cpu_buffer = buffer->buffers[cpu];
	atomic_inc(&cpu_buffer->record_disabled);
}
EXPORT_SYMBOL_GPL(ring_buffer_record_disable_cpu);

/**
 * ring_buffer_record_enable_cpu - enable writes to the buffer
 * @buffer: The ring buffer to enable writes
 * @cpu: The CPU to enable.
 *
 * Note, multiple disables will need the same number of enables
 * to truly enable the writing (much like preempt_disable).
 */
void ring_buffer_record_enable_cpu(struct ring_buffer *buffer, int cpu)
{
	struct ring_buffer_per_cpu *cpu_buffer;

	if (!cpumask_test_cpu(cpu, buffer->cpumask))
		return;

	cpu_buffer = buffer->buffers[cpu];
	atomic_dec(&cpu_buffer->record_disabled);
}
EXPORT_SYMBOL_GPL(ring_buffer_record_enable_cpu);

/*
 * The total entries in the ring buffer is the running counter
 * of entries entered into the ring buffer, minus the sum of
 * the entries read from the ring buffer and the number of
 * entries that were overwritten.
 */
static inline unsigned long
rb_num_of_entries(struct ring_buffer_per_cpu *cpu_buffer)
{
	return local_read(&cpu_buffer->entries) -
		(local_read(&cpu_buffer->overrun) + cpu_buffer->read);
}

/**
 * ring_buffer_oldest_event_ts - get the oldest event timestamp from the buffer
 * @buffer: The ring buffer
 * @cpu: The per CPU buffer to read from.
 */
u64 ring_buffer_oldest_event_ts(struct ring_buffer *buffer, int cpu)
{
	unsigned long flags;
	struct ring_buffer_per_cpu *cpu_buffer;
	struct buffer_page *bpage;
	u64 ret = 0;

	if (!cpumask_test_cpu(cpu, buffer->cpumask))
		return 0;

	cpu_buffer = buffer->buffers[cpu];
	raw_spin_lock_irqsave(&cpu_buffer->reader_lock, flags);
	/*
	 * if the tail is on reader_page, oldest time stamp is on the reader
	 * page
	 */
	if (cpu_buffer->tail_page == cpu_buffer->reader_page)
		bpage = cpu_buffer->reader_page;
	else
		bpage = rb_set_head_page(cpu_buffer);
	if (bpage)
		ret = bpage->page->time_stamp;
	raw_spin_unlock_irqrestore(&cpu_buffer->reader_lock, flags);

	return ret;
}
EXPORT_SYMBOL_GPL(ring_buffer_oldest_event_ts);

/**
 * ring_buffer_bytes_cpu - get the number of bytes consumed in a cpu buffer
 * @buffer: The ring buffer
 * @cpu: The per CPU buffer to read from.
 */
unsigned long ring_buffer_bytes_cpu(struct ring_buffer *buffer, int cpu)
{
	struct ring_buffer_per_cpu *cpu_buffer;
	unsigned long ret;

	if (!cpumask_test_cpu(cpu, buffer->cpumask))
		return 0;

	cpu_buffer = buffer->buffers[cpu];
	ret = local_read(&cpu_buffer->entries_bytes) - cpu_buffer->read_bytes;

	return ret;
}
EXPORT_SYMBOL_GPL(ring_buffer_bytes_cpu);

/**
 * ring_buffer_entries_cpu - get the number of entries in a cpu buffer
 * @buffer: The ring buffer
 * @cpu: The per CPU buffer to get the entries from.
 */
unsigned long ring_buffer_entries_cpu(struct ring_buffer *buffer, int cpu)
{
	struct ring_buffer_per_cpu *cpu_buffer;

	if (!cpumask_test_cpu(cpu, buffer->cpumask))
		return 0;

	cpu_buffer = buffer->buffers[cpu];

	return rb_num_of_entries(cpu_buffer);
}
EXPORT_SYMBOL_GPL(ring_buffer_entries_cpu);

/**
 * ring_buffer_overrun_cpu - get the number of overruns caused by the ring
 * buffer wrapping around (only if RB_FL_OVERWRITE is on).
 * @buffer: The ring buffer
 * @cpu: The per CPU buffer to get the number of overruns from
 */
unsigned long ring_buffer_overrun_cpu(struct ring_buffer *buffer, int cpu)
{
	struct ring_buffer_per_cpu *cpu_buffer;
	unsigned long ret;

	if (!cpumask_test_cpu(cpu, buffer->cpumask))
		return 0;

	cpu_buffer = buffer->buffers[cpu];
	ret = local_read(&cpu_buffer->overrun);

	return ret;
}
EXPORT_SYMBOL_GPL(ring_buffer_overrun_cpu);

/**
 * ring_buffer_commit_overrun_cpu - get the number of overruns caused by
 * commits failing due to the buffer wrapping around while there are uncommitted
 * events, such as during an interrupt storm.
 * @buffer: The ring buffer
 * @cpu: The per CPU buffer to get the number of overruns from
 */
unsigned long
ring_buffer_commit_overrun_cpu(struct ring_buffer *buffer, int cpu)
{
	struct ring_buffer_per_cpu *cpu_buffer;
	unsigned long ret;

	if (!cpumask_test_cpu(cpu, buffer->cpumask))
		return 0;

	cpu_buffer = buffer->buffers[cpu];
	ret = local_read(&cpu_buffer->commit_overrun);

	return ret;
}
EXPORT_SYMBOL_GPL(ring_buffer_commit_overrun_cpu);

/**
 * ring_buffer_dropped_events_cpu - get the number of dropped events caused by
 * the ring buffer filling up (only if RB_FL_OVERWRITE is off).
 * @buffer: The ring buffer
 * @cpu: The per CPU buffer to get the number of overruns from
 */
unsigned long
ring_buffer_dropped_events_cpu(struct ring_buffer *buffer, int cpu)
{
	struct ring_buffer_per_cpu *cpu_buffer;
	unsigned long ret;

	if (!cpumask_test_cpu(cpu, buffer->cpumask))
		return 0;

	cpu_buffer = buffer->buffers[cpu];
	ret = local_read(&cpu_buffer->dropped_events);

	return ret;
}
EXPORT_SYMBOL_GPL(ring_buffer_dropped_events_cpu);

/**
 * ring_buffer_read_events_cpu - get the number of events successfully read
 * @buffer: The ring buffer
 * @cpu: The per CPU buffer to get the number of events read
 */
unsigned long
ring_buffer_read_events_cpu(struct ring_buffer *buffer, int cpu)
{
	struct ring_buffer_per_cpu *cpu_buffer;

	if (!cpumask_test_cpu(cpu, buffer->cpumask))
		return 0;

	cpu_buffer = buffer->buffers[cpu];
	return cpu_buffer->read;
}
EXPORT_SYMBOL_GPL(ring_buffer_read_events_cpu);

/**
 * ring_buffer_entries - get the number of entries in a buffer
 * @buffer: The ring buffer
 *
 * Returns the total number of entries in the ring buffer
 * (all CPU entries)
 */
unsigned long ring_buffer_entries(struct ring_buffer *buffer)
{
	struct ring_buffer_per_cpu *cpu_buffer;
	unsigned long entries = 0;
	int cpu;

	/* if you care about this being correct, lock the buffer */
	for_each_buffer_cpu(buffer, cpu) {
		cpu_buffer = buffer->buffers[cpu];
		entries += rb_num_of_entries(cpu_buffer);
	}

	return entries;
}
EXPORT_SYMBOL_GPL(ring_buffer_entries);

/**
 * ring_buffer_overruns - get the number of overruns in buffer
 * @buffer: The ring buffer
 *
 * Returns the total number of overruns in the ring buffer
 * (all CPU entries)
 */
unsigned long ring_buffer_overruns(struct ring_buffer *buffer)
{
	struct ring_buffer_per_cpu *cpu_buffer;
	unsigned long overruns = 0;
	int cpu;

	/* if you care about this being correct, lock the buffer */
	for_each_buffer_cpu(buffer, cpu) {
		cpu_buffer = buffer->buffers[cpu];
		overruns += local_read(&cpu_buffer->overrun);
	}

	return overruns;
}
EXPORT_SYMBOL_GPL(ring_buffer_overruns);

static void rb_iter_reset(struct ring_buffer_iter *iter)
{
	struct ring_buffer_per_cpu *cpu_buffer = iter->cpu_buffer;

	/* Iterator usage is expected to have record disabled */
	iter->head_page = cpu_buffer->reader_page;
	iter->head = cpu_buffer->reader_page->read;

	iter->cache_reader_page = iter->head_page;
	iter->cache_read = cpu_buffer->read;

	if (iter->head)
		iter->read_stamp = cpu_buffer->read_stamp;
	else
		iter->read_stamp = iter->head_page->page->time_stamp;
}

/**
 * ring_buffer_iter_reset - reset an iterator
 * @iter: The iterator to reset
 *
 * Resets the iterator, so that it will start from the beginning
 * again.
 */
void ring_buffer_iter_reset(struct ring_buffer_iter *iter)
{
	struct ring_buffer_per_cpu *cpu_buffer;
	unsigned long flags;

	if (!iter)
		return;

	cpu_buffer = iter->cpu_buffer;

	raw_spin_lock_irqsave(&cpu_buffer->reader_lock, flags);
	rb_iter_reset(iter);
	raw_spin_unlock_irqrestore(&cpu_buffer->reader_lock, flags);
}
EXPORT_SYMBOL_GPL(ring_buffer_iter_reset);

/**
 * ring_buffer_iter_empty - check if an iterator has no more to read
 * @iter: The iterator to check
 */
int ring_buffer_iter_empty(struct ring_buffer_iter *iter)
{
	struct ring_buffer_per_cpu *cpu_buffer;
	struct buffer_page *reader;
	struct buffer_page *head_page;
	struct buffer_page *commit_page;
	unsigned commit;

	cpu_buffer = iter->cpu_buffer;

	/* Remember, trace recording is off when iterator is in use */
	reader = cpu_buffer->reader_page;
	head_page = cpu_buffer->head_page;
	commit_page = cpu_buffer->commit_page;
	commit = rb_page_commit(commit_page);

	return ((iter->head_page == commit_page && iter->head == commit) ||
		(iter->head_page == reader && commit_page == head_page &&
		 head_page->read == commit &&
		 iter->head == rb_page_commit(cpu_buffer->reader_page)));
}
EXPORT_SYMBOL_GPL(ring_buffer_iter_empty);

static void
rb_update_read_stamp(struct ring_buffer_per_cpu *cpu_buffer,
		     struct ring_buffer_event *event)
{
	u64 delta;

	switch (event->type_len) {
	case RINGBUF_TYPE_PADDING:
		return;

	case RINGBUF_TYPE_TIME_EXTEND:
		delta = ring_buffer_event_time_stamp(event);
		cpu_buffer->read_stamp += delta;
		return;

	case RINGBUF_TYPE_TIME_STAMP:
		delta = ring_buffer_event_time_stamp(event);
		cpu_buffer->read_stamp = delta;
		return;

	case RINGBUF_TYPE_DATA:
		cpu_buffer->read_stamp += event->time_delta;
		return;

	default:
		BUG();
	}
	return;
}

static void
rb_update_iter_read_stamp(struct ring_buffer_iter *iter,
			  struct ring_buffer_event *event)
{
	u64 delta;

	switch (event->type_len) {
	case RINGBUF_TYPE_PADDING:
		return;

	case RINGBUF_TYPE_TIME_EXTEND:
		delta = ring_buffer_event_time_stamp(event);
		iter->read_stamp += delta;
		return;

	case RINGBUF_TYPE_TIME_STAMP:
		delta = ring_buffer_event_time_stamp(event);
		iter->read_stamp = delta;
		return;

	case RINGBUF_TYPE_DATA:
		iter->read_stamp += event->time_delta;
		return;

	default:
		BUG();
	}
	return;
}

static struct buffer_page *
rb_get_reader_page(struct ring_buffer_per_cpu *cpu_buffer)
{
	struct buffer_page *reader = NULL;
	unsigned long overwrite;
	unsigned long flags;
	int nr_loops = 0;
	int ret;

	local_irq_save(flags);
	arch_spin_lock(&cpu_buffer->lock);

 again:
	/*
	 * This should normally only loop twice. But because the
	 * start of the reader inserts an empty page, it causes
	 * a case where we will loop three times. There should be no
	 * reason to loop four times (that I know of).
	 */
	if (RB_WARN_ON(cpu_buffer, ++nr_loops > 3)) {
		reader = NULL;
		goto out;
	}

	reader = cpu_buffer->reader_page;

	/* If there's more to read, return this page */
	if (cpu_buffer->reader_page->read < rb_page_size(reader))
		goto out;

	/* Never should we have an index greater than the size */
	if (RB_WARN_ON(cpu_buffer,
		       cpu_buffer->reader_page->read > rb_page_size(reader)))
		goto out;

	/* check if we caught up to the tail */
	reader = NULL;
	if (cpu_buffer->commit_page == cpu_buffer->reader_page)
		goto out;

	/* Don't bother swapping if the ring buffer is empty */
	if (rb_num_of_entries(cpu_buffer) == 0)
		goto out;

	/*
	 * Reset the reader page to size zero.
	 */
	local_set(&cpu_buffer->reader_page->write, 0);
	local_set(&cpu_buffer->reader_page->entries, 0);
	local_set(&cpu_buffer->reader_page->page->commit, 0);
	cpu_buffer->reader_page->real_end = 0;

 spin:
	/*
	 * Splice the empty reader page into the list around the head.
	 */
	reader = rb_set_head_page(cpu_buffer);
	if (!reader)
		goto out;
	cpu_buffer->reader_page->list.next = rb_list_head(reader->list.next);
	cpu_buffer->reader_page->list.prev = reader->list.prev;

	/*
	 * cpu_buffer->pages just needs to point to the buffer, it
	 *  has no specific buffer page to point to. Lets move it out
	 *  of our way so we don't accidentally swap it.
	 */
	cpu_buffer->pages = reader->list.prev;

	/* The reader page will be pointing to the new head */
	rb_set_list_to_head(cpu_buffer, &cpu_buffer->reader_page->list);

	/*
	 * We want to make sure we read the overruns after we set up our
	 * pointers to the next object. The writer side does a
	 * cmpxchg to cross pages which acts as the mb on the writer
	 * side. Note, the reader will constantly fail the swap
	 * while the writer is updating the pointers, so this
	 * guarantees that the overwrite recorded here is the one we
	 * want to compare with the last_overrun.
	 */
	smp_mb();
	overwrite = local_read(&(cpu_buffer->overrun));

	/*
	 * Here's the tricky part.
	 *
	 * We need to move the pointer past the header page.
	 * But we can only do that if a writer is not currently
	 * moving it. The page before the header page has the
	 * flag bit '1' set if it is pointing to the page we want.
	 * but if the writer is in the process of moving it
	 * than it will be '2' or already moved '0'.
	 */

	ret = rb_head_page_replace(reader, cpu_buffer->reader_page);

	/*
	 * If we did not convert it, then we must try again.
	 */
	if (!ret)
		goto spin;

	/*
	 * Yeah! We succeeded in replacing the page.
	 *
	 * Now make the new head point back to the reader page.
	 */
	rb_list_head(reader->list.next)->prev = &cpu_buffer->reader_page->list;
	rb_inc_page(cpu_buffer, &cpu_buffer->head_page);

	/* Finally update the reader page to the new head */
	cpu_buffer->reader_page = reader;
	cpu_buffer->reader_page->read = 0;

	if (overwrite != cpu_buffer->last_overrun) {
		cpu_buffer->lost_events = overwrite - cpu_buffer->last_overrun;
		cpu_buffer->last_overrun = overwrite;
	}

	goto again;

 out:
	/* Update the read_stamp on the first event */
	if (reader && reader->read == 0)
		cpu_buffer->read_stamp = reader->page->time_stamp;

	arch_spin_unlock(&cpu_buffer->lock);
	local_irq_restore(flags);

	return reader;
}

static void rb_advance_reader(struct ring_buffer_per_cpu *cpu_buffer)
{
	struct ring_buffer_event *event;
	struct buffer_page *reader;
	unsigned length;

	reader = rb_get_reader_page(cpu_buffer);

	/* This function should not be called when buffer is empty */
	if (RB_WARN_ON(cpu_buffer, !reader))
		return;

	event = rb_reader_event(cpu_buffer);

	if (event->type_len <= RINGBUF_TYPE_DATA_TYPE_LEN_MAX)
		cpu_buffer->read++;

	rb_update_read_stamp(cpu_buffer, event);

	length = rb_event_length(event);
	cpu_buffer->reader_page->read += length;
}

static void rb_advance_iter(struct ring_buffer_iter *iter)
{
	struct ring_buffer_per_cpu *cpu_buffer;
	struct ring_buffer_event *event;
	unsigned length;

	cpu_buffer = iter->cpu_buffer;

	/*
	 * Check if we are at the end of the buffer.
	 */
	if (iter->head >= rb_page_size(iter->head_page)) {
		/* discarded commits can make the page empty */
		if (iter->head_page == cpu_buffer->commit_page)
			return;
		rb_inc_iter(iter);
		return;
	}

	event = rb_iter_head_event(iter);

	length = rb_event_length(event);

	/*
	 * This should not be called to advance the header if we are
	 * at the tail of the buffer.
	 */
	if (RB_WARN_ON(cpu_buffer,
		       (iter->head_page == cpu_buffer->commit_page) &&
		       (iter->head + length > rb_commit_index(cpu_buffer))))
		return;

	rb_update_iter_read_stamp(iter, event);

	iter->head += length;

	/* check for end of page padding */
	if ((iter->head >= rb_page_size(iter->head_page)) &&
	    (iter->head_page != cpu_buffer->commit_page))
		rb_inc_iter(iter);
}

static int rb_lost_events(struct ring_buffer_per_cpu *cpu_buffer)
{
	return cpu_buffer->lost_events;
}

static struct ring_buffer_event *
rb_buffer_peek(struct ring_buffer_per_cpu *cpu_buffer, u64 *ts,
	       unsigned long *lost_events)
{
	struct ring_buffer_event *event;
	struct buffer_page *reader;
	int nr_loops = 0;

	if (ts)
		*ts = 0;
 again:
	/*
	 * We repeat when a time extend is encountered.
	 * Since the time extend is always attached to a data event,
	 * we should never loop more than once.
	 * (We never hit the following condition more than twice).
	 */
	if (RB_WARN_ON(cpu_buffer, ++nr_loops > 2))
		return NULL;

	reader = rb_get_reader_page(cpu_buffer);
	if (!reader)
		return NULL;

	event = rb_reader_event(cpu_buffer);

	switch (event->type_len) {
	case RINGBUF_TYPE_PADDING:
		if (rb_null_event(event))
			RB_WARN_ON(cpu_buffer, 1);
		/*
		 * Because the writer could be discarding every
		 * event it creates (which would probably be bad)
		 * if we were to go back to "again" then we may never
		 * catch up, and will trigger the warn on, or lock
		 * the box. Return the padding, and we will release
		 * the current locks, and try again.
		 */
		return event;

	case RINGBUF_TYPE_TIME_EXTEND:
		/* Internal data, OK to advance */
		rb_advance_reader(cpu_buffer);
		goto again;

	case RINGBUF_TYPE_TIME_STAMP:
		if (ts) {
			*ts = ring_buffer_event_time_stamp(event);
			ring_buffer_normalize_time_stamp(cpu_buffer->buffer,
							 cpu_buffer->cpu, ts);
		}
		/* Internal data, OK to advance */
		rb_advance_reader(cpu_buffer);
		goto again;

	case RINGBUF_TYPE_DATA:
		if (ts && !(*ts)) {
			*ts = cpu_buffer->read_stamp + event->time_delta;
			ring_buffer_normalize_time_stamp(cpu_buffer->buffer,
							 cpu_buffer->cpu, ts);
		}
		if (lost_events)
			*lost_events = rb_lost_events(cpu_buffer);
		return event;

	default:
		BUG();
	}

	return NULL;
}
EXPORT_SYMBOL_GPL(ring_buffer_peek);

static struct ring_buffer_event *
rb_iter_peek(struct ring_buffer_iter *iter, u64 *ts)
{
	struct ring_buffer *buffer;
	struct ring_buffer_per_cpu *cpu_buffer;
	struct ring_buffer_event *event;
	int nr_loops = 0;

	if (ts)
		*ts = 0;

	cpu_buffer = iter->cpu_buffer;
	buffer = cpu_buffer->buffer;

	/*
	 * Check if someone performed a consuming read to
	 * the buffer. A consuming read invalidates the iterator
	 * and we need to reset the iterator in this case.
	 */
	if (unlikely(iter->cache_read != cpu_buffer->read ||
		     iter->cache_reader_page != cpu_buffer->reader_page))
		rb_iter_reset(iter);

 again:
	if (ring_buffer_iter_empty(iter))
		return NULL;

	/*
	 * We repeat when a time extend is encountered or we hit
	 * the end of the page. Since the time extend is always attached
	 * to a data event, we should never loop more than three times.
	 * Once for going to next page, once on time extend, and
	 * finally once to get the event.
	 * (We never hit the following condition more than thrice).
	 */
	if (RB_WARN_ON(cpu_buffer, ++nr_loops > 3))
		return NULL;

	if (rb_per_cpu_empty(cpu_buffer))
		return NULL;

	if (iter->head >= rb_page_size(iter->head_page)) {
		rb_inc_iter(iter);
		goto again;
	}

	event = rb_iter_head_event(iter);

	switch (event->type_len) {
	case RINGBUF_TYPE_PADDING:
		if (rb_null_event(event)) {
			rb_inc_iter(iter);
			goto again;
		}
		rb_advance_iter(iter);
		return event;

	case RINGBUF_TYPE_TIME_EXTEND:
		/* Internal data, OK to advance */
		rb_advance_iter(iter);
		goto again;

	case RINGBUF_TYPE_TIME_STAMP:
		if (ts) {
			*ts = ring_buffer_event_time_stamp(event);
			ring_buffer_normalize_time_stamp(cpu_buffer->buffer,
							 cpu_buffer->cpu, ts);
		}
		/* Internal data, OK to advance */
		rb_advance_iter(iter);
		goto again;

	case RINGBUF_TYPE_DATA:
		if (ts && !(*ts)) {
			*ts = iter->read_stamp + event->time_delta;
			ring_buffer_normalize_time_stamp(buffer,
							 cpu_buffer->cpu, ts);
		}
		return event;

	default:
		BUG();
	}

	return NULL;
}
EXPORT_SYMBOL_GPL(ring_buffer_iter_peek);

static inline bool rb_reader_lock(struct ring_buffer_per_cpu *cpu_buffer)
{
	if (likely(!in_nmi())) {
		raw_spin_lock(&cpu_buffer->reader_lock);
		return true;
	}

	/*
	 * If an NMI die dumps out the content of the ring buffer
	 * trylock must be used to prevent a deadlock if the NMI
	 * preempted a task that holds the ring buffer locks. If
	 * we get the lock then all is fine, if not, then continue
	 * to do the read, but this can corrupt the ring buffer,
	 * so it must be permanently disabled from future writes.
	 * Reading from NMI is a oneshot deal.
	 */
	if (raw_spin_trylock(&cpu_buffer->reader_lock))
		return true;

	/* Continue without locking, but disable the ring buffer */
	atomic_inc(&cpu_buffer->record_disabled);
	return false;
}

static inline void
rb_reader_unlock(struct ring_buffer_per_cpu *cpu_buffer, bool locked)
{
	if (likely(locked))
		raw_spin_unlock(&cpu_buffer->reader_lock);
	return;
}

/**
 * ring_buffer_peek - peek at the next event to be read
 * @buffer: The ring buffer to read
 * @cpu: The cpu to peak at
 * @ts: The timestamp counter of this event.
 * @lost_events: a variable to store if events were lost (may be NULL)
 *
 * This will return the event that will be read next, but does
 * not consume the data.
 */
struct ring_buffer_event *
ring_buffer_peek(struct ring_buffer *buffer, int cpu, u64 *ts,
		 unsigned long *lost_events)
{
	struct ring_buffer_per_cpu *cpu_buffer = buffer->buffers[cpu];
	struct ring_buffer_event *event;
	unsigned long flags;
	bool dolock;

	if (!cpumask_test_cpu(cpu, buffer->cpumask))
		return NULL;

 again:
	local_irq_save(flags);
	dolock = rb_reader_lock(cpu_buffer);
	event = rb_buffer_peek(cpu_buffer, ts, lost_events);
	if (event && event->type_len == RINGBUF_TYPE_PADDING)
		rb_advance_reader(cpu_buffer);
	rb_reader_unlock(cpu_buffer, dolock);
	local_irq_restore(flags);

	if (event && event->type_len == RINGBUF_TYPE_PADDING)
		goto again;

	return event;
}

/**
 * ring_buffer_iter_peek - peek at the next event to be read
 * @iter: The ring buffer iterator
 * @ts: The timestamp counter of this event.
 *
 * This will return the event that will be read next, but does
 * not increment the iterator.
 */
struct ring_buffer_event *
ring_buffer_iter_peek(struct ring_buffer_iter *iter, u64 *ts)
{
	struct ring_buffer_per_cpu *cpu_buffer = iter->cpu_buffer;
	struct ring_buffer_event *event;
	unsigned long flags;

 again:
	raw_spin_lock_irqsave(&cpu_buffer->reader_lock, flags);
	event = rb_iter_peek(iter, ts);
	raw_spin_unlock_irqrestore(&cpu_buffer->reader_lock, flags);

	if (event && event->type_len == RINGBUF_TYPE_PADDING)
		goto again;

	return event;
}

/**
 * ring_buffer_consume - return an event and consume it
 * @buffer: The ring buffer to get the next event from
 * @cpu: the cpu to read the buffer from
 * @ts: a variable to store the timestamp (may be NULL)
 * @lost_events: a variable to store if events were lost (may be NULL)
 *
 * Returns the next event in the ring buffer, and that event is consumed.
 * Meaning, that sequential reads will keep returning a different event,
 * and eventually empty the ring buffer if the producer is slower.
 */
struct ring_buffer_event *
ring_buffer_consume(struct ring_buffer *buffer, int cpu, u64 *ts,
		    unsigned long *lost_events)
{
	struct ring_buffer_per_cpu *cpu_buffer;
	struct ring_buffer_event *event = NULL;
	unsigned long flags;
	bool dolock;

 again:
	/* might be called in atomic */
	preempt_disable();

	if (!cpumask_test_cpu(cpu, buffer->cpumask))
		goto out;

	cpu_buffer = buffer->buffers[cpu];
	local_irq_save(flags);
	dolock = rb_reader_lock(cpu_buffer);

	event = rb_buffer_peek(cpu_buffer, ts, lost_events);
	if (event) {
		cpu_buffer->lost_events = 0;
		rb_advance_reader(cpu_buffer);
	}

	rb_reader_unlock(cpu_buffer, dolock);
	local_irq_restore(flags);

 out:
	preempt_enable();

	if (event && event->type_len == RINGBUF_TYPE_PADDING)
		goto again;

	return event;
}
EXPORT_SYMBOL_GPL(ring_buffer_consume);

/**
 * ring_buffer_read_prepare - Prepare for a non consuming read of the buffer
 * @buffer: The ring buffer to read from
 * @cpu: The cpu buffer to iterate over
 * @flags: gfp flags to use for memory allocation
 *
 * This performs the initial preparations necessary to iterate
 * through the buffer.  Memory is allocated, buffer recording
 * is disabled, and the iterator pointer is returned to the caller.
 *
 * Disabling buffer recordng prevents the reading from being
 * corrupted. This is not a consuming read, so a producer is not
 * expected.
 *
 * After a sequence of ring_buffer_read_prepare calls, the user is
 * expected to make at least one call to ring_buffer_read_prepare_sync.
 * Afterwards, ring_buffer_read_start is invoked to get things going
 * for real.
 *
 * This overall must be paired with ring_buffer_read_finish.
 */
struct ring_buffer_iter *
ring_buffer_read_prepare(struct ring_buffer *buffer, int cpu, gfp_t flags)
{
	struct ring_buffer_per_cpu *cpu_buffer;
	struct ring_buffer_iter *iter;

	if (!cpumask_test_cpu(cpu, buffer->cpumask))
		return NULL;

	iter = kmalloc(sizeof(*iter), flags);
	if (!iter)
		return NULL;

	cpu_buffer = buffer->buffers[cpu];

	iter->cpu_buffer = cpu_buffer;

	atomic_inc(&buffer->resize_disabled);
	atomic_inc(&cpu_buffer->record_disabled);

	return iter;
}
EXPORT_SYMBOL_GPL(ring_buffer_read_prepare);

/**
 * ring_buffer_read_prepare_sync - Synchronize a set of prepare calls
 *
 * All previously invoked ring_buffer_read_prepare calls to prepare
 * iterators will be synchronized.  Afterwards, read_buffer_read_start
 * calls on those iterators are allowed.
 */
void
ring_buffer_read_prepare_sync(void)
{
	synchronize_sched();
}
EXPORT_SYMBOL_GPL(ring_buffer_read_prepare_sync);

/**
 * ring_buffer_read_start - start a non consuming read of the buffer
 * @iter: The iterator returned by ring_buffer_read_prepare
 *
 * This finalizes the startup of an iteration through the buffer.
 * The iterator comes from a call to ring_buffer_read_prepare and
 * an intervening ring_buffer_read_prepare_sync must have been
 * performed.
 *
 * Must be paired with ring_buffer_read_finish.
 */
void
ring_buffer_read_start(struct ring_buffer_iter *iter)
{
	struct ring_buffer_per_cpu *cpu_buffer;
	unsigned long flags;

	if (!iter)
		return;

	cpu_buffer = iter->cpu_buffer;

	raw_spin_lock_irqsave(&cpu_buffer->reader_lock, flags);
	arch_spin_lock(&cpu_buffer->lock);
	rb_iter_reset(iter);
	arch_spin_unlock(&cpu_buffer->lock);
	raw_spin_unlock_irqrestore(&cpu_buffer->reader_lock, flags);
}
EXPORT_SYMBOL_GPL(ring_buffer_read_start);

/**
 * ring_buffer_read_finish - finish reading the iterator of the buffer
 * @iter: The iterator retrieved by ring_buffer_start
 *
 * This re-enables the recording to the buffer, and frees the
 * iterator.
 */
void
ring_buffer_read_finish(struct ring_buffer_iter *iter)
{
	struct ring_buffer_per_cpu *cpu_buffer = iter->cpu_buffer;
	unsigned long flags;

	/*
	 * Ring buffer is disabled from recording, here's a good place
	 * to check the integrity of the ring buffer.
	 * Must prevent readers from trying to read, as the check
	 * clears the HEAD page and readers require it.
	 */
	raw_spin_lock_irqsave(&cpu_buffer->reader_lock, flags);
	rb_check_pages(cpu_buffer);
	raw_spin_unlock_irqrestore(&cpu_buffer->reader_lock, flags);

	atomic_dec(&cpu_buffer->record_disabled);
	atomic_dec(&cpu_buffer->buffer->resize_disabled);
	kfree(iter);
}
EXPORT_SYMBOL_GPL(ring_buffer_read_finish);

/**
 * ring_buffer_read - read the next item in the ring buffer by the iterator
 * @iter: The ring buffer iterator
 * @ts: The time stamp of the event read.
 *
 * This reads the next event in the ring buffer and increments the iterator.
 */
struct ring_buffer_event *
ring_buffer_read(struct ring_buffer_iter *iter, u64 *ts)
{
	struct ring_buffer_event *event;
	struct ring_buffer_per_cpu *cpu_buffer = iter->cpu_buffer;
	unsigned long flags;

	raw_spin_lock_irqsave(&cpu_buffer->reader_lock, flags);
 again:
	event = rb_iter_peek(iter, ts);
	if (!event)
		goto out;

	if (event->type_len == RINGBUF_TYPE_PADDING)
		goto again;

	rb_advance_iter(iter);
 out:
	raw_spin_unlock_irqrestore(&cpu_buffer->reader_lock, flags);

	return event;
}
EXPORT_SYMBOL_GPL(ring_buffer_read);

/**
 * ring_buffer_size - return the size of the ring buffer (in bytes)
 * @buffer: The ring buffer.
 */
unsigned long ring_buffer_size(struct ring_buffer *buffer, int cpu)
{
	/*
	 * Earlier, this method returned
	 *	BUF_PAGE_SIZE * buffer->nr_pages
	 * Since the nr_pages field is now removed, we have converted this to
	 * return the per cpu buffer value.
	 */
	if (!cpumask_test_cpu(cpu, buffer->cpumask))
		return 0;

	return BUF_PAGE_SIZE * buffer->buffers[cpu]->nr_pages;
}
EXPORT_SYMBOL_GPL(ring_buffer_size);

static void
rb_reset_cpu(struct ring_buffer_per_cpu *cpu_buffer)
{
	rb_head_page_deactivate(cpu_buffer);

	cpu_buffer->head_page
		= list_entry(cpu_buffer->pages, struct buffer_page, list);
	local_set(&cpu_buffer->head_page->write, 0);
	local_set(&cpu_buffer->head_page->entries, 0);
	local_set(&cpu_buffer->head_page->page->commit, 0);

	cpu_buffer->head_page->read = 0;

	cpu_buffer->tail_page = cpu_buffer->head_page;
	cpu_buffer->commit_page = cpu_buffer->head_page;

	INIT_LIST_HEAD(&cpu_buffer->reader_page->list);
	INIT_LIST_HEAD(&cpu_buffer->new_pages);
	local_set(&cpu_buffer->reader_page->write, 0);
	local_set(&cpu_buffer->reader_page->entries, 0);
	local_set(&cpu_buffer->reader_page->page->commit, 0);
	cpu_buffer->reader_page->read = 0;

	local_set(&cpu_buffer->entries_bytes, 0);
	local_set(&cpu_buffer->overrun, 0);
	local_set(&cpu_buffer->commit_overrun, 0);
	local_set(&cpu_buffer->dropped_events, 0);
	local_set(&cpu_buffer->entries, 0);
	local_set(&cpu_buffer->committing, 0);
	local_set(&cpu_buffer->commits, 0);
	cpu_buffer->read = 0;
	cpu_buffer->read_bytes = 0;

	cpu_buffer->write_stamp = 0;
	cpu_buffer->read_stamp = 0;

	cpu_buffer->lost_events = 0;
	cpu_buffer->last_overrun = 0;

	rb_head_page_activate(cpu_buffer);
}

/**
 * ring_buffer_reset_cpu - reset a ring buffer per CPU buffer
 * @buffer: The ring buffer to reset a per cpu buffer of
 * @cpu: The CPU buffer to be reset
 */
void ring_buffer_reset_cpu(struct ring_buffer *buffer, int cpu)
{
	struct ring_buffer_per_cpu *cpu_buffer = buffer->buffers[cpu];
	unsigned long flags;

	if (!cpumask_test_cpu(cpu, buffer->cpumask))
		return;

	atomic_inc(&buffer->resize_disabled);
	atomic_inc(&cpu_buffer->record_disabled);

	/* Make sure all commits have finished */
	synchronize_sched();

	raw_spin_lock_irqsave(&cpu_buffer->reader_lock, flags);

	if (RB_WARN_ON(cpu_buffer, local_read(&cpu_buffer->committing)))
		goto out;

	arch_spin_lock(&cpu_buffer->lock);

	rb_reset_cpu(cpu_buffer);

	arch_spin_unlock(&cpu_buffer->lock);

 out:
	raw_spin_unlock_irqrestore(&cpu_buffer->reader_lock, flags);

	atomic_dec(&cpu_buffer->record_disabled);
	atomic_dec(&buffer->resize_disabled);
}
EXPORT_SYMBOL_GPL(ring_buffer_reset_cpu);

/**
 * ring_buffer_reset - reset a ring buffer
 * @buffer: The ring buffer to reset all cpu buffers
 */
void ring_buffer_reset(struct ring_buffer *buffer)
{
	int cpu;

	for_each_buffer_cpu(buffer, cpu)
		ring_buffer_reset_cpu(buffer, cpu);
}
EXPORT_SYMBOL_GPL(ring_buffer_reset);

/**
 * rind_buffer_empty - is the ring buffer empty?
 * @buffer: The ring buffer to test
 */
bool ring_buffer_empty(struct ring_buffer *buffer)
{
	struct ring_buffer_per_cpu *cpu_buffer;
	unsigned long flags;
	bool dolock;
	int cpu;
	int ret;

	/* yes this is racy, but if you don't like the race, lock the buffer */
	for_each_buffer_cpu(buffer, cpu) {
		cpu_buffer = buffer->buffers[cpu];
		local_irq_save(flags);
		dolock = rb_reader_lock(cpu_buffer);
		ret = rb_per_cpu_empty(cpu_buffer);
		rb_reader_unlock(cpu_buffer, dolock);
		local_irq_restore(flags);

		if (!ret)
			return false;
	}

	return true;
}
EXPORT_SYMBOL_GPL(ring_buffer_empty);

/**
 * ring_buffer_empty_cpu - is a cpu buffer of a ring buffer empty?
 * @buffer: The ring buffer
 * @cpu: The CPU buffer to test
 */
bool ring_buffer_empty_cpu(struct ring_buffer *buffer, int cpu)
{
	struct ring_buffer_per_cpu *cpu_buffer;
	unsigned long flags;
	bool dolock;
	int ret;

	if (!cpumask_test_cpu(cpu, buffer->cpumask))
		return true;

	cpu_buffer = buffer->buffers[cpu];
	local_irq_save(flags);
	dolock = rb_reader_lock(cpu_buffer);
	ret = rb_per_cpu_empty(cpu_buffer);
	rb_reader_unlock(cpu_buffer, dolock);
	local_irq_restore(flags);

	return ret;
}
EXPORT_SYMBOL_GPL(ring_buffer_empty_cpu);

#ifdef CONFIG_RING_BUFFER_ALLOW_SWAP
/**
 * ring_buffer_swap_cpu - swap a CPU buffer between two ring buffers
 * @buffer_a: One buffer to swap with
 * @buffer_b: The other buffer to swap with
 *
 * This function is useful for tracers that want to take a "snapshot"
 * of a CPU buffer and has another back up buffer lying around.
 * it is expected that the tracer handles the cpu buffer not being
 * used at the moment.
 */
int ring_buffer_swap_cpu(struct ring_buffer *buffer_a,
			 struct ring_buffer *buffer_b, int cpu)
{
	struct ring_buffer_per_cpu *cpu_buffer_a;
	struct ring_buffer_per_cpu *cpu_buffer_b;
	int ret = -EINVAL;

	if (!cpumask_test_cpu(cpu, buffer_a->cpumask) ||
	    !cpumask_test_cpu(cpu, buffer_b->cpumask))
		goto out;

	cpu_buffer_a = buffer_a->buffers[cpu];
	cpu_buffer_b = buffer_b->buffers[cpu];

	/* At least make sure the two buffers are somewhat the same */
	if (cpu_buffer_a->nr_pages != cpu_buffer_b->nr_pages)
		goto out;

	ret = -EAGAIN;

	if (atomic_read(&buffer_a->record_disabled))
		goto out;

	if (atomic_read(&buffer_b->record_disabled))
		goto out;

	if (atomic_read(&cpu_buffer_a->record_disabled))
		goto out;

	if (atomic_read(&cpu_buffer_b->record_disabled))
		goto out;

	/*
	 * We can't do a synchronize_sched here because this
	 * function can be called in atomic context.
	 * Normally this will be called from the same CPU as cpu.
	 * If not it's up to the caller to protect this.
	 */
	atomic_inc(&cpu_buffer_a->record_disabled);
	atomic_inc(&cpu_buffer_b->record_disabled);

	ret = -EBUSY;
	if (local_read(&cpu_buffer_a->committing))
		goto out_dec;
	if (local_read(&cpu_buffer_b->committing))
		goto out_dec;

	buffer_a->buffers[cpu] = cpu_buffer_b;
	buffer_b->buffers[cpu] = cpu_buffer_a;

	cpu_buffer_b->buffer = buffer_a;
	cpu_buffer_a->buffer = buffer_b;

	ret = 0;

out_dec:
	atomic_dec(&cpu_buffer_a->record_disabled);
	atomic_dec(&cpu_buffer_b->record_disabled);
out:
	return ret;
}
EXPORT_SYMBOL_GPL(ring_buffer_swap_cpu);
#endif /* CONFIG_RING_BUFFER_ALLOW_SWAP */

/**
 * ring_buffer_alloc_read_page - allocate a page to read from buffer
 * @buffer: the buffer to allocate for.
 * @cpu: the cpu buffer to allocate.
 *
 * This function is used in conjunction with ring_buffer_read_page.
 * When reading a full page from the ring buffer, these functions
 * can be used to speed up the process. The calling function should
 * allocate a few pages first with this function. Then when it
 * needs to get pages from the ring buffer, it passes the result
 * of this function into ring_buffer_read_page, which will swap
 * the page that was allocated, with the read page of the buffer.
 *
 * Returns:
 *  The page allocated, or ERR_PTR
 */
void *ring_buffer_alloc_read_page(struct ring_buffer *buffer, int cpu)
{
	struct ring_buffer_per_cpu *cpu_buffer;
	struct buffer_data_page *bpage = NULL;
	unsigned long flags;
	struct page *page;

	if (!cpumask_test_cpu(cpu, buffer->cpumask))
		return ERR_PTR(-ENODEV);

	cpu_buffer = buffer->buffers[cpu];
	local_irq_save(flags);
	arch_spin_lock(&cpu_buffer->lock);

	if (cpu_buffer->free_page) {
		bpage = cpu_buffer->free_page;
		cpu_buffer->free_page = NULL;
	}

	arch_spin_unlock(&cpu_buffer->lock);
	local_irq_restore(flags);

	if (bpage)
		goto out;

	page = alloc_pages_node(cpu_to_node(cpu),
				GFP_KERNEL | __GFP_NORETRY, 0);
	if (!page)
		return ERR_PTR(-ENOMEM);

	bpage = page_address(page);

 out:
	rb_init_page(bpage);

	return bpage;
}
EXPORT_SYMBOL_GPL(ring_buffer_alloc_read_page);

/**
 * ring_buffer_free_read_page - free an allocated read page
 * @buffer: the buffer the page was allocate for
 * @cpu: the cpu buffer the page came from
 * @data: the page to free
 *
 * Free a page allocated from ring_buffer_alloc_read_page.
 */
void ring_buffer_free_read_page(struct ring_buffer *buffer, int cpu, void *data)
{
	struct ring_buffer_per_cpu *cpu_buffer = buffer->buffers[cpu];
	struct buffer_data_page *bpage = data;
	struct page *page = virt_to_page(bpage);
	unsigned long flags;

	/* If the page is still in use someplace else, we can't reuse it */
	if (page_ref_count(page) > 1)
		goto out;

	local_irq_save(flags);
	arch_spin_lock(&cpu_buffer->lock);

	if (!cpu_buffer->free_page) {
		cpu_buffer->free_page = bpage;
		bpage = NULL;
	}

	arch_spin_unlock(&cpu_buffer->lock);
	local_irq_restore(flags);

 out:
	free_page((unsigned long)bpage);
}
EXPORT_SYMBOL_GPL(ring_buffer_free_read_page);

/**
 * ring_buffer_read_page - extract a page from the ring buffer
 * @buffer: buffer to extract from
 * @data_page: the page to use allocated from ring_buffer_alloc_read_page
 * @len: amount to extract
 * @cpu: the cpu of the buffer to extract
 * @full: should the extraction only happen when the page is full.
 *
 * This function will pull out a page from the ring buffer and consume it.
 * @data_page must be the address of the variable that was returned
 * from ring_buffer_alloc_read_page. This is because the page might be used
 * to swap with a page in the ring buffer.
 *
 * for example:
 *	rpage = ring_buffer_alloc_read_page(buffer, cpu);
 *	if (IS_ERR(rpage))
 *		return PTR_ERR(rpage);
 *	ret = ring_buffer_read_page(buffer, &rpage, len, cpu, 0);
 *	if (ret >= 0)
 *		process_page(rpage, ret);
 *
 * When @full is set, the function will not return true unless
 * the writer is off the reader page.
 *
 * Note: it is up to the calling functions to handle sleeps and wakeups.
 *  The ring buffer can be used anywhere in the kernel and can not
 *  blindly call wake_up. The layer that uses the ring buffer must be
 *  responsible for that.
 *
 * Returns:
 *  >=0 if data has been transferred, returns the offset of consumed data.
 *  <0 if no data has been transferred.
 */
int ring_buffer_read_page(struct ring_buffer *buffer,
			  void **data_page, size_t len, int cpu, int full)
{
	struct ring_buffer_per_cpu *cpu_buffer = buffer->buffers[cpu];
	struct ring_buffer_event *event;
	struct buffer_data_page *bpage;
	struct buffer_page *reader;
	unsigned long missed_events;
	unsigned long flags;
	unsigned int commit;
	unsigned int read;
	u64 save_timestamp;
	int ret = -1;

	if (!cpumask_test_cpu(cpu, buffer->cpumask))
		goto out;

	/*
	 * If len is not big enough to hold the page header, then
	 * we can not copy anything.
	 */
	if (len <= BUF_PAGE_HDR_SIZE)
		goto out;

	len -= BUF_PAGE_HDR_SIZE;

	if (!data_page)
		goto out;

	bpage = *data_page;
	if (!bpage)
		goto out;

	raw_spin_lock_irqsave(&cpu_buffer->reader_lock, flags);

	reader = rb_get_reader_page(cpu_buffer);
	if (!reader)
		goto out_unlock;

	event = rb_reader_event(cpu_buffer);

	read = reader->read;
	commit = rb_page_commit(reader);

	/* Check if any events were dropped */
	missed_events = cpu_buffer->lost_events;

	/*
	 * If this page has been partially read or
	 * if len is not big enough to read the rest of the page or
	 * a writer is still on the page, then
	 * we must copy the data from the page to the buffer.
	 * Otherwise, we can simply swap the page with the one passed in.
	 */
	if (read || (len < (commit - read)) ||
	    cpu_buffer->reader_page == cpu_buffer->commit_page) {
		struct buffer_data_page *rpage = cpu_buffer->reader_page->page;
		unsigned int rpos = read;
		unsigned int pos = 0;
		unsigned int size;

		if (full)
			goto out_unlock;

		if (len > (commit - read))
			len = (commit - read);

		/* Always keep the time extend and data together */
		size = rb_event_ts_length(event);

		if (len < size)
			goto out_unlock;

		/* save the current timestamp, since the user will need it */
		save_timestamp = cpu_buffer->read_stamp;

		/* Need to copy one event at a time */
		do {
			/* We need the size of one event, because
			 * rb_advance_reader only advances by one event,
			 * whereas rb_event_ts_length may include the size of
			 * one or two events.
			 * We have already ensured there's enough space if this
			 * is a time extend. */
			size = rb_event_length(event);
			memcpy(bpage->data + pos, rpage->data + rpos, size);

			len -= size;

			rb_advance_reader(cpu_buffer);
			rpos = reader->read;
			pos += size;

			if (rpos >= commit)
				break;

			event = rb_reader_event(cpu_buffer);
			/* Always keep the time extend and data together */
			size = rb_event_ts_length(event);
		} while (len >= size);

		/* update bpage */
		local_set(&bpage->commit, pos);
		bpage->time_stamp = save_timestamp;

		/* we copied everything to the beginning */
		read = 0;
	} else {
		/* update the entry counter */
		cpu_buffer->read += rb_page_entries(reader);
		cpu_buffer->read_bytes += BUF_PAGE_SIZE;

		/* swap the pages */
		rb_init_page(bpage);
		bpage = reader->page;
		reader->page = *data_page;
		local_set(&reader->write, 0);
		local_set(&reader->entries, 0);
		reader->read = 0;
		*data_page = bpage;

		/*
		 * Use the real_end for the data size,
		 * This gives us a chance to store the lost events
		 * on the page.
		 */
		if (reader->real_end)
			local_set(&bpage->commit, reader->real_end);
	}
	ret = read;

	cpu_buffer->lost_events = 0;

	commit = local_read(&bpage->commit);
	/*
	 * Set a flag in the commit field if we lost events
	 */
	if (missed_events) {
		/* If there is room at the end of the page to save the
		 * missed events, then record it there.
		 */
		if (BUF_PAGE_SIZE - commit >= sizeof(missed_events)) {
			memcpy(&bpage->data[commit], &missed_events,
			       sizeof(missed_events));
			local_add(RB_MISSED_STORED, &bpage->commit);
			commit += sizeof(missed_events);
		}
		local_add(RB_MISSED_EVENTS, &bpage->commit);
	}

	/*
	 * This page may be off to user land. Zero it out here.
	 */
	if (commit < BUF_PAGE_SIZE)
		memset(&bpage->data[commit], 0, BUF_PAGE_SIZE - commit);

 out_unlock:
	raw_spin_unlock_irqrestore(&cpu_buffer->reader_lock, flags);

 out:
	return ret;
}
EXPORT_SYMBOL_GPL(ring_buffer_read_page);

/*
 * We only allocate new buffers, never free them if the CPU goes down.
 * If we were to free the buffer, then the user would lose any trace that was in
 * the buffer.
 */
int trace_rb_cpu_prepare(unsigned int cpu, struct hlist_node *node)
{
	struct ring_buffer *buffer;
	long nr_pages_same;
	int cpu_i;
	unsigned long nr_pages;

	buffer = container_of(node, struct ring_buffer, node);
	if (cpumask_test_cpu(cpu, buffer->cpumask))
		return 0;

	nr_pages = 0;
	nr_pages_same = 1;
	/* check if all cpu sizes are same */
	for_each_buffer_cpu(buffer, cpu_i) {
		/* fill in the size from first enabled cpu */
		if (nr_pages == 0)
			nr_pages = buffer->buffers[cpu_i]->nr_pages;
		if (nr_pages != buffer->buffers[cpu_i]->nr_pages) {
			nr_pages_same = 0;
			break;
		}
	}
	/* allocate minimum pages, user can later expand it */
	if (!nr_pages_same)
		nr_pages = 2;
	buffer->buffers[cpu] =
		rb_allocate_cpu_buffer(buffer, nr_pages, cpu);
	if (!buffer->buffers[cpu]) {
		WARN(1, "failed to allocate ring buffer on CPU %u\n",
		     cpu);
		return -ENOMEM;
	}
	smp_wmb();
	cpumask_set_cpu(cpu, buffer->cpumask);
	return 0;
}

#ifdef CONFIG_RING_BUFFER_STARTUP_TEST
/*
 * This is a basic integrity check of the ring buffer.
 * Late in the boot cycle this test will run when configured in.
 * It will kick off a thread per CPU that will go into a loop
 * writing to the per cpu ring buffer various sizes of data.
 * Some of the data will be large items, some small.
 *
 * Another thread is created that goes into a spin, sending out
 * IPIs to the other CPUs to also write into the ring buffer.
 * this is to test the nesting ability of the buffer.
 *
 * Basic stats are recorded and reported. If something in the
 * ring buffer should happen that's not expected, a big warning
 * is displayed and all ring buffers are disabled.
 */
static struct task_struct *rb_threads[NR_CPUS] __initdata;

struct rb_test_data {
	struct ring_buffer	*buffer;
	unsigned long		events;
	unsigned long		bytes_written;
	unsigned long		bytes_alloc;
	unsigned long		bytes_dropped;
	unsigned long		events_nested;
	unsigned long		bytes_written_nested;
	unsigned long		bytes_alloc_nested;
	unsigned long		bytes_dropped_nested;
	int			min_size_nested;
	int			max_size_nested;
	int			max_size;
	int			min_size;
	int			cpu;
	int			cnt;
};

static struct rb_test_data rb_data[NR_CPUS] __initdata;

/* 1 meg per cpu */
#define RB_TEST_BUFFER_SIZE	1048576

static char rb_string[] __initdata =
	"abcdefghijklmnopqrstuvwxyz1234567890!@#$%^&*()?+\\"
	"?+|:';\",.<>/?abcdefghijklmnopqrstuvwxyz1234567890"
	"!@#$%^&*()?+\\?+|:';\",.<>/?abcdefghijklmnopqrstuv";

static bool rb_test_started __initdata;

struct rb_item {
	int size;
	char str[];
};

static __init int rb_write_something(struct rb_test_data *data, bool nested)
{
	struct ring_buffer_event *event;
	struct rb_item *item;
	bool started;
	int event_len;
	int size;
	int len;
	int cnt;

	/* Have nested writes different that what is written */
	cnt = data->cnt + (nested ? 27 : 0);

	/* Multiply cnt by ~e, to make some unique increment */
	size = (data->cnt * 68 / 25) % (sizeof(rb_string) - 1);

	len = size + sizeof(struct rb_item);

	started = rb_test_started;
	/* read rb_test_started before checking buffer enabled */
	smp_rmb();

	event = ring_buffer_lock_reserve(data->buffer, len);
	if (!event) {
		/* Ignore dropped events before test starts. */
		if (started) {
			if (nested)
				data->bytes_dropped += len;
			else
				data->bytes_dropped_nested += len;
		}
		return len;
	}

	event_len = ring_buffer_event_length(event);

	if (RB_WARN_ON(data->buffer, event_len < len))
		goto out;

	item = ring_buffer_event_data(event);
	item->size = size;
	memcpy(item->str, rb_string, size);

	if (nested) {
		data->bytes_alloc_nested += event_len;
		data->bytes_written_nested += len;
		data->events_nested++;
		if (!data->min_size_nested || len < data->min_size_nested)
			data->min_size_nested = len;
		if (len > data->max_size_nested)
			data->max_size_nested = len;
	} else {
		data->bytes_alloc += event_len;
		data->bytes_written += len;
		data->events++;
		if (!data->min_size || len < data->min_size)
			data->max_size = len;
		if (len > data->max_size)
			data->max_size = len;
	}

 out:
	ring_buffer_unlock_commit(data->buffer, event);

	return 0;
}

static __init int rb_test(void *arg)
{
	struct rb_test_data *data = arg;

	while (!kthread_should_stop()) {
		rb_write_something(data, false);
		data->cnt++;

		set_current_state(TASK_INTERRUPTIBLE);
		/* Now sleep between a min of 100-300us and a max of 1ms */
		usleep_range(((data->cnt % 3) + 1) * 100, 1000);
	}

	return 0;
}

static __init void rb_ipi(void *ignore)
{
	struct rb_test_data *data;
	int cpu = smp_processor_id();

	data = &rb_data[cpu];
	rb_write_something(data, true);
}

static __init int rb_hammer_test(void *arg)
{
	while (!kthread_should_stop()) {

		/* Send an IPI to all cpus to write data! */
		smp_call_function(rb_ipi, NULL, 1);
		/* No sleep, but for non preempt, let others run */
		schedule();
	}

	return 0;
}

static __init int test_ringbuffer(void)
{
	struct task_struct *rb_hammer;
	struct ring_buffer *buffer;
	int cpu;
	int ret = 0;

	pr_info("Running ring buffer tests...\n");

	buffer = ring_buffer_alloc(RB_TEST_BUFFER_SIZE, RB_FL_OVERWRITE);
	if (WARN_ON(!buffer))
		return 0;

	/* Disable buffer so that threads can't write to it yet */
	ring_buffer_record_off(buffer);

	for_each_online_cpu(cpu) {
		rb_data[cpu].buffer = buffer;
		rb_data[cpu].cpu = cpu;
		rb_data[cpu].cnt = cpu;
		rb_threads[cpu] = kthread_create(rb_test, &rb_data[cpu],
						 "rbtester/%d", cpu);
		if (WARN_ON(IS_ERR(rb_threads[cpu]))) {
			pr_cont("FAILED\n");
			ret = PTR_ERR(rb_threads[cpu]);
			goto out_free;
		}

		kthread_bind(rb_threads[cpu], cpu);
 		wake_up_process(rb_threads[cpu]);
	}

	/* Now create the rb hammer! */
	rb_hammer = kthread_run(rb_hammer_test, NULL, "rbhammer");
	if (WARN_ON(IS_ERR(rb_hammer))) {
		pr_cont("FAILED\n");
		ret = PTR_ERR(rb_hammer);
		goto out_free;
	}

	ring_buffer_record_on(buffer);
	/*
	 * Show buffer is enabled before setting rb_test_started.
	 * Yes there's a small race window where events could be
	 * dropped and the thread wont catch it. But when a ring
	 * buffer gets enabled, there will always be some kind of
	 * delay before other CPUs see it. Thus, we don't care about
	 * those dropped events. We care about events dropped after
	 * the threads see that the buffer is active.
	 */
	smp_wmb();
	rb_test_started = true;

	set_current_state(TASK_INTERRUPTIBLE);
	/* Just run for 10 seconds */;
	schedule_timeout(10 * HZ);

	kthread_stop(rb_hammer);

 out_free:
	for_each_online_cpu(cpu) {
		if (!rb_threads[cpu])
			break;
		kthread_stop(rb_threads[cpu]);
	}
	if (ret) {
		ring_buffer_free(buffer);
		return ret;
	}

	/* Report! */
	pr_info("finished\n");
	for_each_online_cpu(cpu) {
		struct ring_buffer_event *event;
		struct rb_test_data *data = &rb_data[cpu];
		struct rb_item *item;
		unsigned long total_events;
		unsigned long total_dropped;
		unsigned long total_written;
		unsigned long total_alloc;
		unsigned long total_read = 0;
		unsigned long total_size = 0;
		unsigned long total_len = 0;
		unsigned long total_lost = 0;
		unsigned long lost;
		int big_event_size;
		int small_event_size;

		ret = -1;

		total_events = data->events + data->events_nested;
		total_written = data->bytes_written + data->bytes_written_nested;
		total_alloc = data->bytes_alloc + data->bytes_alloc_nested;
		total_dropped = data->bytes_dropped + data->bytes_dropped_nested;

		big_event_size = data->max_size + data->max_size_nested;
		small_event_size = data->min_size + data->min_size_nested;

		pr_info("CPU %d:\n", cpu);
		pr_info("              events:    %ld\n", total_events);
		pr_info("       dropped bytes:    %ld\n", total_dropped);
		pr_info("       alloced bytes:    %ld\n", total_alloc);
		pr_info("       written bytes:    %ld\n", total_written);
		pr_info("       biggest event:    %d\n", big_event_size);
		pr_info("      smallest event:    %d\n", small_event_size);

		if (RB_WARN_ON(buffer, total_dropped))
			break;

		ret = 0;

		while ((event = ring_buffer_consume(buffer, cpu, NULL, &lost))) {
			total_lost += lost;
			item = ring_buffer_event_data(event);
			total_len += ring_buffer_event_length(event);
			total_size += item->size + sizeof(struct rb_item);
			if (memcmp(&item->str[0], rb_string, item->size) != 0) {
				pr_info("FAILED!\n");
				pr_info("buffer had: %.*s\n", item->size, item->str);
				pr_info("expected:   %.*s\n", item->size, rb_string);
				RB_WARN_ON(buffer, 1);
				ret = -1;
				break;
			}
			total_read++;
		}
		if (ret)
			break;

		ret = -1;

		pr_info("         read events:   %ld\n", total_read);
		pr_info("         lost events:   %ld\n", total_lost);
		pr_info("        total events:   %ld\n", total_lost + total_read);
		pr_info("  recorded len bytes:   %ld\n", total_len);
		pr_info(" recorded size bytes:   %ld\n", total_size);
		if (total_lost)
			pr_info(" With dropped events, record len and size may not match\n"
				" alloced and written from above\n");
		if (!total_lost) {
			if (RB_WARN_ON(buffer, total_len != total_alloc ||
				       total_size != total_written))
				break;
		}
		if (RB_WARN_ON(buffer, total_lost + total_read != total_events))
			break;

		ret = 0;
	}
	if (!ret)
		pr_info("Ring buffer PASSED!\n");

	ring_buffer_free(buffer);
	return 0;
}

late_initcall(test_ringbuffer);
#endif /* CONFIG_RING_BUFFER_STARTUP_TEST */<|MERGE_RESOLUTION|>--- conflicted
+++ resolved
@@ -2664,11 +2664,7 @@
 		bit = pc & NMI_MASK ? RB_CTX_NMI :
 			pc & HARDIRQ_MASK ? RB_CTX_IRQ : RB_CTX_SOFTIRQ;
 
-<<<<<<< HEAD
-	if (unlikely(val & (1 << (bit + cpu_buffer->nest))))
-		return 1;
-=======
-	if (unlikely(val & (1 << bit))) {
+       if (unlikely(val & (1 << (bit + cpu_buffer->nest)))) {
 		/*
 		 * It is possible that this was called by transitioning
 		 * between interrupt context, and preempt_count() has not
@@ -2678,7 +2674,6 @@
 		if (val & (1 << bit))
 			return 1;
 	}
->>>>>>> 8961076e
 
 	val |= (1 << (bit + cpu_buffer->nest));
 	cpu_buffer->current_context = val;
