--- conflicted
+++ resolved
@@ -2231,7 +2231,9 @@
 	if (WARN_ON_ONCE(!field))
 		goto out;
 
-	if (is_string_field(field)) {
+	/* Pointers to strings are just pointers and dangerous to dereference */
+	if (is_string_field(field) &&
+	    (field->filter_type != FILTER_PTR_STRING)) {
 		flags |= HIST_FIELD_FL_STRING;
 
 		hist_field->size = MAX_FILTER_STR_VAL;
@@ -3771,18 +3773,11 @@
 		goto free;
 	}
 
-<<<<<<< HEAD
 	data->onmatch.match_event_system = kstrdup(match_event_system, GFP_KERNEL);
 	if (!data->onmatch.match_event_system) {
 		ret = -ENOMEM;
 		goto free;
 	}
-=======
-	/* Pointers to strings are just pointers and dangerous to dereference */
-	if (is_string_field(field) &&
-	    (field->filter_type != FILTER_PTR_STRING)) {
-		flags |= HIST_FIELD_FL_STRING;
->>>>>>> 964f3712
 
 	strsep(&str, ".");
 	if (!str) {
