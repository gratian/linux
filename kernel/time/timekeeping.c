--- conflicted
+++ resolved
@@ -1321,14 +1321,8 @@
 	/* Signal hrtimers about time change */
 	clock_was_set(CLOCK_SET_WALL);
 
-<<<<<<< HEAD
 	audit_tk_injoffset(ts_delta);
-=======
-	if (!ret) {
-		audit_tk_injoffset(ts_delta);
-		add_device_randomness(ts, sizeof(*ts));
-	}
->>>>>>> 6c14e2d0
+	add_device_randomness(ts, sizeof(*ts));
 
 	return 0;
 }
