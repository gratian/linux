/*
 *  linux/kernel/timer.c
 *
 *  Kernel internal timers
 *
 *  Copyright (C) 1991, 1992  Linus Torvalds
 *
 *  1997-01-28  Modified by Finn Arne Gangstad to make timers scale better.
 *
 *  1997-09-10  Updated NTP code according to technical memorandum Jan '96
 *              "A Kernel Model for Precision Timekeeping" by Dave Mills
 *  1998-12-24  Fixed a xtime SMP race (we need the xtime_lock rw spinlock to
 *              serialize accesses to xtime/lost_ticks).
 *                              Copyright (C) 1998  Andrea Arcangeli
 *  1999-03-10  Improved NTP compatibility by Ulrich Windl
 *  2002-05-31	Move sys_sysinfo here and make its locking sane, Robert Love
 *  2000-10-05  Implemented scalable SMP per-CPU timer handling.
 *                              Copyright (C) 2000, 2001, 2002  Ingo Molnar
 *              Designed by David S. Miller, Alexey Kuznetsov and Ingo Molnar
 */

#include <linux/kernel_stat.h>
#include <linux/export.h>
#include <linux/interrupt.h>
#include <linux/percpu.h>
#include <linux/init.h>
#include <linux/mm.h>
#include <linux/swap.h>
#include <linux/pid_namespace.h>
#include <linux/notifier.h>
#include <linux/thread_info.h>
#include <linux/time.h>
#include <linux/jiffies.h>
#include <linux/posix-timers.h>
#include <linux/cpu.h>
#include <linux/syscalls.h>
#include <linux/delay.h>
#include <linux/tick.h>
#include <linux/kallsyms.h>
#include <linux/irq_work.h>
#include <linux/sched/signal.h>
#include <linux/sched/sysctl.h>
#include <linux/sched/nohz.h>
#include <linux/sched/debug.h>
#include <linux/slab.h>
#include <linux/compat.h>
#include <linux/random.h>

#include <linux/uaccess.h>
#include <asm/unistd.h>
#include <asm/div64.h>
#include <asm/timex.h>
#include <asm/io.h>

#include "tick-internal.h"

#define CREATE_TRACE_POINTS
#include <trace/events/timer.h>

__visible u64 jiffies_64 __cacheline_aligned_in_smp = INITIAL_JIFFIES;

EXPORT_SYMBOL(jiffies_64);

/*
 * The timer wheel has LVL_DEPTH array levels. Each level provides an array of
 * LVL_SIZE buckets. Each level is driven by its own clock and therefor each
 * level has a different granularity.
 *
 * The level granularity is:		LVL_CLK_DIV ^ lvl
 * The level clock frequency is:	HZ / (LVL_CLK_DIV ^ level)
 *
 * The array level of a newly armed timer depends on the relative expiry
 * time. The farther the expiry time is away the higher the array level and
 * therefor the granularity becomes.
 *
 * Contrary to the original timer wheel implementation, which aims for 'exact'
 * expiry of the timers, this implementation removes the need for recascading
 * the timers into the lower array levels. The previous 'classic' timer wheel
 * implementation of the kernel already violated the 'exact' expiry by adding
 * slack to the expiry time to provide batched expiration. The granularity
 * levels provide implicit batching.
 *
 * This is an optimization of the original timer wheel implementation for the
 * majority of the timer wheel use cases: timeouts. The vast majority of
 * timeout timers (networking, disk I/O ...) are canceled before expiry. If
 * the timeout expires it indicates that normal operation is disturbed, so it
 * does not matter much whether the timeout comes with a slight delay.
 *
 * The only exception to this are networking timers with a small expiry
 * time. They rely on the granularity. Those fit into the first wheel level,
 * which has HZ granularity.
 *
 * We don't have cascading anymore. timers with a expiry time above the
 * capacity of the last wheel level are force expired at the maximum timeout
 * value of the last wheel level. From data sampling we know that the maximum
 * value observed is 5 days (network connection tracking), so this should not
 * be an issue.
 *
 * The currently chosen array constants values are a good compromise between
 * array size and granularity.
 *
 * This results in the following granularity and range levels:
 *
 * HZ 1000 steps
 * Level Offset  Granularity            Range
 *  0      0         1 ms                0 ms -         63 ms
 *  1     64         8 ms               64 ms -        511 ms
 *  2    128        64 ms              512 ms -       4095 ms (512ms - ~4s)
 *  3    192       512 ms             4096 ms -      32767 ms (~4s - ~32s)
 *  4    256      4096 ms (~4s)      32768 ms -     262143 ms (~32s - ~4m)
 *  5    320     32768 ms (~32s)    262144 ms -    2097151 ms (~4m - ~34m)
 *  6    384    262144 ms (~4m)    2097152 ms -   16777215 ms (~34m - ~4h)
 *  7    448   2097152 ms (~34m)  16777216 ms -  134217727 ms (~4h - ~1d)
 *  8    512  16777216 ms (~4h)  134217728 ms - 1073741822 ms (~1d - ~12d)
 *
 * HZ  300
 * Level Offset  Granularity            Range
 *  0	   0         3 ms                0 ms -        210 ms
 *  1	  64        26 ms              213 ms -       1703 ms (213ms - ~1s)
 *  2	 128       213 ms             1706 ms -      13650 ms (~1s - ~13s)
 *  3	 192      1706 ms (~1s)      13653 ms -     109223 ms (~13s - ~1m)
 *  4	 256     13653 ms (~13s)    109226 ms -     873810 ms (~1m - ~14m)
 *  5	 320    109226 ms (~1m)     873813 ms -    6990503 ms (~14m - ~1h)
 *  6	 384    873813 ms (~14m)   6990506 ms -   55924050 ms (~1h - ~15h)
 *  7	 448   6990506 ms (~1h)   55924053 ms -  447392423 ms (~15h - ~5d)
 *  8    512  55924053 ms (~15h) 447392426 ms - 3579139406 ms (~5d - ~41d)
 *
 * HZ  250
 * Level Offset  Granularity            Range
 *  0	   0         4 ms                0 ms -        255 ms
 *  1	  64        32 ms              256 ms -       2047 ms (256ms - ~2s)
 *  2	 128       256 ms             2048 ms -      16383 ms (~2s - ~16s)
 *  3	 192      2048 ms (~2s)      16384 ms -     131071 ms (~16s - ~2m)
 *  4	 256     16384 ms (~16s)    131072 ms -    1048575 ms (~2m - ~17m)
 *  5	 320    131072 ms (~2m)    1048576 ms -    8388607 ms (~17m - ~2h)
 *  6	 384   1048576 ms (~17m)   8388608 ms -   67108863 ms (~2h - ~18h)
 *  7	 448   8388608 ms (~2h)   67108864 ms -  536870911 ms (~18h - ~6d)
 *  8    512  67108864 ms (~18h) 536870912 ms - 4294967288 ms (~6d - ~49d)
 *
 * HZ  100
 * Level Offset  Granularity            Range
 *  0	   0         10 ms               0 ms -        630 ms
 *  1	  64         80 ms             640 ms -       5110 ms (640ms - ~5s)
 *  2	 128        640 ms            5120 ms -      40950 ms (~5s - ~40s)
 *  3	 192       5120 ms (~5s)     40960 ms -     327670 ms (~40s - ~5m)
 *  4	 256      40960 ms (~40s)   327680 ms -    2621430 ms (~5m - ~43m)
 *  5	 320     327680 ms (~5m)   2621440 ms -   20971510 ms (~43m - ~5h)
 *  6	 384    2621440 ms (~43m) 20971520 ms -  167772150 ms (~5h - ~1d)
 *  7	 448   20971520 ms (~5h) 167772160 ms - 1342177270 ms (~1d - ~15d)
 */

/* Clock divisor for the next level */
#define LVL_CLK_SHIFT	3
#define LVL_CLK_DIV	(1UL << LVL_CLK_SHIFT)
#define LVL_CLK_MASK	(LVL_CLK_DIV - 1)
#define LVL_SHIFT(n)	((n) * LVL_CLK_SHIFT)
#define LVL_GRAN(n)	(1UL << LVL_SHIFT(n))

/*
 * The time start value for each level to select the bucket at enqueue
 * time.
 */
#define LVL_START(n)	((LVL_SIZE - 1) << (((n) - 1) * LVL_CLK_SHIFT))

/* Size of each clock level */
#define LVL_BITS	6
#define LVL_SIZE	(1UL << LVL_BITS)
#define LVL_MASK	(LVL_SIZE - 1)
#define LVL_OFFS(n)	((n) * LVL_SIZE)

/* Level depth */
#if HZ > 100
# define LVL_DEPTH	9
# else
# define LVL_DEPTH	8
#endif

/* The cutoff (max. capacity of the wheel) */
#define WHEEL_TIMEOUT_CUTOFF	(LVL_START(LVL_DEPTH))
#define WHEEL_TIMEOUT_MAX	(WHEEL_TIMEOUT_CUTOFF - LVL_GRAN(LVL_DEPTH - 1))

/*
 * The resulting wheel size. If NOHZ is configured we allocate two
 * wheels so we have a separate storage for the deferrable timers.
 */
#define WHEEL_SIZE	(LVL_SIZE * LVL_DEPTH)

#ifdef CONFIG_NO_HZ_COMMON
# define NR_BASES	2
# define BASE_STD	0
# define BASE_DEF	1
#else
# define NR_BASES	1
# define BASE_STD	0
# define BASE_DEF	0
#endif

struct timer_base {
	raw_spinlock_t		lock;
	int					expired_levels;
	struct timer_list	*running_timer;
#ifdef CONFIG_PREEMPT_RT
	spinlock_t		expiry_lock;
	atomic_t		timer_waiters;
#endif
	unsigned long		clk;
	unsigned long		next_expiry;
	unsigned int		cpu;
	bool			is_idle;
	bool			must_forward_clk;
	bool			block_softirq;
	DECLARE_BITMAP(pending_map, WHEEL_SIZE);
	struct hlist_head	vectors[WHEEL_SIZE];
	struct hlist_head	expired_lists[LVL_DEPTH];
} ____cacheline_aligned;

static DEFINE_PER_CPU(struct timer_base, timer_bases[NR_BASES]);

#ifdef CONFIG_NO_HZ_COMMON

static DEFINE_STATIC_KEY_FALSE(timers_nohz_active);
static DEFINE_MUTEX(timer_keys_mutex);

static struct swork_event timer_update_swork;

#ifdef CONFIG_SMP
unsigned int sysctl_timer_migration = 1;

DEFINE_STATIC_KEY_FALSE(timers_migration_enabled);

static void timers_update_migration(void)
{
	bool on = sysctl_timer_migration && tick_nohz_active;

	if (on)
		static_branch_enable(&timers_migration_enabled);
	else
		static_branch_disable(&timers_migration_enabled);
}
#else
static inline void timers_update_migration(void) { }
#endif /* !CONFIG_SMP */

static void timer_update_keys(struct swork_event *event)
{
	mutex_lock(&timer_keys_mutex);
	timers_update_migration();
	static_branch_enable(&timers_nohz_active);
	mutex_unlock(&timer_keys_mutex);
}

void timers_update_nohz(void)
{
	swork_queue(&timer_update_swork);
}

static __init int hrtimer_init_thread(void)
{
	WARN_ON(swork_get());
	INIT_SWORK(&timer_update_swork, timer_update_keys);
	return 0;
}
early_initcall(hrtimer_init_thread);

int timer_migration_handler(struct ctl_table *table, int write,
			    void __user *buffer, size_t *lenp,
			    loff_t *ppos)
{
	int ret;

	mutex_lock(&timer_keys_mutex);
	ret = proc_dointvec_minmax(table, write, buffer, lenp, ppos);
	if (!ret && write)
		timers_update_migration();
	mutex_unlock(&timer_keys_mutex);
	return ret;
}

static inline bool is_timers_nohz_active(void)
{
	return static_branch_unlikely(&timers_nohz_active);
}
#else
static inline bool is_timers_nohz_active(void) { return false; }
#endif /* NO_HZ_COMMON */

static unsigned long round_jiffies_common(unsigned long j, int cpu,
		bool force_up)
{
	int rem;
	unsigned long original = j;

	/*
	 * We don't want all cpus firing their timers at once hitting the
	 * same lock or cachelines, so we skew each extra cpu with an extra
	 * 3 jiffies. This 3 jiffies came originally from the mm/ code which
	 * already did this.
	 * The skew is done by adding 3*cpunr, then round, then subtract this
	 * extra offset again.
	 */
	j += cpu * 3;

	rem = j % HZ;

	/*
	 * If the target jiffie is just after a whole second (which can happen
	 * due to delays of the timer irq, long irq off times etc etc) then
	 * we should round down to the whole second, not up. Use 1/4th second
	 * as cutoff for this rounding as an extreme upper bound for this.
	 * But never round down if @force_up is set.
	 */
	if (rem < HZ/4 && !force_up) /* round down */
		j = j - rem;
	else /* round up */
		j = j - rem + HZ;

	/* now that we have rounded, subtract the extra skew again */
	j -= cpu * 3;

	/*
	 * Make sure j is still in the future. Otherwise return the
	 * unmodified value.
	 */
	return time_is_after_jiffies(j) ? j : original;
}

/**
 * __round_jiffies - function to round jiffies to a full second
 * @j: the time in (absolute) jiffies that should be rounded
 * @cpu: the processor number on which the timeout will happen
 *
 * __round_jiffies() rounds an absolute time in the future (in jiffies)
 * up or down to (approximately) full seconds. This is useful for timers
 * for which the exact time they fire does not matter too much, as long as
 * they fire approximately every X seconds.
 *
 * By rounding these timers to whole seconds, all such timers will fire
 * at the same time, rather than at various times spread out. The goal
 * of this is to have the CPU wake up less, which saves power.
 *
 * The exact rounding is skewed for each processor to avoid all
 * processors firing at the exact same time, which could lead
 * to lock contention or spurious cache line bouncing.
 *
 * The return value is the rounded version of the @j parameter.
 */
unsigned long __round_jiffies(unsigned long j, int cpu)
{
	return round_jiffies_common(j, cpu, false);
}
EXPORT_SYMBOL_GPL(__round_jiffies);

/**
 * __round_jiffies_relative - function to round jiffies to a full second
 * @j: the time in (relative) jiffies that should be rounded
 * @cpu: the processor number on which the timeout will happen
 *
 * __round_jiffies_relative() rounds a time delta  in the future (in jiffies)
 * up or down to (approximately) full seconds. This is useful for timers
 * for which the exact time they fire does not matter too much, as long as
 * they fire approximately every X seconds.
 *
 * By rounding these timers to whole seconds, all such timers will fire
 * at the same time, rather than at various times spread out. The goal
 * of this is to have the CPU wake up less, which saves power.
 *
 * The exact rounding is skewed for each processor to avoid all
 * processors firing at the exact same time, which could lead
 * to lock contention or spurious cache line bouncing.
 *
 * The return value is the rounded version of the @j parameter.
 */
unsigned long __round_jiffies_relative(unsigned long j, int cpu)
{
	unsigned long j0 = jiffies;

	/* Use j0 because jiffies might change while we run */
	return round_jiffies_common(j + j0, cpu, false) - j0;
}
EXPORT_SYMBOL_GPL(__round_jiffies_relative);

/**
 * round_jiffies - function to round jiffies to a full second
 * @j: the time in (absolute) jiffies that should be rounded
 *
 * round_jiffies() rounds an absolute time in the future (in jiffies)
 * up or down to (approximately) full seconds. This is useful for timers
 * for which the exact time they fire does not matter too much, as long as
 * they fire approximately every X seconds.
 *
 * By rounding these timers to whole seconds, all such timers will fire
 * at the same time, rather than at various times spread out. The goal
 * of this is to have the CPU wake up less, which saves power.
 *
 * The return value is the rounded version of the @j parameter.
 */
unsigned long round_jiffies(unsigned long j)
{
	return round_jiffies_common(j, raw_smp_processor_id(), false);
}
EXPORT_SYMBOL_GPL(round_jiffies);

/**
 * round_jiffies_relative - function to round jiffies to a full second
 * @j: the time in (relative) jiffies that should be rounded
 *
 * round_jiffies_relative() rounds a time delta  in the future (in jiffies)
 * up or down to (approximately) full seconds. This is useful for timers
 * for which the exact time they fire does not matter too much, as long as
 * they fire approximately every X seconds.
 *
 * By rounding these timers to whole seconds, all such timers will fire
 * at the same time, rather than at various times spread out. The goal
 * of this is to have the CPU wake up less, which saves power.
 *
 * The return value is the rounded version of the @j parameter.
 */
unsigned long round_jiffies_relative(unsigned long j)
{
	return __round_jiffies_relative(j, raw_smp_processor_id());
}
EXPORT_SYMBOL_GPL(round_jiffies_relative);

/**
 * __round_jiffies_up - function to round jiffies up to a full second
 * @j: the time in (absolute) jiffies that should be rounded
 * @cpu: the processor number on which the timeout will happen
 *
 * This is the same as __round_jiffies() except that it will never
 * round down.  This is useful for timeouts for which the exact time
 * of firing does not matter too much, as long as they don't fire too
 * early.
 */
unsigned long __round_jiffies_up(unsigned long j, int cpu)
{
	return round_jiffies_common(j, cpu, true);
}
EXPORT_SYMBOL_GPL(__round_jiffies_up);

/**
 * __round_jiffies_up_relative - function to round jiffies up to a full second
 * @j: the time in (relative) jiffies that should be rounded
 * @cpu: the processor number on which the timeout will happen
 *
 * This is the same as __round_jiffies_relative() except that it will never
 * round down.  This is useful for timeouts for which the exact time
 * of firing does not matter too much, as long as they don't fire too
 * early.
 */
unsigned long __round_jiffies_up_relative(unsigned long j, int cpu)
{
	unsigned long j0 = jiffies;

	/* Use j0 because jiffies might change while we run */
	return round_jiffies_common(j + j0, cpu, true) - j0;
}
EXPORT_SYMBOL_GPL(__round_jiffies_up_relative);

/**
 * round_jiffies_up - function to round jiffies up to a full second
 * @j: the time in (absolute) jiffies that should be rounded
 *
 * This is the same as round_jiffies() except that it will never
 * round down.  This is useful for timeouts for which the exact time
 * of firing does not matter too much, as long as they don't fire too
 * early.
 */
unsigned long round_jiffies_up(unsigned long j)
{
	return round_jiffies_common(j, raw_smp_processor_id(), true);
}
EXPORT_SYMBOL_GPL(round_jiffies_up);

/**
 * round_jiffies_up_relative - function to round jiffies up to a full second
 * @j: the time in (relative) jiffies that should be rounded
 *
 * This is the same as round_jiffies_relative() except that it will never
 * round down.  This is useful for timeouts for which the exact time
 * of firing does not matter too much, as long as they don't fire too
 * early.
 */
unsigned long round_jiffies_up_relative(unsigned long j)
{
	return __round_jiffies_up_relative(j, raw_smp_processor_id());
}
EXPORT_SYMBOL_GPL(round_jiffies_up_relative);


static inline unsigned int timer_get_idx(struct timer_list *timer)
{
	return (timer->flags & TIMER_ARRAYMASK) >> TIMER_ARRAYSHIFT;
}

static inline void timer_set_idx(struct timer_list *timer, unsigned int idx)
{
	timer->flags = (timer->flags & ~TIMER_ARRAYMASK) |
			idx << TIMER_ARRAYSHIFT;
}

/*
 * Helper function to calculate the array index for a given expiry
 * time.
 */
static inline unsigned calc_index(unsigned expires, unsigned lvl)
{
	expires = (expires + LVL_GRAN(lvl)) >> LVL_SHIFT(lvl);
	return LVL_OFFS(lvl) + (expires & LVL_MASK);
}

static int calc_wheel_index(unsigned long expires, unsigned long clk)
{
	unsigned long delta = expires - clk;
	unsigned int idx;

	if (delta < LVL_START(1)) {
		idx = calc_index(expires, 0);
	} else if (delta < LVL_START(2)) {
		idx = calc_index(expires, 1);
	} else if (delta < LVL_START(3)) {
		idx = calc_index(expires, 2);
	} else if (delta < LVL_START(4)) {
		idx = calc_index(expires, 3);
	} else if (delta < LVL_START(5)) {
		idx = calc_index(expires, 4);
	} else if (delta < LVL_START(6)) {
		idx = calc_index(expires, 5);
	} else if (delta < LVL_START(7)) {
		idx = calc_index(expires, 6);
	} else if (LVL_DEPTH > 8 && delta < LVL_START(8)) {
		idx = calc_index(expires, 7);
	} else if ((long) delta < 0) {
		idx = clk & LVL_MASK;
	} else {
		/*
		 * Force expire obscene large timeouts to expire at the
		 * capacity limit of the wheel.
		 */
		if (delta >= WHEEL_TIMEOUT_CUTOFF)
			expires = clk + WHEEL_TIMEOUT_MAX;

		idx = calc_index(expires, LVL_DEPTH - 1);
	}
	return idx;
}

/*
 * Enqueue the timer into the hash bucket, mark it pending in
 * the bitmap and store the index in the timer flags.
 */
static void enqueue_timer(struct timer_base *base, struct timer_list *timer,
			  unsigned int idx)
{
	hlist_add_head(&timer->entry, base->vectors + idx);
	__set_bit(idx, base->pending_map);
	timer_set_idx(timer, idx);
}

static void
__internal_add_timer(struct timer_base *base, struct timer_list *timer)
{
	unsigned int idx;

	idx = calc_wheel_index(timer->expires, base->clk);
	enqueue_timer(base, timer, idx);
}

static void
trigger_dyntick_cpu(struct timer_base *base, struct timer_list *timer)
{
	if (!is_timers_nohz_active())
		return;

	/*
	 * TODO: This wants some optimizing similar to the code below, but we
	 * will do that when we switch from push to pull for deferrable timers.
	 */
	if (timer->flags & TIMER_DEFERRABLE) {
		if (tick_nohz_full_cpu(base->cpu))
			wake_up_nohz_cpu(base->cpu);
		return;
	}

	/*
	 * We might have to IPI the remote CPU if the base is idle and the
	 * timer is not deferrable. If the other CPU is on the way to idle
	 * then it can't set base->is_idle as we hold the base lock:
	 */
	if (!base->is_idle)
		return;

	/* Check whether this is the new first expiring timer: */
	if (time_after_eq(timer->expires, base->next_expiry))
		return;

	/*
	 * Set the next expiry time and kick the CPU so it can reevaluate the
	 * wheel:
	 */
	base->next_expiry = timer->expires;
		wake_up_nohz_cpu(base->cpu);
}

static void
internal_add_timer(struct timer_base *base, struct timer_list *timer)
{
	__internal_add_timer(base, timer);
	trigger_dyntick_cpu(base, timer);
}

#ifdef CONFIG_DEBUG_OBJECTS_TIMERS

static struct debug_obj_descr timer_debug_descr;

static void *timer_debug_hint(void *addr)
{
	return ((struct timer_list *) addr)->function;
}

static bool timer_is_static_object(void *addr)
{
	struct timer_list *timer = addr;

	return (timer->entry.pprev == NULL &&
		timer->entry.next == TIMER_ENTRY_STATIC);
}

/*
 * fixup_init is called when:
 * - an active object is initialized
 */
static bool timer_fixup_init(void *addr, enum debug_obj_state state)
{
	struct timer_list *timer = addr;

	switch (state) {
	case ODEBUG_STATE_ACTIVE:
		del_timer_sync(timer);
		debug_object_init(timer, &timer_debug_descr);
		return true;
	default:
		return false;
	}
}

/* Stub timer callback for improperly used timers. */
static void stub_timer(unsigned long data)
{
	WARN_ON(1);
}

/*
 * fixup_activate is called when:
 * - an active object is activated
 * - an unknown non-static object is activated
 */
static bool timer_fixup_activate(void *addr, enum debug_obj_state state)
{
	struct timer_list *timer = addr;

	switch (state) {
	case ODEBUG_STATE_NOTAVAILABLE:
		setup_timer(timer, stub_timer, 0);
		return true;

	case ODEBUG_STATE_ACTIVE:
		WARN_ON(1);

	default:
		return false;
	}
}

/*
 * fixup_free is called when:
 * - an active object is freed
 */
static bool timer_fixup_free(void *addr, enum debug_obj_state state)
{
	struct timer_list *timer = addr;

	switch (state) {
	case ODEBUG_STATE_ACTIVE:
		del_timer_sync(timer);
		debug_object_free(timer, &timer_debug_descr);
		return true;
	default:
		return false;
	}
}

/*
 * fixup_assert_init is called when:
 * - an untracked/uninit-ed object is found
 */
static bool timer_fixup_assert_init(void *addr, enum debug_obj_state state)
{
	struct timer_list *timer = addr;

	switch (state) {
	case ODEBUG_STATE_NOTAVAILABLE:
		setup_timer(timer, stub_timer, 0);
		return true;
	default:
		return false;
	}
}

static struct debug_obj_descr timer_debug_descr = {
	.name			= "timer_list",
	.debug_hint		= timer_debug_hint,
	.is_static_object	= timer_is_static_object,
	.fixup_init		= timer_fixup_init,
	.fixup_activate		= timer_fixup_activate,
	.fixup_free		= timer_fixup_free,
	.fixup_assert_init	= timer_fixup_assert_init,
};

static inline void debug_timer_init(struct timer_list *timer)
{
	debug_object_init(timer, &timer_debug_descr);
}

static inline void debug_timer_activate(struct timer_list *timer)
{
	debug_object_activate(timer, &timer_debug_descr);
}

static inline void debug_timer_deactivate(struct timer_list *timer)
{
	debug_object_deactivate(timer, &timer_debug_descr);
}

static inline void debug_timer_free(struct timer_list *timer)
{
	debug_object_free(timer, &timer_debug_descr);
}

static inline void debug_timer_assert_init(struct timer_list *timer)
{
	debug_object_assert_init(timer, &timer_debug_descr);
}

static void do_init_timer(struct timer_list *timer, unsigned int flags,
			  const char *name, struct lock_class_key *key);

void init_timer_on_stack_key(struct timer_list *timer, unsigned int flags,
			     const char *name, struct lock_class_key *key)
{
	debug_object_init_on_stack(timer, &timer_debug_descr);
	do_init_timer(timer, flags, name, key);
}
EXPORT_SYMBOL_GPL(init_timer_on_stack_key);

void destroy_timer_on_stack(struct timer_list *timer)
{
	debug_object_free(timer, &timer_debug_descr);
}
EXPORT_SYMBOL_GPL(destroy_timer_on_stack);

#else
static inline void debug_timer_init(struct timer_list *timer) { }
static inline void debug_timer_activate(struct timer_list *timer) { }
static inline void debug_timer_deactivate(struct timer_list *timer) { }
static inline void debug_timer_assert_init(struct timer_list *timer) { }
#endif

static inline void debug_init(struct timer_list *timer)
{
	debug_timer_init(timer);
	trace_timer_init(timer);
}

static inline void
debug_activate(struct timer_list *timer, unsigned long expires)
{
	debug_timer_activate(timer);
	trace_timer_start(timer, expires, timer->flags);
}

static inline void debug_deactivate(struct timer_list *timer)
{
	debug_timer_deactivate(timer);
	trace_timer_cancel(timer);
}

static inline void debug_assert_init(struct timer_list *timer)
{
	debug_timer_assert_init(timer);
}

static void do_init_timer(struct timer_list *timer, unsigned int flags,
			  const char *name, struct lock_class_key *key)
{
	timer->entry.pprev = NULL;
	timer->flags = flags | raw_smp_processor_id();
	lockdep_init_map(&timer->lockdep_map, name, key, 0);
}

/**
 * init_timer_key - initialize a timer
 * @timer: the timer to be initialized
 * @flags: timer flags
 * @name: name of the timer
 * @key: lockdep class key of the fake lock used for tracking timer
 *       sync lock dependencies
 *
 * init_timer_key() must be done to a timer prior calling *any* of the
 * other timer functions.
 */
void init_timer_key(struct timer_list *timer, unsigned int flags,
		    const char *name, struct lock_class_key *key)
{
	debug_init(timer);
	do_init_timer(timer, flags, name, key);
}
EXPORT_SYMBOL(init_timer_key);

static inline void detach_timer(struct timer_list *timer, bool clear_pending)
{
	struct hlist_node *entry = &timer->entry;

	debug_deactivate(timer);

	__hlist_del(entry);
	if (clear_pending)
		entry->pprev = NULL;
	entry->next = LIST_POISON2;
}

static int detach_if_pending(struct timer_list *timer, struct timer_base *base,
			     bool clear_pending)
{
	unsigned idx = timer_get_idx(timer);

	if (!timer_pending(timer))
		return 0;

	if (hlist_is_singular_node(&timer->entry, base->vectors + idx))
		__clear_bit(idx, base->pending_map);

	detach_timer(timer, clear_pending);
	return 1;
}

static inline struct timer_base *get_timer_cpu_base(u32 tflags, u32 cpu)
{
	struct timer_base *base = per_cpu_ptr(&timer_bases[BASE_STD], cpu);

	/*
	 * If the timer is deferrable and NO_HZ_COMMON is set then we need
	 * to use the deferrable base.
	 */
	if (IS_ENABLED(CONFIG_NO_HZ_COMMON) && (tflags & TIMER_DEFERRABLE))
		base = per_cpu_ptr(&timer_bases[BASE_DEF], cpu);
	return base;
}

static inline struct timer_base *get_timer_this_cpu_base(u32 tflags)
{
	struct timer_base *base = this_cpu_ptr(&timer_bases[BASE_STD]);

	/*
	 * If the timer is deferrable and NO_HZ_COMMON is set then we need
	 * to use the deferrable base.
	 */
	if (IS_ENABLED(CONFIG_NO_HZ_COMMON) && (tflags & TIMER_DEFERRABLE))
		base = this_cpu_ptr(&timer_bases[BASE_DEF]);
	return base;
}

static inline struct timer_base *get_timer_base(u32 tflags)
{
	return get_timer_cpu_base(tflags, tflags & TIMER_CPUMASK);
}

static inline struct timer_base *
get_target_base(struct timer_base *base, unsigned tflags)
{
#if defined(CONFIG_SMP) && defined(CONFIG_NO_HZ_COMMON)
	if (static_branch_unlikely(&timers_migration_enabled) &&
	    !(tflags & TIMER_PINNED))
		return get_timer_cpu_base(tflags, get_nohz_timer_target());
#endif
	return get_timer_this_cpu_base(tflags);
}

static inline void forward_timer_base(struct timer_base *base)
{
#ifdef CONFIG_NO_HZ_COMMON
	unsigned long jnow;

	/*
	 * We only forward the base when we are idle or have just come out of
	 * idle (must_forward_clk logic), and have a delta between base clock
	 * and jiffies. In the common case, run_timers will take care of it.
	 */
	if (likely(!base->must_forward_clk))
		return;

	jnow = READ_ONCE(jiffies);
	base->must_forward_clk = base->is_idle;
	if ((long)(jnow - base->clk) < 2)
		return;

	/*
	 * If the next expiry value is > jiffies, then we fast forward to
	 * jiffies otherwise we forward to the next expiry value.
	 */
	if (time_after(base->next_expiry, jnow))
		base->clk = jnow;
	else
		base->clk = base->next_expiry;
#endif
}


/*
 * We are using hashed locking: Holding per_cpu(timer_bases[x]).lock means
 * that all timers which are tied to this base are locked, and the base itself
 * is locked too.
 *
 * So __run_timers/migrate_timers can safely modify all timers which could
 * be found in the base->vectors array.
 *
 * When a timer is migrating then the TIMER_MIGRATING flag is set and we need
 * to wait until the migration is done.
 */
static struct timer_base *lock_timer_base(struct timer_list *timer,
					  unsigned long *flags)
	__acquires(timer->base->lock)
{
	for (;;) {
		struct timer_base *base;
		u32 tf;

		/*
		 * We need to use READ_ONCE() here, otherwise the compiler
		 * might re-read @tf between the check for TIMER_MIGRATING
		 * and spin_lock().
		 */
		tf = READ_ONCE(timer->flags);

		if (!(tf & TIMER_MIGRATING)) {
			base = get_timer_base(tf);
			raw_spin_lock_irqsave(&base->lock, *flags);
			if (timer->flags == tf)
				return base;
			raw_spin_unlock_irqrestore(&base->lock, *flags);
		}
		cpu_relax();
	}
}

static inline int
__mod_timer(struct timer_list *timer, unsigned long expires, bool pending_only)
{
	struct timer_base *base, *new_base;
	unsigned int idx = UINT_MAX;
	unsigned long clk = 0, flags;
	int ret = 0;

	BUG_ON(!timer->function);

	/*
	 * This is a common optimization triggered by the networking code - if
	 * the timer is re-modified to have the same timeout or ends up in the
	 * same array bucket then just return:
	 */
	if (timer_pending(timer)) {
		/*
		 * The downside of this optimization is that it can result in
		 * larger granularity than you would get from adding a new
		 * timer with this expiry.
		 */
		if (timer->expires == expires)
			return 1;

		/*
		 * We lock timer base and calculate the bucket index right
		 * here. If the timer ends up in the same bucket, then we
		 * just update the expiry time and avoid the whole
		 * dequeue/enqueue dance.
		 */
		base = lock_timer_base(timer, &flags);
		forward_timer_base(base);

		clk = base->clk;
		idx = calc_wheel_index(expires, clk);

		/*
		 * Retrieve and compare the array index of the pending
		 * timer. If it matches set the expiry to the new value so a
		 * subsequent call will exit in the expires check above.
		 */
		if (idx == timer_get_idx(timer)) {
			timer->expires = expires;
			ret = 1;
			goto out_unlock;
		}
	} else {
		base = lock_timer_base(timer, &flags);
		forward_timer_base(base);
	}

	ret = detach_if_pending(timer, base, false);
	if (!ret && pending_only)
		goto out_unlock;

	new_base = get_target_base(base, timer->flags);

	if (base != new_base) {
		/*
		 * We are trying to schedule the timer on the new base.
		 * However we can't change timer's base while it is running,
		 * otherwise del_timer_sync() can't detect that the timer's
		 * handler yet has not finished. This also guarantees that the
		 * timer is serialized wrt itself.
		 */
		if (likely(base->running_timer != timer)) {
			/* See the comment in lock_timer_base() */
			timer->flags |= TIMER_MIGRATING;

			raw_spin_unlock(&base->lock);
			base = new_base;
			raw_spin_lock(&base->lock);
			WRITE_ONCE(timer->flags,
				   (timer->flags & ~TIMER_BASEMASK) | base->cpu);
			forward_timer_base(base);
		}
	}

	debug_activate(timer, expires);

	timer->expires = expires;
	/*
	 * If 'idx' was calculated above and the base time did not advance
	 * between calculating 'idx' and possibly switching the base, only
	 * enqueue_timer() and trigger_dyntick_cpu() is required. Otherwise
	 * we need to (re)calculate the wheel index via
	 * internal_add_timer().
	 */
	if (idx != UINT_MAX && clk == base->clk) {
		enqueue_timer(base, timer, idx);
		trigger_dyntick_cpu(base, timer);
	} else {
		internal_add_timer(base, timer);
	}

out_unlock:
	raw_spin_unlock_irqrestore(&base->lock, flags);

	return ret;
}

/**
 * mod_timer_pending - modify a pending timer's timeout
 * @timer: the pending timer to be modified
 * @expires: new timeout in jiffies
 *
 * mod_timer_pending() is the same for pending timers as mod_timer(),
 * but will not re-activate and modify already deleted timers.
 *
 * It is useful for unserialized use of timers.
 */
int mod_timer_pending(struct timer_list *timer, unsigned long expires)
{
	return __mod_timer(timer, expires, true);
}
EXPORT_SYMBOL(mod_timer_pending);

/**
 * mod_timer - modify a timer's timeout
 * @timer: the timer to be modified
 * @expires: new timeout in jiffies
 *
 * mod_timer() is a more efficient way to update the expire field of an
 * active timer (if the timer is inactive it will be activated)
 *
 * mod_timer(timer, expires) is equivalent to:
 *
 *     del_timer(timer); timer->expires = expires; add_timer(timer);
 *
 * Note that if there are multiple unserialized concurrent users of the
 * same timer, then mod_timer() is the only safe way to modify the timeout,
 * since add_timer() cannot modify an already running timer.
 *
 * The function returns whether it has modified a pending timer or not.
 * (ie. mod_timer() of an inactive timer returns 0, mod_timer() of an
 * active timer returns 1.)
 */
int mod_timer(struct timer_list *timer, unsigned long expires)
{
	return __mod_timer(timer, expires, false);
}
EXPORT_SYMBOL(mod_timer);

/**
 * add_timer - start a timer
 * @timer: the timer to be added
 *
 * The kernel will do a ->function(->data) callback from the
 * timer interrupt at the ->expires point in the future. The
 * current time is 'jiffies'.
 *
 * The timer's ->expires, ->function (and if the handler uses it, ->data)
 * fields must be set prior calling this function.
 *
 * Timers with an ->expires field in the past will be executed in the next
 * timer tick.
 */
void add_timer(struct timer_list *timer)
{
	BUG_ON(timer_pending(timer));
	mod_timer(timer, timer->expires);
}
EXPORT_SYMBOL(add_timer);

/**
 * add_timer_on - start a timer on a particular CPU
 * @timer: the timer to be added
 * @cpu: the CPU to start it on
 *
 * This is not very scalable on SMP. Double adds are not possible.
 */
void add_timer_on(struct timer_list *timer, int cpu)
{
	struct timer_base *new_base, *base;
	unsigned long flags;

	BUG_ON(timer_pending(timer) || !timer->function);

	new_base = get_timer_cpu_base(timer->flags, cpu);

	/*
	 * If @timer was on a different CPU, it should be migrated with the
	 * old base locked to prevent other operations proceeding with the
	 * wrong base locked.  See lock_timer_base().
	 */
	base = lock_timer_base(timer, &flags);
	if (base != new_base) {
		timer->flags |= TIMER_MIGRATING;

		raw_spin_unlock(&base->lock);
		base = new_base;
		raw_spin_lock(&base->lock);
		WRITE_ONCE(timer->flags,
			   (timer->flags & ~TIMER_BASEMASK) | cpu);
	}
	forward_timer_base(base);

	debug_activate(timer, timer->expires);
	internal_add_timer(base, timer);
	raw_spin_unlock_irqrestore(&base->lock, flags);
}
EXPORT_SYMBOL_GPL(add_timer_on);

/**
 * del_timer - deactivate a timer.
 * @timer: the timer to be deactivated
 *
 * del_timer() deactivates a timer - this works on both active and inactive
 * timers.
 *
 * The function returns whether it has deactivated a pending timer or not.
 * (ie. del_timer() of an inactive timer returns 0, del_timer() of an
 * active timer returns 1.)
 */
int del_timer(struct timer_list *timer)
{
	struct timer_base *base;
	unsigned long flags;
	int ret = 0;

	debug_assert_init(timer);

	if (timer_pending(timer)) {
		base = lock_timer_base(timer, &flags);
		ret = detach_if_pending(timer, base, true);
		raw_spin_unlock_irqrestore(&base->lock, flags);
	}

	return ret;
}
EXPORT_SYMBOL(del_timer);

/**
 * try_to_del_timer_sync - Try to deactivate a timer
 * @timer: timer to delete
 *
 * This function tries to deactivate a timer. Upon successful (ret >= 0)
 * exit the timer is not queued and the handler is not running on any CPU.
 */
int try_to_del_timer_sync(struct timer_list *timer)
{
	struct timer_base *base;
	unsigned long flags;
	int ret = -1;

	debug_assert_init(timer);

	base = lock_timer_base(timer, &flags);

	if (base->running_timer != timer)
		ret = detach_if_pending(timer, base, true);

	raw_spin_unlock_irqrestore(&base->lock, flags);

	return ret;
}
EXPORT_SYMBOL(try_to_del_timer_sync);

#ifdef CONFIG_PREEMPT_RT
static __init void timer_base_init_expiry_lock(struct timer_base *base)
{
	spin_lock_init(&base->expiry_lock);
}

static inline void timer_base_lock_expiry(struct timer_base *base)
{
	spin_lock(&base->expiry_lock);
}

static inline void timer_base_unlock_expiry(struct timer_base *base)
{
	spin_unlock(&base->expiry_lock);
}

/*
 * The counterpart to del_timer_wait_running().
 *
 * If there is a waiter for base->expiry_lock, then it was waiting for the
 * timer callback to finish. Drop expiry_lock and reaquire it. That allows
 * the waiter to acquire the lock and make progress.
 */
static void timer_sync_wait_running(struct timer_base *base)
{
	if (atomic_read(&base->timer_waiters)) {
		raw_spin_unlock_irq(&base->lock);
		spin_unlock(&base->expiry_lock);
		spin_lock(&base->expiry_lock);
		raw_spin_lock_irq(&base->lock);
	}
}

/*
 * This function is called on PREEMPT_RT kernels when the fast path
 * deletion of a timer failed because the timer callback function was
 * running.
 *
 * This prevents priority inversion, if the softirq thread on a remote CPU
 * got preempted, and it prevents a life lock when the task which tries to
 * delete a timer preempted the softirq thread running the timer callback
 * function.
 */
static void del_timer_wait_running(struct timer_list *timer)
{
	u32 tf;

	tf = READ_ONCE(timer->flags);
	if (!(tf & (TIMER_MIGRATING | TIMER_IRQSAFE))) {
		struct timer_base *base = get_timer_base(tf);

		/*
		 * Mark the base as contended and grab the expiry lock,
		 * which is held by the softirq across the timer
		 * callback. Drop the lock immediately so the softirq can
		 * expire the next timer. In theory the timer could already
		 * be running again, but that's more than unlikely and just
		 * causes another wait loop.
		 */
		atomic_inc(&base->timer_waiters);
		spin_lock_bh(&base->expiry_lock);
		atomic_dec(&base->timer_waiters);
		spin_unlock_bh(&base->expiry_lock);
	}
}
#else
static inline void timer_base_init_expiry_lock(struct timer_base *base) { }
static inline void timer_base_lock_expiry(struct timer_base *base) { }
static inline void timer_base_unlock_expiry(struct timer_base *base) { }
static inline void timer_sync_wait_running(struct timer_base *base) { }
static inline void del_timer_wait_running(struct timer_list *timer) { }
#endif

#if defined(CONFIG_SMP) || defined(CONFIG_PREEMPT_RT_FULL)
/**
 * del_timer_sync - deactivate a timer and wait for the handler to finish.
 * @timer: the timer to be deactivated
 *
 * This function only differs from del_timer() on SMP: besides deactivating
 * the timer it also makes sure the handler has finished executing on other
 * CPUs.
 *
 * Synchronization rules: Callers must prevent restarting of the timer,
 * otherwise this function is meaningless. It must not be called from
 * interrupt contexts unless the timer is an irqsafe one. The caller must
 * not hold locks which would prevent completion of the timer's
 * handler. The timer's handler must not call add_timer_on(). Upon exit the
 * timer is not queued and the handler is not running on any CPU.
 *
 * Note: For !irqsafe timers, you must not hold locks that are held in
 *   interrupt context while calling this function. Even if the lock has
 *   nothing to do with the timer in question.  Here's why:
 *
 *    CPU0                             CPU1
 *    ----                             ----
 *                                   <SOFTIRQ>
 *                                   call_timer_fn();
 *                                     base->running_timer = mytimer;
 *  spin_lock_irq(somelock);
 *                                     <IRQ>
 *                                        spin_lock(somelock);
 *  del_timer_sync(mytimer);
 *   while (base->running_timer == mytimer);
 *
 * Now del_timer_sync() will never return and never release somelock.
 * The interrupt on the other CPU is waiting to grab somelock but
 * it has interrupted the softirq that CPU0 is waiting to finish.
 *
 * The function returns whether it has deactivated a pending timer or not.
 */
int del_timer_sync(struct timer_list *timer)
{
	int ret;

#ifdef CONFIG_LOCKDEP
	unsigned long flags;

	/*
	 * If lockdep gives a backtrace here, please reference
	 * the synchronization rules above.
	 */
	local_irq_save(flags);
	lock_map_acquire(&timer->lockdep_map);
	lock_map_release(&timer->lockdep_map);
	local_irq_restore(flags);
#endif
	/*
	 * don't use it in hardirq context, because it
	 * could lead to deadlock.
	 */
	WARN_ON(in_irq() && !(timer->flags & TIMER_IRQSAFE));

	/*
	 * Must be able to sleep on PREEMPT_RT because of the slowpath in
	 * del_timer_wait_running().
	 */
#if 0
	if (IS_ENABLED(CONFIG_PREEMPT_RT) && !(timer->flags & TIMER_IRQSAFE))
		lockdep_assert_preemption_enabled();
#endif

	do {
		ret = try_to_del_timer_sync(timer);

		if (unlikely(ret < 0)) {
			del_timer_wait_running(timer);
			cpu_relax();
		}
	} while (ret < 0);

	return ret;
}
EXPORT_SYMBOL(del_timer_sync);
#endif

static void call_timer_fn(struct timer_list *timer, void (*fn)(unsigned long),
			  unsigned long data)
{
	int count = preempt_count();

#ifdef CONFIG_LOCKDEP
	/*
	 * It is permissible to free the timer from inside the
	 * function that is called from it, this we need to take into
	 * account for lockdep too. To avoid bogus "held lock freed"
	 * warnings as well as problems when looking into
	 * timer->lockdep_map, make a copy and use that here.
	 */
	struct lockdep_map lockdep_map;

	lockdep_copy_map(&lockdep_map, &timer->lockdep_map);
#endif
	/*
	 * Couple the lock chain with the lock chain at
	 * del_timer_sync() by acquiring the lock_map around the fn()
	 * call here and in del_timer_sync().
	 */
	lock_map_acquire(&lockdep_map);

	trace_timer_expire_entry(timer);
	fn(data);
	trace_timer_expire_exit(timer);

	lock_map_release(&lockdep_map);

	if (count != preempt_count()) {
		WARN_ONCE(1, "timer: %pF preempt leak: %08x -> %08x\n",
			  fn, count, preempt_count());
		/*
		 * Restore the preempt count. That gives us a decent
		 * chance to survive and extract information. If the
		 * callback kept a lock held, bad luck, but not worse
		 * than the BUG() we had.
		 */
		preempt_count_set(count);
	}
}

static void __expire_timers(struct timer_base *base,
				   struct hlist_head *head)
{
	while (!hlist_empty(head)) {
		struct timer_list *timer;
		void (*fn)(unsigned long);
		unsigned long data;

		timer = hlist_entry(head->first, struct timer_list, entry);

		base->running_timer = timer;
		detach_timer(timer, true);

		fn = timer->function;
		data = timer->data;

		if (!IS_ENABLED(CONFIG_PREEMPT_RT_FULL) &&
		    timer->flags & TIMER_IRQSAFE) {
			raw_spin_unlock(&base->lock);
			call_timer_fn(timer, fn, data);
			raw_spin_lock(&base->lock);
			base->running_timer = NULL;
		} else {
			raw_spin_unlock_irq(&base->lock);
			call_timer_fn(timer, fn, data);
			raw_spin_lock_irq(&base->lock);
			base->running_timer = NULL;
			timer_sync_wait_running(base);
		}
	}
}

static void expire_timers(struct timer_base *base)
{
	struct hlist_head *head;
	int levels = base->expired_levels;

	while (levels--) {
		head = base->expired_lists + levels;
		__expire_timers(base, head);
	}

	/*
	 * Zero base->expired_levels after processing all base->expired_lists
	 * to signal it's ready to get re-populated. Otherwise, we race with
	 * tick_find_expired() when base->lock is temporarily dropped in
	 * __expire_timers()
	 */
	base->expired_levels = 0;
}

static int __collect_expired_timers(struct timer_base *base)
{
	struct hlist_head *vec;
	struct hlist_head *expired_list = base->expired_lists;
	unsigned long clk;
	int i;
	unsigned int idx;

	/*
	 * expire_timers() must be called at least once before we can
	 * collect more timers. We should never hit this case unless
	 * TIMER_SOFTIRQ got raised without expired timers.
	 */
	if (WARN_ONCE(base->expired_levels,
			"Must expire collected timers before collecting more"))
		return base->expired_levels;

	clk = base->clk;
	for (i = 0; i < LVL_DEPTH; i++) {
		idx = (clk & LVL_MASK) + i * LVL_SIZE;

		if (__test_and_clear_bit(idx, base->pending_map)) {
			vec = base->vectors + idx;
			hlist_move_list(vec, expired_list);
			base->expired_levels++;
			expired_list++;
		}
		/* Is it time to look at the next level? */
		if (clk & LVL_CLK_MASK)
			break;
		/* Shift clock for the next level granularity */
		clk >>= LVL_CLK_SHIFT;
	}

	return base->expired_levels;
}

#ifdef CONFIG_NO_HZ_COMMON
/*
 * Find the next pending bucket of a level. Search from level start (@offset)
 * + @clk upwards and if nothing there, search from start of the level
 * (@offset) up to @offset + clk.
 */
static int next_pending_bucket(struct timer_base *base, unsigned offset,
			       unsigned clk)
{
	unsigned pos, start = offset + clk;
	unsigned end = offset + LVL_SIZE;

	pos = find_next_bit(base->pending_map, end, start);
	if (pos < end)
		return pos - start;

	pos = find_next_bit(base->pending_map, start, offset);
	return pos < start ? pos + LVL_SIZE - start : -1;
}

/*
 * Search the first expiring timer in the various clock levels. Caller must
 * hold base->lock.
 */
static unsigned long __next_timer_interrupt(struct timer_base *base)
{
	unsigned long clk, next, adj;
	unsigned lvl, offset = 0;

	next = base->clk + NEXT_TIMER_MAX_DELTA;
	clk = base->clk;
	for (lvl = 0; lvl < LVL_DEPTH; lvl++, offset += LVL_SIZE) {
		int pos = next_pending_bucket(base, offset, clk & LVL_MASK);

		if (pos >= 0) {
			unsigned long tmp = clk + (unsigned long) pos;

			tmp <<= LVL_SHIFT(lvl);
			if (time_before(tmp, next))
				next = tmp;
		}
		/*
		 * Clock for the next level. If the current level clock lower
		 * bits are zero, we look at the next level as is. If not we
		 * need to advance it by one because that's going to be the
		 * next expiring bucket in that level. base->clk is the next
		 * expiring jiffie. So in case of:
		 *
		 * LVL5 LVL4 LVL3 LVL2 LVL1 LVL0
		 *  0    0    0    0    0    0
		 *
		 * we have to look at all levels @index 0. With
		 *
		 * LVL5 LVL4 LVL3 LVL2 LVL1 LVL0
		 *  0    0    0    0    0    2
		 *
		 * LVL0 has the next expiring bucket @index 2. The upper
		 * levels have the next expiring bucket @index 1.
		 *
		 * In case that the propagation wraps the next level the same
		 * rules apply:
		 *
		 * LVL5 LVL4 LVL3 LVL2 LVL1 LVL0
		 *  0    0    0    0    F    2
		 *
		 * So after looking at LVL0 we get:
		 *
		 * LVL5 LVL4 LVL3 LVL2 LVL1
		 *  0    0    0    1    0
		 *
		 * So no propagation from LVL1 to LVL2 because that happened
		 * with the add already, but then we need to propagate further
		 * from LVL2 to LVL3.
		 *
		 * So the simple check whether the lower bits of the current
		 * level are 0 or not is sufficient for all cases.
		 */
		adj = clk & LVL_CLK_MASK ? 1 : 0;
		clk >>= LVL_CLK_SHIFT;
		clk += adj;
	}
	return next;
}

/*
 * Check, if the next hrtimer event is before the next timer wheel
 * event:
 */
static u64 cmp_next_hrtimer_event(u64 basem, u64 expires)
{
	u64 nextevt = hrtimer_get_next_event();

	/*
	 * If high resolution timers are enabled
	 * hrtimer_get_next_event() returns KTIME_MAX.
	 */
	if (expires <= nextevt)
		return expires;

	/*
	 * If the next timer is already expired, return the tick base
	 * time so the tick is fired immediately.
	 */
	if (nextevt <= basem)
		return basem;

	/*
	 * Round up to the next jiffie. High resolution timers are
	 * off, so the hrtimers are expired in the tick and we need to
	 * make sure that this tick really expires the timer to avoid
	 * a ping pong of the nohz stop code.
	 *
	 * Use DIV_ROUND_UP_ULL to prevent gcc calling __divdi3
	 */
	return DIV_ROUND_UP_ULL(nextevt, TICK_NSEC) * TICK_NSEC;
}

/**
 * get_next_timer_interrupt - return the time (clock mono) of the next timer
 * @basej:	base time jiffies
 * @basem:	base time clock monotonic
 *
 * Returns the tick aligned clock monotonic time of the next pending
 * timer or KTIME_MAX if no timer is pending.
 */
u64 get_next_timer_interrupt(unsigned long basej, u64 basem)
{
	struct timer_base *base = this_cpu_ptr(&timer_bases[BASE_STD]);
	u64 expires = KTIME_MAX;
	unsigned long nextevt;
	bool is_max_delta;

	/*
	 * Pretend that there is no timer pending if the cpu is offline.
	 * Possible pending timers will be migrated later to an active cpu.
	 */
	if (cpu_is_offline(smp_processor_id()))
		return expires;

	raw_spin_lock(&base->lock);
	nextevt = __next_timer_interrupt(base);
	is_max_delta = (nextevt == base->clk + NEXT_TIMER_MAX_DELTA);
	base->next_expiry = nextevt;
	/*
	 * We have a fresh next event. Check whether we can forward the
	 * base. We can only do that when @basej is past base->clk
	 * otherwise we might rewind base->clk.
	 */
	if (time_after(basej, base->clk)) {
		if (time_after(nextevt, basej))
			base->clk = basej;
		else if (time_after(nextevt, base->clk))
			base->clk = nextevt;
	}

	if (time_before_eq(nextevt, basej)) {
		expires = basem;
		base->is_idle = false;
	} else {
		if (!is_max_delta)
			expires = basem + (u64)(nextevt - basej) * TICK_NSEC;
		/*
		 * If we expect to sleep more than a tick, mark the base idle.
		 * Also the tick is stopped so any added timer must forward
		 * the base clk itself to keep granularity small. This idle
		 * logic is only maintained for the BASE_STD base, deferrable
		 * timers may still see large granularity skew (by design).
		 */
		if ((expires - basem) > TICK_NSEC) {
			base->must_forward_clk = true;
			base->is_idle = true;
		}
	}
	raw_spin_unlock(&base->lock);

	return cmp_next_hrtimer_event(basem, expires);
}

/**
 * timer_clear_idle - Clear the idle state of the timer base
 *
 * Called with interrupts disabled
 */
void timer_clear_idle(void)
{
	struct timer_base *base = this_cpu_ptr(&timer_bases[BASE_STD]);

	/*
	 * We do this unlocked. The worst outcome is a remote enqueue sending
	 * a pointless IPI, but taking the lock would just make the window for
	 * sending the IPI a few instructions smaller for the cost of taking
	 * the lock in the exit from idle path.
	 */
	base->is_idle = false;
}

static int collect_expired_timers(struct timer_base *base)
{
	unsigned long now = READ_ONCE(jiffies);

	/*
	 * NOHZ optimization. After a long idle sleep we need to forward the
	 * base to current jiffies. Avoid a loop by searching the bitfield for
	 * the next expiring timer.
	 */
	if ((long)(now - base->clk) > 2) {
		unsigned long next = __next_timer_interrupt(base);

		/*
		 * If the next timer is ahead of time forward to current
		 * jiffies, otherwise forward to the next expiry time:
		 */
		if (time_after(next, now)) {
			/* The call site will increment clock! */
			base->clk = now - 1;
			return 0;
		}
		base->clk = next;
	}
	return __collect_expired_timers(base);
}
#else
static inline int collect_expired_timers(struct timer_base *base)
{
	return __collect_expired_timers(base);
}
#endif

/*
 * Increments timer_base to current jiffies or until first expired
 * timer is found. Return number of expired levels.
 */
static int find_expired_timers(struct timer_base *base)
{
	unsigned long int end_clk = jiffies;
	int expired_levels = 0;

	while (time_after_eq(end_clk, base->clk) && !expired_levels) {
		expired_levels = collect_expired_timers(base);
		base->clk++;
	}

	return expired_levels;
}

/*
 * Called from CPU tick routine to collect expired timers up to current
 * jiffies. Return number of expired levels.
 */
static int tick_find_expired(struct timer_base *base)
{
	int levels;

	raw_spin_lock(&base->lock);
	levels = find_expired_timers(base);
	raw_spin_unlock(&base->lock);

	return levels;
}

/*
 * Called from the timer interrupt handler to charge one tick to the current
 * process.  user_tick is 1 if the tick is user time, 0 for system.
 */
void update_process_times(int user_tick)
{
	struct task_struct *p = current;

	/* Note: this timer irq context must be accounted for as well. */
	account_process_tick(p, user_tick);
	run_local_timers();
	rcu_check_callbacks(user_tick);
#if defined(CONFIG_IRQ_WORK)
	if (in_irq())
		irq_work_tick();
#endif
	scheduler_tick();
	if (IS_ENABLED(CONFIG_POSIX_TIMERS))
		run_posix_cpu_timers(p);
}

/**
 * __run_timers - run all expired timers (if any) on this CPU.
 * @base: the timer vector to be processed.
 */
static inline void __run_timers(struct timer_base *base)
{
<<<<<<< HEAD
=======
	struct hlist_head heads[LVL_DEPTH];
	int levels;

	if (!time_after_eq(jiffies, base->clk))
		return;

	timer_base_lock_expiry(base);
>>>>>>> 998ff9c8
	raw_spin_lock_irq(&base->lock);

	/*
	 * timer_base::must_forward_clk must be cleared before running
	 * timers so that any timer functions that call mod_timer() will
	 * not try to forward the base. Idle tracking / clock forwarding
	 * logic is only used with BASE_STD timers.
	 *
	 * The must_forward_clk flag is cleared unconditionally also for
	 * the deferrable base. The deferrable base is not affected by idle
	 * tracking and never forwarded, so clearing the flag is a NOOP.
	 *
	 * The fact that the deferrable base is never forwarded can cause
	 * large variations in granularity for deferrable timers, but they
	 * can be deferred for long periods due to idle anyway.
	 */
	base->must_forward_clk = false;

	do {
		expire_timers(base);
	} while (find_expired_timers(base));

	raw_spin_unlock_irq(&base->lock);
	timer_base_unlock_expiry(base);
}

/*
 * This function runs timers and the timer-tq in bottom half context.
 */
static __latent_entropy void run_timer_softirq(struct softirq_action *h)
{
	struct timer_base *base = this_cpu_ptr(&timer_bases[BASE_STD]);

	irq_work_tick_soft();
	__run_timers(base);
	if (IS_ENABLED(CONFIG_NO_HZ_COMMON))
		__run_timers(this_cpu_ptr(&timer_bases[BASE_DEF]));

	/* Allow new TIMER_SOFTIRQs to get scheduled by run_local_timers() */
	base->block_softirq = false;
}

/*
 * Called by the local, per-CPU timer interrupt on SMP.
 */
void run_local_timers(void)
{
	struct timer_base *base = this_cpu_ptr(&timer_bases[BASE_STD]);

	hrtimer_run_queues();

	/*
	 * Skip if TIMER_SOFTIRQ is already running on this CPU, since it
	 * will find and expire all timers up to current jiffies.
	 */
	if (base->block_softirq)
		return;

	/* Raise the softirq only if required. */
	if (time_before(jiffies, base->clk) || !tick_find_expired(base)) {
		if (!IS_ENABLED(CONFIG_NO_HZ_COMMON))
			return;
		/* CPU is awake, so check the deferrable base. */
		base++;
		if (time_before(jiffies, base->clk) || !tick_find_expired(base))
			return;
		base--;
	}

	base->block_softirq = true;
	raise_softirq(TIMER_SOFTIRQ);
}

static void process_timeout(unsigned long __data)
{
	wake_up_process((struct task_struct *)__data);
}

/**
 * schedule_timeout - sleep until timeout
 * @timeout: timeout value in jiffies
 *
 * Make the current task sleep until @timeout jiffies have
 * elapsed. The routine will return immediately unless
 * the current task state has been set (see set_current_state()).
 *
 * You can set the task state as follows -
 *
 * %TASK_UNINTERRUPTIBLE - at least @timeout jiffies are guaranteed to
 * pass before the routine returns unless the current task is explicitly
 * woken up, (e.g. by wake_up_process())".
 *
 * %TASK_INTERRUPTIBLE - the routine may return early if a signal is
 * delivered to the current task or the current task is explicitly woken
 * up.
 *
 * The current task state is guaranteed to be TASK_RUNNING when this
 * routine returns.
 *
 * Specifying a @timeout value of %MAX_SCHEDULE_TIMEOUT will schedule
 * the CPU away without a bound on the timeout. In this case the return
 * value will be %MAX_SCHEDULE_TIMEOUT.
 *
 * Returns 0 when the timer has expired otherwise the remaining time in
 * jiffies will be returned.  In all cases the return value is guaranteed
 * to be non-negative.
 */
signed long __sched schedule_timeout(signed long timeout)
{
	struct timer_list timer;
	unsigned long expire;

	switch (timeout)
	{
	case MAX_SCHEDULE_TIMEOUT:
		/*
		 * These two special cases are useful to be comfortable
		 * in the caller. Nothing more. We could take
		 * MAX_SCHEDULE_TIMEOUT from one of the negative value
		 * but I' d like to return a valid offset (>=0) to allow
		 * the caller to do everything it want with the retval.
		 */
		schedule();
		goto out;
	default:
		/*
		 * Another bit of PARANOID. Note that the retval will be
		 * 0 since no piece of kernel is supposed to do a check
		 * for a negative retval of schedule_timeout() (since it
		 * should never happens anyway). You just have the printk()
		 * that will tell you if something is gone wrong and where.
		 */
		if (timeout < 0) {
			printk(KERN_ERR "schedule_timeout: wrong timeout "
				"value %lx\n", timeout);
			dump_stack();
			current->state = TASK_RUNNING;
			goto out;
		}
	}

	expire = timeout + jiffies;

	setup_timer_on_stack(&timer, process_timeout, (unsigned long)current);
	__mod_timer(&timer, expire, false);
	schedule();
	del_singleshot_timer_sync(&timer);

	/* Remove the timer from the object tracker */
	destroy_timer_on_stack(&timer);

	timeout = expire - jiffies;

 out:
	return timeout < 0 ? 0 : timeout;
}
EXPORT_SYMBOL(schedule_timeout);

/*
 * We can use __set_current_state() here because schedule_timeout() calls
 * schedule() unconditionally.
 */
signed long __sched schedule_timeout_interruptible(signed long timeout)
{
	__set_current_state(TASK_INTERRUPTIBLE);
	return schedule_timeout(timeout);
}
EXPORT_SYMBOL(schedule_timeout_interruptible);

signed long __sched schedule_timeout_killable(signed long timeout)
{
	__set_current_state(TASK_KILLABLE);
	return schedule_timeout(timeout);
}
EXPORT_SYMBOL(schedule_timeout_killable);

signed long __sched schedule_timeout_uninterruptible(signed long timeout)
{
	__set_current_state(TASK_UNINTERRUPTIBLE);
	return schedule_timeout(timeout);
}
EXPORT_SYMBOL(schedule_timeout_uninterruptible);

/*
 * Like schedule_timeout_uninterruptible(), except this task will not contribute
 * to load average.
 */
signed long __sched schedule_timeout_idle(signed long timeout)
{
	__set_current_state(TASK_IDLE);
	return schedule_timeout(timeout);
}
EXPORT_SYMBOL(schedule_timeout_idle);

#ifdef CONFIG_HOTPLUG_CPU
static void migrate_timer_list(struct timer_base *new_base, struct hlist_head *head)
{
	struct timer_list *timer;
	int cpu = new_base->cpu;

	while (!hlist_empty(head)) {
		timer = hlist_entry(head->first, struct timer_list, entry);
		detach_timer(timer, false);
		timer->flags = (timer->flags & ~TIMER_BASEMASK) | cpu;
		internal_add_timer(new_base, timer);
	}
}

int timers_prepare_cpu(unsigned int cpu)
{
	struct timer_base *base;
	int b;

	for (b = 0; b < NR_BASES; b++) {
		base = per_cpu_ptr(&timer_bases[b], cpu);
		base->clk = jiffies;
		base->next_expiry = base->clk + NEXT_TIMER_MAX_DELTA;
		base->is_idle = false;
		base->must_forward_clk = true;
	}
	return 0;
}

int timers_dead_cpu(unsigned int cpu)
{
	struct timer_base *old_base;
	struct timer_base *new_base;
	int b, i;

	BUG_ON(cpu_online(cpu));

	for (b = 0; b < NR_BASES; b++) {
		old_base = per_cpu_ptr(&timer_bases[b], cpu);
		new_base = get_cpu_ptr(&timer_bases[b]);
		/*
		 * The caller is globally serialized and nobody else
		 * takes two locks at once, deadlock is not possible.
		 */
		raw_spin_lock_irq(&new_base->lock);
		raw_spin_lock_nested(&old_base->lock, SINGLE_DEPTH_NESTING);

		/*
		 * The current CPUs base clock might be stale. Update it
		 * before moving the timers over.
		 */
		forward_timer_base(new_base);

		BUG_ON(old_base->running_timer);
		BUG_ON(old_base->expired_levels);

		for (i = 0; i < WHEEL_SIZE; i++)
			migrate_timer_list(new_base, old_base->vectors + i);

		raw_spin_unlock(&old_base->lock);
		raw_spin_unlock_irq(&new_base->lock);
		put_cpu_ptr(&timer_bases);
	}
	return 0;
}

#endif /* CONFIG_HOTPLUG_CPU */

static void __init init_timer_cpu(int cpu)
{
	struct timer_base *base;
	int i;

	for (i = 0; i < NR_BASES; i++) {
		base = per_cpu_ptr(&timer_bases[i], cpu);
		base->cpu = cpu;
		raw_spin_lock_init(&base->lock);
		base->clk = jiffies;
		timer_base_init_expiry_lock(base);
	}
}

static void __init init_timer_cpus(void)
{
	int cpu;

	for_each_possible_cpu(cpu)
		init_timer_cpu(cpu);
}

void __init init_timers(void)
{
	init_timer_cpus();
	open_softirq(TIMER_SOFTIRQ, run_timer_softirq);
}

/**
 * msleep - sleep safely even with waitqueue interruptions
 * @msecs: Time in milliseconds to sleep for
 */
void msleep(unsigned int msecs)
{
	unsigned long timeout = msecs_to_jiffies(msecs) + 1;

	while (timeout)
		timeout = schedule_timeout_uninterruptible(timeout);
}

EXPORT_SYMBOL(msleep);

/**
 * msleep_interruptible - sleep waiting for signals
 * @msecs: Time in milliseconds to sleep for
 */
unsigned long msleep_interruptible(unsigned int msecs)
{
	unsigned long timeout = msecs_to_jiffies(msecs) + 1;

	while (timeout && !signal_pending(current))
		timeout = schedule_timeout_interruptible(timeout);
	return jiffies_to_msecs(timeout);
}

EXPORT_SYMBOL(msleep_interruptible);

/**
 * usleep_range - Sleep for an approximate time
 * @min: Minimum time in usecs to sleep
 * @max: Maximum time in usecs to sleep
 *
 * In non-atomic context where the exact wakeup time is flexible, use
 * usleep_range() instead of udelay().  The sleep improves responsiveness
 * by avoiding the CPU-hogging busy-wait of udelay(), and the range reduces
 * power usage by allowing hrtimers to take advantage of an already-
 * scheduled interrupt instead of scheduling a new one just for this sleep.
 */
void __sched usleep_range(unsigned long min, unsigned long max)
{
	ktime_t exp = ktime_add_us(ktime_get(), min);
	u64 delta = (u64)(max - min) * NSEC_PER_USEC;

	for (;;) {
		__set_current_state(TASK_UNINTERRUPTIBLE);
		/* Do not return before the requested sleep time has elapsed */
		if (!schedule_hrtimeout_range(&exp, delta, HRTIMER_MODE_ABS))
			break;
	}
}
EXPORT_SYMBOL(usleep_range);<|MERGE_RESOLUTION|>--- conflicted
+++ resolved
@@ -1783,8 +1783,6 @@
  */
 static inline void __run_timers(struct timer_base *base)
 {
-<<<<<<< HEAD
-=======
 	struct hlist_head heads[LVL_DEPTH];
 	int levels;
 
@@ -1792,7 +1790,6 @@
 		return;
 
 	timer_base_lock_expiry(base);
->>>>>>> 998ff9c8
 	raw_spin_lock_irq(&base->lock);
 
 	/*
