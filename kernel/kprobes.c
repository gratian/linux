// SPDX-License-Identifier: GPL-2.0-or-later
/*
 *  Kernel Probes (KProbes)
 *
 * Copyright (C) IBM Corporation, 2002, 2004
 *
 * 2002-Oct	Created by Vamsi Krishna S <vamsi_krishna@in.ibm.com> Kernel
 *		Probes initial implementation (includes suggestions from
 *		Rusty Russell).
 * 2004-Aug	Updated by Prasanna S Panchamukhi <prasanna@in.ibm.com> with
 *		hlists and exceptions notifier as suggested by Andi Kleen.
 * 2004-July	Suparna Bhattacharya <suparna@in.ibm.com> added jumper probes
 *		interface to access function arguments.
 * 2004-Sep	Prasanna S Panchamukhi <prasanna@in.ibm.com> Changed Kprobes
 *		exceptions notifier to be first on the priority list.
 * 2005-May	Hien Nguyen <hien@us.ibm.com>, Jim Keniston
 *		<jkenisto@us.ibm.com> and Prasanna S Panchamukhi
 *		<prasanna@in.ibm.com> added function-return probes.
 */

#define pr_fmt(fmt) "kprobes: " fmt

#include <linux/kprobes.h>
#include <linux/hash.h>
#include <linux/init.h>
#include <linux/slab.h>
#include <linux/stddef.h>
#include <linux/export.h>
#include <linux/moduleloader.h>
#include <linux/kallsyms.h>
#include <linux/freezer.h>
#include <linux/seq_file.h>
#include <linux/debugfs.h>
#include <linux/sysctl.h>
#include <linux/kdebug.h>
#include <linux/memory.h>
#include <linux/ftrace.h>
#include <linux/cpu.h>
#include <linux/jump_label.h>
#include <linux/static_call.h>
#include <linux/perf_event.h>

#include <asm/sections.h>
#include <asm/cacheflush.h>
#include <asm/errno.h>
#include <linux/uaccess.h>

#define KPROBE_HASH_BITS 6
#define KPROBE_TABLE_SIZE (1 << KPROBE_HASH_BITS)


static int kprobes_initialized;
/* kprobe_table can be accessed by
 * - Normal hlist traversal and RCU add/del under 'kprobe_mutex' is held.
 * Or
 * - RCU hlist traversal under disabling preempt (breakpoint handlers)
 */
static struct hlist_head kprobe_table[KPROBE_TABLE_SIZE];

/* NOTE: change this value only with 'kprobe_mutex' held */
static bool kprobes_all_disarmed;

/* This protects 'kprobe_table' and 'optimizing_list' */
static DEFINE_MUTEX(kprobe_mutex);
static DEFINE_PER_CPU(struct kprobe *, kprobe_instance);

kprobe_opcode_t * __weak kprobe_lookup_name(const char *name,
					unsigned int __unused)
{
	return ((kprobe_opcode_t *)(kallsyms_lookup_name(name)));
}

/*
 * Blacklist -- list of 'struct kprobe_blacklist_entry' to store info where
 * kprobes can not probe.
 */
static LIST_HEAD(kprobe_blacklist);

#ifdef __ARCH_WANT_KPROBES_INSN_SLOT
/*
 * 'kprobe::ainsn.insn' points to the copy of the instruction to be
 * single-stepped. x86_64, POWER4 and above have no-exec support and
 * stepping on the instruction on a vmalloced/kmalloced/data page
 * is a recipe for disaster
 */
struct kprobe_insn_page {
	struct list_head list;
	kprobe_opcode_t *insns;		/* Page of instruction slots */
	struct kprobe_insn_cache *cache;
	int nused;
	int ngarbage;
	char slot_used[];
};

#define KPROBE_INSN_PAGE_SIZE(slots)			\
	(offsetof(struct kprobe_insn_page, slot_used) +	\
	 (sizeof(char) * (slots)))

static int slots_per_page(struct kprobe_insn_cache *c)
{
	return PAGE_SIZE/(c->insn_size * sizeof(kprobe_opcode_t));
}

enum kprobe_slot_state {
	SLOT_CLEAN = 0,
	SLOT_DIRTY = 1,
	SLOT_USED = 2,
};

void __weak *alloc_insn_page(void)
{
	/*
	 * Use module_alloc() so this page is within +/- 2GB of where the
	 * kernel image and loaded module images reside. This is required
	 * for most of the architectures.
	 * (e.g. x86-64 needs this to handle the %rip-relative fixups.)
	 */
	return module_alloc(PAGE_SIZE);
}

static void free_insn_page(void *page)
{
	module_memfree(page);
}

struct kprobe_insn_cache kprobe_insn_slots = {
	.mutex = __MUTEX_INITIALIZER(kprobe_insn_slots.mutex),
	.alloc = alloc_insn_page,
	.free = free_insn_page,
	.sym = KPROBE_INSN_PAGE_SYM,
	.pages = LIST_HEAD_INIT(kprobe_insn_slots.pages),
	.insn_size = MAX_INSN_SIZE,
	.nr_garbage = 0,
};
static int collect_garbage_slots(struct kprobe_insn_cache *c);

/**
 * __get_insn_slot() - Find a slot on an executable page for an instruction.
 * We allocate an executable page if there's no room on existing ones.
 */
kprobe_opcode_t *__get_insn_slot(struct kprobe_insn_cache *c)
{
	struct kprobe_insn_page *kip;
	kprobe_opcode_t *slot = NULL;

	/* Since the slot array is not protected by rcu, we need a mutex */
	mutex_lock(&c->mutex);
 retry:
	rcu_read_lock();
	list_for_each_entry_rcu(kip, &c->pages, list) {
		if (kip->nused < slots_per_page(c)) {
			int i;

			for (i = 0; i < slots_per_page(c); i++) {
				if (kip->slot_used[i] == SLOT_CLEAN) {
					kip->slot_used[i] = SLOT_USED;
					kip->nused++;
					slot = kip->insns + (i * c->insn_size);
					rcu_read_unlock();
					goto out;
				}
			}
			/* kip->nused is broken. Fix it. */
			kip->nused = slots_per_page(c);
			WARN_ON(1);
		}
	}
	rcu_read_unlock();

	/* If there are any garbage slots, collect it and try again. */
	if (c->nr_garbage && collect_garbage_slots(c) == 0)
		goto retry;

	/* All out of space.  Need to allocate a new page. */
	kip = kmalloc(KPROBE_INSN_PAGE_SIZE(slots_per_page(c)), GFP_KERNEL);
	if (!kip)
		goto out;

	kip->insns = c->alloc();
	if (!kip->insns) {
		kfree(kip);
		goto out;
	}
	INIT_LIST_HEAD(&kip->list);
	memset(kip->slot_used, SLOT_CLEAN, slots_per_page(c));
	kip->slot_used[0] = SLOT_USED;
	kip->nused = 1;
	kip->ngarbage = 0;
	kip->cache = c;
	list_add_rcu(&kip->list, &c->pages);
	slot = kip->insns;

	/* Record the perf ksymbol register event after adding the page */
	perf_event_ksymbol(PERF_RECORD_KSYMBOL_TYPE_OOL, (unsigned long)kip->insns,
			   PAGE_SIZE, false, c->sym);
out:
	mutex_unlock(&c->mutex);
	return slot;
}

/* Return true if all garbages are collected, otherwise false. */
static bool collect_one_slot(struct kprobe_insn_page *kip, int idx)
{
	kip->slot_used[idx] = SLOT_CLEAN;
	kip->nused--;
	if (kip->nused == 0) {
		/*
		 * Page is no longer in use.  Free it unless
		 * it's the last one.  We keep the last one
		 * so as not to have to set it up again the
		 * next time somebody inserts a probe.
		 */
		if (!list_is_singular(&kip->list)) {
			/*
			 * Record perf ksymbol unregister event before removing
			 * the page.
			 */
			perf_event_ksymbol(PERF_RECORD_KSYMBOL_TYPE_OOL,
					   (unsigned long)kip->insns, PAGE_SIZE, true,
					   kip->cache->sym);
			list_del_rcu(&kip->list);
			synchronize_rcu();
			kip->cache->free(kip->insns);
			kfree(kip);
		}
		return true;
	}
	return false;
}

static int collect_garbage_slots(struct kprobe_insn_cache *c)
{
	struct kprobe_insn_page *kip, *next;

	/* Ensure no-one is interrupted on the garbages */
	synchronize_rcu();

	list_for_each_entry_safe(kip, next, &c->pages, list) {
		int i;

		if (kip->ngarbage == 0)
			continue;
		kip->ngarbage = 0;	/* we will collect all garbages */
		for (i = 0; i < slots_per_page(c); i++) {
			if (kip->slot_used[i] == SLOT_DIRTY && collect_one_slot(kip, i))
				break;
		}
	}
	c->nr_garbage = 0;
	return 0;
}

void __free_insn_slot(struct kprobe_insn_cache *c,
		      kprobe_opcode_t *slot, int dirty)
{
	struct kprobe_insn_page *kip;
	long idx;

	mutex_lock(&c->mutex);
	rcu_read_lock();
	list_for_each_entry_rcu(kip, &c->pages, list) {
		idx = ((long)slot - (long)kip->insns) /
			(c->insn_size * sizeof(kprobe_opcode_t));
		if (idx >= 0 && idx < slots_per_page(c))
			goto out;
	}
	/* Could not find this slot. */
	WARN_ON(1);
	kip = NULL;
out:
	rcu_read_unlock();
	/* Mark and sweep: this may sleep */
	if (kip) {
		/* Check double free */
		WARN_ON(kip->slot_used[idx] != SLOT_USED);
		if (dirty) {
			kip->slot_used[idx] = SLOT_DIRTY;
			kip->ngarbage++;
			if (++c->nr_garbage > slots_per_page(c))
				collect_garbage_slots(c);
		} else {
			collect_one_slot(kip, idx);
		}
	}
	mutex_unlock(&c->mutex);
}

/*
 * Check given address is on the page of kprobe instruction slots.
 * This will be used for checking whether the address on a stack
 * is on a text area or not.
 */
bool __is_insn_slot_addr(struct kprobe_insn_cache *c, unsigned long addr)
{
	struct kprobe_insn_page *kip;
	bool ret = false;

	rcu_read_lock();
	list_for_each_entry_rcu(kip, &c->pages, list) {
		if (addr >= (unsigned long)kip->insns &&
		    addr < (unsigned long)kip->insns + PAGE_SIZE) {
			ret = true;
			break;
		}
	}
	rcu_read_unlock();

	return ret;
}

int kprobe_cache_get_kallsym(struct kprobe_insn_cache *c, unsigned int *symnum,
			     unsigned long *value, char *type, char *sym)
{
	struct kprobe_insn_page *kip;
	int ret = -ERANGE;

	rcu_read_lock();
	list_for_each_entry_rcu(kip, &c->pages, list) {
		if ((*symnum)--)
			continue;
		strscpy(sym, c->sym, KSYM_NAME_LEN);
		*type = 't';
		*value = (unsigned long)kip->insns;
		ret = 0;
		break;
	}
	rcu_read_unlock();

	return ret;
}

#ifdef CONFIG_OPTPROBES
void __weak *alloc_optinsn_page(void)
{
	return alloc_insn_page();
}

void __weak free_optinsn_page(void *page)
{
	free_insn_page(page);
}

/* For optimized_kprobe buffer */
struct kprobe_insn_cache kprobe_optinsn_slots = {
	.mutex = __MUTEX_INITIALIZER(kprobe_optinsn_slots.mutex),
	.alloc = alloc_optinsn_page,
	.free = free_optinsn_page,
	.sym = KPROBE_OPTINSN_PAGE_SYM,
	.pages = LIST_HEAD_INIT(kprobe_optinsn_slots.pages),
	/* .insn_size is initialized later */
	.nr_garbage = 0,
};
#endif
#endif

/* We have preemption disabled.. so it is safe to use __ versions */
static inline void set_kprobe_instance(struct kprobe *kp)
{
	__this_cpu_write(kprobe_instance, kp);
}

static inline void reset_kprobe_instance(void)
{
	__this_cpu_write(kprobe_instance, NULL);
}

/*
 * This routine is called either:
 *	- under the 'kprobe_mutex' - during kprobe_[un]register().
 *				OR
 *	- with preemption disabled - from architecture specific code.
 */
struct kprobe *get_kprobe(void *addr)
{
	struct hlist_head *head;
	struct kprobe *p;

	head = &kprobe_table[hash_ptr(addr, KPROBE_HASH_BITS)];
	hlist_for_each_entry_rcu(p, head, hlist,
				 lockdep_is_held(&kprobe_mutex)) {
		if (p->addr == addr)
			return p;
	}

	return NULL;
}
NOKPROBE_SYMBOL(get_kprobe);

static int aggr_pre_handler(struct kprobe *p, struct pt_regs *regs);

/* Return true if 'p' is an aggregator */
static inline bool kprobe_aggrprobe(struct kprobe *p)
{
	return p->pre_handler == aggr_pre_handler;
}

/* Return true if 'p' is unused */
static inline bool kprobe_unused(struct kprobe *p)
{
	return kprobe_aggrprobe(p) && kprobe_disabled(p) &&
	       list_empty(&p->list);
}

/* Keep all fields in the kprobe consistent. */
static inline void copy_kprobe(struct kprobe *ap, struct kprobe *p)
{
	memcpy(&p->opcode, &ap->opcode, sizeof(kprobe_opcode_t));
	memcpy(&p->ainsn, &ap->ainsn, sizeof(struct arch_specific_insn));
}

#ifdef CONFIG_OPTPROBES
/* NOTE: This is protected by 'kprobe_mutex'. */
static bool kprobes_allow_optimization;

/*
 * Call all 'kprobe::pre_handler' on the list, but ignores its return value.
 * This must be called from arch-dep optimized caller.
 */
void opt_pre_handler(struct kprobe *p, struct pt_regs *regs)
{
	struct kprobe *kp;

	list_for_each_entry_rcu(kp, &p->list, list) {
		if (kp->pre_handler && likely(!kprobe_disabled(kp))) {
			set_kprobe_instance(kp);
			kp->pre_handler(kp, regs);
		}
		reset_kprobe_instance();
	}
}
NOKPROBE_SYMBOL(opt_pre_handler);

/* Free optimized instructions and optimized_kprobe */
static void free_aggr_kprobe(struct kprobe *p)
{
	struct optimized_kprobe *op;

	op = container_of(p, struct optimized_kprobe, kp);
	arch_remove_optimized_kprobe(op);
	arch_remove_kprobe(p);
	kfree(op);
}

/* Return true if the kprobe is ready for optimization. */
static inline int kprobe_optready(struct kprobe *p)
{
	struct optimized_kprobe *op;

	if (kprobe_aggrprobe(p)) {
		op = container_of(p, struct optimized_kprobe, kp);
		return arch_prepared_optinsn(&op->optinsn);
	}

	return 0;
}

/* Return true if the kprobe is disarmed. Note: p must be on hash list */
static inline bool kprobe_disarmed(struct kprobe *p)
{
	struct optimized_kprobe *op;

	/* If kprobe is not aggr/opt probe, just return kprobe is disabled */
	if (!kprobe_aggrprobe(p))
		return kprobe_disabled(p);

	op = container_of(p, struct optimized_kprobe, kp);

	return kprobe_disabled(p) && list_empty(&op->list);
}

/* Return true if the probe is queued on (un)optimizing lists */
static bool kprobe_queued(struct kprobe *p)
{
	struct optimized_kprobe *op;

	if (kprobe_aggrprobe(p)) {
		op = container_of(p, struct optimized_kprobe, kp);
		if (!list_empty(&op->list))
			return true;
	}
	return false;
}

/*
 * Return an optimized kprobe whose optimizing code replaces
 * instructions including 'addr' (exclude breakpoint).
 */
static struct kprobe *get_optimized_kprobe(kprobe_opcode_t *addr)
{
	int i;
	struct kprobe *p = NULL;
	struct optimized_kprobe *op;

	/* Don't check i == 0, since that is a breakpoint case. */
	for (i = 1; !p && i < MAX_OPTIMIZED_LENGTH / sizeof(kprobe_opcode_t); i++)
		p = get_kprobe(addr - i);

	if (p && kprobe_optready(p)) {
		op = container_of(p, struct optimized_kprobe, kp);
		if (arch_within_optimized_kprobe(op, addr))
			return p;
	}

	return NULL;
}

/* Optimization staging list, protected by 'kprobe_mutex' */
static LIST_HEAD(optimizing_list);
static LIST_HEAD(unoptimizing_list);
static LIST_HEAD(freeing_list);

static void kprobe_optimizer(struct work_struct *work);
static DECLARE_DELAYED_WORK(optimizing_work, kprobe_optimizer);
#define OPTIMIZE_DELAY 5

/*
 * Optimize (replace a breakpoint with a jump) kprobes listed on
 * 'optimizing_list'.
 */
static void do_optimize_kprobes(void)
{
	lockdep_assert_held(&text_mutex);
	/*
	 * The optimization/unoptimization refers 'online_cpus' via
	 * stop_machine() and cpu-hotplug modifies the 'online_cpus'.
	 * And same time, 'text_mutex' will be held in cpu-hotplug and here.
	 * This combination can cause a deadlock (cpu-hotplug tries to lock
	 * 'text_mutex' but stop_machine() can not be done because
	 * the 'online_cpus' has been changed)
	 * To avoid this deadlock, caller must have locked cpu-hotplug
	 * for preventing cpu-hotplug outside of 'text_mutex' locking.
	 */
	lockdep_assert_cpus_held();

	/* Optimization never be done when disarmed */
	if (kprobes_all_disarmed || !kprobes_allow_optimization ||
	    list_empty(&optimizing_list))
		return;

	arch_optimize_kprobes(&optimizing_list);
}

/*
 * Unoptimize (replace a jump with a breakpoint and remove the breakpoint
 * if need) kprobes listed on 'unoptimizing_list'.
 */
static void do_unoptimize_kprobes(void)
{
	struct optimized_kprobe *op, *tmp;

	lockdep_assert_held(&text_mutex);
	/* See comment in do_optimize_kprobes() */
	lockdep_assert_cpus_held();

	/* Unoptimization must be done anytime */
	if (list_empty(&unoptimizing_list))
		return;

	arch_unoptimize_kprobes(&unoptimizing_list, &freeing_list);
	/* Loop on 'freeing_list' for disarming */
	list_for_each_entry_safe(op, tmp, &freeing_list, list) {
		/* Switching from detour code to origin */
		op->kp.flags &= ~KPROBE_FLAG_OPTIMIZED;
		/* Disarm probes if marked disabled */
		if (kprobe_disabled(&op->kp))
			arch_disarm_kprobe(&op->kp);
		if (kprobe_unused(&op->kp)) {
			/*
			 * Remove unused probes from hash list. After waiting
			 * for synchronization, these probes are reclaimed.
			 * (reclaiming is done by do_free_cleaned_kprobes().)
			 */
			hlist_del_rcu(&op->kp.hlist);
		} else
			list_del_init(&op->list);
	}
}

/* Reclaim all kprobes on the 'freeing_list' */
static void do_free_cleaned_kprobes(void)
{
	struct optimized_kprobe *op, *tmp;

	list_for_each_entry_safe(op, tmp, &freeing_list, list) {
		list_del_init(&op->list);
		if (WARN_ON_ONCE(!kprobe_unused(&op->kp))) {
			/*
			 * This must not happen, but if there is a kprobe
			 * still in use, keep it on kprobes hash list.
			 */
			continue;
		}
		free_aggr_kprobe(&op->kp);
	}
}

/* Start optimizer after OPTIMIZE_DELAY passed */
static void kick_kprobe_optimizer(void)
{
	schedule_delayed_work(&optimizing_work, OPTIMIZE_DELAY);
}

/* Kprobe jump optimizer */
static void kprobe_optimizer(struct work_struct *work)
{
	mutex_lock(&kprobe_mutex);
	cpus_read_lock();
	mutex_lock(&text_mutex);

	/*
	 * Step 1: Unoptimize kprobes and collect cleaned (unused and disarmed)
	 * kprobes before waiting for quiesence period.
	 */
	do_unoptimize_kprobes();

	/*
	 * Step 2: Wait for quiesence period to ensure all potentially
	 * preempted tasks to have normally scheduled. Because optprobe
	 * may modify multiple instructions, there is a chance that Nth
	 * instruction is preempted. In that case, such tasks can return
	 * to 2nd-Nth byte of jump instruction. This wait is for avoiding it.
	 * Note that on non-preemptive kernel, this is transparently converted
	 * to synchronoze_sched() to wait for all interrupts to have completed.
	 */
	synchronize_rcu_tasks();

	/* Step 3: Optimize kprobes after quiesence period */
	do_optimize_kprobes();

	/* Step 4: Free cleaned kprobes after quiesence period */
	do_free_cleaned_kprobes();

	mutex_unlock(&text_mutex);
	cpus_read_unlock();

	/* Step 5: Kick optimizer again if needed */
	if (!list_empty(&optimizing_list) || !list_empty(&unoptimizing_list))
		kick_kprobe_optimizer();

	mutex_unlock(&kprobe_mutex);
}

/* Wait for completing optimization and unoptimization */
void wait_for_kprobe_optimizer(void)
{
	mutex_lock(&kprobe_mutex);

	while (!list_empty(&optimizing_list) || !list_empty(&unoptimizing_list)) {
		mutex_unlock(&kprobe_mutex);

		/* This will also make 'optimizing_work' execute immmediately */
		flush_delayed_work(&optimizing_work);
		/* 'optimizing_work' might not have been queued yet, relax */
		cpu_relax();

		mutex_lock(&kprobe_mutex);
	}

	mutex_unlock(&kprobe_mutex);
}

static bool optprobe_queued_unopt(struct optimized_kprobe *op)
{
	struct optimized_kprobe *_op;

	list_for_each_entry(_op, &unoptimizing_list, list) {
		if (op == _op)
			return true;
	}

	return false;
}

/* Optimize kprobe if p is ready to be optimized */
static void optimize_kprobe(struct kprobe *p)
{
	struct optimized_kprobe *op;

	/* Check if the kprobe is disabled or not ready for optimization. */
	if (!kprobe_optready(p) || !kprobes_allow_optimization ||
	    (kprobe_disabled(p) || kprobes_all_disarmed))
		return;

	/* kprobes with 'post_handler' can not be optimized */
	if (p->post_handler)
		return;

	op = container_of(p, struct optimized_kprobe, kp);

	/* Check there is no other kprobes at the optimized instructions */
	if (arch_check_optimized_kprobe(op) < 0)
		return;

	/* Check if it is already optimized. */
	if (op->kp.flags & KPROBE_FLAG_OPTIMIZED) {
		if (optprobe_queued_unopt(op)) {
			/* This is under unoptimizing. Just dequeue the probe */
			list_del_init(&op->list);
		}
		return;
	}
	op->kp.flags |= KPROBE_FLAG_OPTIMIZED;

	/*
	 * On the 'unoptimizing_list' and 'optimizing_list',
	 * 'op' must have OPTIMIZED flag
	 */
	if (WARN_ON_ONCE(!list_empty(&op->list)))
		return;

	list_add(&op->list, &optimizing_list);
	kick_kprobe_optimizer();
}

/* Short cut to direct unoptimizing */
static void force_unoptimize_kprobe(struct optimized_kprobe *op)
{
	lockdep_assert_cpus_held();
	arch_unoptimize_kprobe(op);
	op->kp.flags &= ~KPROBE_FLAG_OPTIMIZED;
}

/* Unoptimize a kprobe if p is optimized */
static void unoptimize_kprobe(struct kprobe *p, bool force)
{
	struct optimized_kprobe *op;

	if (!kprobe_aggrprobe(p) || kprobe_disarmed(p))
		return; /* This is not an optprobe nor optimized */

	op = container_of(p, struct optimized_kprobe, kp);
	if (!kprobe_optimized(p))
		return;

	if (!list_empty(&op->list)) {
		if (optprobe_queued_unopt(op)) {
			/* Queued in unoptimizing queue */
			if (force) {
				/*
				 * Forcibly unoptimize the kprobe here, and queue it
				 * in the freeing list for release afterwards.
				 */
				force_unoptimize_kprobe(op);
				list_move(&op->list, &freeing_list);
			}
		} else {
			/* Dequeue from the optimizing queue */
			list_del_init(&op->list);
			op->kp.flags &= ~KPROBE_FLAG_OPTIMIZED;
		}
		return;
	}

	/* Optimized kprobe case */
	if (force) {
		/* Forcibly update the code: this is a special case */
		force_unoptimize_kprobe(op);
	} else {
		list_add(&op->list, &unoptimizing_list);
		kick_kprobe_optimizer();
	}
}

/* Cancel unoptimizing for reusing */
static int reuse_unused_kprobe(struct kprobe *ap)
{
	struct optimized_kprobe *op;

	/*
	 * Unused kprobe MUST be on the way of delayed unoptimizing (means
	 * there is still a relative jump) and disabled.
	 */
	op = container_of(ap, struct optimized_kprobe, kp);
	WARN_ON_ONCE(list_empty(&op->list));
	/* Enable the probe again */
	ap->flags &= ~KPROBE_FLAG_DISABLED;
	/* Optimize it again. (remove from 'op->list') */
	if (!kprobe_optready(ap))
		return -EINVAL;

	optimize_kprobe(ap);
	return 0;
}

/* Remove optimized instructions */
static void kill_optimized_kprobe(struct kprobe *p)
{
	struct optimized_kprobe *op;

	op = container_of(p, struct optimized_kprobe, kp);
	if (!list_empty(&op->list))
		/* Dequeue from the (un)optimization queue */
		list_del_init(&op->list);
	op->kp.flags &= ~KPROBE_FLAG_OPTIMIZED;

	if (kprobe_unused(p)) {
		/* Enqueue if it is unused */
		list_add(&op->list, &freeing_list);
		/*
		 * Remove unused probes from the hash list. After waiting
		 * for synchronization, this probe is reclaimed.
		 * (reclaiming is done by do_free_cleaned_kprobes().)
		 */
		hlist_del_rcu(&op->kp.hlist);
	}

	/* Don't touch the code, because it is already freed. */
	arch_remove_optimized_kprobe(op);
}

static inline
void __prepare_optimized_kprobe(struct optimized_kprobe *op, struct kprobe *p)
{
	if (!kprobe_ftrace(p))
		arch_prepare_optimized_kprobe(op, p);
}

/* Try to prepare optimized instructions */
static void prepare_optimized_kprobe(struct kprobe *p)
{
	struct optimized_kprobe *op;

	op = container_of(p, struct optimized_kprobe, kp);
	__prepare_optimized_kprobe(op, p);
}

/* Allocate new optimized_kprobe and try to prepare optimized instructions. */
static struct kprobe *alloc_aggr_kprobe(struct kprobe *p)
{
	struct optimized_kprobe *op;

	op = kzalloc(sizeof(struct optimized_kprobe), GFP_KERNEL);
	if (!op)
		return NULL;

	INIT_LIST_HEAD(&op->list);
	op->kp.addr = p->addr;
	__prepare_optimized_kprobe(op, p);

	return &op->kp;
}

static void init_aggr_kprobe(struct kprobe *ap, struct kprobe *p);

/*
 * Prepare an optimized_kprobe and optimize it.
 * NOTE: 'p' must be a normal registered kprobe.
 */
static void try_to_optimize_kprobe(struct kprobe *p)
{
	struct kprobe *ap;
	struct optimized_kprobe *op;

	/* Impossible to optimize ftrace-based kprobe. */
	if (kprobe_ftrace(p))
		return;

	/* For preparing optimization, jump_label_text_reserved() is called. */
	cpus_read_lock();
	jump_label_lock();
	mutex_lock(&text_mutex);

	ap = alloc_aggr_kprobe(p);
	if (!ap)
		goto out;

	op = container_of(ap, struct optimized_kprobe, kp);
	if (!arch_prepared_optinsn(&op->optinsn)) {
		/* If failed to setup optimizing, fallback to kprobe. */
		arch_remove_optimized_kprobe(op);
		kfree(op);
		goto out;
	}

	init_aggr_kprobe(ap, p);
	optimize_kprobe(ap);	/* This just kicks optimizer thread. */

out:
	mutex_unlock(&text_mutex);
	jump_label_unlock();
	cpus_read_unlock();
}

static void optimize_all_kprobes(void)
{
	struct hlist_head *head;
	struct kprobe *p;
	unsigned int i;

	mutex_lock(&kprobe_mutex);
	/* If optimization is already allowed, just return. */
	if (kprobes_allow_optimization)
		goto out;

	cpus_read_lock();
	kprobes_allow_optimization = true;
	for (i = 0; i < KPROBE_TABLE_SIZE; i++) {
		head = &kprobe_table[i];
		hlist_for_each_entry(p, head, hlist)
			if (!kprobe_disabled(p))
				optimize_kprobe(p);
	}
	cpus_read_unlock();
	pr_info("kprobe jump-optimization is enabled. All kprobes are optimized if possible.\n");
out:
	mutex_unlock(&kprobe_mutex);
}

#ifdef CONFIG_SYSCTL
static void unoptimize_all_kprobes(void)
{
	struct hlist_head *head;
	struct kprobe *p;
	unsigned int i;

	mutex_lock(&kprobe_mutex);
	/* If optimization is already prohibited, just return. */
	if (!kprobes_allow_optimization) {
		mutex_unlock(&kprobe_mutex);
		return;
	}

	cpus_read_lock();
	kprobes_allow_optimization = false;
	for (i = 0; i < KPROBE_TABLE_SIZE; i++) {
		head = &kprobe_table[i];
		hlist_for_each_entry(p, head, hlist) {
			if (!kprobe_disabled(p))
				unoptimize_kprobe(p, false);
		}
	}
	cpus_read_unlock();
	mutex_unlock(&kprobe_mutex);

	/* Wait for unoptimizing completion. */
	wait_for_kprobe_optimizer();
	pr_info("kprobe jump-optimization is disabled. All kprobes are based on software breakpoint.\n");
}

static DEFINE_MUTEX(kprobe_sysctl_mutex);
int sysctl_kprobes_optimization;
int proc_kprobes_optimization_handler(struct ctl_table *table, int write,
				      void *buffer, size_t *length,
				      loff_t *ppos)
{
	int ret;

	mutex_lock(&kprobe_sysctl_mutex);
	sysctl_kprobes_optimization = kprobes_allow_optimization ? 1 : 0;
	ret = proc_dointvec_minmax(table, write, buffer, length, ppos);

	if (sysctl_kprobes_optimization)
		optimize_all_kprobes();
	else
		unoptimize_all_kprobes();
	mutex_unlock(&kprobe_sysctl_mutex);

	return ret;
}
#endif /* CONFIG_SYSCTL */

/* Put a breakpoint for a probe. */
static void __arm_kprobe(struct kprobe *p)
{
	struct kprobe *_p;

	lockdep_assert_held(&text_mutex);

	/* Find the overlapping optimized kprobes. */
	_p = get_optimized_kprobe(p->addr);
	if (unlikely(_p))
		/* Fallback to unoptimized kprobe */
		unoptimize_kprobe(_p, true);

	arch_arm_kprobe(p);
	optimize_kprobe(p);	/* Try to optimize (add kprobe to a list) */
}

/* Remove the breakpoint of a probe. */
static void __disarm_kprobe(struct kprobe *p, bool reopt)
{
	struct kprobe *_p;

	lockdep_assert_held(&text_mutex);

	/* Try to unoptimize */
	unoptimize_kprobe(p, kprobes_all_disarmed);

	if (!kprobe_queued(p)) {
		arch_disarm_kprobe(p);
		/* If another kprobe was blocked, re-optimize it. */
		_p = get_optimized_kprobe(p->addr);
		if (unlikely(_p) && reopt)
			optimize_kprobe(_p);
	}
	/*
	 * TODO: Since unoptimization and real disarming will be done by
	 * the worker thread, we can not check whether another probe are
	 * unoptimized because of this probe here. It should be re-optimized
	 * by the worker thread.
	 */
}

#else /* !CONFIG_OPTPROBES */

#define optimize_kprobe(p)			do {} while (0)
#define unoptimize_kprobe(p, f)			do {} while (0)
#define kill_optimized_kprobe(p)		do {} while (0)
#define prepare_optimized_kprobe(p)		do {} while (0)
#define try_to_optimize_kprobe(p)		do {} while (0)
#define __arm_kprobe(p)				arch_arm_kprobe(p)
#define __disarm_kprobe(p, o)			arch_disarm_kprobe(p)
#define kprobe_disarmed(p)			kprobe_disabled(p)
#define wait_for_kprobe_optimizer()		do {} while (0)

static int reuse_unused_kprobe(struct kprobe *ap)
{
	/*
	 * If the optimized kprobe is NOT supported, the aggr kprobe is
	 * released at the same time that the last aggregated kprobe is
	 * unregistered.
	 * Thus there should be no chance to reuse unused kprobe.
	 */
	WARN_ON_ONCE(1);
	return -EINVAL;
}

static void free_aggr_kprobe(struct kprobe *p)
{
	arch_remove_kprobe(p);
	kfree(p);
}

static struct kprobe *alloc_aggr_kprobe(struct kprobe *p)
{
	return kzalloc(sizeof(struct kprobe), GFP_KERNEL);
}
#endif /* CONFIG_OPTPROBES */

#ifdef CONFIG_KPROBES_ON_FTRACE
static struct ftrace_ops kprobe_ftrace_ops __read_mostly = {
	.func = kprobe_ftrace_handler,
	.flags = FTRACE_OPS_FL_SAVE_REGS,
};

static struct ftrace_ops kprobe_ipmodify_ops __read_mostly = {
	.func = kprobe_ftrace_handler,
	.flags = FTRACE_OPS_FL_SAVE_REGS | FTRACE_OPS_FL_IPMODIFY,
};

static int kprobe_ipmodify_enabled;
static int kprobe_ftrace_enabled;

static int __arm_kprobe_ftrace(struct kprobe *p, struct ftrace_ops *ops,
			       int *cnt)
{
	int ret = 0;

	lockdep_assert_held(&kprobe_mutex);

	ret = ftrace_set_filter_ip(ops, (unsigned long)p->addr, 0, 0);
	if (WARN_ONCE(ret < 0, "Failed to arm kprobe-ftrace at %pS (error %d)\n", p->addr, ret))
		return ret;

	if (*cnt == 0) {
		ret = register_ftrace_function(ops);
		if (WARN(ret < 0, "Failed to register kprobe-ftrace (error %d)\n", ret))
			goto err_ftrace;
	}

	(*cnt)++;
	return ret;

err_ftrace:
	/*
	 * At this point, sinec ops is not registered, we should be sefe from
	 * registering empty filter.
	 */
	ftrace_set_filter_ip(ops, (unsigned long)p->addr, 1, 0);
	return ret;
}

static int arm_kprobe_ftrace(struct kprobe *p)
{
	bool ipmodify = (p->post_handler != NULL);

	return __arm_kprobe_ftrace(p,
		ipmodify ? &kprobe_ipmodify_ops : &kprobe_ftrace_ops,
		ipmodify ? &kprobe_ipmodify_enabled : &kprobe_ftrace_enabled);
}

static int __disarm_kprobe_ftrace(struct kprobe *p, struct ftrace_ops *ops,
				  int *cnt)
{
	int ret = 0;

	lockdep_assert_held(&kprobe_mutex);

	if (*cnt == 1) {
		ret = unregister_ftrace_function(ops);
		if (WARN(ret < 0, "Failed to unregister kprobe-ftrace (error %d)\n", ret))
			return ret;
	}

	(*cnt)--;

	ret = ftrace_set_filter_ip(ops, (unsigned long)p->addr, 1, 0);
	WARN_ONCE(ret < 0, "Failed to disarm kprobe-ftrace at %pS (error %d)\n",
		  p->addr, ret);
	return ret;
}

static int disarm_kprobe_ftrace(struct kprobe *p)
{
	bool ipmodify = (p->post_handler != NULL);

	return __disarm_kprobe_ftrace(p,
		ipmodify ? &kprobe_ipmodify_ops : &kprobe_ftrace_ops,
		ipmodify ? &kprobe_ipmodify_enabled : &kprobe_ftrace_enabled);
}
#else	/* !CONFIG_KPROBES_ON_FTRACE */
static inline int arm_kprobe_ftrace(struct kprobe *p)
{
	return -ENODEV;
}

static inline int disarm_kprobe_ftrace(struct kprobe *p)
{
	return -ENODEV;
}
#endif

static int prepare_kprobe(struct kprobe *p)
{
	/* Must ensure p->addr is really on ftrace */
	if (kprobe_ftrace(p))
		return arch_prepare_kprobe_ftrace(p);

	return arch_prepare_kprobe(p);
}

static int arm_kprobe(struct kprobe *kp)
{
	if (unlikely(kprobe_ftrace(kp)))
		return arm_kprobe_ftrace(kp);

	cpus_read_lock();
	mutex_lock(&text_mutex);
	__arm_kprobe(kp);
	mutex_unlock(&text_mutex);
	cpus_read_unlock();

	return 0;
}

static int disarm_kprobe(struct kprobe *kp, bool reopt)
{
	if (unlikely(kprobe_ftrace(kp)))
		return disarm_kprobe_ftrace(kp);

	cpus_read_lock();
	mutex_lock(&text_mutex);
	__disarm_kprobe(kp, reopt);
	mutex_unlock(&text_mutex);
	cpus_read_unlock();

	return 0;
}

/*
 * Aggregate handlers for multiple kprobes support - these handlers
 * take care of invoking the individual kprobe handlers on p->list
 */
static int aggr_pre_handler(struct kprobe *p, struct pt_regs *regs)
{
	struct kprobe *kp;

	list_for_each_entry_rcu(kp, &p->list, list) {
		if (kp->pre_handler && likely(!kprobe_disabled(kp))) {
			set_kprobe_instance(kp);
			if (kp->pre_handler(kp, regs))
				return 1;
		}
		reset_kprobe_instance();
	}
	return 0;
}
NOKPROBE_SYMBOL(aggr_pre_handler);

static void aggr_post_handler(struct kprobe *p, struct pt_regs *regs,
			      unsigned long flags)
{
	struct kprobe *kp;

	list_for_each_entry_rcu(kp, &p->list, list) {
		if (kp->post_handler && likely(!kprobe_disabled(kp))) {
			set_kprobe_instance(kp);
			kp->post_handler(kp, regs, flags);
			reset_kprobe_instance();
		}
	}
}
NOKPROBE_SYMBOL(aggr_post_handler);

/* Walks the list and increments 'nmissed' if 'p' has child probes. */
void kprobes_inc_nmissed_count(struct kprobe *p)
{
	struct kprobe *kp;

	if (!kprobe_aggrprobe(p)) {
		p->nmissed++;
	} else {
		list_for_each_entry_rcu(kp, &p->list, list)
			kp->nmissed++;
	}
}
NOKPROBE_SYMBOL(kprobes_inc_nmissed_count);

static void free_rp_inst_rcu(struct rcu_head *head)
{
	struct kretprobe_instance *ri = container_of(head, struct kretprobe_instance, rcu);

	if (refcount_dec_and_test(&ri->rph->ref))
		kfree(ri->rph);
	kfree(ri);
}
NOKPROBE_SYMBOL(free_rp_inst_rcu);

static void recycle_rp_inst(struct kretprobe_instance *ri)
{
	struct kretprobe *rp = get_kretprobe(ri);

	if (likely(rp))
		freelist_add(&ri->freelist, &rp->freelist);
	else
		call_rcu(&ri->rcu, free_rp_inst_rcu);
}
NOKPROBE_SYMBOL(recycle_rp_inst);

static struct kprobe kprobe_busy = {
	.addr = (void *) get_kprobe,
};

void kprobe_busy_begin(void)
{
	struct kprobe_ctlblk *kcb;

	preempt_disable();
	__this_cpu_write(current_kprobe, &kprobe_busy);
	kcb = get_kprobe_ctlblk();
	kcb->kprobe_status = KPROBE_HIT_ACTIVE;
}

void kprobe_busy_end(void)
{
	__this_cpu_write(current_kprobe, NULL);
	preempt_enable();
}

/*
 * This function is called from delayed_put_task_struct() when a task is
<<<<<<< HEAD
 * dead and cleaned up to recycle any function-return probe instances
 * associated with this task. These left over instances represent probed
 * functions that have been called but will never return.
=======
 * dead and cleaned up to recycle any kretprobe instances associated with
 * this task. These left over instances represent probed functions that
 * have been called but will never return.
>>>>>>> 5fd3e07f
 */
void kprobe_flush_task(struct task_struct *tk)
{
	struct kretprobe_instance *ri;
	struct llist_node *node;

	/* Early boot, not yet initialized. */
	if (unlikely(!kprobes_initialized))
		return;

	kprobe_busy_begin();

	node = __llist_del_all(&tk->kretprobe_instances);
	while (node) {
		ri = container_of(node, struct kretprobe_instance, llist);
		node = node->next;

		recycle_rp_inst(ri);
	}

	kprobe_busy_end();
}
NOKPROBE_SYMBOL(kprobe_flush_task);

static inline void free_rp_inst(struct kretprobe *rp)
{
	struct kretprobe_instance *ri;
	struct freelist_node *node;
	int count = 0;

	node = rp->freelist.head;
	while (node) {
		ri = container_of(node, struct kretprobe_instance, freelist);
		node = node->next;

		kfree(ri);
		count++;
	}

	if (refcount_sub_and_test(count, &rp->rph->ref)) {
		kfree(rp->rph);
		rp->rph = NULL;
	}
}

/* Add the new probe to 'ap->list'. */
static int add_new_kprobe(struct kprobe *ap, struct kprobe *p)
{
	if (p->post_handler)
		unoptimize_kprobe(ap, true);	/* Fall back to normal kprobe */

	list_add_rcu(&p->list, &ap->list);
	if (p->post_handler && !ap->post_handler)
		ap->post_handler = aggr_post_handler;

	return 0;
}

/*
 * Fill in the required fields of the aggregator kprobe. Replace the
 * earlier kprobe in the hlist with the aggregator kprobe.
 */
static void init_aggr_kprobe(struct kprobe *ap, struct kprobe *p)
{
	/* Copy the insn slot of 'p' to 'ap'. */
	copy_kprobe(p, ap);
	flush_insn_slot(ap);
	ap->addr = p->addr;
	ap->flags = p->flags & ~KPROBE_FLAG_OPTIMIZED;
	ap->pre_handler = aggr_pre_handler;
	/* We don't care the kprobe which has gone. */
	if (p->post_handler && !kprobe_gone(p))
		ap->post_handler = aggr_post_handler;

	INIT_LIST_HEAD(&ap->list);
	INIT_HLIST_NODE(&ap->hlist);

	list_add_rcu(&p->list, &ap->list);
	hlist_replace_rcu(&p->hlist, &ap->hlist);
}

/*
 * This registers the second or subsequent kprobe at the same address.
 */
static int register_aggr_kprobe(struct kprobe *orig_p, struct kprobe *p)
{
	int ret = 0;
	struct kprobe *ap = orig_p;

	cpus_read_lock();

	/* For preparing optimization, jump_label_text_reserved() is called */
	jump_label_lock();
	mutex_lock(&text_mutex);

	if (!kprobe_aggrprobe(orig_p)) {
		/* If 'orig_p' is not an 'aggr_kprobe', create new one. */
		ap = alloc_aggr_kprobe(orig_p);
		if (!ap) {
			ret = -ENOMEM;
			goto out;
		}
		init_aggr_kprobe(ap, orig_p);
	} else if (kprobe_unused(ap)) {
		/* This probe is going to die. Rescue it */
		ret = reuse_unused_kprobe(ap);
		if (ret)
			goto out;
	}

	if (kprobe_gone(ap)) {
		/*
		 * Attempting to insert new probe at the same location that
		 * had a probe in the module vaddr area which already
		 * freed. So, the instruction slot has already been
		 * released. We need a new slot for the new probe.
		 */
		ret = arch_prepare_kprobe(ap);
		if (ret)
			/*
			 * Even if fail to allocate new slot, don't need to
			 * free the 'ap'. It will be used next time, or
			 * freed by unregister_kprobe().
			 */
			goto out;

		/* Prepare optimized instructions if possible. */
		prepare_optimized_kprobe(ap);

		/*
		 * Clear gone flag to prevent allocating new slot again, and
		 * set disabled flag because it is not armed yet.
		 */
		ap->flags = (ap->flags & ~KPROBE_FLAG_GONE)
			    | KPROBE_FLAG_DISABLED;
	}

	/* Copy the insn slot of 'p' to 'ap'. */
	copy_kprobe(ap, p);
	ret = add_new_kprobe(ap, p);

out:
	mutex_unlock(&text_mutex);
	jump_label_unlock();
	cpus_read_unlock();

	if (ret == 0 && kprobe_disabled(ap) && !kprobe_disabled(p)) {
		ap->flags &= ~KPROBE_FLAG_DISABLED;
		if (!kprobes_all_disarmed) {
			/* Arm the breakpoint again. */
			ret = arm_kprobe(ap);
			if (ret) {
				ap->flags |= KPROBE_FLAG_DISABLED;
				list_del_rcu(&p->list);
				synchronize_rcu();
			}
		}
	}
	return ret;
}

bool __weak arch_within_kprobe_blacklist(unsigned long addr)
{
	/* The '__kprobes' functions and entry code must not be probed. */
	return addr >= (unsigned long)__kprobes_text_start &&
	       addr < (unsigned long)__kprobes_text_end;
}

static bool __within_kprobe_blacklist(unsigned long addr)
{
	struct kprobe_blacklist_entry *ent;

	if (arch_within_kprobe_blacklist(addr))
		return true;
	/*
	 * If 'kprobe_blacklist' is defined, check the address and
	 * reject any probe registration in the prohibited area.
	 */
	list_for_each_entry(ent, &kprobe_blacklist, list) {
		if (addr >= ent->start_addr && addr < ent->end_addr)
			return true;
	}
	return false;
}

bool within_kprobe_blacklist(unsigned long addr)
{
	char symname[KSYM_NAME_LEN], *p;

	if (__within_kprobe_blacklist(addr))
		return true;

	/* Check if the address is on a suffixed-symbol */
	if (!lookup_symbol_name(addr, symname)) {
		p = strchr(symname, '.');
		if (!p)
			return false;
		*p = '\0';
		addr = (unsigned long)kprobe_lookup_name(symname, 0);
		if (addr)
			return __within_kprobe_blacklist(addr);
	}
	return false;
}

/*
 * If 'symbol_name' is specified, look it up and add the 'offset'
 * to it. This way, we can specify a relative address to a symbol.
 * This returns encoded errors if it fails to look up symbol or invalid
 * combination of parameters.
 */
static kprobe_opcode_t *_kprobe_addr(kprobe_opcode_t *addr,
			const char *symbol_name, unsigned int offset)
{
	if ((symbol_name && addr) || (!symbol_name && !addr))
		goto invalid;

	if (symbol_name) {
		addr = kprobe_lookup_name(symbol_name, offset);
		if (!addr)
			return ERR_PTR(-ENOENT);
	}

	addr = (kprobe_opcode_t *)(((char *)addr) + offset);
	if (addr)
		return addr;

invalid:
	return ERR_PTR(-EINVAL);
}

static kprobe_opcode_t *kprobe_addr(struct kprobe *p)
{
	return _kprobe_addr(p->addr, p->symbol_name, p->offset);
}

/*
 * Check the 'p' is valid and return the aggregator kprobe
 * at the same address.
 */
static struct kprobe *__get_valid_kprobe(struct kprobe *p)
{
	struct kprobe *ap, *list_p;

	lockdep_assert_held(&kprobe_mutex);

	ap = get_kprobe(p->addr);
	if (unlikely(!ap))
		return NULL;

	if (p != ap) {
		list_for_each_entry(list_p, &ap->list, list)
			if (list_p == p)
			/* kprobe p is a valid probe */
				goto valid;
		return NULL;
	}
valid:
	return ap;
}

/*
 * Warn and return error if the kprobe is being re-registered since
 * there must be a software bug.
 */
static inline int warn_kprobe_rereg(struct kprobe *p)
{
	int ret = 0;

	mutex_lock(&kprobe_mutex);
	if (WARN_ON_ONCE(__get_valid_kprobe(p)))
		ret = -EINVAL;
	mutex_unlock(&kprobe_mutex);

	return ret;
}

static int check_ftrace_location(struct kprobe *p)
{
	unsigned long ftrace_addr;

	ftrace_addr = ftrace_location((unsigned long)p->addr);
	if (ftrace_addr) {
#ifdef CONFIG_KPROBES_ON_FTRACE
		/* Given address is not on the instruction boundary */
		if ((unsigned long)p->addr != ftrace_addr)
			return -EILSEQ;
		p->flags |= KPROBE_FLAG_FTRACE;
#else	/* !CONFIG_KPROBES_ON_FTRACE */
		return -EINVAL;
#endif
	}
	return 0;
}

static int check_kprobe_address_safe(struct kprobe *p,
				     struct module **probed_mod)
{
	int ret;

	ret = check_ftrace_location(p);
	if (ret)
		return ret;
	jump_label_lock();
	preempt_disable();

	/* Ensure it is not in reserved area nor out of text */
	if (!kernel_text_address((unsigned long) p->addr) ||
	    within_kprobe_blacklist((unsigned long) p->addr) ||
	    jump_label_text_reserved(p->addr, p->addr) ||
	    static_call_text_reserved(p->addr, p->addr) ||
	    find_bug((unsigned long)p->addr)) {
		ret = -EINVAL;
		goto out;
	}

	/* Check if 'p' is probing a module. */
	*probed_mod = __module_text_address((unsigned long) p->addr);
	if (*probed_mod) {
		/*
		 * We must hold a refcount of the probed module while updating
		 * its code to prohibit unexpected unloading.
		 */
		if (unlikely(!try_module_get(*probed_mod))) {
			ret = -ENOENT;
			goto out;
		}

		/*
		 * If the module freed '.init.text', we couldn't insert
		 * kprobes in there.
		 */
		if (within_module_init((unsigned long)p->addr, *probed_mod) &&
		    (*probed_mod)->state != MODULE_STATE_COMING) {
			module_put(*probed_mod);
			*probed_mod = NULL;
			ret = -ENOENT;
		}
	}
out:
	preempt_enable();
	jump_label_unlock();

	return ret;
}

int register_kprobe(struct kprobe *p)
{
	int ret;
	struct kprobe *old_p;
	struct module *probed_mod;
	kprobe_opcode_t *addr;

	/* Adjust probe address from symbol */
	addr = kprobe_addr(p);
	if (IS_ERR(addr))
		return PTR_ERR(addr);
	p->addr = addr;

	ret = warn_kprobe_rereg(p);
	if (ret)
		return ret;

	/* User can pass only KPROBE_FLAG_DISABLED to register_kprobe */
	p->flags &= KPROBE_FLAG_DISABLED;
	p->nmissed = 0;
	INIT_LIST_HEAD(&p->list);

	ret = check_kprobe_address_safe(p, &probed_mod);
	if (ret)
		return ret;

	mutex_lock(&kprobe_mutex);

	old_p = get_kprobe(p->addr);
	if (old_p) {
		/* Since this may unoptimize 'old_p', locking 'text_mutex'. */
		ret = register_aggr_kprobe(old_p, p);
		goto out;
	}

	cpus_read_lock();
	/* Prevent text modification */
	mutex_lock(&text_mutex);
	ret = prepare_kprobe(p);
	mutex_unlock(&text_mutex);
	cpus_read_unlock();
	if (ret)
		goto out;

	INIT_HLIST_NODE(&p->hlist);
	hlist_add_head_rcu(&p->hlist,
		       &kprobe_table[hash_ptr(p->addr, KPROBE_HASH_BITS)]);

	if (!kprobes_all_disarmed && !kprobe_disabled(p)) {
		ret = arm_kprobe(p);
		if (ret) {
			hlist_del_rcu(&p->hlist);
			synchronize_rcu();
			goto out;
		}
	}

	/* Try to optimize kprobe */
	try_to_optimize_kprobe(p);
out:
	mutex_unlock(&kprobe_mutex);

	if (probed_mod)
		module_put(probed_mod);

	return ret;
}
EXPORT_SYMBOL_GPL(register_kprobe);

/* Check if all probes on the 'ap' are disabled. */
static bool aggr_kprobe_disabled(struct kprobe *ap)
{
	struct kprobe *kp;

	lockdep_assert_held(&kprobe_mutex);

	list_for_each_entry(kp, &ap->list, list)
		if (!kprobe_disabled(kp))
			/*
			 * Since there is an active probe on the list,
			 * we can't disable this 'ap'.
			 */
			return false;

	return true;
}

static struct kprobe *__disable_kprobe(struct kprobe *p)
{
	struct kprobe *orig_p;
	int ret;

	lockdep_assert_held(&kprobe_mutex);

	/* Get an original kprobe for return */
	orig_p = __get_valid_kprobe(p);
	if (unlikely(orig_p == NULL))
		return ERR_PTR(-EINVAL);

	if (!kprobe_disabled(p)) {
		/* Disable probe if it is a child probe */
		if (p != orig_p)
			p->flags |= KPROBE_FLAG_DISABLED;

		/* Try to disarm and disable this/parent probe */
		if (p == orig_p || aggr_kprobe_disabled(orig_p)) {
			/*
			 * If 'kprobes_all_disarmed' is set, 'orig_p'
			 * should have already been disarmed, so
			 * skip unneed disarming process.
			 */
			if (!kprobes_all_disarmed) {
				ret = disarm_kprobe(orig_p, true);
				if (ret) {
					p->flags &= ~KPROBE_FLAG_DISABLED;
					return ERR_PTR(ret);
				}
			}
			orig_p->flags |= KPROBE_FLAG_DISABLED;
		}
	}

	return orig_p;
}

/*
 * Unregister a kprobe without a scheduler synchronization.
 */
static int __unregister_kprobe_top(struct kprobe *p)
{
	struct kprobe *ap, *list_p;

	/* Disable kprobe. This will disarm it if needed. */
	ap = __disable_kprobe(p);
	if (IS_ERR(ap))
		return PTR_ERR(ap);

	if (ap == p)
		/*
		 * This probe is an independent(and non-optimized) kprobe
		 * (not an aggrprobe). Remove from the hash list.
		 */
		goto disarmed;

	/* Following process expects this probe is an aggrprobe */
	WARN_ON(!kprobe_aggrprobe(ap));

	if (list_is_singular(&ap->list) && kprobe_disarmed(ap))
		/*
		 * !disarmed could be happen if the probe is under delayed
		 * unoptimizing.
		 */
		goto disarmed;
	else {
		/* If disabling probe has special handlers, update aggrprobe */
		if (p->post_handler && !kprobe_gone(p)) {
			list_for_each_entry(list_p, &ap->list, list) {
				if ((list_p != p) && (list_p->post_handler))
					goto noclean;
			}
			ap->post_handler = NULL;
		}
noclean:
		/*
		 * Remove from the aggrprobe: this path will do nothing in
		 * __unregister_kprobe_bottom().
		 */
		list_del_rcu(&p->list);
		if (!kprobe_disabled(ap) && !kprobes_all_disarmed)
			/*
			 * Try to optimize this probe again, because post
			 * handler may have been changed.
			 */
			optimize_kprobe(ap);
	}
	return 0;

disarmed:
	hlist_del_rcu(&ap->hlist);
	return 0;
}

static void __unregister_kprobe_bottom(struct kprobe *p)
{
	struct kprobe *ap;

	if (list_empty(&p->list))
		/* This is an independent kprobe */
		arch_remove_kprobe(p);
	else if (list_is_singular(&p->list)) {
		/* This is the last child of an aggrprobe */
		ap = list_entry(p->list.next, struct kprobe, list);
		list_del(&p->list);
		free_aggr_kprobe(ap);
	}
	/* Otherwise, do nothing. */
}

int register_kprobes(struct kprobe **kps, int num)
{
	int i, ret = 0;

	if (num <= 0)
		return -EINVAL;
	for (i = 0; i < num; i++) {
		ret = register_kprobe(kps[i]);
		if (ret < 0) {
			if (i > 0)
				unregister_kprobes(kps, i);
			break;
		}
	}
	return ret;
}
EXPORT_SYMBOL_GPL(register_kprobes);

void unregister_kprobe(struct kprobe *p)
{
	unregister_kprobes(&p, 1);
}
EXPORT_SYMBOL_GPL(unregister_kprobe);

void unregister_kprobes(struct kprobe **kps, int num)
{
	int i;

	if (num <= 0)
		return;
	mutex_lock(&kprobe_mutex);
	for (i = 0; i < num; i++)
		if (__unregister_kprobe_top(kps[i]) < 0)
			kps[i]->addr = NULL;
	mutex_unlock(&kprobe_mutex);

	synchronize_rcu();
	for (i = 0; i < num; i++)
		if (kps[i]->addr)
			__unregister_kprobe_bottom(kps[i]);
}
EXPORT_SYMBOL_GPL(unregister_kprobes);

int __weak kprobe_exceptions_notify(struct notifier_block *self,
					unsigned long val, void *data)
{
	return NOTIFY_DONE;
}
NOKPROBE_SYMBOL(kprobe_exceptions_notify);

static struct notifier_block kprobe_exceptions_nb = {
	.notifier_call = kprobe_exceptions_notify,
	.priority = 0x7fffffff /* we need to be notified first */
};

#ifdef CONFIG_KRETPROBES

/* This assumes the 'tsk' is the current task or the is not running. */
static kprobe_opcode_t *__kretprobe_find_ret_addr(struct task_struct *tsk,
						  struct llist_node **cur)
{
	struct kretprobe_instance *ri = NULL;
	struct llist_node *node = *cur;

	if (!node)
		node = tsk->kretprobe_instances.first;
	else
		node = node->next;

	while (node) {
		ri = container_of(node, struct kretprobe_instance, llist);
		if (ri->ret_addr != kretprobe_trampoline_addr()) {
			*cur = node;
			return ri->ret_addr;
		}
		node = node->next;
	}
	return NULL;
}
NOKPROBE_SYMBOL(__kretprobe_find_ret_addr);

/**
 * kretprobe_find_ret_addr -- Find correct return address modified by kretprobe
 * @tsk: Target task
 * @fp: A frame pointer
 * @cur: a storage of the loop cursor llist_node pointer for next call
 *
 * Find the correct return address modified by a kretprobe on @tsk in unsigned
 * long type. If it finds the return address, this returns that address value,
 * or this returns 0.
 * The @tsk must be 'current' or a task which is not running. @fp is a hint
 * to get the currect return address - which is compared with the
 * kretprobe_instance::fp field. The @cur is a loop cursor for searching the
 * kretprobe return addresses on the @tsk. The '*@cur' should be NULL at the
 * first call, but '@cur' itself must NOT NULL.
 */
unsigned long kretprobe_find_ret_addr(struct task_struct *tsk, void *fp,
				      struct llist_node **cur)
{
	struct kretprobe_instance *ri = NULL;
	kprobe_opcode_t *ret;

	if (WARN_ON_ONCE(!cur))
		return 0;

	do {
		ret = __kretprobe_find_ret_addr(tsk, cur);
		if (!ret)
			break;
		ri = container_of(*cur, struct kretprobe_instance, llist);
	} while (ri->fp != fp);

	return (unsigned long)ret;
}
NOKPROBE_SYMBOL(kretprobe_find_ret_addr);

void __weak arch_kretprobe_fixup_return(struct pt_regs *regs,
					kprobe_opcode_t *correct_ret_addr)
{
	/*
	 * Do nothing by default. Please fill this to update the fake return
	 * address on the stack with the correct one on each arch if possible.
	 */
}

unsigned long __kretprobe_trampoline_handler(struct pt_regs *regs,
					     void *frame_pointer)
{
	kprobe_opcode_t *correct_ret_addr = NULL;
	struct kretprobe_instance *ri = NULL;
	struct llist_node *first, *node = NULL;
	struct kretprobe *rp;

	/* Find correct address and all nodes for this frame. */
	correct_ret_addr = __kretprobe_find_ret_addr(current, &node);
	if (!correct_ret_addr) {
		pr_err("kretprobe: Return address not found, not execute handler. Maybe there is a bug in the kernel.\n");
		BUG_ON(1);
	}

	/*
	 * Set the return address as the instruction pointer, because if the
	 * user handler calls stack_trace_save_regs() with this 'regs',
	 * the stack trace will start from the instruction pointer.
	 */
	instruction_pointer_set(regs, (unsigned long)correct_ret_addr);

	/* Run the user handler of the nodes. */
	first = current->kretprobe_instances.first;
	while (first) {
		ri = container_of(first, struct kretprobe_instance, llist);

		if (WARN_ON_ONCE(ri->fp != frame_pointer))
			break;

		rp = get_kretprobe(ri);
		if (rp && rp->handler) {
			struct kprobe *prev = kprobe_running();

			__this_cpu_write(current_kprobe, &rp->kp);
			ri->ret_addr = correct_ret_addr;
			rp->handler(ri, regs);
			__this_cpu_write(current_kprobe, prev);
		}
		if (first == node)
			break;

		first = first->next;
	}

	arch_kretprobe_fixup_return(regs, correct_ret_addr);

	/* Unlink all nodes for this frame. */
	first = current->kretprobe_instances.first;
	current->kretprobe_instances.first = node->next;
	node->next = NULL;

	/* Recycle free instances. */
	while (first) {
		ri = container_of(first, struct kretprobe_instance, llist);
		first = first->next;

		recycle_rp_inst(ri);
	}

	return (unsigned long)correct_ret_addr;
}
NOKPROBE_SYMBOL(__kretprobe_trampoline_handler)

/*
 * This kprobe pre_handler is registered with every kretprobe. When probe
 * hits it will set up the return probe.
 */
static int pre_handler_kretprobe(struct kprobe *p, struct pt_regs *regs)
{
	struct kretprobe *rp = container_of(p, struct kretprobe, kp);
	struct kretprobe_instance *ri;
	struct freelist_node *fn;

	fn = freelist_try_get(&rp->freelist);
	if (!fn) {
		rp->nmissed++;
		return 0;
	}

	ri = container_of(fn, struct kretprobe_instance, freelist);

	if (rp->entry_handler && rp->entry_handler(ri, regs)) {
		freelist_add(&ri->freelist, &rp->freelist);
		return 0;
	}

	arch_prepare_kretprobe(ri, regs);

	__llist_add(&ri->llist, &current->kretprobe_instances);

	return 0;
}
NOKPROBE_SYMBOL(pre_handler_kretprobe);

bool __weak arch_kprobe_on_func_entry(unsigned long offset)
{
	return !offset;
}

/**
 * kprobe_on_func_entry() -- check whether given address is function entry
 * @addr: Target address
 * @sym:  Target symbol name
 * @offset: The offset from the symbol or the address
 *
 * This checks whether the given @addr+@offset or @sym+@offset is on the
 * function entry address or not.
 * This returns 0 if it is the function entry, or -EINVAL if it is not.
 * And also it returns -ENOENT if it fails the symbol or address lookup.
 * Caller must pass @addr or @sym (either one must be NULL), or this
 * returns -EINVAL.
 */
int kprobe_on_func_entry(kprobe_opcode_t *addr, const char *sym, unsigned long offset)
{
	kprobe_opcode_t *kp_addr = _kprobe_addr(addr, sym, offset);

	if (IS_ERR(kp_addr))
		return PTR_ERR(kp_addr);

	if (!kallsyms_lookup_size_offset((unsigned long)kp_addr, NULL, &offset))
		return -ENOENT;

	if (!arch_kprobe_on_func_entry(offset))
		return -EINVAL;

	return 0;
}

int register_kretprobe(struct kretprobe *rp)
{
	int ret;
	struct kretprobe_instance *inst;
	int i;
	void *addr;

	ret = kprobe_on_func_entry(rp->kp.addr, rp->kp.symbol_name, rp->kp.offset);
	if (ret)
		return ret;

	/* If only 'rp->kp.addr' is specified, check reregistering kprobes */
	if (rp->kp.addr && warn_kprobe_rereg(&rp->kp))
		return -EINVAL;

	if (kretprobe_blacklist_size) {
		addr = kprobe_addr(&rp->kp);
		if (IS_ERR(addr))
			return PTR_ERR(addr);

		for (i = 0; kretprobe_blacklist[i].name != NULL; i++) {
			if (kretprobe_blacklist[i].addr == addr)
				return -EINVAL;
		}
	}

	if (rp->data_size > KRETPROBE_MAX_DATA_SIZE)
		return -E2BIG;

	rp->kp.pre_handler = pre_handler_kretprobe;
	rp->kp.post_handler = NULL;

	/* Pre-allocate memory for max kretprobe instances */
	if (rp->maxactive <= 0) {
#ifdef CONFIG_PREEMPTION
		rp->maxactive = max_t(unsigned int, 10, 2*num_possible_cpus());
#else
		rp->maxactive = num_possible_cpus();
#endif
	}
	rp->freelist.head = NULL;
	rp->rph = kzalloc(sizeof(struct kretprobe_holder), GFP_KERNEL);
	if (!rp->rph)
		return -ENOMEM;

	rp->rph->rp = rp;
	for (i = 0; i < rp->maxactive; i++) {
		inst = kzalloc(sizeof(struct kretprobe_instance) +
			       rp->data_size, GFP_KERNEL);
		if (inst == NULL) {
			refcount_set(&rp->rph->ref, i);
			free_rp_inst(rp);
			return -ENOMEM;
		}
		inst->rph = rp->rph;
		freelist_add(&inst->freelist, &rp->freelist);
	}
	refcount_set(&rp->rph->ref, i);

	rp->nmissed = 0;
	/* Establish function entry probe point */
	ret = register_kprobe(&rp->kp);
	if (ret != 0)
		free_rp_inst(rp);
	return ret;
}
EXPORT_SYMBOL_GPL(register_kretprobe);

int register_kretprobes(struct kretprobe **rps, int num)
{
	int ret = 0, i;

	if (num <= 0)
		return -EINVAL;
	for (i = 0; i < num; i++) {
		ret = register_kretprobe(rps[i]);
		if (ret < 0) {
			if (i > 0)
				unregister_kretprobes(rps, i);
			break;
		}
	}
	return ret;
}
EXPORT_SYMBOL_GPL(register_kretprobes);

void unregister_kretprobe(struct kretprobe *rp)
{
	unregister_kretprobes(&rp, 1);
}
EXPORT_SYMBOL_GPL(unregister_kretprobe);

void unregister_kretprobes(struct kretprobe **rps, int num)
{
	int i;

	if (num <= 0)
		return;
	mutex_lock(&kprobe_mutex);
	for (i = 0; i < num; i++) {
		if (__unregister_kprobe_top(&rps[i]->kp) < 0)
			rps[i]->kp.addr = NULL;
		rps[i]->rph->rp = NULL;
	}
	mutex_unlock(&kprobe_mutex);

	synchronize_rcu();
	for (i = 0; i < num; i++) {
		if (rps[i]->kp.addr) {
			__unregister_kprobe_bottom(&rps[i]->kp);
			free_rp_inst(rps[i]);
		}
	}
}
EXPORT_SYMBOL_GPL(unregister_kretprobes);

#else /* CONFIG_KRETPROBES */
int register_kretprobe(struct kretprobe *rp)
{
	return -EOPNOTSUPP;
}
EXPORT_SYMBOL_GPL(register_kretprobe);

int register_kretprobes(struct kretprobe **rps, int num)
{
	return -EOPNOTSUPP;
}
EXPORT_SYMBOL_GPL(register_kretprobes);

void unregister_kretprobe(struct kretprobe *rp)
{
}
EXPORT_SYMBOL_GPL(unregister_kretprobe);

void unregister_kretprobes(struct kretprobe **rps, int num)
{
}
EXPORT_SYMBOL_GPL(unregister_kretprobes);

static int pre_handler_kretprobe(struct kprobe *p, struct pt_regs *regs)
{
	return 0;
}
NOKPROBE_SYMBOL(pre_handler_kretprobe);

#endif /* CONFIG_KRETPROBES */

/* Set the kprobe gone and remove its instruction buffer. */
static void kill_kprobe(struct kprobe *p)
{
	struct kprobe *kp;

	lockdep_assert_held(&kprobe_mutex);

	p->flags |= KPROBE_FLAG_GONE;
	if (kprobe_aggrprobe(p)) {
		/*
		 * If this is an aggr_kprobe, we have to list all the
		 * chained probes and mark them GONE.
		 */
		list_for_each_entry(kp, &p->list, list)
			kp->flags |= KPROBE_FLAG_GONE;
		p->post_handler = NULL;
		kill_optimized_kprobe(p);
	}
	/*
	 * Here, we can remove insn_slot safely, because no thread calls
	 * the original probed function (which will be freed soon) any more.
	 */
	arch_remove_kprobe(p);

	/*
	 * The module is going away. We should disarm the kprobe which
	 * is using ftrace, because ftrace framework is still available at
	 * 'MODULE_STATE_GOING' notification.
	 */
	if (kprobe_ftrace(p) && !kprobe_disabled(p) && !kprobes_all_disarmed)
		disarm_kprobe_ftrace(p);
}

/* Disable one kprobe */
int disable_kprobe(struct kprobe *kp)
{
	int ret = 0;
	struct kprobe *p;

	mutex_lock(&kprobe_mutex);

	/* Disable this kprobe */
	p = __disable_kprobe(kp);
	if (IS_ERR(p))
		ret = PTR_ERR(p);

	mutex_unlock(&kprobe_mutex);
	return ret;
}
EXPORT_SYMBOL_GPL(disable_kprobe);

/* Enable one kprobe */
int enable_kprobe(struct kprobe *kp)
{
	int ret = 0;
	struct kprobe *p;

	mutex_lock(&kprobe_mutex);

	/* Check whether specified probe is valid. */
	p = __get_valid_kprobe(kp);
	if (unlikely(p == NULL)) {
		ret = -EINVAL;
		goto out;
	}

	if (kprobe_gone(kp)) {
		/* This kprobe has gone, we couldn't enable it. */
		ret = -EINVAL;
		goto out;
	}

	if (p != kp)
		kp->flags &= ~KPROBE_FLAG_DISABLED;

	if (!kprobes_all_disarmed && kprobe_disabled(p)) {
		p->flags &= ~KPROBE_FLAG_DISABLED;
		ret = arm_kprobe(p);
		if (ret)
			p->flags |= KPROBE_FLAG_DISABLED;
	}
out:
	mutex_unlock(&kprobe_mutex);
	return ret;
}
EXPORT_SYMBOL_GPL(enable_kprobe);

/* Caller must NOT call this in usual path. This is only for critical case */
void dump_kprobe(struct kprobe *kp)
{
	pr_err("Dump kprobe:\n.symbol_name = %s, .offset = %x, .addr = %pS\n",
	       kp->symbol_name, kp->offset, kp->addr);
}
NOKPROBE_SYMBOL(dump_kprobe);

int kprobe_add_ksym_blacklist(unsigned long entry)
{
	struct kprobe_blacklist_entry *ent;
	unsigned long offset = 0, size = 0;

	if (!kernel_text_address(entry) ||
	    !kallsyms_lookup_size_offset(entry, &size, &offset))
		return -EINVAL;

	ent = kmalloc(sizeof(*ent), GFP_KERNEL);
	if (!ent)
		return -ENOMEM;
	ent->start_addr = entry;
	ent->end_addr = entry + size;
	INIT_LIST_HEAD(&ent->list);
	list_add_tail(&ent->list, &kprobe_blacklist);

	return (int)size;
}

/* Add all symbols in given area into kprobe blacklist */
int kprobe_add_area_blacklist(unsigned long start, unsigned long end)
{
	unsigned long entry;
	int ret = 0;

	for (entry = start; entry < end; entry += ret) {
		ret = kprobe_add_ksym_blacklist(entry);
		if (ret < 0)
			return ret;
		if (ret == 0)	/* In case of alias symbol */
			ret = 1;
	}
	return 0;
}

/* Remove all symbols in given area from kprobe blacklist */
static void kprobe_remove_area_blacklist(unsigned long start, unsigned long end)
{
	struct kprobe_blacklist_entry *ent, *n;

	list_for_each_entry_safe(ent, n, &kprobe_blacklist, list) {
		if (ent->start_addr < start || ent->start_addr >= end)
			continue;
		list_del(&ent->list);
		kfree(ent);
	}
}

static void kprobe_remove_ksym_blacklist(unsigned long entry)
{
	kprobe_remove_area_blacklist(entry, entry + 1);
}

int __weak arch_kprobe_get_kallsym(unsigned int *symnum, unsigned long *value,
				   char *type, char *sym)
{
	return -ERANGE;
}

int kprobe_get_kallsym(unsigned int symnum, unsigned long *value, char *type,
		       char *sym)
{
#ifdef __ARCH_WANT_KPROBES_INSN_SLOT
	if (!kprobe_cache_get_kallsym(&kprobe_insn_slots, &symnum, value, type, sym))
		return 0;
#ifdef CONFIG_OPTPROBES
	if (!kprobe_cache_get_kallsym(&kprobe_optinsn_slots, &symnum, value, type, sym))
		return 0;
#endif
#endif
	if (!arch_kprobe_get_kallsym(&symnum, value, type, sym))
		return 0;
	return -ERANGE;
}

int __init __weak arch_populate_kprobe_blacklist(void)
{
	return 0;
}

/*
 * Lookup and populate the kprobe_blacklist.
 *
 * Unlike the kretprobe blacklist, we'll need to determine
 * the range of addresses that belong to the said functions,
 * since a kprobe need not necessarily be at the beginning
 * of a function.
 */
static int __init populate_kprobe_blacklist(unsigned long *start,
					     unsigned long *end)
{
	unsigned long entry;
	unsigned long *iter;
	int ret;

	for (iter = start; iter < end; iter++) {
		entry = (unsigned long)dereference_symbol_descriptor((void *)*iter);
		ret = kprobe_add_ksym_blacklist(entry);
		if (ret == -EINVAL)
			continue;
		if (ret < 0)
			return ret;
	}

	/* Symbols in '__kprobes_text' are blacklisted */
	ret = kprobe_add_area_blacklist((unsigned long)__kprobes_text_start,
					(unsigned long)__kprobes_text_end);
	if (ret)
		return ret;

	/* Symbols in 'noinstr' section are blacklisted */
	ret = kprobe_add_area_blacklist((unsigned long)__noinstr_text_start,
					(unsigned long)__noinstr_text_end);

	return ret ? : arch_populate_kprobe_blacklist();
}

static void add_module_kprobe_blacklist(struct module *mod)
{
	unsigned long start, end;
	int i;

	if (mod->kprobe_blacklist) {
		for (i = 0; i < mod->num_kprobe_blacklist; i++)
			kprobe_add_ksym_blacklist(mod->kprobe_blacklist[i]);
	}

	start = (unsigned long)mod->kprobes_text_start;
	if (start) {
		end = start + mod->kprobes_text_size;
		kprobe_add_area_blacklist(start, end);
	}

	start = (unsigned long)mod->noinstr_text_start;
	if (start) {
		end = start + mod->noinstr_text_size;
		kprobe_add_area_blacklist(start, end);
	}
}

static void remove_module_kprobe_blacklist(struct module *mod)
{
	unsigned long start, end;
	int i;

	if (mod->kprobe_blacklist) {
		for (i = 0; i < mod->num_kprobe_blacklist; i++)
			kprobe_remove_ksym_blacklist(mod->kprobe_blacklist[i]);
	}

	start = (unsigned long)mod->kprobes_text_start;
	if (start) {
		end = start + mod->kprobes_text_size;
		kprobe_remove_area_blacklist(start, end);
	}

	start = (unsigned long)mod->noinstr_text_start;
	if (start) {
		end = start + mod->noinstr_text_size;
		kprobe_remove_area_blacklist(start, end);
	}
}

/* Module notifier call back, checking kprobes on the module */
static int kprobes_module_callback(struct notifier_block *nb,
				   unsigned long val, void *data)
{
	struct module *mod = data;
	struct hlist_head *head;
	struct kprobe *p;
	unsigned int i;
	int checkcore = (val == MODULE_STATE_GOING);

	if (val == MODULE_STATE_COMING) {
		mutex_lock(&kprobe_mutex);
		add_module_kprobe_blacklist(mod);
		mutex_unlock(&kprobe_mutex);
	}
	if (val != MODULE_STATE_GOING && val != MODULE_STATE_LIVE)
		return NOTIFY_DONE;

	/*
	 * When 'MODULE_STATE_GOING' was notified, both of module '.text' and
	 * '.init.text' sections would be freed. When 'MODULE_STATE_LIVE' was
	 * notified, only '.init.text' section would be freed. We need to
	 * disable kprobes which have been inserted in the sections.
	 */
	mutex_lock(&kprobe_mutex);
	for (i = 0; i < KPROBE_TABLE_SIZE; i++) {
		head = &kprobe_table[i];
		hlist_for_each_entry(p, head, hlist)
			if (within_module_init((unsigned long)p->addr, mod) ||
			    (checkcore &&
			     within_module_core((unsigned long)p->addr, mod))) {
				/*
				 * The vaddr this probe is installed will soon
				 * be vfreed buy not synced to disk. Hence,
				 * disarming the breakpoint isn't needed.
				 *
				 * Note, this will also move any optimized probes
				 * that are pending to be removed from their
				 * corresponding lists to the 'freeing_list' and
				 * will not be touched by the delayed
				 * kprobe_optimizer() work handler.
				 */
				kill_kprobe(p);
			}
	}
	if (val == MODULE_STATE_GOING)
		remove_module_kprobe_blacklist(mod);
	mutex_unlock(&kprobe_mutex);
	return NOTIFY_DONE;
}

static struct notifier_block kprobe_module_nb = {
	.notifier_call = kprobes_module_callback,
	.priority = 0
};

void kprobe_free_init_mem(void)
{
	void *start = (void *)(&__init_begin);
	void *end = (void *)(&__init_end);
	struct hlist_head *head;
	struct kprobe *p;
	int i;

	mutex_lock(&kprobe_mutex);

	/* Kill all kprobes on initmem because the target code has been freed. */
	for (i = 0; i < KPROBE_TABLE_SIZE; i++) {
		head = &kprobe_table[i];
		hlist_for_each_entry(p, head, hlist) {
			if (start <= (void *)p->addr && (void *)p->addr < end)
				kill_kprobe(p);
		}
	}

	mutex_unlock(&kprobe_mutex);
}

static int __init init_kprobes(void)
{
	int i, err = 0;

	/* FIXME allocate the probe table, currently defined statically */
	/* initialize all list heads */
	for (i = 0; i < KPROBE_TABLE_SIZE; i++)
		INIT_HLIST_HEAD(&kprobe_table[i]);

	err = populate_kprobe_blacklist(__start_kprobe_blacklist,
					__stop_kprobe_blacklist);
	if (err)
		pr_err("Failed to populate blacklist (error %d), kprobes not restricted, be careful using them!\n", err);

	if (kretprobe_blacklist_size) {
		/* lookup the function address from its name */
		for (i = 0; kretprobe_blacklist[i].name != NULL; i++) {
			kretprobe_blacklist[i].addr =
				kprobe_lookup_name(kretprobe_blacklist[i].name, 0);
			if (!kretprobe_blacklist[i].addr)
				pr_err("Failed to lookup symbol '%s' for kretprobe blacklist. Maybe the target function is removed or renamed.\n",
				       kretprobe_blacklist[i].name);
		}
	}

	/* By default, kprobes are armed */
	kprobes_all_disarmed = false;

#if defined(CONFIG_OPTPROBES) && defined(__ARCH_WANT_KPROBES_INSN_SLOT)
	/* Init 'kprobe_optinsn_slots' for allocation */
	kprobe_optinsn_slots.insn_size = MAX_OPTINSN_SIZE;
#endif

	err = arch_init_kprobes();
	if (!err)
		err = register_die_notifier(&kprobe_exceptions_nb);
	if (!err)
		err = register_module_notifier(&kprobe_module_nb);

	kprobes_initialized = (err == 0);
	return err;
}
early_initcall(init_kprobes);

#if defined(CONFIG_OPTPROBES)
static int __init init_optprobes(void)
{
	/*
	 * Enable kprobe optimization - this kicks the optimizer which
	 * depends on synchronize_rcu_tasks() and ksoftirqd, that is
	 * not spawned in early initcall. So delay the optimization.
	 */
	optimize_all_kprobes();

	return 0;
}
subsys_initcall(init_optprobes);
#endif

#ifdef CONFIG_DEBUG_FS
static void report_probe(struct seq_file *pi, struct kprobe *p,
		const char *sym, int offset, char *modname, struct kprobe *pp)
{
	char *kprobe_type;
	void *addr = p->addr;

	if (p->pre_handler == pre_handler_kretprobe)
		kprobe_type = "r";
	else
		kprobe_type = "k";

	if (!kallsyms_show_value(pi->file->f_cred))
		addr = NULL;

	if (sym)
		seq_printf(pi, "%px  %s  %s+0x%x  %s ",
			addr, kprobe_type, sym, offset,
			(modname ? modname : " "));
	else	/* try to use %pS */
		seq_printf(pi, "%px  %s  %pS ",
			addr, kprobe_type, p->addr);

	if (!pp)
		pp = p;
	seq_printf(pi, "%s%s%s%s\n",
		(kprobe_gone(p) ? "[GONE]" : ""),
		((kprobe_disabled(p) && !kprobe_gone(p)) ?  "[DISABLED]" : ""),
		(kprobe_optimized(pp) ? "[OPTIMIZED]" : ""),
		(kprobe_ftrace(pp) ? "[FTRACE]" : ""));
}

static void *kprobe_seq_start(struct seq_file *f, loff_t *pos)
{
	return (*pos < KPROBE_TABLE_SIZE) ? pos : NULL;
}

static void *kprobe_seq_next(struct seq_file *f, void *v, loff_t *pos)
{
	(*pos)++;
	if (*pos >= KPROBE_TABLE_SIZE)
		return NULL;
	return pos;
}

static void kprobe_seq_stop(struct seq_file *f, void *v)
{
	/* Nothing to do */
}

static int show_kprobe_addr(struct seq_file *pi, void *v)
{
	struct hlist_head *head;
	struct kprobe *p, *kp;
	const char *sym = NULL;
	unsigned int i = *(loff_t *) v;
	unsigned long offset = 0;
	char *modname, namebuf[KSYM_NAME_LEN];

	head = &kprobe_table[i];
	preempt_disable();
	hlist_for_each_entry_rcu(p, head, hlist) {
		sym = kallsyms_lookup((unsigned long)p->addr, NULL,
					&offset, &modname, namebuf);
		if (kprobe_aggrprobe(p)) {
			list_for_each_entry_rcu(kp, &p->list, list)
				report_probe(pi, kp, sym, offset, modname, p);
		} else
			report_probe(pi, p, sym, offset, modname, NULL);
	}
	preempt_enable();
	return 0;
}

static const struct seq_operations kprobes_sops = {
	.start = kprobe_seq_start,
	.next  = kprobe_seq_next,
	.stop  = kprobe_seq_stop,
	.show  = show_kprobe_addr
};

DEFINE_SEQ_ATTRIBUTE(kprobes);

/* kprobes/blacklist -- shows which functions can not be probed */
static void *kprobe_blacklist_seq_start(struct seq_file *m, loff_t *pos)
{
	mutex_lock(&kprobe_mutex);
	return seq_list_start(&kprobe_blacklist, *pos);
}

static void *kprobe_blacklist_seq_next(struct seq_file *m, void *v, loff_t *pos)
{
	return seq_list_next(v, &kprobe_blacklist, pos);
}

static int kprobe_blacklist_seq_show(struct seq_file *m, void *v)
{
	struct kprobe_blacklist_entry *ent =
		list_entry(v, struct kprobe_blacklist_entry, list);

	/*
	 * If '/proc/kallsyms' is not showing kernel address, we won't
	 * show them here either.
	 */
	if (!kallsyms_show_value(m->file->f_cred))
		seq_printf(m, "0x%px-0x%px\t%ps\n", NULL, NULL,
			   (void *)ent->start_addr);
	else
		seq_printf(m, "0x%px-0x%px\t%ps\n", (void *)ent->start_addr,
			   (void *)ent->end_addr, (void *)ent->start_addr);
	return 0;
}

static void kprobe_blacklist_seq_stop(struct seq_file *f, void *v)
{
	mutex_unlock(&kprobe_mutex);
}

static const struct seq_operations kprobe_blacklist_sops = {
	.start = kprobe_blacklist_seq_start,
	.next  = kprobe_blacklist_seq_next,
	.stop  = kprobe_blacklist_seq_stop,
	.show  = kprobe_blacklist_seq_show,
};
DEFINE_SEQ_ATTRIBUTE(kprobe_blacklist);

static int arm_all_kprobes(void)
{
	struct hlist_head *head;
	struct kprobe *p;
	unsigned int i, total = 0, errors = 0;
	int err, ret = 0;

	mutex_lock(&kprobe_mutex);

	/* If kprobes are armed, just return */
	if (!kprobes_all_disarmed)
		goto already_enabled;

	/*
	 * optimize_kprobe() called by arm_kprobe() checks
	 * kprobes_all_disarmed, so set kprobes_all_disarmed before
	 * arm_kprobe.
	 */
	kprobes_all_disarmed = false;
	/* Arming kprobes doesn't optimize kprobe itself */
	for (i = 0; i < KPROBE_TABLE_SIZE; i++) {
		head = &kprobe_table[i];
		/* Arm all kprobes on a best-effort basis */
		hlist_for_each_entry(p, head, hlist) {
			if (!kprobe_disabled(p)) {
				err = arm_kprobe(p);
				if (err)  {
					errors++;
					ret = err;
				}
				total++;
			}
		}
	}

	if (errors)
		pr_warn("Kprobes globally enabled, but failed to enable %d out of %d probes. Please check which kprobes are kept disabled via debugfs.\n",
			errors, total);
	else
		pr_info("Kprobes globally enabled\n");

already_enabled:
	mutex_unlock(&kprobe_mutex);
	return ret;
}

static int disarm_all_kprobes(void)
{
	struct hlist_head *head;
	struct kprobe *p;
	unsigned int i, total = 0, errors = 0;
	int err, ret = 0;

	mutex_lock(&kprobe_mutex);

	/* If kprobes are already disarmed, just return */
	if (kprobes_all_disarmed) {
		mutex_unlock(&kprobe_mutex);
		return 0;
	}

	kprobes_all_disarmed = true;

	for (i = 0; i < KPROBE_TABLE_SIZE; i++) {
		head = &kprobe_table[i];
		/* Disarm all kprobes on a best-effort basis */
		hlist_for_each_entry(p, head, hlist) {
			if (!arch_trampoline_kprobe(p) && !kprobe_disabled(p)) {
				err = disarm_kprobe(p, false);
				if (err) {
					errors++;
					ret = err;
				}
				total++;
			}
		}
	}

	if (errors)
		pr_warn("Kprobes globally disabled, but failed to disable %d out of %d probes. Please check which kprobes are kept enabled via debugfs.\n",
			errors, total);
	else
		pr_info("Kprobes globally disabled\n");

	mutex_unlock(&kprobe_mutex);

	/* Wait for disarming all kprobes by optimizer */
	wait_for_kprobe_optimizer();

	return ret;
}

/*
 * XXX: The debugfs bool file interface doesn't allow for callbacks
 * when the bool state is switched. We can reuse that facility when
 * available
 */
static ssize_t read_enabled_file_bool(struct file *file,
	       char __user *user_buf, size_t count, loff_t *ppos)
{
	char buf[3];

	if (!kprobes_all_disarmed)
		buf[0] = '1';
	else
		buf[0] = '0';
	buf[1] = '\n';
	buf[2] = 0x00;
	return simple_read_from_buffer(user_buf, count, ppos, buf, 2);
}

static ssize_t write_enabled_file_bool(struct file *file,
	       const char __user *user_buf, size_t count, loff_t *ppos)
{
	bool enable;
	int ret;

	ret = kstrtobool_from_user(user_buf, count, &enable);
	if (ret)
		return ret;

	ret = enable ? arm_all_kprobes() : disarm_all_kprobes();
	if (ret)
		return ret;

	return count;
}

static const struct file_operations fops_kp = {
	.read =         read_enabled_file_bool,
	.write =        write_enabled_file_bool,
	.llseek =	default_llseek,
};

static int __init debugfs_kprobe_init(void)
{
	struct dentry *dir;

	dir = debugfs_create_dir("kprobes", NULL);

	debugfs_create_file("list", 0400, dir, NULL, &kprobes_fops);

	debugfs_create_file("enabled", 0600, dir, NULL, &fops_kp);

	debugfs_create_file("blacklist", 0400, dir, NULL,
			    &kprobe_blacklist_fops);

	return 0;
}

late_initcall(debugfs_kprobe_init);
#endif /* CONFIG_DEBUG_FS */<|MERGE_RESOLUTION|>--- conflicted
+++ resolved
@@ -1259,15 +1259,9 @@
 
 /*
  * This function is called from delayed_put_task_struct() when a task is
-<<<<<<< HEAD
  * dead and cleaned up to recycle any function-return probe instances
  * associated with this task. These left over instances represent probed
  * functions that have been called but will never return.
-=======
- * dead and cleaned up to recycle any kretprobe instances associated with
- * this task. These left over instances represent probed functions that
- * have been called but will never return.
->>>>>>> 5fd3e07f
  */
 void kprobe_flush_task(struct task_struct *tk)
 {
