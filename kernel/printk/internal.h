/* SPDX-License-Identifier: GPL-2.0-or-later */
/*
 * internal.h - printk internal definitions
 */
#include <linux/percpu.h>
#include <linux/console.h>
#include "printk_ringbuffer.h"

#if defined(CONFIG_PRINTK) && defined(CONFIG_SYSCTL)
void __init printk_sysctl_init(void);
int devkmsg_sysctl_set_loglvl(struct ctl_table *table, int write,
			      void *buffer, size_t *lenp, loff_t *ppos);
#else
#define printk_sysctl_init() do { } while (0)
#endif

#define con_printk(lvl, con, fmt, ...)				\
	printk(lvl pr_fmt("%s%sconsole [%s%d] " fmt),		\
	       (con->flags & CON_NO_BKL) ? "" : "legacy ",	\
	       (con->flags & CON_BOOT) ? "boot" : "",		\
	       con->name, con->index, ##__VA_ARGS__)

#ifdef CONFIG_PRINTK
#ifdef CONFIG_PRINTK_CALLER
#define PRINTK_PREFIX_MAX	48
#else
#define PRINTK_PREFIX_MAX	32
#endif

/*
 * the maximum size of a formatted record (i.e. with prefix added
 * per line and dropped messages or in extended message format)
 */
#define PRINTK_MESSAGE_MAX	2048

/* the maximum size allowed to be reserved for a record */
#define PRINTKRB_RECORD_MAX	1024

/* Flags for a single printk record. */
enum printk_info_flags {
	LOG_NEWLINE	= 2,	/* text ended with a newline */
	LOG_CONT	= 8,	/* text is a fragment of a continuation line */
};

extern struct printk_ringbuffer *prb;
extern bool have_bkl_console;
extern bool printk_threads_enabled;

extern bool have_boot_console;

__printf(4, 0)
int vprintk_store(int facility, int level,
		  const struct dev_printk_info *dev_info,
		  const char *fmt, va_list args);

__printf(1, 0) int vprintk_default(const char *fmt, va_list args);
__printf(1, 0) int vprintk_deferred(const char *fmt, va_list args);

bool printk_percpu_data_ready(void);

/*
 * The printk_safe_enter()/_exit() macros mark code blocks using locks that
 * would lead to deadlock if an interrupting context were to call printk()
 * while the interrupted context was within such code blocks.
 *
 * When a CPU is in such a code block, an interrupting context calling
 * printk() will only log the new message to the lockless ringbuffer and
 * then trigger console printing using irqwork.
 */

#define printk_safe_enter_irqsave(flags)	\
	do {					\
		__printk_safe_enter(&flags);	\
	} while (0)

#define printk_safe_exit_irqrestore(flags)	\
	do {					\
		__printk_safe_exit(&flags);	\
	} while (0)

void defer_console_output(void);

u16 printk_parse_prefix(const char *text, int *level,
			enum printk_info_flags *flags);

u64 cons_read_seq(struct console *con);
void cons_nobkl_cleanup(struct console *con);
bool cons_nobkl_init(struct console *con);
bool cons_alloc_percpu_data(struct console *con);
void cons_kthread_create(struct console *con);
void cons_wake_threads(void);
void cons_force_seq(struct console *con, u64 seq);
void console_bkl_kthread_create(void);

/*
 * Check if the given console is currently capable and allowed to print
 * records. If the caller only works with certain types of consoles, the
 * caller is responsible for checking the console type before calling
 * this function.
 */
static inline bool console_is_usable(struct console *con, short flags)
{
	if (!(flags & CON_ENABLED))
		return false;

	if ((flags & CON_SUSPENDED))
		return false;

	/*
	 * The usability of a console varies depending on whether
	 * it is a NOBKL console or not.
	 */

	if (flags & CON_NO_BKL) {
		if (have_boot_console)
			return false;

	} else {
		if (!con->write)
			return false;
		/*
		 * Console drivers may assume that per-cpu resources have
		 * been allocated. So unless they're explicitly marked as
		 * being able to cope (CON_ANYTIME) don't call them until
		 * this CPU is officially up.
		 */
		if (!cpu_online(raw_smp_processor_id()) && !(flags & CON_ANYTIME))
			return false;
	}

	return true;
}

/**
 * cons_kthread_wake - Wake up a printk thread
 * @con:        Console to operate on
 */
static inline void cons_kthread_wake(struct console *con)
{
	rcuwait_wake_up(&con->rcuwait);
}

#else

#define PRINTK_PREFIX_MAX	0
#define PRINTK_MESSAGE_MAX	0
#define PRINTKRB_RECORD_MAX	0

static inline void cons_kthread_wake(struct console *con) { }
static inline void cons_kthread_create(struct console *con) { }
#define printk_threads_enabled	(false)

/*
 * In !PRINTK builds we still export console_sem
 * semaphore and some of console functions (console_unlock()/etc.), so
 * printk-safe must preserve the existing local IRQ guarantees.
 */
#define printk_safe_enter_irqsave(flags) local_irq_save(flags)
#define printk_safe_exit_irqrestore(flags) local_irq_restore(flags)

static inline bool printk_percpu_data_ready(void) { return false; }
static inline bool cons_nobkl_init(struct console *con) { return true; }
static inline void cons_nobkl_cleanup(struct console *con) { }
static inline bool console_is_usable(struct console *con, short flags) { return false; }
static inline void cons_force_seq(struct console *con, u64 seq) { }

#endif /* CONFIG_PRINTK */

extern bool have_boot_console;

/**
 * struct printk_buffers - Buffers to read/format/output printk messages.
 * @outbuf:	After formatting, contains text to output.
 * @scratchbuf:	Used as temporary ringbuffer reading and string-print space.
 */
struct printk_buffers {
	char	outbuf[PRINTK_MESSAGE_MAX];
	char	scratchbuf[PRINTKRB_RECORD_MAX];
};

/**
 * struct printk_message - Container for a prepared printk message.
 * @pbufs:	printk buffers used to prepare the message.
 * @outbuf_len:	The length of prepared text in @pbufs->outbuf to output. This
 *		does not count the terminator. A value of 0 means there is
 *		nothing to output and this record should be skipped.
 * @seq:	The sequence number of the record used for @pbufs->outbuf.
 * @dropped:	The number of dropped records from reading @seq.
 */
struct printk_message {
	struct printk_buffers	*pbufs;
	unsigned int		outbuf_len;
	u64			seq;
	unsigned long		dropped;
};

<<<<<<< HEAD
/**
 * struct cons_context_data - console context data
 * @wctxt:		Write context per priority level
 * @pbufs:		Buffer for storing the text
 *
 * Used for early boot and for per CPU data.
 *
 * The write contexts are allocated to avoid having them on stack, e.g. in
 * warn() or panic().
 */
struct cons_context_data {
	struct cons_write_context	wctxt[CONS_PRIO_MAX];
	struct printk_buffers		pbufs;
};

bool printk_get_next_message(struct printk_message *pmsg, u64 seq,
			     bool is_extended, bool may_supress);

#ifdef CONFIG_PRINTK

void console_prepend_dropped(struct printk_message *pmsg,
			     unsigned long dropped);

#endif
=======
bool other_cpu_in_panic(void);
>>>>>>> 9b4a8eac
<|MERGE_RESOLUTION|>--- conflicted
+++ resolved
@@ -194,7 +194,6 @@
 	unsigned long		dropped;
 };
 
-<<<<<<< HEAD
 /**
  * struct cons_context_data - console context data
  * @wctxt:		Write context per priority level
@@ -219,6 +218,4 @@
 			     unsigned long dropped);
 
 #endif
-=======
-bool other_cpu_in_panic(void);
->>>>>>> 9b4a8eac
+bool other_cpu_in_panic(void);