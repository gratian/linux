--- conflicted
+++ resolved
@@ -225,6 +225,36 @@
 static int nr_ext_console_drivers;
 
 /*
+ * Used to synchronize printing kthreads against direct printing via
+ * console_trylock/console_unlock.
+ *
+ * Values:
+ * -1 = console kthreads atomically blocked (via global trylock)
+ *  0 = no kthread printing, console not locked (via trylock)
+ * >0 = kthread(s) actively printing
+ *
+ * Note: For synchronizing against direct printing via
+ *       console_lock/console_unlock, see the @lock variable in
+ *       struct console.
+ */
+static atomic_t console_kthreads_active = ATOMIC_INIT(0);
+
+#define console_kthreads_atomic_tryblock() \
+	(atomic_cmpxchg(&console_kthreads_active, 0, -1) == 0)
+#define console_kthreads_atomic_unblock() \
+	atomic_cmpxchg(&console_kthreads_active, -1, 0)
+#define console_kthreads_atomically_blocked() \
+	(atomic_read(&console_kthreads_active) == -1)
+
+#define console_kthread_printing_tryenter() \
+	atomic_inc_unless_negative(&console_kthreads_active)
+#define console_kthread_printing_exit() \
+	atomic_dec(&console_kthreads_active)
+
+/* Block console kthreads to avoid processing new messages. */
+bool block_console_kthreads;
+
+/*
  * Helper macros to handle lockdep when locking/unlocking console_sem. We use
  * macros instead of functions so that _RET_IP_ contains useful information.
  */
@@ -272,14 +302,49 @@
 }
 
 /*
- * This is used for debugging the mess that is the VT code by
- * keeping track if we have the console semaphore held. It's
- * definitely not the perfect debug tool (we don't know if _WE_
- * hold it and are racing, but it helps tracking those weird code
- * paths in the console code where we end up in places I want
- * locked without the console semaphore held).
- */
-static int console_locked, console_suspended;
+ * Tracks whether kthread printers are all blocked. A value of true implies
+ * that the console is locked via console_lock() or the console is suspended.
+ * Writing to this variable requires holding @console_sem.
+ */
+static bool console_kthreads_blocked;
+
+/*
+ * Block all kthread printers from a schedulable context.
+ *
+ * Requires holding @console_sem.
+ */
+static void console_kthreads_block(void)
+{
+	struct console *con;
+
+	for_each_console(con) {
+		mutex_lock(&con->lock);
+		con->blocked = true;
+		mutex_unlock(&con->lock);
+	}
+
+	console_kthreads_blocked = true;
+}
+
+/*
+ * Unblock all kthread printers from a schedulable context.
+ *
+ * Requires holding @console_sem.
+ */
+static void console_kthreads_unblock(void)
+{
+	struct console *con;
+
+	for_each_console(con) {
+		mutex_lock(&con->lock);
+		con->blocked = false;
+		mutex_unlock(&con->lock);
+	}
+
+	console_kthreads_blocked = false;
+}
+
+static int console_suspended;
 
 /*
  *	Array of consoles built from command line options (console=)
@@ -362,7 +427,75 @@
 /* syslog_lock protects syslog_* variables and write access to clear_seq. */
 static DEFINE_MUTEX(syslog_lock);
 
+/*
+ * A flag to signify if printk_activate_kthreads() has already started the
+ * kthread printers. If true, any later registered consoles must start their
+ * own kthread directly. The flag is write protected by the console_lock.
+ */
+static bool printk_kthreads_available;
+
 #ifdef CONFIG_PRINTK
+static atomic_t printk_prefer_direct = ATOMIC_INIT(0);
+
+/**
+ * printk_prefer_direct_enter - cause printk() calls to attempt direct
+ *                              printing to all enabled consoles
+ *
+ * Since it is not possible to call into the console printing code from any
+ * context, there is no guarantee that direct printing will occur.
+ *
+ * This globally effects all printk() callers.
+ *
+ * Context: Any context.
+ */
+void printk_prefer_direct_enter(void)
+{
+	atomic_inc(&printk_prefer_direct);
+}
+
+/**
+ * printk_prefer_direct_exit - restore printk() behavior
+ *
+ * Context: Any context.
+ */
+void printk_prefer_direct_exit(void)
+{
+	WARN_ON(atomic_dec_if_positive(&printk_prefer_direct) < 0);
+}
+
+/*
+ * Calling printk() always wakes kthread printers so that they can
+ * flush the new message to their respective consoles. Also, if direct
+ * printing is allowed, printk() tries to flush the messages directly.
+ *
+ * Direct printing is allowed in situations when the kthreads
+ * are not available or the system is in a problematic state.
+ *
+ * See the implementation about possible races.
+ */
+static inline bool allow_direct_printing(void)
+{
+	/*
+	 * Checking kthread availability is a possible race because the
+	 * kthread printers can become permanently disabled during runtime.
+	 * However, doing that requires holding the console_lock, so any
+	 * pending messages will be direct printed by console_unlock().
+	 */
+	if (!printk_kthreads_available)
+		return true;
+
+	/*
+	 * Prefer direct printing when the system is in a problematic state.
+	 * The context that sets this state will always see the updated value.
+	 * The other contexts do not care. Anyway, direct printing is just a
+	 * best effort. The direct output is only possible when console_lock
+	 * is not already taken and no kthread printers are actively printing.
+	 */
+	return (system_state > SYSTEM_RUNNING ||
+		oops_in_progress ||
+		atomic_read(&printk_prefer_direct));
+}
+
 DECLARE_WAIT_QUEUE_HEAD(log_wait);
 /* All 3 protected by @syslog_lock. */
 /* the next printk record to read by syslog(READ) or /proc/kmsg */
@@ -2264,7 +2397,6 @@
 	printed_len = vprintk_store(facility, level, dev_info, fmt, args);
 
 	/* If called from the scheduler, we can not call up(). */
-<<<<<<< HEAD
 	if (!in_sched && allow_direct_printing()) {
 #if IS_ENABLED(CONFIG_PREEMPT_RT)
 		/*
@@ -2278,12 +2410,9 @@
 		if (preemptible() && console_trylock())
 			console_unlock();
 #else
-=======
-	if (!in_sched) {
->>>>>>> ff699273
 		/*
 		 * The caller may be holding system-critical or
-		 * timing-sensitive locks. Disable preemption during
+		 * timing-sensitive locks. Disable preemption during direct
 		 * printing of all remaining records to all consoles so that
 		 * this context can return as soon as possible. Hopefully
 		 * another printk() caller will take over the printing.
@@ -2397,6 +2526,8 @@
 
 static bool __pr_flush(struct console *con, int timeout_ms, bool reset_on_progress);
 
+static void printk_start_kthread(struct console *con);
+
 #else /* CONFIG_PRINTK */
 
 #define CONSOLE_LOG_MAX		0
@@ -2432,6 +2563,8 @@
 }
 static bool suppress_message_printing(int level) { return false; }
 static bool __pr_flush(struct console *con, int timeout_ms, bool reset_on_progress) { return true; }
+static void printk_start_kthread(struct console *con) { }
+static bool allow_direct_printing(void) { return true; }
 
 #endif /* CONFIG_PRINTK */
 
@@ -2650,6 +2783,14 @@
 		/* If trylock fails, someone else is doing the printing */
 		if (console_trylock())
 			console_unlock();
+		else {
+			/*
+			 * If a new CPU comes online, the conditions for
+			 * printer_should_wake() may have changed for some
+			 * kthread printer with !CON_ANYTIME.
+			 */
+			wake_up_klogd();
+		}
 	}
 	return 0;
 }
@@ -2669,7 +2810,7 @@
 	down_console_sem();
 	if (console_suspended)
 		return;
-	console_locked = 1;
+	console_kthreads_block();
 	console_may_schedule = 1;
 }
 EXPORT_SYMBOL(console_lock);
@@ -2690,15 +2831,30 @@
 		up_console_sem();
 		return 0;
 	}
-	console_locked = 1;
+	if (!console_kthreads_atomic_tryblock()) {
+		up_console_sem();
+		return 0;
+	}
 	console_may_schedule = 0;
 	return 1;
 }
 EXPORT_SYMBOL(console_trylock);
 
+/*
+ * This is used to help to make sure that certain paths within the VT code are
+ * running with the console lock held. It is definitely not the perfect debug
+ * tool (it is not known if the VT code is the task holding the console lock),
+ * but it helps tracking those weird code paths in the console code such as
+ * when the console is suspended: where the console is not locked but no
+ * console printing may occur.
+ *
+ * Note: This returns true when the console is suspended but is not locked.
+ *       This is intentional because the VT code must consider that situation
+ *       the same as if the console was locked.
+ */
 int is_console_locked(void)
 {
-	return console_locked;
+	return (console_kthreads_blocked || atomic_read(&console_kthreads_active));
 }
 EXPORT_SYMBOL(is_console_locked);
 
@@ -2721,18 +2877,9 @@
 	return atomic_read(&panic_cpu) != raw_smp_processor_id();
 }
 
-/*
- * Check if the given console is currently capable and allowed to print
- * records.
- *
- * Requires the console_lock.
- */
-static inline bool console_is_usable(struct console *con)
-{
-	if (!(con->flags & CON_ENABLED))
-		return false;
-
-	if (!con->write)
+static inline bool __console_is_usable(short flags)
+{
+	if (!(flags & CON_ENABLED))
 		return false;
 
 	/*
@@ -2741,13 +2888,12 @@
 	 * cope (CON_ANYTIME) don't call them until this CPU is officially up.
 	 */
 	if (!cpu_online(raw_smp_processor_id()) &&
-	    !(con->flags & CON_ANYTIME))
+	    !(flags & CON_ANYTIME))
 		return false;
 
 	return true;
 }
 
-<<<<<<< HEAD
 /*
  * Check if the given console is currently capable and allowed to print
  * records.
@@ -2772,11 +2918,23 @@
 	return __console_is_usable(con->flags);
 }
 
-=======
->>>>>>> ff699273
 static void __console_unlock(void)
 {
-	console_locked = 0;
+	/*
+	 * Depending on whether console_lock() or console_trylock() was used,
+	 * appropriately allow the kthread printers to continue.
+	 */
+	if (console_kthreads_blocked)
+		console_kthreads_unblock();
+	else
+		console_kthreads_atomic_unblock();
+
+	/*
+	 * New records may have arrived while the console was locked.
+	 * Wake the kthread printers to print them.
+	 */
+	wake_up_klogd();
+
 	up_console_sem();
 }
 
@@ -2856,23 +3014,20 @@
  *
  * @handover will be set to true if a printk waiter has taken over the
  * console_lock, in which case the caller is no longer holding the
- * console_lock. Otherwise it is set to false.
+ * console_lock. Otherwise it is set to false. A NULL pointer may be provided
+ * to disable allowing the console_lock to be taken over by a printk waiter.
  *
  * Returns false if the given console has no next record to print, otherwise
  * true.
  *
- * Requires the console_lock.
- */
-<<<<<<< HEAD
+ * Requires the console_lock if @handover is non-NULL.
+ * Requires con->lock otherwise.
+ */
 static bool __console_emit_next_record(struct console *con, char *text, char *ext_text,
 				       char *dropped_text, bool atomic_printing,
 				       bool *handover)
-=======
-static bool console_emit_next_record(struct console *con, char *text, char *ext_text,
-				     char *dropped_text, bool *handover)
->>>>>>> ff699273
-{
-	static int panic_console_dropped;
+{
+	static atomic_t panic_console_dropped = ATOMIC_INIT(0);
 	struct printk_info info;
 	struct printk_record r;
 	unsigned long flags;
@@ -2882,26 +3037,20 @@
 
 	prb_rec_init_rd(&r, &info, text, CONSOLE_LOG_MAX);
 
-	*handover = false;
+	if (handover)
+		*handover = false;
 
 	seq = read_console_seq(con);
 
 	if (!prb_read_valid(prb, seq, &r))
 		return false;
 
-<<<<<<< HEAD
 	if (seq != r.info->seq) {
 		atomic_long_add((unsigned long)(r.info->seq - seq), &con->dropped);
 		write_console_seq(con, r.info->seq, atomic_printing);
 		seq = r.info->seq;
 		if (panic_in_progress() &&
 		    atomic_fetch_inc_relaxed(&panic_console_dropped) > 10) {
-=======
-	if (con->seq != r.info->seq) {
-		con->dropped += r.info->seq - con->seq;
-		con->seq = r.info->seq;
-		if (panic_in_progress() && panic_console_dropped++ > 10) {
->>>>>>> ff699273
 			suppress_panic_printk = 1;
 			pr_warn_once("Too many dropped messages. Suppress messages on non-panic CPUs to prevent livelock.\n");
 		}
@@ -2923,37 +3072,38 @@
 		len = record_print_text(&r, console_msg_format & MSG_FORMAT_SYSLOG, printk_time);
 	}
 
-	/*
-	 * While actively printing out messages, if another printk()
-	 * were to occur on another CPU, it may wait for this one to
-	 * finish. This task can not be preempted if there is a
-	 * waiter waiting to take over.
-	 *
-	 * Interrupts are disabled because the hand over to a waiter
-	 * must not be interrupted until the hand over is completed
-	 * (@console_waiter is cleared).
-	 */
-	printk_safe_enter_irqsave(flags);
-	console_lock_spinning_enable();
-
-<<<<<<< HEAD
+	if (handover) {
+		/*
+		 * While actively printing out messages, if another printk()
+		 * were to occur on another CPU, it may wait for this one to
+		 * finish. This task can not be preempted if there is a
+		 * waiter waiting to take over.
+		 *
+		 * Interrupts are disabled because the hand over to a waiter
+		 * must not be interrupted until the hand over is completed
+		 * (@console_waiter is cleared).
+		 */
+		printk_safe_enter_irqsave(flags);
+		console_lock_spinning_enable();
+
+		/* don't trace irqsoff print latency */
+		stop_critical_timings();
+	}
+
 	call_console_driver(con, write_text, len, dropped_text, atomic_printing);
-=======
-	stop_critical_timings();	/* don't trace print latency */
-	call_console_driver(con, write_text, len, dropped_text);
-	start_critical_timings();
->>>>>>> ff699273
 
 	write_console_seq(con, seq + 1, atomic_printing);
 
-	*handover = console_lock_spinning_disable_and_check();
-	printk_safe_exit_irqrestore(flags);
+	if (handover) {
+		start_critical_timings();
+		*handover = console_lock_spinning_disable_and_check();
+		printk_safe_exit_irqrestore(flags);
+	}
 skip:
 	return true;
 }
 
 /*
-<<<<<<< HEAD
  * Print a record for a given console, but allow another printk() caller to
  * take over the console_lock and continue printing.
  *
@@ -2982,8 +3132,6 @@
 }
 
 /*
-=======
->>>>>>> ff699273
  * Print out all remaining records to all consoles.
  *
  * @do_cond_resched is set by the caller. It can be true only in schedulable
@@ -3001,8 +3149,8 @@
  * were flushed to all usable consoles. A returned false informs the caller
  * that everything was not flushed (either there were no usable consoles or
  * another context has taken over printing or it is a panic situation and this
- * is not the panic CPU). Regardless the reason, the caller should assume it
- * is not useful to immediately try again.
+ * is not the panic CPU or direct printing is not preferred). Regardless the
+ * reason, the caller should assume it is not useful to immediately try again.
  *
  * Requires the console_lock.
  */
@@ -3019,6 +3167,10 @@
 	*handover = false;
 
 	do {
+		/* Let the kthread printers do the work if they can. */
+		if (!allow_direct_printing())
+			return false;
+
 		any_progress = false;
 
 		for_each_console(con) {
@@ -3030,13 +3182,11 @@
 
 			if (con->flags & CON_EXTENDED) {
 				/* Extended consoles do not print "dropped messages". */
-				progress = console_emit_next_record(con, &text[0],
-								    &ext_text[0], NULL,
-								    handover);
+				progress = console_emit_next_record_transferable(con, &text[0],
+								&ext_text[0], NULL, handover);
 			} else {
-				progress = console_emit_next_record(con, &text[0],
-								    NULL, &dropped_text[0],
-								    handover);
+				progress = console_emit_next_record_transferable(con, &text[0],
+								NULL, &dropped_text[0], handover);
 			}
 			if (*handover)
 				return false;
@@ -3213,10 +3363,13 @@
 	if (oops_in_progress) {
 		if (down_trylock_console_sem() != 0)
 			return;
+		if (!console_kthreads_atomic_tryblock()) {
+			up_console_sem();
+			return;
+		}
 	} else
 		console_lock();
 
-	console_locked = 1;
 	console_may_schedule = 0;
 	for_each_console(c)
 		if ((c->flags & CON_ENABLED) && c->unblank)
@@ -3499,7 +3652,6 @@
 	if (newcon->flags & CON_EXTENDED)
 		nr_ext_console_drivers++;
 
-<<<<<<< HEAD
 	atomic_long_set(&newcon->dropped, 0);
 	newcon->thread = NULL;
 	newcon->blocked = true;
@@ -3508,9 +3660,6 @@
 	newcon->atomic_data = NULL;
 #endif
 
-=======
-	newcon->dropped = 0;
->>>>>>> ff699273
 	if (newcon->flags & CON_PRINTBUFFER) {
 		/* Get a consistent copy of @syslog_seq. */
 		mutex_lock(&syslog_lock);
@@ -3520,6 +3669,10 @@
 		/* Begin with next message. */
 		write_console_seq(newcon, prb_next_seq(prb), false);
 	}
+
+	if (printk_kthreads_available)
+		printk_start_kthread(newcon);
+
 	console_unlock();
 	console_sysfs_notify();
 
@@ -3546,6 +3699,7 @@
 
 int unregister_console(struct console *console)
 {
+	struct task_struct *thd;
 	struct console *con;
 	int res;
 
@@ -3586,7 +3740,20 @@
 		console_drivers->flags |= CON_CONSDEV;
 
 	console->flags &= ~CON_ENABLED;
+
+	/*
+	 * console->thread can only be cleared under the console lock. But
+	 * stopping the thread must be done without the console lock. The
+	 * task that clears @thread is the task that stops the kthread.
+	 */
+	thd = console->thread;
+	console->thread = NULL;
+
 	console_unlock();
+
+	if (thd)
+		kthread_stop(thd);
+
 	console_sysfs_notify();
 
 #ifdef CONFIG_HAVE_ATOMIC_CONSOLE
@@ -3686,6 +3853,20 @@
 }
 late_initcall(printk_late_init);
 
+static int __init printk_activate_kthreads(void)
+{
+	struct console *con;
+
+	console_lock();
+	printk_kthreads_available = true;
+	for_each_console(con)
+		printk_start_kthread(con);
+	console_unlock();
+
+	return 0;
+}
+early_initcall(printk_activate_kthreads);
+
 #if defined CONFIG_PRINTK
 /* If @con is specified, only wait for that console. Otherwise wait for all. */
 static bool __pr_flush(struct console *con, int timeout_ms, bool reset_on_progress)
@@ -3769,7 +3950,6 @@
 }
 EXPORT_SYMBOL(pr_flush);
 
-<<<<<<< HEAD
 static void __printk_fallback_preferred_direct(void)
 {
 	printk_prefer_direct_enter();
@@ -3974,13 +4154,11 @@
 	}
 }
 
-=======
->>>>>>> ff699273
 /*
  * Delayed printk version, for scheduler-internal messages:
  */
-#define PRINTK_PENDING_WAKEUP	0x01
-#define PRINTK_PENDING_OUTPUT	0x02
+#define PRINTK_PENDING_WAKEUP		0x01
+#define PRINTK_PENDING_DIRECT_OUTPUT	0x02
 
 static DEFINE_PER_CPU(int, printk_pending);
 
@@ -3988,10 +4166,14 @@
 {
 	int pending = this_cpu_xchg(printk_pending, 0);
 
-	if (pending & PRINTK_PENDING_OUTPUT) {
+	if (pending & PRINTK_PENDING_DIRECT_OUTPUT) {
+		printk_prefer_direct_enter();
+
 		/* If trylock fails, someone else is doing the printing */
 		if (console_trylock())
 			console_unlock();
+
+		printk_prefer_direct_exit();
 	}
 
 	if (pending & PRINTK_PENDING_WAKEUP)
@@ -4016,10 +4198,11 @@
 	 * prepare_to_wait_event(), which is called after ___wait_event() adds
 	 * the waiter but before it has checked the wait condition.
 	 *
-	 * This pairs with devkmsg_read:A and syslog_print:A.
+	 * This pairs with devkmsg_read:A, syslog_print:A, and
+	 * printk_kthread_func:A.
 	 */
 	if (wq_has_sleeper(&log_wait) || /* LMM(__wake_up_klogd:A) */
-	    (val & PRINTK_PENDING_OUTPUT)) {
+	    (val & PRINTK_PENDING_DIRECT_OUTPUT)) {
 		this_cpu_or(printk_pending, val);
 		irq_work_queue(this_cpu_ptr(&wake_up_klogd_work));
 	}
@@ -4037,7 +4220,17 @@
 	 * New messages may have been added directly to the ringbuffer
 	 * using vprintk_store(), so wake any waiters as well.
 	 */
-	__wake_up_klogd(PRINTK_PENDING_WAKEUP | PRINTK_PENDING_OUTPUT);
+	int val = PRINTK_PENDING_WAKEUP;
+
+	/*
+	 * Make sure that some context will print the messages when direct
+	 * printing is allowed. This happens in situations when the kthreads
+	 * may not be as reliable or perhaps unusable.
+	 */
+	if (allow_direct_printing())
+		val |= PRINTK_PENDING_DIRECT_OUTPUT;
+
+	__wake_up_klogd(val);
 }
 
 void printk_trigger_flush(void)
