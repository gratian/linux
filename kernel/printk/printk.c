--- conflicted
+++ resolved
@@ -3149,47 +3149,11 @@
 	preempt_enable();
 }
 
-<<<<<<< HEAD
-=======
-void defer_console_output(void)
-{
-	if (!printk_percpu_data_ready())
-		return;
-
-	preempt_disable();
-	__this_cpu_or(printk_pending, PRINTK_PENDING_OUTPUT);
-	irq_work_queue(this_cpu_ptr(&wake_up_klogd_work));
-	preempt_enable();
-}
-
 void printk_trigger_flush(void)
 {
-	defer_console_output();
-}
-
-int vprintk_deferred(const char *fmt, va_list args)
-{
-	int r;
-
-	r = vprintk_emit(0, LOGLEVEL_SCHED, NULL, fmt, args);
-	defer_console_output();
-
-	return r;
-}
-
-int _printk_deferred(const char *fmt, ...)
-{
-	va_list args;
-	int r;
-
-	va_start(args, fmt);
-	r = vprintk_deferred(fmt, args);
-	va_end(args);
-
-	return r;
-}
-
->>>>>>> f00712e2
+	wake_up_klogd();
+}
+
 /*
  * printk rate limiting, lifted from the networking subsystem.
  *
