--- conflicted
+++ resolved
@@ -3150,8 +3150,6 @@
 	preempt_enable();
 }
 
-<<<<<<< HEAD
-=======
 void defer_console_output(void)
 {
 	if (!printk_percpu_data_ready())
@@ -3190,7 +3188,6 @@
 	return r;
 }
 
->>>>>>> 5fd3e07f
 /*
  * printk rate limiting, lifted from the networking subsystem.
  *
