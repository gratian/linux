// SPDX-License-Identifier: GPL-2.0+
/*
 * Read-Copy Update module-based torture test facility
 *
 * Copyright (C) IBM Corporation, 2005, 2006
 *
 * Authors: Paul E. McKenney <paulmck@linux.ibm.com>
 *	  Josh Triplett <josh@joshtriplett.org>
 *
 * See also:  Documentation/RCU/torture.rst
 */

#define pr_fmt(fmt) fmt

#include <linux/types.h>
#include <linux/kernel.h>
#include <linux/init.h>
#include <linux/module.h>
#include <linux/kthread.h>
#include <linux/err.h>
#include <linux/spinlock.h>
#include <linux/smp.h>
#include <linux/rcupdate_wait.h>
#include <linux/interrupt.h>
#include <linux/sched/signal.h>
#include <uapi/linux/sched/types.h>
#include <linux/atomic.h>
#include <linux/bitops.h>
#include <linux/completion.h>
#include <linux/moduleparam.h>
#include <linux/percpu.h>
#include <linux/notifier.h>
#include <linux/reboot.h>
#include <linux/freezer.h>
#include <linux/cpu.h>
#include <linux/delay.h>
#include <linux/stat.h>
#include <linux/srcu.h>
#include <linux/slab.h>
#include <linux/trace_clock.h>
#include <asm/byteorder.h>
#include <linux/torture.h>
#include <linux/vmalloc.h>
#include <linux/sched/debug.h>
#include <linux/sched/sysctl.h>
#include <linux/oom.h>
#include <linux/tick.h>
#include <linux/rcupdate_trace.h>
#include <linux/nmi.h>

#include "rcu.h"

MODULE_LICENSE("GPL");
MODULE_AUTHOR("Paul E. McKenney <paulmck@linux.ibm.com> and Josh Triplett <josh@joshtriplett.org>");

/* Bits for ->extendables field, extendables param, and related definitions. */
#define RCUTORTURE_RDR_SHIFT_1	 8	/* Put SRCU index in upper bits. */
#define RCUTORTURE_RDR_MASK_1	 (1 << RCUTORTURE_RDR_SHIFT_1)
#define RCUTORTURE_RDR_SHIFT_2	 9	/* Put SRCU index in upper bits. */
#define RCUTORTURE_RDR_MASK_2	 (1 << RCUTORTURE_RDR_SHIFT_2)
#define RCUTORTURE_RDR_BH	 0x01	/* Extend readers by disabling bh. */
#define RCUTORTURE_RDR_IRQ	 0x02	/*  ... disabling interrupts. */
#define RCUTORTURE_RDR_PREEMPT	 0x04	/*  ... disabling preemption. */
#define RCUTORTURE_RDR_RBH	 0x08	/*  ... rcu_read_lock_bh(). */
#define RCUTORTURE_RDR_SCHED	 0x10	/*  ... rcu_read_lock_sched(). */
#define RCUTORTURE_RDR_RCU_1	 0x20	/*  ... entering another RCU reader. */
#define RCUTORTURE_RDR_RCU_2	 0x40	/*  ... entering another RCU reader. */
#define RCUTORTURE_RDR_NBITS	 7	/* Number of bits defined above. */
#define RCUTORTURE_MAX_EXTEND	 \
	(RCUTORTURE_RDR_BH | RCUTORTURE_RDR_IRQ | RCUTORTURE_RDR_PREEMPT | \
	 RCUTORTURE_RDR_RBH | RCUTORTURE_RDR_SCHED)
#define RCUTORTURE_RDR_MAX_LOOPS 0x7	/* Maximum reader extensions. */
					/* Must be power of two minus one. */
#define RCUTORTURE_RDR_MAX_SEGS (RCUTORTURE_RDR_MAX_LOOPS + 3)

torture_param(int, extendables, RCUTORTURE_MAX_EXTEND,
	      "Extend readers by disabling bh (1), irqs (2), or preempt (4)");
torture_param(int, fqs_duration, 0,
	      "Duration of fqs bursts (us), 0 to disable");
torture_param(int, fqs_holdoff, 0, "Holdoff time within fqs bursts (us)");
torture_param(int, fqs_stutter, 3, "Wait time between fqs bursts (s)");
torture_param(int, fwd_progress, 1, "Test grace-period forward progress");
torture_param(int, fwd_progress_div, 4, "Fraction of CPU stall to wait");
torture_param(int, fwd_progress_holdoff, 60,
	      "Time between forward-progress tests (s)");
torture_param(bool, fwd_progress_need_resched, 1,
	      "Hide cond_resched() behind need_resched()");
torture_param(bool, gp_cond, false, "Use conditional/async GP wait primitives");
torture_param(bool, gp_exp, false, "Use expedited GP wait primitives");
torture_param(bool, gp_normal, false,
	     "Use normal (non-expedited) GP wait primitives");
torture_param(bool, gp_poll, false, "Use polling GP wait primitives");
torture_param(bool, gp_sync, false, "Use synchronous GP wait primitives");
torture_param(int, irqreader, 1, "Allow RCU readers from irq handlers");
torture_param(int, leakpointer, 0, "Leak pointer dereferences from readers");
torture_param(int, n_barrier_cbs, 0,
	     "# of callbacks/kthreads for barrier testing");
torture_param(int, nfakewriters, 4, "Number of RCU fake writer threads");
torture_param(int, nreaders, -1, "Number of RCU reader threads");
torture_param(int, object_debug, 0,
	     "Enable debug-object double call_rcu() testing");
torture_param(int, onoff_holdoff, 0, "Time after boot before CPU hotplugs (s)");
torture_param(int, onoff_interval, 0,
	     "Time between CPU hotplugs (jiffies), 0=disable");
torture_param(int, nocbs_nthreads, 0, "Number of NOCB toggle threads, 0 to disable");
torture_param(int, nocbs_toggle, 1000, "Time between toggling nocb state (ms)");
torture_param(int, read_exit_delay, 13,
	      "Delay between read-then-exit episodes (s)");
torture_param(int, read_exit_burst, 16,
	      "# of read-then-exit bursts per episode, zero to disable");
torture_param(int, shuffle_interval, 3, "Number of seconds between shuffles");
torture_param(int, shutdown_secs, 0, "Shutdown time (s), <= zero to disable.");
torture_param(int, stall_cpu, 0, "Stall duration (s), zero to disable.");
torture_param(int, stall_cpu_holdoff, 10,
	     "Time to wait before starting stall (s).");
torture_param(bool, stall_no_softlockup, false,
	     "Avoid softlockup warning during cpu stall.");
torture_param(int, stall_cpu_irqsoff, 0, "Disable interrupts while stalling.");
torture_param(int, stall_cpu_block, 0, "Sleep while stalling.");
torture_param(int, stall_gp_kthread, 0,
	      "Grace-period kthread stall duration (s).");
torture_param(int, stat_interval, 60,
	     "Number of seconds between stats printk()s");
torture_param(int, stutter, 5, "Number of seconds to run/halt test");
torture_param(int, test_boost, 1, "Test RCU prio boost: 0=no, 1=maybe, 2=yes.");
torture_param(int, test_boost_duration, 4,
	     "Duration of each boost test, seconds.");
torture_param(int, test_boost_interval, 7,
	     "Interval between boost tests, seconds.");
torture_param(bool, test_no_idle_hz, true,
	     "Test support for tickless idle CPUs");
torture_param(int, verbose, 1,
	     "Enable verbose debugging printk()s");

static char *torture_type = "rcu";
module_param(torture_type, charp, 0444);
MODULE_PARM_DESC(torture_type, "Type of RCU to torture (rcu, srcu, ...)");

static int nrealnocbers;
static int nrealreaders;
static struct task_struct *writer_task;
static struct task_struct **fakewriter_tasks;
static struct task_struct **reader_tasks;
static struct task_struct **nocb_tasks;
static struct task_struct *stats_task;
static struct task_struct *fqs_task;
static struct task_struct *boost_tasks[NR_CPUS];
static struct task_struct *stall_task;
static struct task_struct **fwd_prog_tasks;
static struct task_struct **barrier_cbs_tasks;
static struct task_struct *barrier_task;
static struct task_struct *read_exit_task;

#define RCU_TORTURE_PIPE_LEN 10

// Mailbox-like structure to check RCU global memory ordering.
struct rcu_torture_reader_check {
	unsigned long rtc_myloops;
	int rtc_chkrdr;
	unsigned long rtc_chkloops;
	int rtc_ready;
	struct rcu_torture_reader_check *rtc_assigner;
} ____cacheline_internodealigned_in_smp;

// Update-side data structure used to check RCU readers.
struct rcu_torture {
	struct rcu_head rtort_rcu;
	int rtort_pipe_count;
	struct list_head rtort_free;
	int rtort_mbtest;
	struct rcu_torture_reader_check *rtort_chkp;
};

static LIST_HEAD(rcu_torture_freelist);
static struct rcu_torture __rcu *rcu_torture_current;
static unsigned long rcu_torture_current_version;
static struct rcu_torture rcu_tortures[10 * RCU_TORTURE_PIPE_LEN];
static DEFINE_SPINLOCK(rcu_torture_lock);
static DEFINE_PER_CPU(long [RCU_TORTURE_PIPE_LEN + 1], rcu_torture_count);
static DEFINE_PER_CPU(long [RCU_TORTURE_PIPE_LEN + 1], rcu_torture_batch);
static atomic_t rcu_torture_wcount[RCU_TORTURE_PIPE_LEN + 1];
static struct rcu_torture_reader_check *rcu_torture_reader_mbchk;
static atomic_t n_rcu_torture_alloc;
static atomic_t n_rcu_torture_alloc_fail;
static atomic_t n_rcu_torture_free;
static atomic_t n_rcu_torture_mberror;
static atomic_t n_rcu_torture_mbchk_fail;
static atomic_t n_rcu_torture_mbchk_tries;
static atomic_t n_rcu_torture_error;
static long n_rcu_torture_barrier_error;
static long n_rcu_torture_boost_ktrerror;
static long n_rcu_torture_boost_rterror;
static long n_rcu_torture_boost_failure;
static long n_rcu_torture_boosts;
static atomic_long_t n_rcu_torture_timers;
static long n_barrier_attempts;
static long n_barrier_successes; /* did rcu_barrier test succeed? */
static unsigned long n_read_exits;
static struct list_head rcu_torture_removed;
static unsigned long shutdown_jiffies;
static unsigned long start_gp_seq;
static atomic_long_t n_nocb_offload;
static atomic_long_t n_nocb_deoffload;

static int rcu_torture_writer_state;
#define RTWS_FIXED_DELAY	0
#define RTWS_DELAY		1
#define RTWS_REPLACE		2
#define RTWS_DEF_FREE		3
#define RTWS_EXP_SYNC		4
#define RTWS_COND_GET		5
#define RTWS_COND_SYNC		6
#define RTWS_POLL_GET		7
#define RTWS_POLL_WAIT		8
#define RTWS_SYNC		9
#define RTWS_STUTTER		10
#define RTWS_STOPPING		11
static const char * const rcu_torture_writer_state_names[] = {
	"RTWS_FIXED_DELAY",
	"RTWS_DELAY",
	"RTWS_REPLACE",
	"RTWS_DEF_FREE",
	"RTWS_EXP_SYNC",
	"RTWS_COND_GET",
	"RTWS_COND_SYNC",
	"RTWS_POLL_GET",
	"RTWS_POLL_WAIT",
	"RTWS_SYNC",
	"RTWS_STUTTER",
	"RTWS_STOPPING",
};

/* Record reader segment types and duration for first failing read. */
struct rt_read_seg {
	int rt_readstate;
	unsigned long rt_delay_jiffies;
	unsigned long rt_delay_ms;
	unsigned long rt_delay_us;
	bool rt_preempted;
};
static int err_segs_recorded;
static struct rt_read_seg err_segs[RCUTORTURE_RDR_MAX_SEGS];
static int rt_read_nsegs;

static const char *rcu_torture_writer_state_getname(void)
{
	unsigned int i = READ_ONCE(rcu_torture_writer_state);

	if (i >= ARRAY_SIZE(rcu_torture_writer_state_names))
		return "???";
	return rcu_torture_writer_state_names[i];
}

#ifdef CONFIG_RCU_TRACE
static u64 notrace rcu_trace_clock_local(void)
{
	u64 ts = trace_clock_local();

	(void)do_div(ts, NSEC_PER_USEC);
	return ts;
}
#else /* #ifdef CONFIG_RCU_TRACE */
static u64 notrace rcu_trace_clock_local(void)
{
	return 0ULL;
}
#endif /* #else #ifdef CONFIG_RCU_TRACE */

/*
 * Stop aggressive CPU-hog tests a bit before the end of the test in order
 * to avoid interfering with test shutdown.
 */
static bool shutdown_time_arrived(void)
{
	return shutdown_secs && time_after(jiffies, shutdown_jiffies - 30 * HZ);
}

static unsigned long boost_starttime;	/* jiffies of next boost test start. */
static DEFINE_MUTEX(boost_mutex);	/* protect setting boost_starttime */
					/*  and boost task create/destroy. */
static atomic_t barrier_cbs_count;	/* Barrier callbacks registered. */
static bool barrier_phase;		/* Test phase. */
static atomic_t barrier_cbs_invoked;	/* Barrier callbacks invoked. */
static wait_queue_head_t *barrier_cbs_wq; /* Coordinate barrier testing. */
static DECLARE_WAIT_QUEUE_HEAD(barrier_wq);

static atomic_t rcu_fwd_cb_nodelay;	/* Short rcu_torture_delay() delays. */

/*
 * Allocate an element from the rcu_tortures pool.
 */
static struct rcu_torture *
rcu_torture_alloc(void)
{
	struct list_head *p;

	spin_lock_bh(&rcu_torture_lock);
	if (list_empty(&rcu_torture_freelist)) {
		atomic_inc(&n_rcu_torture_alloc_fail);
		spin_unlock_bh(&rcu_torture_lock);
		return NULL;
	}
	atomic_inc(&n_rcu_torture_alloc);
	p = rcu_torture_freelist.next;
	list_del_init(p);
	spin_unlock_bh(&rcu_torture_lock);
	return container_of(p, struct rcu_torture, rtort_free);
}

/*
 * Free an element to the rcu_tortures pool.
 */
static void
rcu_torture_free(struct rcu_torture *p)
{
	atomic_inc(&n_rcu_torture_free);
	spin_lock_bh(&rcu_torture_lock);
	list_add_tail(&p->rtort_free, &rcu_torture_freelist);
	spin_unlock_bh(&rcu_torture_lock);
}

/*
 * Operations vector for selecting different types of tests.
 */

struct rcu_torture_ops {
	int ttype;
	void (*init)(void);
	void (*cleanup)(void);
	int (*readlock)(void);
	void (*read_delay)(struct torture_random_state *rrsp,
			   struct rt_read_seg *rtrsp);
	void (*readunlock)(int idx);
	int (*readlock_held)(void);
	unsigned long (*get_gp_seq)(void);
	unsigned long (*gp_diff)(unsigned long new, unsigned long old);
	void (*deferred_free)(struct rcu_torture *p);
	void (*sync)(void);
	void (*exp_sync)(void);
	unsigned long (*get_gp_state)(void);
	unsigned long (*start_gp_poll)(void);
	bool (*poll_gp_state)(unsigned long oldstate);
	void (*cond_sync)(unsigned long oldstate);
	call_rcu_func_t call;
	void (*cb_barrier)(void);
	void (*fqs)(void);
	void (*stats)(void);
	void (*gp_kthread_dbg)(void);
	bool (*check_boost_failed)(unsigned long gp_state, int *cpup);
	int (*stall_dur)(void);
	long cbflood_max;
	int irq_capable;
	int can_boost;
	int extendables;
	int slow_gps;
	int no_pi_lock;
	const char *name;
};

static struct rcu_torture_ops *cur_ops;

/*
 * Definitions for rcu torture testing.
 */

static int torture_readlock_not_held(void)
{
	return rcu_read_lock_bh_held() || rcu_read_lock_sched_held();
}

static int rcu_torture_read_lock(void) __acquires(RCU)
{
	rcu_read_lock();
	return 0;
}

static void
rcu_read_delay(struct torture_random_state *rrsp, struct rt_read_seg *rtrsp)
{
	unsigned long started;
	unsigned long completed;
	const unsigned long shortdelay_us = 200;
	unsigned long longdelay_ms = 300;
	unsigned long long ts;

	/* We want a short delay sometimes to make a reader delay the grace
	 * period, and we want a long delay occasionally to trigger
	 * force_quiescent_state. */

	if (!atomic_read(&rcu_fwd_cb_nodelay) &&
	    !(torture_random(rrsp) % (nrealreaders * 2000 * longdelay_ms))) {
		started = cur_ops->get_gp_seq();
		ts = rcu_trace_clock_local();
		if (preempt_count() & (SOFTIRQ_MASK | HARDIRQ_MASK))
			longdelay_ms = 5; /* Avoid triggering BH limits. */
		mdelay(longdelay_ms);
		rtrsp->rt_delay_ms = longdelay_ms;
		completed = cur_ops->get_gp_seq();
		do_trace_rcu_torture_read(cur_ops->name, NULL, ts,
					  started, completed);
	}
	if (!(torture_random(rrsp) % (nrealreaders * 2 * shortdelay_us))) {
		udelay(shortdelay_us);
		rtrsp->rt_delay_us = shortdelay_us;
	}
	if (!preempt_count() &&
	    !(torture_random(rrsp) % (nrealreaders * 500))) {
		torture_preempt_schedule();  /* QS only if preemptible. */
		rtrsp->rt_preempted = true;
	}
}

static void rcu_torture_read_unlock(int idx) __releases(RCU)
{
	rcu_read_unlock();
}

/*
 * Update callback in the pipe.  This should be invoked after a grace period.
 */
static bool
rcu_torture_pipe_update_one(struct rcu_torture *rp)
{
	int i;
	struct rcu_torture_reader_check *rtrcp = READ_ONCE(rp->rtort_chkp);

	if (rtrcp) {
		WRITE_ONCE(rp->rtort_chkp, NULL);
		smp_store_release(&rtrcp->rtc_ready, 1); // Pair with smp_load_acquire().
	}
	i = READ_ONCE(rp->rtort_pipe_count);
	if (i > RCU_TORTURE_PIPE_LEN)
		i = RCU_TORTURE_PIPE_LEN;
	atomic_inc(&rcu_torture_wcount[i]);
	WRITE_ONCE(rp->rtort_pipe_count, i + 1);
	if (rp->rtort_pipe_count >= RCU_TORTURE_PIPE_LEN) {
		rp->rtort_mbtest = 0;
		return true;
	}
	return false;
}

/*
 * Update all callbacks in the pipe.  Suitable for synchronous grace-period
 * primitives.
 */
static void
rcu_torture_pipe_update(struct rcu_torture *old_rp)
{
	struct rcu_torture *rp;
	struct rcu_torture *rp1;

	if (old_rp)
		list_add(&old_rp->rtort_free, &rcu_torture_removed);
	list_for_each_entry_safe(rp, rp1, &rcu_torture_removed, rtort_free) {
		if (rcu_torture_pipe_update_one(rp)) {
			list_del(&rp->rtort_free);
			rcu_torture_free(rp);
		}
	}
}

static void
rcu_torture_cb(struct rcu_head *p)
{
	struct rcu_torture *rp = container_of(p, struct rcu_torture, rtort_rcu);

	if (torture_must_stop_irq()) {
		/* Test is ending, just drop callbacks on the floor. */
		/* The next initialization will pick up the pieces. */
		return;
	}
	if (rcu_torture_pipe_update_one(rp))
		rcu_torture_free(rp);
	else
		cur_ops->deferred_free(rp);
}

static unsigned long rcu_no_completed(void)
{
	return 0;
}

static void rcu_torture_deferred_free(struct rcu_torture *p)
{
	call_rcu(&p->rtort_rcu, rcu_torture_cb);
}

static void rcu_sync_torture_init(void)
{
	INIT_LIST_HEAD(&rcu_torture_removed);
}

static struct rcu_torture_ops rcu_ops = {
	.ttype			= RCU_FLAVOR,
	.init			= rcu_sync_torture_init,
	.readlock		= rcu_torture_read_lock,
	.read_delay		= rcu_read_delay,
	.readunlock		= rcu_torture_read_unlock,
	.readlock_held		= torture_readlock_not_held,
	.get_gp_seq		= rcu_get_gp_seq,
	.gp_diff		= rcu_seq_diff,
	.deferred_free		= rcu_torture_deferred_free,
	.sync			= synchronize_rcu,
	.exp_sync		= synchronize_rcu_expedited,
	.get_gp_state		= get_state_synchronize_rcu,
	.start_gp_poll		= start_poll_synchronize_rcu,
	.poll_gp_state		= poll_state_synchronize_rcu,
	.cond_sync		= cond_synchronize_rcu,
	.call			= call_rcu,
	.cb_barrier		= rcu_barrier,
	.fqs			= rcu_force_quiescent_state,
	.stats			= NULL,
	.gp_kthread_dbg		= show_rcu_gp_kthreads,
	.check_boost_failed	= rcu_check_boost_fail,
	.stall_dur		= rcu_jiffies_till_stall_check,
	.irq_capable		= 1,
	.can_boost		= IS_ENABLED(CONFIG_RCU_BOOST),
	.extendables		= RCUTORTURE_MAX_EXTEND,
	.name			= "rcu"
};

/*
 * Don't even think about trying any of these in real life!!!
 * The names includes "busted", and they really means it!
 * The only purpose of these functions is to provide a buggy RCU
 * implementation to make sure that rcutorture correctly emits
 * buggy-RCU error messages.
 */
static void rcu_busted_torture_deferred_free(struct rcu_torture *p)
{
	/* This is a deliberate bug for testing purposes only! */
	rcu_torture_cb(&p->rtort_rcu);
}

static void synchronize_rcu_busted(void)
{
	/* This is a deliberate bug for testing purposes only! */
}

static void
call_rcu_busted(struct rcu_head *head, rcu_callback_t func)
{
	/* This is a deliberate bug for testing purposes only! */
	func(head);
}

static struct rcu_torture_ops rcu_busted_ops = {
	.ttype		= INVALID_RCU_FLAVOR,
	.init		= rcu_sync_torture_init,
	.readlock	= rcu_torture_read_lock,
	.read_delay	= rcu_read_delay,  /* just reuse rcu's version. */
	.readunlock	= rcu_torture_read_unlock,
	.readlock_held	= torture_readlock_not_held,
	.get_gp_seq	= rcu_no_completed,
	.deferred_free	= rcu_busted_torture_deferred_free,
	.sync		= synchronize_rcu_busted,
	.exp_sync	= synchronize_rcu_busted,
	.call		= call_rcu_busted,
	.cb_barrier	= NULL,
	.fqs		= NULL,
	.stats		= NULL,
	.irq_capable	= 1,
	.name		= "busted"
};

/*
 * Definitions for srcu torture testing.
 */

DEFINE_STATIC_SRCU(srcu_ctl);
static struct srcu_struct srcu_ctld;
static struct srcu_struct *srcu_ctlp = &srcu_ctl;

static int srcu_torture_read_lock(void) __acquires(srcu_ctlp)
{
	return srcu_read_lock(srcu_ctlp);
}

static void
srcu_read_delay(struct torture_random_state *rrsp, struct rt_read_seg *rtrsp)
{
	long delay;
	const long uspertick = 1000000 / HZ;
	const long longdelay = 10;

	/* We want there to be long-running readers, but not all the time. */

	delay = torture_random(rrsp) %
		(nrealreaders * 2 * longdelay * uspertick);
	if (!delay && in_task()) {
		schedule_timeout_interruptible(longdelay);
		rtrsp->rt_delay_jiffies = longdelay;
	} else {
		rcu_read_delay(rrsp, rtrsp);
	}
}

static void srcu_torture_read_unlock(int idx) __releases(srcu_ctlp)
{
	srcu_read_unlock(srcu_ctlp, idx);
}

static int torture_srcu_read_lock_held(void)
{
	return srcu_read_lock_held(srcu_ctlp);
}

static unsigned long srcu_torture_completed(void)
{
	return srcu_batches_completed(srcu_ctlp);
}

static void srcu_torture_deferred_free(struct rcu_torture *rp)
{
	call_srcu(srcu_ctlp, &rp->rtort_rcu, rcu_torture_cb);
}

static void srcu_torture_synchronize(void)
{
	synchronize_srcu(srcu_ctlp);
}

static unsigned long srcu_torture_get_gp_state(void)
{
	return get_state_synchronize_srcu(srcu_ctlp);
}

static unsigned long srcu_torture_start_gp_poll(void)
{
	return start_poll_synchronize_srcu(srcu_ctlp);
}

static bool srcu_torture_poll_gp_state(unsigned long oldstate)
{
	return poll_state_synchronize_srcu(srcu_ctlp, oldstate);
}

static void srcu_torture_call(struct rcu_head *head,
			      rcu_callback_t func)
{
	call_srcu(srcu_ctlp, head, func);
}

static void srcu_torture_barrier(void)
{
	srcu_barrier(srcu_ctlp);
}

static void srcu_torture_stats(void)
{
	srcu_torture_stats_print(srcu_ctlp, torture_type, TORTURE_FLAG);
}

static void srcu_torture_synchronize_expedited(void)
{
	synchronize_srcu_expedited(srcu_ctlp);
}

static struct rcu_torture_ops srcu_ops = {
	.ttype		= SRCU_FLAVOR,
	.init		= rcu_sync_torture_init,
	.readlock	= srcu_torture_read_lock,
	.read_delay	= srcu_read_delay,
	.readunlock	= srcu_torture_read_unlock,
	.readlock_held	= torture_srcu_read_lock_held,
	.get_gp_seq	= srcu_torture_completed,
	.deferred_free	= srcu_torture_deferred_free,
	.sync		= srcu_torture_synchronize,
	.exp_sync	= srcu_torture_synchronize_expedited,
	.get_gp_state	= srcu_torture_get_gp_state,
	.start_gp_poll	= srcu_torture_start_gp_poll,
	.poll_gp_state	= srcu_torture_poll_gp_state,
	.call		= srcu_torture_call,
	.cb_barrier	= srcu_torture_barrier,
	.stats		= srcu_torture_stats,
	.cbflood_max	= 50000,
	.irq_capable	= 1,
	.no_pi_lock	= IS_ENABLED(CONFIG_TINY_SRCU),
	.name		= "srcu"
};

static void srcu_torture_init(void)
{
	rcu_sync_torture_init();
	WARN_ON(init_srcu_struct(&srcu_ctld));
	srcu_ctlp = &srcu_ctld;
}

static void srcu_torture_cleanup(void)
{
	cleanup_srcu_struct(&srcu_ctld);
	srcu_ctlp = &srcu_ctl; /* In case of a later rcutorture run. */
}

/* As above, but dynamically allocated. */
static struct rcu_torture_ops srcud_ops = {
	.ttype		= SRCU_FLAVOR,
	.init		= srcu_torture_init,
	.cleanup	= srcu_torture_cleanup,
	.readlock	= srcu_torture_read_lock,
	.read_delay	= srcu_read_delay,
	.readunlock	= srcu_torture_read_unlock,
	.readlock_held	= torture_srcu_read_lock_held,
	.get_gp_seq	= srcu_torture_completed,
	.deferred_free	= srcu_torture_deferred_free,
	.sync		= srcu_torture_synchronize,
	.exp_sync	= srcu_torture_synchronize_expedited,
	.call		= srcu_torture_call,
	.cb_barrier	= srcu_torture_barrier,
	.stats		= srcu_torture_stats,
	.cbflood_max	= 50000,
	.irq_capable	= 1,
	.no_pi_lock	= IS_ENABLED(CONFIG_TINY_SRCU),
	.name		= "srcud"
};

/* As above, but broken due to inappropriate reader extension. */
static struct rcu_torture_ops busted_srcud_ops = {
	.ttype		= SRCU_FLAVOR,
	.init		= srcu_torture_init,
	.cleanup	= srcu_torture_cleanup,
	.readlock	= srcu_torture_read_lock,
	.read_delay	= rcu_read_delay,
	.readunlock	= srcu_torture_read_unlock,
	.readlock_held	= torture_srcu_read_lock_held,
	.get_gp_seq	= srcu_torture_completed,
	.deferred_free	= srcu_torture_deferred_free,
	.sync		= srcu_torture_synchronize,
	.exp_sync	= srcu_torture_synchronize_expedited,
	.call		= srcu_torture_call,
	.cb_barrier	= srcu_torture_barrier,
	.stats		= srcu_torture_stats,
	.irq_capable	= 1,
	.no_pi_lock	= IS_ENABLED(CONFIG_TINY_SRCU),
	.extendables	= RCUTORTURE_MAX_EXTEND,
	.name		= "busted_srcud"
};

/*
 * Definitions for trivial CONFIG_PREEMPT=n-only torture testing.
 * This implementation does not necessarily work well with CPU hotplug.
 */

static void synchronize_rcu_trivial(void)
{
	int cpu;

	for_each_online_cpu(cpu) {
		rcutorture_sched_setaffinity(current->pid, cpumask_of(cpu));
		WARN_ON_ONCE(raw_smp_processor_id() != cpu);
	}
}

static int rcu_torture_read_lock_trivial(void) __acquires(RCU)
{
	preempt_disable();
	return 0;
}

static void rcu_torture_read_unlock_trivial(int idx) __releases(RCU)
{
	preempt_enable();
}

static struct rcu_torture_ops trivial_ops = {
	.ttype		= RCU_TRIVIAL_FLAVOR,
	.init		= rcu_sync_torture_init,
	.readlock	= rcu_torture_read_lock_trivial,
	.read_delay	= rcu_read_delay,  /* just reuse rcu's version. */
	.readunlock	= rcu_torture_read_unlock_trivial,
	.readlock_held	= torture_readlock_not_held,
	.get_gp_seq	= rcu_no_completed,
	.sync		= synchronize_rcu_trivial,
	.exp_sync	= synchronize_rcu_trivial,
	.fqs		= NULL,
	.stats		= NULL,
	.irq_capable	= 1,
	.name		= "trivial"
};

#ifdef CONFIG_TASKS_RCU

/*
 * Definitions for RCU-tasks torture testing.
 */

static int tasks_torture_read_lock(void)
{
	return 0;
}

static void tasks_torture_read_unlock(int idx)
{
}

static void rcu_tasks_torture_deferred_free(struct rcu_torture *p)
{
	call_rcu_tasks(&p->rtort_rcu, rcu_torture_cb);
}

static void synchronize_rcu_mult_test(void)
{
	synchronize_rcu_mult(call_rcu_tasks, call_rcu);
}

static struct rcu_torture_ops tasks_ops = {
	.ttype		= RCU_TASKS_FLAVOR,
	.init		= rcu_sync_torture_init,
	.readlock	= tasks_torture_read_lock,
	.read_delay	= rcu_read_delay,  /* just reuse rcu's version. */
	.readunlock	= tasks_torture_read_unlock,
	.get_gp_seq	= rcu_no_completed,
	.deferred_free	= rcu_tasks_torture_deferred_free,
	.sync		= synchronize_rcu_tasks,
	.exp_sync	= synchronize_rcu_mult_test,
	.call		= call_rcu_tasks,
	.cb_barrier	= rcu_barrier_tasks,
	.gp_kthread_dbg	= show_rcu_tasks_classic_gp_kthread,
	.fqs		= NULL,
	.stats		= NULL,
	.irq_capable	= 1,
	.slow_gps	= 1,
	.name		= "tasks"
};

#define TASKS_OPS &tasks_ops,

#else // #ifdef CONFIG_TASKS_RCU

#define TASKS_OPS

#endif // #else #ifdef CONFIG_TASKS_RCU


#ifdef CONFIG_TASKS_RUDE_RCU

/*
 * Definitions for rude RCU-tasks torture testing.
 */

static void rcu_tasks_rude_torture_deferred_free(struct rcu_torture *p)
{
	call_rcu_tasks_rude(&p->rtort_rcu, rcu_torture_cb);
}

static struct rcu_torture_ops tasks_rude_ops = {
	.ttype		= RCU_TASKS_RUDE_FLAVOR,
	.init		= rcu_sync_torture_init,
	.readlock	= rcu_torture_read_lock_trivial,
	.read_delay	= rcu_read_delay,  /* just reuse rcu's version. */
	.readunlock	= rcu_torture_read_unlock_trivial,
	.get_gp_seq	= rcu_no_completed,
	.deferred_free	= rcu_tasks_rude_torture_deferred_free,
	.sync		= synchronize_rcu_tasks_rude,
	.exp_sync	= synchronize_rcu_tasks_rude,
	.call		= call_rcu_tasks_rude,
	.cb_barrier	= rcu_barrier_tasks_rude,
	.gp_kthread_dbg	= show_rcu_tasks_rude_gp_kthread,
	.cbflood_max	= 50000,
	.fqs		= NULL,
	.stats		= NULL,
	.irq_capable	= 1,
	.name		= "tasks-rude"
};

#define TASKS_RUDE_OPS &tasks_rude_ops,

#else // #ifdef CONFIG_TASKS_RUDE_RCU

#define TASKS_RUDE_OPS

#endif // #else #ifdef CONFIG_TASKS_RUDE_RCU


#ifdef CONFIG_TASKS_TRACE_RCU

/*
 * Definitions for tracing RCU-tasks torture testing.
 */

static int tasks_tracing_torture_read_lock(void)
{
	rcu_read_lock_trace();
	return 0;
}

static void tasks_tracing_torture_read_unlock(int idx)
{
	rcu_read_unlock_trace();
}

static void rcu_tasks_tracing_torture_deferred_free(struct rcu_torture *p)
{
	call_rcu_tasks_trace(&p->rtort_rcu, rcu_torture_cb);
}

static struct rcu_torture_ops tasks_tracing_ops = {
	.ttype		= RCU_TASKS_TRACING_FLAVOR,
	.init		= rcu_sync_torture_init,
	.readlock	= tasks_tracing_torture_read_lock,
	.read_delay	= srcu_read_delay,  /* just reuse srcu's version. */
	.readunlock	= tasks_tracing_torture_read_unlock,
	.readlock_held	= rcu_read_lock_trace_held,
	.get_gp_seq	= rcu_no_completed,
	.deferred_free	= rcu_tasks_tracing_torture_deferred_free,
	.sync		= synchronize_rcu_tasks_trace,
	.exp_sync	= synchronize_rcu_tasks_trace,
	.call		= call_rcu_tasks_trace,
	.cb_barrier	= rcu_barrier_tasks_trace,
	.gp_kthread_dbg	= show_rcu_tasks_trace_gp_kthread,
	.cbflood_max	= 50000,
	.fqs		= NULL,
	.stats		= NULL,
	.irq_capable	= 1,
	.slow_gps	= 1,
	.name		= "tasks-tracing"
};

#define TASKS_TRACING_OPS &tasks_tracing_ops,

#else // #ifdef CONFIG_TASKS_TRACE_RCU

#define TASKS_TRACING_OPS

#endif // #else #ifdef CONFIG_TASKS_TRACE_RCU


static unsigned long rcutorture_seq_diff(unsigned long new, unsigned long old)
{
	if (!cur_ops->gp_diff)
		return new - old;
	return cur_ops->gp_diff(new, old);
}

/*
 * RCU torture priority-boost testing.  Runs one real-time thread per
 * CPU for moderate bursts, repeatedly starting grace periods and waiting
 * for them to complete.  If a given grace period takes too long, we assume
 * that priority inversion has occurred.
 */

static int old_rt_runtime = -1;

static void rcu_torture_disable_rt_throttle(void)
{
	/*
	 * Disable RT throttling so that rcutorture's boost threads don't get
	 * throttled. Only possible if rcutorture is built-in otherwise the
	 * user should manually do this by setting the sched_rt_period_us and
	 * sched_rt_runtime sysctls.
	 */
	if (!IS_BUILTIN(CONFIG_RCU_TORTURE_TEST) || old_rt_runtime != -1)
		return;

	old_rt_runtime = sysctl_sched_rt_runtime;
	sysctl_sched_rt_runtime = -1;
}

static void rcu_torture_enable_rt_throttle(void)
{
	if (!IS_BUILTIN(CONFIG_RCU_TORTURE_TEST) || old_rt_runtime == -1)
		return;

	sysctl_sched_rt_runtime = old_rt_runtime;
	old_rt_runtime = -1;
}

static bool rcu_torture_boost_failed(unsigned long gp_state, unsigned long *start)
{
	int cpu;
	static int dbg_done;
	unsigned long end = jiffies;
	bool gp_done;
	unsigned long j;
	static unsigned long last_persist;
	unsigned long lp;
	unsigned long mininterval = test_boost_duration * HZ - HZ / 2;

	if (end - *start > mininterval) {
		// Recheck after checking time to avoid false positives.
		smp_mb(); // Time check before grace-period check.
		if (cur_ops->poll_gp_state(gp_state))
			return false; // passed, though perhaps just barely
		if (cur_ops->check_boost_failed && !cur_ops->check_boost_failed(gp_state, &cpu)) {
			// At most one persisted message per boost test.
			j = jiffies;
			lp = READ_ONCE(last_persist);
			if (time_after(j, lp + mininterval) && cmpxchg(&last_persist, lp, j) == lp)
				pr_info("Boost inversion persisted: No QS from CPU %d\n", cpu);
			return false; // passed on a technicality
		}
		VERBOSE_TOROUT_STRING("rcu_torture_boost boosting failed");
		n_rcu_torture_boost_failure++;
		if (!xchg(&dbg_done, 1) && cur_ops->gp_kthread_dbg) {
			pr_info("Boost inversion thread ->rt_priority %u gp_state %lu jiffies %lu\n",
				current->rt_priority, gp_state, end - *start);
			cur_ops->gp_kthread_dbg();
			// Recheck after print to flag grace period ending during splat.
			gp_done = cur_ops->poll_gp_state(gp_state);
			pr_info("Boost inversion: GP %lu %s.\n", gp_state,
				gp_done ? "ended already" : "still pending");

		}

		return true; // failed
	} else if (cur_ops->check_boost_failed && !cur_ops->check_boost_failed(gp_state, NULL)) {
		*start = jiffies;
	}

	return false; // passed
}

static int rcu_torture_boost(void *arg)
{
	unsigned long endtime;
	unsigned long gp_state;
	unsigned long gp_state_time;
	unsigned long oldstarttime;

	VERBOSE_TOROUT_STRING("rcu_torture_boost started");

	/* Set real-time priority. */
	sched_set_fifo_low(current);

	/* Each pass through the following loop does one boost-test cycle. */
	do {
		bool failed = false; // Test failed already in this test interval
		bool gp_initiated = false;

		if (kthread_should_stop())
			goto checkwait;

		/* Wait for the next test interval. */
		oldstarttime = READ_ONCE(boost_starttime);
		while (time_before(jiffies, oldstarttime)) {
			schedule_timeout_interruptible(oldstarttime - jiffies);
			if (stutter_wait("rcu_torture_boost"))
				sched_set_fifo_low(current);
			if (torture_must_stop())
				goto checkwait;
		}

		// Do one boost-test interval.
		endtime = oldstarttime + test_boost_duration * HZ;
		while (time_before(jiffies, endtime)) {
			// Has current GP gone too long?
			if (gp_initiated && !failed && !cur_ops->poll_gp_state(gp_state))
				failed = rcu_torture_boost_failed(gp_state, &gp_state_time);
			// If we don't have a grace period in flight, start one.
			if (!gp_initiated || cur_ops->poll_gp_state(gp_state)) {
				gp_state = cur_ops->start_gp_poll();
				gp_initiated = true;
				gp_state_time = jiffies;
			}
			if (stutter_wait("rcu_torture_boost")) {
				sched_set_fifo_low(current);
				// If the grace period already ended,
				// we don't know when that happened, so
				// start over.
				if (cur_ops->poll_gp_state(gp_state))
					gp_initiated = false;
			}
			if (torture_must_stop())
				goto checkwait;
		}

		// In case the grace period extended beyond the end of the loop.
		if (gp_initiated && !failed && !cur_ops->poll_gp_state(gp_state))
			rcu_torture_boost_failed(gp_state, &gp_state_time);

		/*
		 * Set the start time of the next test interval.
		 * Yes, this is vulnerable to long delays, but such
		 * delays simply cause a false negative for the next
		 * interval.  Besides, we are running at RT priority,
		 * so delays should be relatively rare.
		 */
		while (oldstarttime == READ_ONCE(boost_starttime) && !kthread_should_stop()) {
			if (mutex_trylock(&boost_mutex)) {
				if (oldstarttime == boost_starttime) {
					WRITE_ONCE(boost_starttime,
						   jiffies + test_boost_interval * HZ);
					n_rcu_torture_boosts++;
				}
				mutex_unlock(&boost_mutex);
				break;
			}
			schedule_timeout_uninterruptible(1);
		}

		/* Go do the stutter. */
checkwait:	if (stutter_wait("rcu_torture_boost"))
			sched_set_fifo_low(current);
	} while (!torture_must_stop());

	/* Clean up and exit. */
	while (!kthread_should_stop()) {
		torture_shutdown_absorb("rcu_torture_boost");
		schedule_timeout_uninterruptible(1);
	}
	torture_kthread_stopping("rcu_torture_boost");
	return 0;
}

/*
 * RCU torture force-quiescent-state kthread.  Repeatedly induces
 * bursts of calls to force_quiescent_state(), increasing the probability
 * of occurrence of some important types of race conditions.
 */
static int
rcu_torture_fqs(void *arg)
{
	unsigned long fqs_resume_time;
	int fqs_burst_remaining;
	int oldnice = task_nice(current);

	VERBOSE_TOROUT_STRING("rcu_torture_fqs task started");
	do {
		fqs_resume_time = jiffies + fqs_stutter * HZ;
		while (time_before(jiffies, fqs_resume_time) &&
		       !kthread_should_stop()) {
			schedule_timeout_interruptible(1);
		}
		fqs_burst_remaining = fqs_duration;
		while (fqs_burst_remaining > 0 &&
		       !kthread_should_stop()) {
			cur_ops->fqs();
			udelay(fqs_holdoff);
			fqs_burst_remaining -= fqs_holdoff;
		}
		if (stutter_wait("rcu_torture_fqs"))
			sched_set_normal(current, oldnice);
	} while (!torture_must_stop());
	torture_kthread_stopping("rcu_torture_fqs");
	return 0;
}

// Used by writers to randomly choose from the available grace-period
// primitives.  The only purpose of the initialization is to size the array.
static int synctype[] = { RTWS_DEF_FREE, RTWS_EXP_SYNC, RTWS_COND_GET, RTWS_POLL_GET, RTWS_SYNC };
static int nsynctypes;

/*
 * Determine which grace-period primitives are available.
 */
static void rcu_torture_write_types(void)
{
	bool gp_cond1 = gp_cond, gp_exp1 = gp_exp, gp_normal1 = gp_normal;
	bool gp_poll1 = gp_poll, gp_sync1 = gp_sync;

	/* Initialize synctype[] array.  If none set, take default. */
	if (!gp_cond1 && !gp_exp1 && !gp_normal1 && !gp_poll1 && !gp_sync1)
		gp_cond1 = gp_exp1 = gp_normal1 = gp_poll1 = gp_sync1 = true;
	if (gp_cond1 && cur_ops->get_gp_state && cur_ops->cond_sync) {
		synctype[nsynctypes++] = RTWS_COND_GET;
		pr_info("%s: Testing conditional GPs.\n", __func__);
	} else if (gp_cond && (!cur_ops->get_gp_state || !cur_ops->cond_sync)) {
		pr_alert("%s: gp_cond without primitives.\n", __func__);
	}
	if (gp_exp1 && cur_ops->exp_sync) {
		synctype[nsynctypes++] = RTWS_EXP_SYNC;
		pr_info("%s: Testing expedited GPs.\n", __func__);
	} else if (gp_exp && !cur_ops->exp_sync) {
		pr_alert("%s: gp_exp without primitives.\n", __func__);
	}
	if (gp_normal1 && cur_ops->deferred_free) {
		synctype[nsynctypes++] = RTWS_DEF_FREE;
		pr_info("%s: Testing asynchronous GPs.\n", __func__);
	} else if (gp_normal && !cur_ops->deferred_free) {
		pr_alert("%s: gp_normal without primitives.\n", __func__);
	}
	if (gp_poll1 && cur_ops->start_gp_poll && cur_ops->poll_gp_state) {
		synctype[nsynctypes++] = RTWS_POLL_GET;
		pr_info("%s: Testing polling GPs.\n", __func__);
	} else if (gp_poll && (!cur_ops->start_gp_poll || !cur_ops->poll_gp_state)) {
		pr_alert("%s: gp_poll without primitives.\n", __func__);
	}
	if (gp_sync1 && cur_ops->sync) {
		synctype[nsynctypes++] = RTWS_SYNC;
		pr_info("%s: Testing normal GPs.\n", __func__);
	} else if (gp_sync && !cur_ops->sync) {
		pr_alert("%s: gp_sync without primitives.\n", __func__);
	}
}

/*
 * RCU torture writer kthread.  Repeatedly substitutes a new structure
 * for that pointed to by rcu_torture_current, freeing the old structure
 * after a series of grace periods (the "pipeline").
 */
static int
rcu_torture_writer(void *arg)
{
	bool boot_ended;
	bool can_expedite = !rcu_gp_is_expedited() && !rcu_gp_is_normal();
	unsigned long cookie;
	int expediting = 0;
	unsigned long gp_snap;
	int i;
	int idx;
	int oldnice = task_nice(current);
	struct rcu_torture *rp;
	struct rcu_torture *old_rp;
	static DEFINE_TORTURE_RANDOM(rand);
	bool stutter_waited;

	VERBOSE_TOROUT_STRING("rcu_torture_writer task started");
	if (!can_expedite)
		pr_alert("%s" TORTURE_FLAG
			 " GP expediting controlled from boot/sysfs for %s.\n",
			 torture_type, cur_ops->name);
	if (WARN_ONCE(nsynctypes == 0,
		      "%s: No update-side primitives.\n", __func__)) {
		/*
		 * No updates primitives, so don't try updating.
		 * The resulting test won't be testing much, hence the
		 * above WARN_ONCE().
		 */
		rcu_torture_writer_state = RTWS_STOPPING;
		torture_kthread_stopping("rcu_torture_writer");
		return 0;
	}

	do {
		rcu_torture_writer_state = RTWS_FIXED_DELAY;
		torture_hrtimeout_us(500, 1000, &rand);
		rp = rcu_torture_alloc();
		if (rp == NULL)
			continue;
		rp->rtort_pipe_count = 0;
		rcu_torture_writer_state = RTWS_DELAY;
		udelay(torture_random(&rand) & 0x3ff);
		rcu_torture_writer_state = RTWS_REPLACE;
		old_rp = rcu_dereference_check(rcu_torture_current,
					       current == writer_task);
		rp->rtort_mbtest = 1;
		rcu_assign_pointer(rcu_torture_current, rp);
		smp_wmb(); /* Mods to old_rp must follow rcu_assign_pointer() */
		if (old_rp) {
			i = old_rp->rtort_pipe_count;
			if (i > RCU_TORTURE_PIPE_LEN)
				i = RCU_TORTURE_PIPE_LEN;
			atomic_inc(&rcu_torture_wcount[i]);
			WRITE_ONCE(old_rp->rtort_pipe_count,
				   old_rp->rtort_pipe_count + 1);
			if (cur_ops->get_gp_state && cur_ops->poll_gp_state) {
				idx = cur_ops->readlock();
				cookie = cur_ops->get_gp_state();
				WARN_ONCE(rcu_torture_writer_state != RTWS_DEF_FREE &&
					  cur_ops->poll_gp_state(cookie),
					  "%s: Cookie check 1 failed %s(%d) %lu->%lu\n",
					  __func__,
					  rcu_torture_writer_state_getname(),
					  rcu_torture_writer_state,
					  cookie, cur_ops->get_gp_state());
				cur_ops->readunlock(idx);
			}
			switch (synctype[torture_random(&rand) % nsynctypes]) {
			case RTWS_DEF_FREE:
				rcu_torture_writer_state = RTWS_DEF_FREE;
				cur_ops->deferred_free(old_rp);
				break;
			case RTWS_EXP_SYNC:
				rcu_torture_writer_state = RTWS_EXP_SYNC;
				cur_ops->exp_sync();
				rcu_torture_pipe_update(old_rp);
				break;
			case RTWS_COND_GET:
				rcu_torture_writer_state = RTWS_COND_GET;
				gp_snap = cur_ops->get_gp_state();
				torture_hrtimeout_jiffies(torture_random(&rand) % 16, &rand);
				rcu_torture_writer_state = RTWS_COND_SYNC;
				cur_ops->cond_sync(gp_snap);
				rcu_torture_pipe_update(old_rp);
				break;
			case RTWS_POLL_GET:
				rcu_torture_writer_state = RTWS_POLL_GET;
				gp_snap = cur_ops->start_gp_poll();
				rcu_torture_writer_state = RTWS_POLL_WAIT;
				while (!cur_ops->poll_gp_state(gp_snap))
					torture_hrtimeout_jiffies(torture_random(&rand) % 16,
								  &rand);
				rcu_torture_pipe_update(old_rp);
				break;
			case RTWS_SYNC:
				rcu_torture_writer_state = RTWS_SYNC;
				cur_ops->sync();
				rcu_torture_pipe_update(old_rp);
				break;
			default:
				WARN_ON_ONCE(1);
				break;
			}
		}
		WRITE_ONCE(rcu_torture_current_version,
			   rcu_torture_current_version + 1);
		/* Cycle through nesting levels of rcu_expedite_gp() calls. */
		if (can_expedite &&
		    !(torture_random(&rand) & 0xff & (!!expediting - 1))) {
			WARN_ON_ONCE(expediting == 0 && rcu_gp_is_expedited());
			if (expediting >= 0)
				rcu_expedite_gp();
			else
				rcu_unexpedite_gp();
			if (++expediting > 3)
				expediting = -expediting;
		} else if (!can_expedite) { /* Disabled during boot, recheck. */
			can_expedite = !rcu_gp_is_expedited() &&
				       !rcu_gp_is_normal();
		}
		rcu_torture_writer_state = RTWS_STUTTER;
		boot_ended = rcu_inkernel_boot_has_ended();
		stutter_waited = stutter_wait("rcu_torture_writer");
		if (stutter_waited &&
		    !atomic_read(&rcu_fwd_cb_nodelay) &&
		    !cur_ops->slow_gps &&
		    !torture_must_stop() &&
		    boot_ended)
			for (i = 0; i < ARRAY_SIZE(rcu_tortures); i++)
				if (list_empty(&rcu_tortures[i].rtort_free) &&
				    rcu_access_pointer(rcu_torture_current) !=
				    &rcu_tortures[i]) {
					rcu_ftrace_dump(DUMP_ALL);
					WARN(1, "%s: rtort_pipe_count: %d\n", __func__, rcu_tortures[i].rtort_pipe_count);
				}
		if (stutter_waited)
			sched_set_normal(current, oldnice);
	} while (!torture_must_stop());
	rcu_torture_current = NULL;  // Let stats task know that we are done.
	/* Reset expediting back to unexpedited. */
	if (expediting > 0)
		expediting = -expediting;
	while (can_expedite && expediting++ < 0)
		rcu_unexpedite_gp();
	WARN_ON_ONCE(can_expedite && rcu_gp_is_expedited());
	if (!can_expedite)
		pr_alert("%s" TORTURE_FLAG
			 " Dynamic grace-period expediting was disabled.\n",
			 torture_type);
	rcu_torture_writer_state = RTWS_STOPPING;
	torture_kthread_stopping("rcu_torture_writer");
	return 0;
}

/*
 * RCU torture fake writer kthread.  Repeatedly calls sync, with a random
 * delay between calls.
 */
static int
rcu_torture_fakewriter(void *arg)
{
	unsigned long gp_snap;
	DEFINE_TORTURE_RANDOM(rand);

	VERBOSE_TOROUT_STRING("rcu_torture_fakewriter task started");
	set_user_nice(current, MAX_NICE);

	if (WARN_ONCE(nsynctypes == 0,
		      "%s: No update-side primitives.\n", __func__)) {
		/*
		 * No updates primitives, so don't try updating.
		 * The resulting test won't be testing much, hence the
		 * above WARN_ONCE().
		 */
		torture_kthread_stopping("rcu_torture_fakewriter");
		return 0;
	}

	do {
		torture_hrtimeout_jiffies(torture_random(&rand) % 10, &rand);
		if (cur_ops->cb_barrier != NULL &&
		    torture_random(&rand) % (nfakewriters * 8) == 0) {
			cur_ops->cb_barrier();
		} else {
			switch (synctype[torture_random(&rand) % nsynctypes]) {
			case RTWS_DEF_FREE:
				break;
			case RTWS_EXP_SYNC:
				cur_ops->exp_sync();
				break;
			case RTWS_COND_GET:
				gp_snap = cur_ops->get_gp_state();
				torture_hrtimeout_jiffies(torture_random(&rand) % 16, &rand);
				cur_ops->cond_sync(gp_snap);
				break;
			case RTWS_POLL_GET:
				gp_snap = cur_ops->start_gp_poll();
				while (!cur_ops->poll_gp_state(gp_snap)) {
					torture_hrtimeout_jiffies(torture_random(&rand) % 16,
								  &rand);
				}
				break;
			case RTWS_SYNC:
				cur_ops->sync();
				break;
			default:
				WARN_ON_ONCE(1);
				break;
			}
		}
		stutter_wait("rcu_torture_fakewriter");
	} while (!torture_must_stop());

	torture_kthread_stopping("rcu_torture_fakewriter");
	return 0;
}

static void rcu_torture_timer_cb(struct rcu_head *rhp)
{
	kfree(rhp);
}

// Set up and carry out testing of RCU's global memory ordering
static void rcu_torture_reader_do_mbchk(long myid, struct rcu_torture *rtp,
					struct torture_random_state *trsp)
{
	unsigned long loops;
	int noc = torture_num_online_cpus();
	int rdrchked;
	int rdrchker;
	struct rcu_torture_reader_check *rtrcp; // Me.
	struct rcu_torture_reader_check *rtrcp_assigner; // Assigned us to do checking.
	struct rcu_torture_reader_check *rtrcp_chked; // Reader being checked.
	struct rcu_torture_reader_check *rtrcp_chker; // Reader doing checking when not me.

	if (myid < 0)
		return; // Don't try this from timer handlers.

	// Increment my counter.
	rtrcp = &rcu_torture_reader_mbchk[myid];
	WRITE_ONCE(rtrcp->rtc_myloops, rtrcp->rtc_myloops + 1);

	// Attempt to assign someone else some checking work.
	rdrchked = torture_random(trsp) % nrealreaders;
	rtrcp_chked = &rcu_torture_reader_mbchk[rdrchked];
	rdrchker = torture_random(trsp) % nrealreaders;
	rtrcp_chker = &rcu_torture_reader_mbchk[rdrchker];
	if (rdrchked != myid && rdrchked != rdrchker && noc >= rdrchked && noc >= rdrchker &&
	    smp_load_acquire(&rtrcp->rtc_chkrdr) < 0 && // Pairs with smp_store_release below.
	    !READ_ONCE(rtp->rtort_chkp) &&
	    !smp_load_acquire(&rtrcp_chker->rtc_assigner)) { // Pairs with smp_store_release below.
		rtrcp->rtc_chkloops = READ_ONCE(rtrcp_chked->rtc_myloops);
		WARN_ON_ONCE(rtrcp->rtc_chkrdr >= 0);
		rtrcp->rtc_chkrdr = rdrchked;
		WARN_ON_ONCE(rtrcp->rtc_ready); // This gets set after the grace period ends.
		if (cmpxchg_relaxed(&rtrcp_chker->rtc_assigner, NULL, rtrcp) ||
		    cmpxchg_relaxed(&rtp->rtort_chkp, NULL, rtrcp))
			(void)cmpxchg_relaxed(&rtrcp_chker->rtc_assigner, rtrcp, NULL); // Back out.
	}

	// If assigned some completed work, do it!
	rtrcp_assigner = READ_ONCE(rtrcp->rtc_assigner);
	if (!rtrcp_assigner || !smp_load_acquire(&rtrcp_assigner->rtc_ready))
		return; // No work or work not yet ready.
	rdrchked = rtrcp_assigner->rtc_chkrdr;
	if (WARN_ON_ONCE(rdrchked < 0))
		return;
	rtrcp_chked = &rcu_torture_reader_mbchk[rdrchked];
	loops = READ_ONCE(rtrcp_chked->rtc_myloops);
	atomic_inc(&n_rcu_torture_mbchk_tries);
	if (ULONG_CMP_LT(loops, rtrcp_assigner->rtc_chkloops))
		atomic_inc(&n_rcu_torture_mbchk_fail);
	rtrcp_assigner->rtc_chkloops = loops + ULONG_MAX / 2;
	rtrcp_assigner->rtc_ready = 0;
	smp_store_release(&rtrcp->rtc_assigner, NULL); // Someone else can assign us work.
	smp_store_release(&rtrcp_assigner->rtc_chkrdr, -1); // Assigner can again assign.
}

/*
 * Do one extension of an RCU read-side critical section using the
 * current reader state in readstate (set to zero for initial entry
 * to extended critical section), set the new state as specified by
 * newstate (set to zero for final exit from extended critical section),
 * and random-number-generator state in trsp.  If this is neither the
 * beginning or end of the critical section and if there was actually a
 * change, do a ->read_delay().
 */
static void rcutorture_one_extend(int *readstate, int newstate,
				  struct torture_random_state *trsp,
				  struct rt_read_seg *rtrsp)
{
	unsigned long flags;
	int idxnew1 = -1;
	int idxnew2 = -1;
	int idxold1 = *readstate;
	int idxold2 = idxold1;
	int statesnew = ~*readstate & newstate;
	int statesold = *readstate & ~newstate;

	WARN_ON_ONCE(idxold2 < 0);
	WARN_ON_ONCE((idxold2 >> RCUTORTURE_RDR_SHIFT_2) > 1);
	rtrsp->rt_readstate = newstate;

	/* First, put new protection in place to avoid critical-section gap. */
	if (statesnew & RCUTORTURE_RDR_BH)
		local_bh_disable();
	if (statesnew & RCUTORTURE_RDR_RBH)
		rcu_read_lock_bh();
	if (statesnew & RCUTORTURE_RDR_IRQ)
		local_irq_disable();
	if (statesnew & RCUTORTURE_RDR_PREEMPT)
		preempt_disable();
	if (statesnew & RCUTORTURE_RDR_SCHED)
		rcu_read_lock_sched();
	if (statesnew & RCUTORTURE_RDR_RCU_1)
		idxnew1 = (cur_ops->readlock() & 0x1) << RCUTORTURE_RDR_SHIFT_1;
	if (statesnew & RCUTORTURE_RDR_RCU_2)
		idxnew2 = (cur_ops->readlock() & 0x1) << RCUTORTURE_RDR_SHIFT_2;

	/*
	 * Next, remove old protection, in decreasing order of strength
	 * to avoid unlock paths that aren't safe in the stronger
	 * context. Namely: BH can not be enabled with disabled interrupts.
	 * Additionally PREEMPT_RT requires that BH is enabled in preemptible
	 * context.
	 */
	if (statesold & RCUTORTURE_RDR_IRQ)
		local_irq_enable();
	if (statesold & RCUTORTURE_RDR_PREEMPT)
		preempt_enable();
	if (statesold & RCUTORTURE_RDR_SCHED)
		rcu_read_unlock_sched();
	if (statesold & RCUTORTURE_RDR_BH)
		local_bh_enable();
	if (statesold & RCUTORTURE_RDR_RBH)
		rcu_read_unlock_bh();
	if (statesold & RCUTORTURE_RDR_RCU_2) {
		cur_ops->readunlock((idxold2 >> RCUTORTURE_RDR_SHIFT_2) & 0x1);
		WARN_ON_ONCE(idxnew2 != -1);
		idxold2 = 0;
	}
	if (statesold & RCUTORTURE_RDR_RCU_1) {
		bool lockit;

		lockit = !cur_ops->no_pi_lock && !statesnew && !(torture_random(trsp) & 0xffff);
		if (lockit)
			raw_spin_lock_irqsave(&current->pi_lock, flags);
		cur_ops->readunlock((idxold1 >> RCUTORTURE_RDR_SHIFT_1) & 0x1);
		WARN_ON_ONCE(idxnew1 != -1);
		idxold1 = 0;
		if (lockit)
			raw_spin_unlock_irqrestore(&current->pi_lock, flags);
	}

	/* Delay if neither beginning nor end and there was a change. */
	if ((statesnew || statesold) && *readstate && newstate)
		cur_ops->read_delay(trsp, rtrsp);

	/* Update the reader state. */
	if (idxnew1 == -1)
		idxnew1 = idxold1 & RCUTORTURE_RDR_MASK_1;
	WARN_ON_ONCE(idxnew1 < 0);
	if (WARN_ON_ONCE((idxnew1 >> RCUTORTURE_RDR_SHIFT_1) > 1))
		pr_info("Unexpected idxnew1 value of %#x\n", idxnew1);
	if (idxnew2 == -1)
		idxnew2 = idxold2 & RCUTORTURE_RDR_MASK_2;
	WARN_ON_ONCE(idxnew2 < 0);
	WARN_ON_ONCE((idxnew2 >> RCUTORTURE_RDR_SHIFT_2) > 1);
	*readstate = idxnew1 | idxnew2 | newstate;
	WARN_ON_ONCE(*readstate < 0);
	if (WARN_ON_ONCE((*readstate >> RCUTORTURE_RDR_SHIFT_2) > 1))
		pr_info("Unexpected idxnew2 value of %#x\n", idxnew2);
}

/* Return the biggest extendables mask given current RCU and boot parameters. */
static int rcutorture_extend_mask_max(void)
{
	int mask;

	WARN_ON_ONCE(extendables & ~RCUTORTURE_MAX_EXTEND);
	mask = extendables & RCUTORTURE_MAX_EXTEND & cur_ops->extendables;
	mask = mask | RCUTORTURE_RDR_RCU_1 | RCUTORTURE_RDR_RCU_2;
	return mask;
}

/* Return a random protection state mask, but with at least one bit set. */
static int
rcutorture_extend_mask(int oldmask, struct torture_random_state *trsp)
{
	int mask = rcutorture_extend_mask_max();
	unsigned long randmask1 = torture_random(trsp) >> 8;
	unsigned long randmask2 = randmask1 >> 3;
	unsigned long preempts = RCUTORTURE_RDR_PREEMPT | RCUTORTURE_RDR_SCHED;
	unsigned long preempts_irq = preempts | RCUTORTURE_RDR_IRQ;
	unsigned long bhs = RCUTORTURE_RDR_BH | RCUTORTURE_RDR_RBH;

	WARN_ON_ONCE(mask >> RCUTORTURE_RDR_SHIFT_1);
	/* Mostly only one bit (need preemption!), sometimes lots of bits. */
	if (!(randmask1 & 0x7))
		mask = mask & randmask2;
	else
		mask = mask & (1 << (randmask2 % RCUTORTURE_RDR_NBITS));

	// Can't have nested RCU reader without outer RCU reader.
	if (!(mask & RCUTORTURE_RDR_RCU_1) && (mask & RCUTORTURE_RDR_RCU_2)) {
		if (oldmask & RCUTORTURE_RDR_RCU_1)
			mask &= ~RCUTORTURE_RDR_RCU_2;
		else
			mask |= RCUTORTURE_RDR_RCU_1;
	}

	/*
	 * Can't enable bh w/irq disabled.
	 */
	if (mask & RCUTORTURE_RDR_IRQ)
		mask |= oldmask & bhs;

	/*
	 * Ideally these sequences would be detected in debug builds
	 * (regardless of RT), but until then don't stop testing
	 * them on non-RT.
	 */
	if (IS_ENABLED(CONFIG_PREEMPT_RT)) {
		/* Can't modify BH in atomic context */
		if (oldmask & preempts_irq)
			mask &= ~bhs;
		if ((oldmask | mask) & preempts_irq)
			mask |= oldmask & bhs;
	}

	return mask ?: RCUTORTURE_RDR_RCU_1;
}

/*
 * Do a randomly selected number of extensions of an existing RCU read-side
 * critical section.
 */
static struct rt_read_seg *
rcutorture_loop_extend(int *readstate, struct torture_random_state *trsp,
		       struct rt_read_seg *rtrsp)
{
	int i;
	int j;
	int mask = rcutorture_extend_mask_max();

	WARN_ON_ONCE(!*readstate); /* -Existing- RCU read-side critsect! */
	if (!((mask - 1) & mask))
		return rtrsp;  /* Current RCU reader not extendable. */
	/* Bias towards larger numbers of loops. */
	i = (torture_random(trsp) >> 3);
	i = ((i | (i >> 3)) & RCUTORTURE_RDR_MAX_LOOPS) + 1;
	for (j = 0; j < i; j++) {
		mask = rcutorture_extend_mask(*readstate, trsp);
		rcutorture_one_extend(readstate, mask, trsp, &rtrsp[j]);
	}
	return &rtrsp[j];
}

/*
 * Do one read-side critical section, returning false if there was
 * no data to read.  Can be invoked both from process context and
 * from a timer handler.
 */
static bool rcu_torture_one_read(struct torture_random_state *trsp, long myid)
{
	unsigned long cookie;
	int i;
	unsigned long started;
	unsigned long completed;
	int newstate;
	struct rcu_torture *p;
	int pipe_count;
	int readstate = 0;
	struct rt_read_seg rtseg[RCUTORTURE_RDR_MAX_SEGS] = { { 0 } };
	struct rt_read_seg *rtrsp = &rtseg[0];
	struct rt_read_seg *rtrsp1;
	unsigned long long ts;

	WARN_ON_ONCE(!rcu_is_watching());
	newstate = rcutorture_extend_mask(readstate, trsp);
	rcutorture_one_extend(&readstate, newstate, trsp, rtrsp++);
	if (cur_ops->get_gp_state && cur_ops->poll_gp_state)
		cookie = cur_ops->get_gp_state();
	started = cur_ops->get_gp_seq();
	ts = rcu_trace_clock_local();
	p = rcu_dereference_check(rcu_torture_current,
				  !cur_ops->readlock_held || cur_ops->readlock_held());
	if (p == NULL) {
		/* Wait for rcu_torture_writer to get underway */
		rcutorture_one_extend(&readstate, 0, trsp, rtrsp);
		return false;
	}
	if (p->rtort_mbtest == 0)
		atomic_inc(&n_rcu_torture_mberror);
	rcu_torture_reader_do_mbchk(myid, p, trsp);
	rtrsp = rcutorture_loop_extend(&readstate, trsp, rtrsp);
	preempt_disable();
	pipe_count = READ_ONCE(p->rtort_pipe_count);
	if (pipe_count > RCU_TORTURE_PIPE_LEN) {
		/* Should not happen, but... */
		pipe_count = RCU_TORTURE_PIPE_LEN;
	}
	completed = cur_ops->get_gp_seq();
	if (pipe_count > 1) {
		do_trace_rcu_torture_read(cur_ops->name, &p->rtort_rcu,
					  ts, started, completed);
		rcu_ftrace_dump(DUMP_ALL);
	}
	__this_cpu_inc(rcu_torture_count[pipe_count]);
	completed = rcutorture_seq_diff(completed, started);
	if (completed > RCU_TORTURE_PIPE_LEN) {
		/* Should not happen, but... */
		completed = RCU_TORTURE_PIPE_LEN;
	}
	__this_cpu_inc(rcu_torture_batch[completed]);
	preempt_enable();
	if (cur_ops->get_gp_state && cur_ops->poll_gp_state)
		WARN_ONCE(cur_ops->poll_gp_state(cookie),
			  "%s: Cookie check 2 failed %s(%d) %lu->%lu\n",
			  __func__,
			  rcu_torture_writer_state_getname(),
			  rcu_torture_writer_state,
			  cookie, cur_ops->get_gp_state());
	rcutorture_one_extend(&readstate, 0, trsp, rtrsp);
	WARN_ON_ONCE(readstate);
	// This next splat is expected behavior if leakpointer, especially
	// for CONFIG_RCU_STRICT_GRACE_PERIOD=y kernels.
	WARN_ON_ONCE(leakpointer && READ_ONCE(p->rtort_pipe_count) > 1);

	/* If error or close call, record the sequence of reader protections. */
	if ((pipe_count > 1 || completed > 1) && !xchg(&err_segs_recorded, 1)) {
		i = 0;
		for (rtrsp1 = &rtseg[0]; rtrsp1 < rtrsp; rtrsp1++)
			err_segs[i++] = *rtrsp1;
		rt_read_nsegs = i;
	}

	return true;
}

static DEFINE_TORTURE_RANDOM_PERCPU(rcu_torture_timer_rand);

/*
 * RCU torture reader from timer handler.  Dereferences rcu_torture_current,
 * incrementing the corresponding element of the pipeline array.  The
 * counter in the element should never be greater than 1, otherwise, the
 * RCU implementation is broken.
 */
static void rcu_torture_timer(struct timer_list *unused)
{
	atomic_long_inc(&n_rcu_torture_timers);
	(void)rcu_torture_one_read(this_cpu_ptr(&rcu_torture_timer_rand), -1);

	/* Test call_rcu() invocation from interrupt handler. */
	if (cur_ops->call) {
		struct rcu_head *rhp = kmalloc(sizeof(*rhp), GFP_NOWAIT);

		if (rhp)
			cur_ops->call(rhp, rcu_torture_timer_cb);
	}
}

/*
 * RCU torture reader kthread.  Repeatedly dereferences rcu_torture_current,
 * incrementing the corresponding element of the pipeline array.  The
 * counter in the element should never be greater than 1, otherwise, the
 * RCU implementation is broken.
 */
static int
rcu_torture_reader(void *arg)
{
	unsigned long lastsleep = jiffies;
	long myid = (long)arg;
	int mynumonline = myid;
	DEFINE_TORTURE_RANDOM(rand);
	struct timer_list t;

	VERBOSE_TOROUT_STRING("rcu_torture_reader task started");
	set_user_nice(current, MAX_NICE);
	if (irqreader && cur_ops->irq_capable)
		timer_setup_on_stack(&t, rcu_torture_timer, 0);
	tick_dep_set_task(current, TICK_DEP_BIT_RCU);
	do {
		if (irqreader && cur_ops->irq_capable) {
			if (!timer_pending(&t))
				mod_timer(&t, jiffies + 1);
		}
		if (!rcu_torture_one_read(&rand, myid) && !torture_must_stop())
			schedule_timeout_interruptible(HZ);
		if (time_after(jiffies, lastsleep) && !torture_must_stop()) {
			torture_hrtimeout_us(500, 1000, &rand);
			lastsleep = jiffies + 10;
		}
		while (torture_num_online_cpus() < mynumonline && !torture_must_stop())
			schedule_timeout_interruptible(HZ / 5);
		stutter_wait("rcu_torture_reader");
	} while (!torture_must_stop());
	if (irqreader && cur_ops->irq_capable) {
		del_timer_sync(&t);
		destroy_timer_on_stack(&t);
	}
	tick_dep_clear_task(current, TICK_DEP_BIT_RCU);
	torture_kthread_stopping("rcu_torture_reader");
	return 0;
}

/*
 * Randomly Toggle CPUs' callback-offload state.  This uses hrtimers to
 * increase race probabilities and fuzzes the interval between toggling.
 */
static int rcu_nocb_toggle(void *arg)
{
	int cpu;
	int maxcpu = -1;
	int oldnice = task_nice(current);
	long r;
	DEFINE_TORTURE_RANDOM(rand);
	ktime_t toggle_delay;
	unsigned long toggle_fuzz;
	ktime_t toggle_interval = ms_to_ktime(nocbs_toggle);

	VERBOSE_TOROUT_STRING("rcu_nocb_toggle task started");
	while (!rcu_inkernel_boot_has_ended())
		schedule_timeout_interruptible(HZ / 10);
	for_each_online_cpu(cpu)
		maxcpu = cpu;
	WARN_ON(maxcpu < 0);
	if (toggle_interval > ULONG_MAX)
		toggle_fuzz = ULONG_MAX >> 3;
	else
		toggle_fuzz = toggle_interval >> 3;
	if (toggle_fuzz <= 0)
		toggle_fuzz = NSEC_PER_USEC;
	do {
		r = torture_random(&rand);
		cpu = (r >> 4) % (maxcpu + 1);
		if (r & 0x1) {
			rcu_nocb_cpu_offload(cpu);
			atomic_long_inc(&n_nocb_offload);
		} else {
			rcu_nocb_cpu_deoffload(cpu);
			atomic_long_inc(&n_nocb_deoffload);
		}
		toggle_delay = torture_random(&rand) % toggle_fuzz + toggle_interval;
		set_current_state(TASK_INTERRUPTIBLE);
		schedule_hrtimeout(&toggle_delay, HRTIMER_MODE_REL);
		if (stutter_wait("rcu_nocb_toggle"))
			sched_set_normal(current, oldnice);
	} while (!torture_must_stop());
	torture_kthread_stopping("rcu_nocb_toggle");
	return 0;
}

/*
 * Print torture statistics.  Caller must ensure that there is only
 * one call to this function at a given time!!!  This is normally
 * accomplished by relying on the module system to only have one copy
 * of the module loaded, and then by giving the rcu_torture_stats
 * kthread full control (or the init/cleanup functions when rcu_torture_stats
 * thread is not running).
 */
static void
rcu_torture_stats_print(void)
{
	int cpu;
	int i;
	long pipesummary[RCU_TORTURE_PIPE_LEN + 1] = { 0 };
	long batchsummary[RCU_TORTURE_PIPE_LEN + 1] = { 0 };
	struct rcu_torture *rtcp;
	static unsigned long rtcv_snap = ULONG_MAX;
	static bool splatted;
	struct task_struct *wtp;

	for_each_possible_cpu(cpu) {
		for (i = 0; i < RCU_TORTURE_PIPE_LEN + 1; i++) {
			pipesummary[i] += READ_ONCE(per_cpu(rcu_torture_count, cpu)[i]);
			batchsummary[i] += READ_ONCE(per_cpu(rcu_torture_batch, cpu)[i]);
		}
	}
	for (i = RCU_TORTURE_PIPE_LEN - 1; i >= 0; i--) {
		if (pipesummary[i] != 0)
			break;
	}

	pr_alert("%s%s ", torture_type, TORTURE_FLAG);
	rtcp = rcu_access_pointer(rcu_torture_current);
	pr_cont("rtc: %p %s: %lu tfle: %d rta: %d rtaf: %d rtf: %d ",
		rtcp,
		rtcp && !rcu_stall_is_suppressed_at_boot() ? "ver" : "VER",
		rcu_torture_current_version,
		list_empty(&rcu_torture_freelist),
		atomic_read(&n_rcu_torture_alloc),
		atomic_read(&n_rcu_torture_alloc_fail),
		atomic_read(&n_rcu_torture_free));
	pr_cont("rtmbe: %d rtmbkf: %d/%d rtbe: %ld rtbke: %ld rtbre: %ld ",
		atomic_read(&n_rcu_torture_mberror),
		atomic_read(&n_rcu_torture_mbchk_fail), atomic_read(&n_rcu_torture_mbchk_tries),
		n_rcu_torture_barrier_error,
		n_rcu_torture_boost_ktrerror,
		n_rcu_torture_boost_rterror);
	pr_cont("rtbf: %ld rtb: %ld nt: %ld ",
		n_rcu_torture_boost_failure,
		n_rcu_torture_boosts,
		atomic_long_read(&n_rcu_torture_timers));
	torture_onoff_stats();
	pr_cont("barrier: %ld/%ld:%ld ",
		data_race(n_barrier_successes),
		data_race(n_barrier_attempts),
		data_race(n_rcu_torture_barrier_error));
	pr_cont("read-exits: %ld ", data_race(n_read_exits)); // Statistic.
	pr_cont("nocb-toggles: %ld:%ld\n",
		atomic_long_read(&n_nocb_offload), atomic_long_read(&n_nocb_deoffload));

	pr_alert("%s%s ", torture_type, TORTURE_FLAG);
	if (atomic_read(&n_rcu_torture_mberror) ||
	    atomic_read(&n_rcu_torture_mbchk_fail) ||
	    n_rcu_torture_barrier_error || n_rcu_torture_boost_ktrerror ||
	    n_rcu_torture_boost_rterror || n_rcu_torture_boost_failure ||
	    i > 1) {
		pr_cont("%s", "!!! ");
		atomic_inc(&n_rcu_torture_error);
		WARN_ON_ONCE(atomic_read(&n_rcu_torture_mberror));
		WARN_ON_ONCE(atomic_read(&n_rcu_torture_mbchk_fail));
		WARN_ON_ONCE(n_rcu_torture_barrier_error);  // rcu_barrier()
		WARN_ON_ONCE(n_rcu_torture_boost_ktrerror); // no boost kthread
		WARN_ON_ONCE(n_rcu_torture_boost_rterror); // can't set RT prio
		WARN_ON_ONCE(n_rcu_torture_boost_failure); // boost failed (TIMER_SOFTIRQ RT prio?)
		WARN_ON_ONCE(i > 1); // Too-short grace period
	}
	pr_cont("Reader Pipe: ");
	for (i = 0; i < RCU_TORTURE_PIPE_LEN + 1; i++)
		pr_cont(" %ld", pipesummary[i]);
	pr_cont("\n");

	pr_alert("%s%s ", torture_type, TORTURE_FLAG);
	pr_cont("Reader Batch: ");
	for (i = 0; i < RCU_TORTURE_PIPE_LEN + 1; i++)
		pr_cont(" %ld", batchsummary[i]);
	pr_cont("\n");

	pr_alert("%s%s ", torture_type, TORTURE_FLAG);
	pr_cont("Free-Block Circulation: ");
	for (i = 0; i < RCU_TORTURE_PIPE_LEN + 1; i++) {
		pr_cont(" %d", atomic_read(&rcu_torture_wcount[i]));
	}
	pr_cont("\n");

	if (cur_ops->stats)
		cur_ops->stats();
	if (rtcv_snap == rcu_torture_current_version &&
	    rcu_access_pointer(rcu_torture_current) &&
	    !rcu_stall_is_suppressed()) {
		int __maybe_unused flags = 0;
		unsigned long __maybe_unused gp_seq = 0;

		rcutorture_get_gp_data(cur_ops->ttype,
				       &flags, &gp_seq);
		srcutorture_get_gp_data(cur_ops->ttype, srcu_ctlp,
					&flags, &gp_seq);
		wtp = READ_ONCE(writer_task);
		pr_alert("??? Writer stall state %s(%d) g%lu f%#x ->state %#x cpu %d\n",
			 rcu_torture_writer_state_getname(),
			 rcu_torture_writer_state, gp_seq, flags,
			 wtp == NULL ? ~0U : wtp->__state,
			 wtp == NULL ? -1 : (int)task_cpu(wtp));
		if (!splatted && wtp) {
			sched_show_task(wtp);
			splatted = true;
		}
		if (cur_ops->gp_kthread_dbg)
			cur_ops->gp_kthread_dbg();
		rcu_ftrace_dump(DUMP_ALL);
	}
	rtcv_snap = rcu_torture_current_version;
}

/*
 * Periodically prints torture statistics, if periodic statistics printing
 * was specified via the stat_interval module parameter.
 */
static int
rcu_torture_stats(void *arg)
{
	VERBOSE_TOROUT_STRING("rcu_torture_stats task started");
	do {
		schedule_timeout_interruptible(stat_interval * HZ);
		rcu_torture_stats_print();
		torture_shutdown_absorb("rcu_torture_stats");
	} while (!torture_must_stop());
	torture_kthread_stopping("rcu_torture_stats");
	return 0;
}

/* Test mem_dump_obj() and friends.  */
static void rcu_torture_mem_dump_obj(void)
{
	struct rcu_head *rhp;
	struct kmem_cache *kcp;
	static int z;

	kcp = kmem_cache_create("rcuscale", 136, 8, SLAB_STORE_USER, NULL);
	rhp = kmem_cache_alloc(kcp, GFP_KERNEL);
	pr_alert("mem_dump_obj() slab test: rcu_torture_stats = %px, &rhp = %px, rhp = %px, &z = %px\n", stats_task, &rhp, rhp, &z);
	pr_alert("mem_dump_obj(ZERO_SIZE_PTR):");
	mem_dump_obj(ZERO_SIZE_PTR);
	pr_alert("mem_dump_obj(NULL):");
	mem_dump_obj(NULL);
	pr_alert("mem_dump_obj(%px):", &rhp);
	mem_dump_obj(&rhp);
	pr_alert("mem_dump_obj(%px):", rhp);
	mem_dump_obj(rhp);
	pr_alert("mem_dump_obj(%px):", &rhp->func);
	mem_dump_obj(&rhp->func);
	pr_alert("mem_dump_obj(%px):", &z);
	mem_dump_obj(&z);
	kmem_cache_free(kcp, rhp);
	kmem_cache_destroy(kcp);
	rhp = kmalloc(sizeof(*rhp), GFP_KERNEL);
	pr_alert("mem_dump_obj() kmalloc test: rcu_torture_stats = %px, &rhp = %px, rhp = %px\n", stats_task, &rhp, rhp);
	pr_alert("mem_dump_obj(kmalloc %px):", rhp);
	mem_dump_obj(rhp);
	pr_alert("mem_dump_obj(kmalloc %px):", &rhp->func);
	mem_dump_obj(&rhp->func);
	kfree(rhp);
	rhp = vmalloc(4096);
	pr_alert("mem_dump_obj() vmalloc test: rcu_torture_stats = %px, &rhp = %px, rhp = %px\n", stats_task, &rhp, rhp);
	pr_alert("mem_dump_obj(vmalloc %px):", rhp);
	mem_dump_obj(rhp);
	pr_alert("mem_dump_obj(vmalloc %px):", &rhp->func);
	mem_dump_obj(&rhp->func);
	vfree(rhp);
}

static void
rcu_torture_print_module_parms(struct rcu_torture_ops *cur_ops, const char *tag)
{
	pr_alert("%s" TORTURE_FLAG
		 "--- %s: nreaders=%d nfakewriters=%d "
		 "stat_interval=%d verbose=%d test_no_idle_hz=%d "
		 "shuffle_interval=%d stutter=%d irqreader=%d "
		 "fqs_duration=%d fqs_holdoff=%d fqs_stutter=%d "
		 "test_boost=%d/%d test_boost_interval=%d "
		 "test_boost_duration=%d shutdown_secs=%d "
		 "stall_cpu=%d stall_cpu_holdoff=%d stall_cpu_irqsoff=%d "
		 "stall_cpu_block=%d "
		 "n_barrier_cbs=%d "
		 "onoff_interval=%d onoff_holdoff=%d "
		 "read_exit_delay=%d read_exit_burst=%d "
		 "nocbs_nthreads=%d nocbs_toggle=%d\n",
		 torture_type, tag, nrealreaders, nfakewriters,
		 stat_interval, verbose, test_no_idle_hz, shuffle_interval,
		 stutter, irqreader, fqs_duration, fqs_holdoff, fqs_stutter,
		 test_boost, cur_ops->can_boost,
		 test_boost_interval, test_boost_duration, shutdown_secs,
		 stall_cpu, stall_cpu_holdoff, stall_cpu_irqsoff,
		 stall_cpu_block,
		 n_barrier_cbs,
		 onoff_interval, onoff_holdoff,
		 read_exit_delay, read_exit_burst,
		 nocbs_nthreads, nocbs_toggle);
}

static int rcutorture_booster_cleanup(unsigned int cpu)
{
	struct task_struct *t;

	if (boost_tasks[cpu] == NULL)
		return 0;
	mutex_lock(&boost_mutex);
	t = boost_tasks[cpu];
	boost_tasks[cpu] = NULL;
	rcu_torture_enable_rt_throttle();
	mutex_unlock(&boost_mutex);

	/* This must be outside of the mutex, otherwise deadlock! */
	torture_stop_kthread(rcu_torture_boost, t);
	return 0;
}

static int rcutorture_booster_init(unsigned int cpu)
{
	int retval;

	if (boost_tasks[cpu] != NULL)
		return 0;  /* Already created, nothing more to do. */

	// Testing RCU priority boosting requires rcutorture do
	// some serious abuse.  Counter this by running ksoftirqd
	// at higher priority.
	if (IS_BUILTIN(CONFIG_RCU_TORTURE_TEST)) {
		struct sched_param sp;
		struct task_struct *t;

		t = per_cpu(ksoftirqd, cpu);
		WARN_ON_ONCE(!t);
		sp.sched_priority = 2;
		sched_setscheduler_nocheck(t, SCHED_FIFO, &sp);
	}

	/* Don't allow time recalculation while creating a new task. */
	mutex_lock(&boost_mutex);
	rcu_torture_disable_rt_throttle();
	VERBOSE_TOROUT_STRING("Creating rcu_torture_boost task");
	boost_tasks[cpu] = kthread_run_on_cpu(rcu_torture_boost, NULL,
					      cpu, "rcu_torture_boost_%u");
	if (IS_ERR(boost_tasks[cpu])) {
		retval = PTR_ERR(boost_tasks[cpu]);
		VERBOSE_TOROUT_STRING("rcu_torture_boost task create failed");
		n_rcu_torture_boost_ktrerror++;
		boost_tasks[cpu] = NULL;
		mutex_unlock(&boost_mutex);
		return retval;
	}
	mutex_unlock(&boost_mutex);
	return 0;
}

/*
 * CPU-stall kthread.  It waits as specified by stall_cpu_holdoff, then
 * induces a CPU stall for the time specified by stall_cpu.
 */
static int rcu_torture_stall(void *args)
{
	int idx;
	unsigned long stop_at;

	VERBOSE_TOROUT_STRING("rcu_torture_stall task started");
	if (stall_cpu_holdoff > 0) {
		VERBOSE_TOROUT_STRING("rcu_torture_stall begin holdoff");
		schedule_timeout_interruptible(stall_cpu_holdoff * HZ);
		VERBOSE_TOROUT_STRING("rcu_torture_stall end holdoff");
	}
	if (!kthread_should_stop() && stall_gp_kthread > 0) {
		VERBOSE_TOROUT_STRING("rcu_torture_stall begin GP stall");
		rcu_gp_set_torture_wait(stall_gp_kthread * HZ);
		for (idx = 0; idx < stall_gp_kthread + 2; idx++) {
			if (kthread_should_stop())
				break;
			schedule_timeout_uninterruptible(HZ);
		}
	}
	if (!kthread_should_stop() && stall_cpu > 0) {
		VERBOSE_TOROUT_STRING("rcu_torture_stall begin CPU stall");
		stop_at = ktime_get_seconds() + stall_cpu;
		/* RCU CPU stall is expected behavior in following code. */
		idx = cur_ops->readlock();
		if (stall_cpu_irqsoff)
			local_irq_disable();
		else if (!stall_cpu_block)
			preempt_disable();
		pr_alert("%s start on CPU %d.\n",
			  __func__, raw_smp_processor_id());
		while (ULONG_CMP_LT((unsigned long)ktime_get_seconds(),
				    stop_at))
			if (stall_cpu_block) {
#ifdef CONFIG_PREEMPTION
				preempt_schedule();
#else
				schedule_timeout_uninterruptible(HZ);
#endif
			} else if (stall_no_softlockup) {
				touch_softlockup_watchdog();
			}
		if (stall_cpu_irqsoff)
			local_irq_enable();
		else if (!stall_cpu_block)
			preempt_enable();
		cur_ops->readunlock(idx);
	}
	pr_alert("%s end.\n", __func__);
	torture_shutdown_absorb("rcu_torture_stall");
	while (!kthread_should_stop())
		schedule_timeout_interruptible(10 * HZ);
	return 0;
}

/* Spawn CPU-stall kthread, if stall_cpu specified. */
static int __init rcu_torture_stall_init(void)
{
	if (stall_cpu <= 0 && stall_gp_kthread <= 0)
		return 0;
	return torture_create_kthread(rcu_torture_stall, NULL, stall_task);
}

/* State structure for forward-progress self-propagating RCU callback. */
struct fwd_cb_state {
	struct rcu_head rh;
	int stop;
};

/*
 * Forward-progress self-propagating RCU callback function.  Because
 * callbacks run from softirq, this function is an implicit RCU read-side
 * critical section.
 */
static void rcu_torture_fwd_prog_cb(struct rcu_head *rhp)
{
	struct fwd_cb_state *fcsp = container_of(rhp, struct fwd_cb_state, rh);

	if (READ_ONCE(fcsp->stop)) {
		WRITE_ONCE(fcsp->stop, 2);
		return;
	}
	cur_ops->call(&fcsp->rh, rcu_torture_fwd_prog_cb);
}

/* State for continuous-flood RCU callbacks. */
struct rcu_fwd_cb {
	struct rcu_head rh;
	struct rcu_fwd_cb *rfc_next;
	struct rcu_fwd *rfc_rfp;
	int rfc_gps;
};

#define MAX_FWD_CB_JIFFIES	(8 * HZ) /* Maximum CB test duration. */
#define MIN_FWD_CB_LAUNDERS	3	/* This many CB invocations to count. */
#define MIN_FWD_CBS_LAUNDERED	100	/* Number of counted CBs. */
#define FWD_CBS_HIST_DIV	10	/* Histogram buckets/second. */
#define N_LAUNDERS_HIST (2 * MAX_FWD_CB_JIFFIES / (HZ / FWD_CBS_HIST_DIV))

struct rcu_launder_hist {
	long n_launders;
	unsigned long launder_gp_seq;
};

struct rcu_fwd {
	spinlock_t rcu_fwd_lock;
	struct rcu_fwd_cb *rcu_fwd_cb_head;
	struct rcu_fwd_cb **rcu_fwd_cb_tail;
	long n_launders_cb;
	unsigned long rcu_fwd_startat;
	struct rcu_launder_hist n_launders_hist[N_LAUNDERS_HIST];
	unsigned long rcu_launder_gp_seq_start;
	int rcu_fwd_id;
};

static DEFINE_MUTEX(rcu_fwd_mutex);
static struct rcu_fwd *rcu_fwds;
static unsigned long rcu_fwd_seq;
static atomic_long_t rcu_fwd_max_cbs;
static bool rcu_fwd_emergency_stop;

static void rcu_torture_fwd_cb_hist(struct rcu_fwd *rfp)
{
	unsigned long gps;
	unsigned long gps_old;
	int i;
	int j;

	for (i = ARRAY_SIZE(rfp->n_launders_hist) - 1; i > 0; i--)
		if (rfp->n_launders_hist[i].n_launders > 0)
			break;
	pr_alert("%s: Callback-invocation histogram %d (duration %lu jiffies):",
		 __func__, rfp->rcu_fwd_id, jiffies - rfp->rcu_fwd_startat);
	gps_old = rfp->rcu_launder_gp_seq_start;
	for (j = 0; j <= i; j++) {
		gps = rfp->n_launders_hist[j].launder_gp_seq;
		pr_cont(" %ds/%d: %ld:%ld",
			j + 1, FWD_CBS_HIST_DIV,
			rfp->n_launders_hist[j].n_launders,
			rcutorture_seq_diff(gps, gps_old));
		gps_old = gps;
	}
	pr_cont("\n");
}

/* Callback function for continuous-flood RCU callbacks. */
static void rcu_torture_fwd_cb_cr(struct rcu_head *rhp)
{
	unsigned long flags;
	int i;
	struct rcu_fwd_cb *rfcp = container_of(rhp, struct rcu_fwd_cb, rh);
	struct rcu_fwd_cb **rfcpp;
	struct rcu_fwd *rfp = rfcp->rfc_rfp;

	rfcp->rfc_next = NULL;
	rfcp->rfc_gps++;
	spin_lock_irqsave(&rfp->rcu_fwd_lock, flags);
	rfcpp = rfp->rcu_fwd_cb_tail;
	rfp->rcu_fwd_cb_tail = &rfcp->rfc_next;
	WRITE_ONCE(*rfcpp, rfcp);
	WRITE_ONCE(rfp->n_launders_cb, rfp->n_launders_cb + 1);
	i = ((jiffies - rfp->rcu_fwd_startat) / (HZ / FWD_CBS_HIST_DIV));
	if (i >= ARRAY_SIZE(rfp->n_launders_hist))
		i = ARRAY_SIZE(rfp->n_launders_hist) - 1;
	rfp->n_launders_hist[i].n_launders++;
	rfp->n_launders_hist[i].launder_gp_seq = cur_ops->get_gp_seq();
	spin_unlock_irqrestore(&rfp->rcu_fwd_lock, flags);
}

// Give the scheduler a chance, even on nohz_full CPUs.
static void rcu_torture_fwd_prog_cond_resched(unsigned long iter)
{
	if (IS_ENABLED(CONFIG_PREEMPTION) && IS_ENABLED(CONFIG_NO_HZ_FULL)) {
		// Real call_rcu() floods hit userspace, so emulate that.
		if (need_resched() || (iter & 0xfff))
			schedule();
		return;
	}
	// No userspace emulation: CB invocation throttles call_rcu()
	cond_resched();
}

/*
 * Free all callbacks on the rcu_fwd_cb_head list, either because the
 * test is over or because we hit an OOM event.
 */
static unsigned long rcu_torture_fwd_prog_cbfree(struct rcu_fwd *rfp)
{
	unsigned long flags;
	unsigned long freed = 0;
	struct rcu_fwd_cb *rfcp;

	for (;;) {
		spin_lock_irqsave(&rfp->rcu_fwd_lock, flags);
		rfcp = rfp->rcu_fwd_cb_head;
		if (!rfcp) {
			spin_unlock_irqrestore(&rfp->rcu_fwd_lock, flags);
			break;
		}
		rfp->rcu_fwd_cb_head = rfcp->rfc_next;
		if (!rfp->rcu_fwd_cb_head)
			rfp->rcu_fwd_cb_tail = &rfp->rcu_fwd_cb_head;
		spin_unlock_irqrestore(&rfp->rcu_fwd_lock, flags);
		kfree(rfcp);
		freed++;
		rcu_torture_fwd_prog_cond_resched(freed);
		if (tick_nohz_full_enabled()) {
			local_irq_save(flags);
			rcu_momentary_dyntick_idle();
			local_irq_restore(flags);
		}
	}
	return freed;
}

/* Carry out need_resched()/cond_resched() forward-progress testing. */
static void rcu_torture_fwd_prog_nr(struct rcu_fwd *rfp,
				    int *tested, int *tested_tries)
{
	unsigned long cver;
	unsigned long dur;
	struct fwd_cb_state fcs;
	unsigned long gps;
	int idx;
	int sd;
	int sd4;
	bool selfpropcb = false;
	unsigned long stopat;
	static DEFINE_TORTURE_RANDOM(trs);

	pr_alert("%s: Starting forward-progress test %d\n", __func__, rfp->rcu_fwd_id);
	if (!cur_ops->sync)
		return; // Cannot do need_resched() forward progress testing without ->sync.
	if (cur_ops->call && cur_ops->cb_barrier) {
		init_rcu_head_on_stack(&fcs.rh);
		selfpropcb = true;
	}

	/* Tight loop containing cond_resched(). */
	atomic_inc(&rcu_fwd_cb_nodelay);
	cur_ops->sync(); /* Later readers see above write. */
	if  (selfpropcb) {
		WRITE_ONCE(fcs.stop, 0);
		cur_ops->call(&fcs.rh, rcu_torture_fwd_prog_cb);
	}
	cver = READ_ONCE(rcu_torture_current_version);
	gps = cur_ops->get_gp_seq();
	sd = cur_ops->stall_dur() + 1;
	sd4 = (sd + fwd_progress_div - 1) / fwd_progress_div;
	dur = sd4 + torture_random(&trs) % (sd - sd4);
	WRITE_ONCE(rfp->rcu_fwd_startat, jiffies);
	stopat = rfp->rcu_fwd_startat + dur;
	while (time_before(jiffies, stopat) &&
	       !shutdown_time_arrived() &&
	       !READ_ONCE(rcu_fwd_emergency_stop) && !torture_must_stop()) {
		idx = cur_ops->readlock();
		udelay(10);
		cur_ops->readunlock(idx);
		if (!fwd_progress_need_resched || need_resched())
			cond_resched();
	}
	(*tested_tries)++;
	if (!time_before(jiffies, stopat) &&
	    !shutdown_time_arrived() &&
	    !READ_ONCE(rcu_fwd_emergency_stop) && !torture_must_stop()) {
		(*tested)++;
		cver = READ_ONCE(rcu_torture_current_version) - cver;
		gps = rcutorture_seq_diff(cur_ops->get_gp_seq(), gps);
		WARN_ON(!cver && gps < 2);
		pr_alert("%s: %d Duration %ld cver %ld gps %ld\n", __func__,
			 rfp->rcu_fwd_id, dur, cver, gps);
	}
	if (selfpropcb) {
		WRITE_ONCE(fcs.stop, 1);
		cur_ops->sync(); /* Wait for running CB to complete. */
		pr_alert("%s: Waiting for CBs: %pS() %d\n", __func__, cur_ops->cb_barrier, rfp->rcu_fwd_id);
		cur_ops->cb_barrier(); /* Wait for queued callbacks. */
	}

	if (selfpropcb) {
		WARN_ON(READ_ONCE(fcs.stop) != 2);
		destroy_rcu_head_on_stack(&fcs.rh);
	}
	schedule_timeout_uninterruptible(HZ / 10); /* Let kthreads recover. */
	atomic_dec(&rcu_fwd_cb_nodelay);
}

/* Carry out call_rcu() forward-progress testing. */
static void rcu_torture_fwd_prog_cr(struct rcu_fwd *rfp)
{
	unsigned long cver;
	unsigned long flags;
	unsigned long gps;
	int i;
	long n_launders;
	long n_launders_cb_snap;
	long n_launders_sa;
	long n_max_cbs;
	long n_max_gps;
	struct rcu_fwd_cb *rfcp;
	struct rcu_fwd_cb *rfcpn;
	unsigned long stopat;
	unsigned long stoppedat;

	pr_alert("%s: Starting forward-progress test %d\n", __func__, rfp->rcu_fwd_id);
	if (READ_ONCE(rcu_fwd_emergency_stop))
		return; /* Get out of the way quickly, no GP wait! */
	if (!cur_ops->call)
		return; /* Can't do call_rcu() fwd prog without ->call. */

	/* Loop continuously posting RCU callbacks. */
	atomic_inc(&rcu_fwd_cb_nodelay);
	cur_ops->sync(); /* Later readers see above write. */
	WRITE_ONCE(rfp->rcu_fwd_startat, jiffies);
	stopat = rfp->rcu_fwd_startat + MAX_FWD_CB_JIFFIES;
	n_launders = 0;
	rfp->n_launders_cb = 0; // Hoist initialization for multi-kthread
	n_launders_sa = 0;
	n_max_cbs = 0;
	n_max_gps = 0;
	for (i = 0; i < ARRAY_SIZE(rfp->n_launders_hist); i++)
		rfp->n_launders_hist[i].n_launders = 0;
	cver = READ_ONCE(rcu_torture_current_version);
	gps = cur_ops->get_gp_seq();
	rfp->rcu_launder_gp_seq_start = gps;
	tick_dep_set_task(current, TICK_DEP_BIT_RCU);
	while (time_before(jiffies, stopat) &&
	       !shutdown_time_arrived() &&
	       !READ_ONCE(rcu_fwd_emergency_stop) && !torture_must_stop()) {
		rfcp = READ_ONCE(rfp->rcu_fwd_cb_head);
		rfcpn = NULL;
		if (rfcp)
			rfcpn = READ_ONCE(rfcp->rfc_next);
		if (rfcpn) {
			if (rfcp->rfc_gps >= MIN_FWD_CB_LAUNDERS &&
			    ++n_max_gps >= MIN_FWD_CBS_LAUNDERED)
				break;
			rfp->rcu_fwd_cb_head = rfcpn;
			n_launders++;
			n_launders_sa++;
		} else if (!cur_ops->cbflood_max || cur_ops->cbflood_max > n_max_cbs) {
			rfcp = kmalloc(sizeof(*rfcp), GFP_KERNEL);
			if (WARN_ON_ONCE(!rfcp)) {
				schedule_timeout_interruptible(1);
				continue;
			}
			n_max_cbs++;
			n_launders_sa = 0;
			rfcp->rfc_gps = 0;
			rfcp->rfc_rfp = rfp;
		} else {
			rfcp = NULL;
		}
		if (rfcp)
			cur_ops->call(&rfcp->rh, rcu_torture_fwd_cb_cr);
		rcu_torture_fwd_prog_cond_resched(n_launders + n_max_cbs);
		if (tick_nohz_full_enabled()) {
			local_irq_save(flags);
			rcu_momentary_dyntick_idle();
			local_irq_restore(flags);
		}
	}
	stoppedat = jiffies;
	n_launders_cb_snap = READ_ONCE(rfp->n_launders_cb);
	cver = READ_ONCE(rcu_torture_current_version) - cver;
	gps = rcutorture_seq_diff(cur_ops->get_gp_seq(), gps);
	pr_alert("%s: Waiting for CBs: %pS() %d\n", __func__, cur_ops->cb_barrier, rfp->rcu_fwd_id);
	cur_ops->cb_barrier(); /* Wait for callbacks to be invoked. */
	(void)rcu_torture_fwd_prog_cbfree(rfp);

	if (!torture_must_stop() && !READ_ONCE(rcu_fwd_emergency_stop) &&
	    !shutdown_time_arrived()) {
		WARN_ON(n_max_gps < MIN_FWD_CBS_LAUNDERED);
		pr_alert("%s Duration %lu barrier: %lu pending %ld n_launders: %ld n_launders_sa: %ld n_max_gps: %ld n_max_cbs: %ld cver %ld gps %ld\n",
			 __func__,
			 stoppedat - rfp->rcu_fwd_startat, jiffies - stoppedat,
			 n_launders + n_max_cbs - n_launders_cb_snap,
			 n_launders, n_launders_sa,
			 n_max_gps, n_max_cbs, cver, gps);
		atomic_long_add(n_max_cbs, &rcu_fwd_max_cbs);
		mutex_lock(&rcu_fwd_mutex); // Serialize histograms.
		rcu_torture_fwd_cb_hist(rfp);
		mutex_unlock(&rcu_fwd_mutex);
	}
	schedule_timeout_uninterruptible(HZ); /* Let CBs drain. */
	tick_dep_clear_task(current, TICK_DEP_BIT_RCU);
	atomic_dec(&rcu_fwd_cb_nodelay);
}


/*
 * OOM notifier, but this only prints diagnostic information for the
 * current forward-progress test.
 */
static int rcutorture_oom_notify(struct notifier_block *self,
				 unsigned long notused, void *nfreed)
{
	int i;
	long ncbs;
	struct rcu_fwd *rfp;

	mutex_lock(&rcu_fwd_mutex);
	rfp = rcu_fwds;
	if (!rfp) {
		mutex_unlock(&rcu_fwd_mutex);
		return NOTIFY_OK;
	}
	WARN(1, "%s invoked upon OOM during forward-progress testing.\n",
	     __func__);
	for (i = 0; i < fwd_progress; i++) {
		rcu_torture_fwd_cb_hist(&rfp[i]);
		rcu_fwd_progress_check(1 + (jiffies - READ_ONCE(rfp[i].rcu_fwd_startat)) / 2);
	}
	WRITE_ONCE(rcu_fwd_emergency_stop, true);
	smp_mb(); /* Emergency stop before free and wait to avoid hangs. */
	ncbs = 0;
	for (i = 0; i < fwd_progress; i++)
		ncbs += rcu_torture_fwd_prog_cbfree(&rfp[i]);
	pr_info("%s: Freed %lu RCU callbacks.\n", __func__, ncbs);
	rcu_barrier();
	ncbs = 0;
	for (i = 0; i < fwd_progress; i++)
		ncbs += rcu_torture_fwd_prog_cbfree(&rfp[i]);
	pr_info("%s: Freed %lu RCU callbacks.\n", __func__, ncbs);
	rcu_barrier();
	ncbs = 0;
	for (i = 0; i < fwd_progress; i++)
		ncbs += rcu_torture_fwd_prog_cbfree(&rfp[i]);
	pr_info("%s: Freed %lu RCU callbacks.\n", __func__, ncbs);
	smp_mb(); /* Frees before return to avoid redoing OOM. */
	(*(unsigned long *)nfreed)++; /* Forward progress CBs freed! */
	pr_info("%s returning after OOM processing.\n", __func__);
	mutex_unlock(&rcu_fwd_mutex);
	return NOTIFY_OK;
}

static struct notifier_block rcutorture_oom_nb = {
	.notifier_call = rcutorture_oom_notify
};

/* Carry out grace-period forward-progress testing. */
static int rcu_torture_fwd_prog(void *args)
{
	bool firsttime = true;
	long max_cbs;
	int oldnice = task_nice(current);
	unsigned long oldseq = READ_ONCE(rcu_fwd_seq);
	struct rcu_fwd *rfp = args;
	int tested = 0;
	int tested_tries = 0;

	VERBOSE_TOROUT_STRING("rcu_torture_fwd_progress task started");
	rcu_bind_current_to_nocb();
	if (!IS_ENABLED(CONFIG_SMP) || !IS_ENABLED(CONFIG_RCU_BOOST))
		set_user_nice(current, MAX_NICE);
	do {
		if (!rfp->rcu_fwd_id) {
			schedule_timeout_interruptible(fwd_progress_holdoff * HZ);
			WRITE_ONCE(rcu_fwd_emergency_stop, false);
			if (!firsttime) {
				max_cbs = atomic_long_xchg(&rcu_fwd_max_cbs, 0);
				pr_alert("%s n_max_cbs: %ld\n", __func__, max_cbs);
			}
			firsttime = false;
			WRITE_ONCE(rcu_fwd_seq, rcu_fwd_seq + 1);
		} else {
			while (READ_ONCE(rcu_fwd_seq) == oldseq && !torture_must_stop())
				schedule_timeout_interruptible(1);
			oldseq = READ_ONCE(rcu_fwd_seq);
		}
		pr_alert("%s: Starting forward-progress test %d\n", __func__, rfp->rcu_fwd_id);
		if (rcu_inkernel_boot_has_ended() && torture_num_online_cpus() > rfp->rcu_fwd_id)
			rcu_torture_fwd_prog_cr(rfp);
		if ((cur_ops->stall_dur && cur_ops->stall_dur() > 0) &&
		    (!IS_ENABLED(CONFIG_TINY_RCU) ||
		     (rcu_inkernel_boot_has_ended() &&
		      torture_num_online_cpus() > rfp->rcu_fwd_id)))
			rcu_torture_fwd_prog_nr(rfp, &tested, &tested_tries);

		/* Avoid slow periods, better to test when busy. */
		if (stutter_wait("rcu_torture_fwd_prog"))
			sched_set_normal(current, oldnice);
	} while (!torture_must_stop());
	/* Short runs might not contain a valid forward-progress attempt. */
	if (!rfp->rcu_fwd_id) {
		WARN_ON(!tested && tested_tries >= 5);
		pr_alert("%s: tested %d tested_tries %d\n", __func__, tested, tested_tries);
	}
	torture_kthread_stopping("rcu_torture_fwd_prog");
	return 0;
}

/* If forward-progress checking is requested and feasible, spawn the thread. */
static int __init rcu_torture_fwd_prog_init(void)
{
	int i;
	int ret = 0;
	struct rcu_fwd *rfp;

	if (!fwd_progress)
		return 0; /* Not requested, so don't do it. */
	if (fwd_progress >= nr_cpu_ids) {
		VERBOSE_TOROUT_STRING("rcu_torture_fwd_prog_init: Limiting fwd_progress to # CPUs.\n");
		fwd_progress = nr_cpu_ids;
	} else if (fwd_progress < 0) {
		fwd_progress = nr_cpu_ids;
	}
	if ((!cur_ops->sync && !cur_ops->call) ||
	    (!cur_ops->cbflood_max && (!cur_ops->stall_dur || cur_ops->stall_dur() <= 0)) ||
	    cur_ops == &rcu_busted_ops) {
		VERBOSE_TOROUT_STRING("rcu_torture_fwd_prog_init: Disabled, unsupported by RCU flavor under test");
		fwd_progress = 0;
		return 0;
	}
	if (stall_cpu > 0) {
		VERBOSE_TOROUT_STRING("rcu_torture_fwd_prog_init: Disabled, conflicts with CPU-stall testing");
		fwd_progress = 0;
		if (IS_MODULE(CONFIG_RCU_TORTURE_TEST))
			return -EINVAL; /* In module, can fail back to user. */
		WARN_ON(1); /* Make sure rcutorture notices conflict. */
		return 0;
	}
	if (fwd_progress_holdoff <= 0)
		fwd_progress_holdoff = 1;
	if (fwd_progress_div <= 0)
		fwd_progress_div = 4;
	rfp = kcalloc(fwd_progress, sizeof(*rfp), GFP_KERNEL);
	fwd_prog_tasks = kcalloc(fwd_progress, sizeof(*fwd_prog_tasks), GFP_KERNEL);
	if (!rfp || !fwd_prog_tasks) {
		kfree(rfp);
		kfree(fwd_prog_tasks);
		fwd_prog_tasks = NULL;
		fwd_progress = 0;
		return -ENOMEM;
	}
	for (i = 0; i < fwd_progress; i++) {
		spin_lock_init(&rfp[i].rcu_fwd_lock);
		rfp[i].rcu_fwd_cb_tail = &rfp[i].rcu_fwd_cb_head;
		rfp[i].rcu_fwd_id = i;
	}
	mutex_lock(&rcu_fwd_mutex);
	rcu_fwds = rfp;
	mutex_unlock(&rcu_fwd_mutex);
	register_oom_notifier(&rcutorture_oom_nb);
	for (i = 0; i < fwd_progress; i++) {
		ret = torture_create_kthread(rcu_torture_fwd_prog, &rcu_fwds[i], fwd_prog_tasks[i]);
		if (ret) {
			fwd_progress = i;
			return ret;
		}
	}
	return 0;
}

static void rcu_torture_fwd_prog_cleanup(void)
{
	int i;
	struct rcu_fwd *rfp;

	if (!rcu_fwds || !fwd_prog_tasks)
		return;
	for (i = 0; i < fwd_progress; i++)
		torture_stop_kthread(rcu_torture_fwd_prog, fwd_prog_tasks[i]);
	unregister_oom_notifier(&rcutorture_oom_nb);
	mutex_lock(&rcu_fwd_mutex);
	rfp = rcu_fwds;
	rcu_fwds = NULL;
	mutex_unlock(&rcu_fwd_mutex);
	kfree(rfp);
	kfree(fwd_prog_tasks);
	fwd_prog_tasks = NULL;
}

/* Callback function for RCU barrier testing. */
static void rcu_torture_barrier_cbf(struct rcu_head *rcu)
{
	atomic_inc(&barrier_cbs_invoked);
}

/* IPI handler to get callback posted on desired CPU, if online. */
static void rcu_torture_barrier1cb(void *rcu_void)
{
	struct rcu_head *rhp = rcu_void;

	cur_ops->call(rhp, rcu_torture_barrier_cbf);
}

/* kthread function to register callbacks used to test RCU barriers. */
static int rcu_torture_barrier_cbs(void *arg)
{
	long myid = (long)arg;
	bool lastphase = false;
	bool newphase;
	struct rcu_head rcu;

	init_rcu_head_on_stack(&rcu);
	VERBOSE_TOROUT_STRING("rcu_torture_barrier_cbs task started");
	set_user_nice(current, MAX_NICE);
	do {
		wait_event(barrier_cbs_wq[myid],
			   (newphase =
			    smp_load_acquire(&barrier_phase)) != lastphase ||
			   torture_must_stop());
		lastphase = newphase;
		if (torture_must_stop())
			break;
		/*
		 * The above smp_load_acquire() ensures barrier_phase load
		 * is ordered before the following ->call().
		 */
		if (smp_call_function_single(myid, rcu_torture_barrier1cb,
					     &rcu, 1)) {
			// IPI failed, so use direct call from current CPU.
			cur_ops->call(&rcu, rcu_torture_barrier_cbf);
		}
		if (atomic_dec_and_test(&barrier_cbs_count))
			wake_up(&barrier_wq);
	} while (!torture_must_stop());
	if (cur_ops->cb_barrier != NULL)
		cur_ops->cb_barrier();
	destroy_rcu_head_on_stack(&rcu);
	torture_kthread_stopping("rcu_torture_barrier_cbs");
	return 0;
}

/* kthread function to drive and coordinate RCU barrier testing. */
static int rcu_torture_barrier(void *arg)
{
	int i;

	VERBOSE_TOROUT_STRING("rcu_torture_barrier task starting");
	do {
		atomic_set(&barrier_cbs_invoked, 0);
		atomic_set(&barrier_cbs_count, n_barrier_cbs);
		/* Ensure barrier_phase ordered after prior assignments. */
		smp_store_release(&barrier_phase, !barrier_phase);
		for (i = 0; i < n_barrier_cbs; i++)
			wake_up(&barrier_cbs_wq[i]);
		wait_event(barrier_wq,
			   atomic_read(&barrier_cbs_count) == 0 ||
			   torture_must_stop());
		if (torture_must_stop())
			break;
		n_barrier_attempts++;
		cur_ops->cb_barrier(); /* Implies smp_mb() for wait_event(). */
		if (atomic_read(&barrier_cbs_invoked) != n_barrier_cbs) {
			n_rcu_torture_barrier_error++;
			pr_err("barrier_cbs_invoked = %d, n_barrier_cbs = %d\n",
			       atomic_read(&barrier_cbs_invoked),
			       n_barrier_cbs);
			WARN_ON(1);
			// Wait manually for the remaining callbacks
			i = 0;
			do {
				if (WARN_ON(i++ > HZ))
					i = INT_MIN;
				schedule_timeout_interruptible(1);
				cur_ops->cb_barrier();
			} while (atomic_read(&barrier_cbs_invoked) !=
				 n_barrier_cbs &&
				 !torture_must_stop());
			smp_mb(); // Can't trust ordering if broken.
			if (!torture_must_stop())
				pr_err("Recovered: barrier_cbs_invoked = %d\n",
				       atomic_read(&barrier_cbs_invoked));
		} else {
			n_barrier_successes++;
		}
		schedule_timeout_interruptible(HZ / 10);
	} while (!torture_must_stop());
	torture_kthread_stopping("rcu_torture_barrier");
	return 0;
}

/* Initialize RCU barrier testing. */
static int rcu_torture_barrier_init(void)
{
	int i;
	int ret;

	if (n_barrier_cbs <= 0)
		return 0;
	if (cur_ops->call == NULL || cur_ops->cb_barrier == NULL) {
		pr_alert("%s" TORTURE_FLAG
			 " Call or barrier ops missing for %s,\n",
			 torture_type, cur_ops->name);
		pr_alert("%s" TORTURE_FLAG
			 " RCU barrier testing omitted from run.\n",
			 torture_type);
		return 0;
	}
	atomic_set(&barrier_cbs_count, 0);
	atomic_set(&barrier_cbs_invoked, 0);
	barrier_cbs_tasks =
		kcalloc(n_barrier_cbs, sizeof(barrier_cbs_tasks[0]),
			GFP_KERNEL);
	barrier_cbs_wq =
		kcalloc(n_barrier_cbs, sizeof(barrier_cbs_wq[0]), GFP_KERNEL);
	if (barrier_cbs_tasks == NULL || !barrier_cbs_wq)
		return -ENOMEM;
	for (i = 0; i < n_barrier_cbs; i++) {
		init_waitqueue_head(&barrier_cbs_wq[i]);
		ret = torture_create_kthread(rcu_torture_barrier_cbs,
					     (void *)(long)i,
					     barrier_cbs_tasks[i]);
		if (ret)
			return ret;
	}
	return torture_create_kthread(rcu_torture_barrier, NULL, barrier_task);
}

/* Clean up after RCU barrier testing. */
static void rcu_torture_barrier_cleanup(void)
{
	int i;

	torture_stop_kthread(rcu_torture_barrier, barrier_task);
	if (barrier_cbs_tasks != NULL) {
		for (i = 0; i < n_barrier_cbs; i++)
			torture_stop_kthread(rcu_torture_barrier_cbs,
					     barrier_cbs_tasks[i]);
		kfree(barrier_cbs_tasks);
		barrier_cbs_tasks = NULL;
	}
	if (barrier_cbs_wq != NULL) {
		kfree(barrier_cbs_wq);
		barrier_cbs_wq = NULL;
	}
}

static bool rcu_torture_can_boost(void)
{
	static int boost_warn_once;
	int prio;

	if (!(test_boost == 1 && cur_ops->can_boost) && test_boost != 2)
		return false;
	if (!cur_ops->start_gp_poll || !cur_ops->poll_gp_state)
		return false;

	prio = rcu_get_gp_kthreads_prio();
	if (!prio)
		return false;

	if (prio < 2) {
		if (boost_warn_once == 1)
			return false;

		pr_alert("%s: WARN: RCU kthread priority too low to test boosting.  Skipping RCU boost test. Try passing rcutree.kthread_prio > 1 on the kernel command line.\n", KBUILD_MODNAME);
		boost_warn_once = 1;
		return false;
	}

	return true;
}

static bool read_exit_child_stop;
static bool read_exit_child_stopped;
static wait_queue_head_t read_exit_wq;

// Child kthread which just does an rcutorture reader and exits.
static int rcu_torture_read_exit_child(void *trsp_in)
{
	struct torture_random_state *trsp = trsp_in;

	set_user_nice(current, MAX_NICE);
	// Minimize time between reading and exiting.
	while (!kthread_should_stop())
		schedule_timeout_uninterruptible(1);
	(void)rcu_torture_one_read(trsp, -1);
	return 0;
}

// Parent kthread which creates and destroys read-exit child kthreads.
static int rcu_torture_read_exit(void *unused)
{
	int count = 0;
	bool errexit = false;
	int i;
	struct task_struct *tsp;
	DEFINE_TORTURE_RANDOM(trs);

	// Allocate and initialize.
	set_user_nice(current, MAX_NICE);
	VERBOSE_TOROUT_STRING("rcu_torture_read_exit: Start of test");

	// Each pass through this loop does one read-exit episode.
	do {
		if (++count > read_exit_burst) {
			VERBOSE_TOROUT_STRING("rcu_torture_read_exit: End of episode");
			rcu_barrier(); // Wait for task_struct free, avoid OOM.
			for (i = 0; i < read_exit_delay; i++) {
				schedule_timeout_uninterruptible(HZ);
				if (READ_ONCE(read_exit_child_stop))
					break;
			}
			if (!READ_ONCE(read_exit_child_stop))
				VERBOSE_TOROUT_STRING("rcu_torture_read_exit: Start of episode");
			count = 0;
		}
		if (READ_ONCE(read_exit_child_stop))
			break;
		// Spawn child.
		tsp = kthread_run(rcu_torture_read_exit_child,
				     &trs, "%s",
				     "rcu_torture_read_exit_child");
		if (IS_ERR(tsp)) {
			TOROUT_ERRSTRING("out of memory");
			errexit = true;
			tsp = NULL;
			break;
		}
		cond_resched();
		kthread_stop(tsp);
		n_read_exits ++;
		stutter_wait("rcu_torture_read_exit");
	} while (!errexit && !READ_ONCE(read_exit_child_stop));

	// Clean up and exit.
	smp_store_release(&read_exit_child_stopped, true); // After reaping.
	smp_mb(); // Store before wakeup.
	wake_up(&read_exit_wq);
	while (!torture_must_stop())
		schedule_timeout_uninterruptible(1);
	torture_kthread_stopping("rcu_torture_read_exit");
	return 0;
}

static int rcu_torture_read_exit_init(void)
{
	if (read_exit_burst <= 0)
		return 0;
	init_waitqueue_head(&read_exit_wq);
	read_exit_child_stop = false;
	read_exit_child_stopped = false;
	return torture_create_kthread(rcu_torture_read_exit, NULL,
				      read_exit_task);
}

static void rcu_torture_read_exit_cleanup(void)
{
	if (!read_exit_task)
		return;
	WRITE_ONCE(read_exit_child_stop, true);
	smp_mb(); // Above write before wait.
	wait_event(read_exit_wq, smp_load_acquire(&read_exit_child_stopped));
	torture_stop_kthread(rcutorture_read_exit, read_exit_task);
}

static enum cpuhp_state rcutor_hp;

static void
rcu_torture_cleanup(void)
{
	int firsttime;
	int flags = 0;
	unsigned long gp_seq = 0;
	int i;

	if (torture_cleanup_begin()) {
		if (cur_ops->cb_barrier != NULL) {
			pr_info("%s: Invoking %pS().\n", __func__, cur_ops->cb_barrier);
			cur_ops->cb_barrier();
		}
		rcu_gp_slow_unregister(NULL);
		return;
	}
	if (!cur_ops) {
		torture_cleanup_end();
		rcu_gp_slow_unregister(NULL);
		return;
	}

	if (cur_ops->gp_kthread_dbg)
		cur_ops->gp_kthread_dbg();
	rcu_torture_read_exit_cleanup();
	rcu_torture_barrier_cleanup();
	rcu_torture_fwd_prog_cleanup();
	torture_stop_kthread(rcu_torture_stall, stall_task);
	torture_stop_kthread(rcu_torture_writer, writer_task);

	if (nocb_tasks) {
		for (i = 0; i < nrealnocbers; i++)
			torture_stop_kthread(rcu_nocb_toggle, nocb_tasks[i]);
		kfree(nocb_tasks);
		nocb_tasks = NULL;
	}

	if (reader_tasks) {
		for (i = 0; i < nrealreaders; i++)
			torture_stop_kthread(rcu_torture_reader,
					     reader_tasks[i]);
		kfree(reader_tasks);
		reader_tasks = NULL;
	}
	kfree(rcu_torture_reader_mbchk);
	rcu_torture_reader_mbchk = NULL;

	if (fakewriter_tasks) {
		for (i = 0; i < nfakewriters; i++)
			torture_stop_kthread(rcu_torture_fakewriter,
					     fakewriter_tasks[i]);
		kfree(fakewriter_tasks);
		fakewriter_tasks = NULL;
	}

	rcutorture_get_gp_data(cur_ops->ttype, &flags, &gp_seq);
	srcutorture_get_gp_data(cur_ops->ttype, srcu_ctlp, &flags, &gp_seq);
	pr_alert("%s:  End-test grace-period state: g%ld f%#x total-gps=%ld\n",
		 cur_ops->name, (long)gp_seq, flags,
		 rcutorture_seq_diff(gp_seq, start_gp_seq));
	torture_stop_kthread(rcu_torture_stats, stats_task);
	torture_stop_kthread(rcu_torture_fqs, fqs_task);
	if (rcu_torture_can_boost() && rcutor_hp >= 0)
		cpuhp_remove_state(rcutor_hp);

	/*
	 * Wait for all RCU callbacks to fire, then do torture-type-specific
	 * cleanup operations.
	 */
	if (cur_ops->cb_barrier != NULL) {
		pr_info("%s: Invoking %pS().\n", __func__, cur_ops->cb_barrier);
		cur_ops->cb_barrier();
	}
	if (cur_ops->cleanup != NULL)
		cur_ops->cleanup();

	rcu_torture_mem_dump_obj();

	rcu_torture_stats_print();  /* -After- the stats thread is stopped! */

	if (err_segs_recorded) {
		pr_alert("Failure/close-call rcutorture reader segments:\n");
		if (rt_read_nsegs == 0)
			pr_alert("\t: No segments recorded!!!\n");
		firsttime = 1;
		for (i = 0; i < rt_read_nsegs; i++) {
			pr_alert("\t%d: %#x ", i, err_segs[i].rt_readstate);
			if (err_segs[i].rt_delay_jiffies != 0) {
				pr_cont("%s%ldjiffies", firsttime ? "" : "+",
					err_segs[i].rt_delay_jiffies);
				firsttime = 0;
			}
			if (err_segs[i].rt_delay_ms != 0) {
				pr_cont("%s%ldms", firsttime ? "" : "+",
					err_segs[i].rt_delay_ms);
				firsttime = 0;
			}
			if (err_segs[i].rt_delay_us != 0) {
				pr_cont("%s%ldus", firsttime ? "" : "+",
					err_segs[i].rt_delay_us);
				firsttime = 0;
			}
			pr_cont("%s\n",
				err_segs[i].rt_preempted ? "preempted" : "");

		}
	}
	if (atomic_read(&n_rcu_torture_error) || n_rcu_torture_barrier_error)
		rcu_torture_print_module_parms(cur_ops, "End of test: FAILURE");
	else if (torture_onoff_failures())
		rcu_torture_print_module_parms(cur_ops,
					       "End of test: RCU_HOTPLUG");
	else
		rcu_torture_print_module_parms(cur_ops, "End of test: SUCCESS");
	torture_cleanup_end();
	rcu_gp_slow_unregister(&rcu_fwd_cb_nodelay);
}

#ifdef CONFIG_DEBUG_OBJECTS_RCU_HEAD
static void rcu_torture_leak_cb(struct rcu_head *rhp)
{
}

static void rcu_torture_err_cb(struct rcu_head *rhp)
{
	/*
	 * This -might- happen due to race conditions, but is unlikely.
	 * The scenario that leads to this happening is that the
	 * first of the pair of duplicate callbacks is queued,
	 * someone else starts a grace period that includes that
	 * callback, then the second of the pair must wait for the
	 * next grace period.  Unlikely, but can happen.  If it
	 * does happen, the debug-objects subsystem won't have splatted.
	 */
	pr_alert("%s: duplicated callback was invoked.\n", KBUILD_MODNAME);
}
#endif /* #ifdef CONFIG_DEBUG_OBJECTS_RCU_HEAD */

/*
 * Verify that double-free causes debug-objects to complain, but only
 * if CONFIG_DEBUG_OBJECTS_RCU_HEAD=y.  Otherwise, say that the test
 * cannot be carried out.
 */
static void rcu_test_debug_objects(void)
{
#ifdef CONFIG_DEBUG_OBJECTS_RCU_HEAD
	struct rcu_head rh1;
	struct rcu_head rh2;
	struct rcu_head *rhp = kmalloc(sizeof(*rhp), GFP_KERNEL);

	init_rcu_head_on_stack(&rh1);
	init_rcu_head_on_stack(&rh2);
	pr_alert("%s: WARN: Duplicate call_rcu() test starting.\n", KBUILD_MODNAME);

	/* Try to queue the rh2 pair of callbacks for the same grace period. */
	preempt_disable(); /* Prevent preemption from interrupting test. */
	rcu_read_lock(); /* Make it impossible to finish a grace period. */
	call_rcu(&rh1, rcu_torture_leak_cb); /* Start grace period. */
	local_irq_disable(); /* Make it harder to start a new grace period. */
	call_rcu(&rh2, rcu_torture_leak_cb);
	call_rcu(&rh2, rcu_torture_err_cb); /* Duplicate callback. */
	if (rhp) {
		call_rcu(rhp, rcu_torture_leak_cb);
		call_rcu(rhp, rcu_torture_err_cb); /* Another duplicate callback. */
	}
	local_irq_enable();
	rcu_read_unlock();
	preempt_enable();

	/* Wait for them all to get done so we can safely return. */
	rcu_barrier();
	pr_alert("%s: WARN: Duplicate call_rcu() test complete.\n", KBUILD_MODNAME);
	destroy_rcu_head_on_stack(&rh1);
	destroy_rcu_head_on_stack(&rh2);
#else /* #ifdef CONFIG_DEBUG_OBJECTS_RCU_HEAD */
	pr_alert("%s: !CONFIG_DEBUG_OBJECTS_RCU_HEAD, not testing duplicate call_rcu()\n", KBUILD_MODNAME);
#endif /* #else #ifdef CONFIG_DEBUG_OBJECTS_RCU_HEAD */
}

static void rcutorture_sync(void)
{
	static unsigned long n;

	if (cur_ops->sync && !(++n & 0xfff))
		cur_ops->sync();
}

static int __init
rcu_torture_init(void)
{
	long i;
	int cpu;
	int firsterr = 0;
	int flags = 0;
	unsigned long gp_seq = 0;
	static struct rcu_torture_ops *torture_ops[] = {
		&rcu_ops, &rcu_busted_ops, &srcu_ops, &srcud_ops, &busted_srcud_ops,
		TASKS_OPS TASKS_RUDE_OPS TASKS_TRACING_OPS
		&trivial_ops,
	};

	if (!torture_init_begin(torture_type, verbose))
		return -EBUSY;

	/* Process args and tell the world that the torturer is on the job. */
	for (i = 0; i < ARRAY_SIZE(torture_ops); i++) {
		cur_ops = torture_ops[i];
		if (strcmp(torture_type, cur_ops->name) == 0)
			break;
	}
	if (i == ARRAY_SIZE(torture_ops)) {
		pr_alert("rcu-torture: invalid torture type: \"%s\"\n",
			 torture_type);
		pr_alert("rcu-torture types:");
		for (i = 0; i < ARRAY_SIZE(torture_ops); i++)
			pr_cont(" %s", torture_ops[i]->name);
		pr_cont("\n");
		firsterr = -EINVAL;
		cur_ops = NULL;
		goto unwind;
	}
	if (cur_ops->fqs == NULL && fqs_duration != 0) {
		pr_alert("rcu-torture: ->fqs NULL and non-zero fqs_duration, fqs disabled.\n");
		fqs_duration = 0;
	}
	if (cur_ops->init)
		cur_ops->init();

	if (nreaders >= 0) {
		nrealreaders = nreaders;
	} else {
		nrealreaders = num_online_cpus() - 2 - nreaders;
		if (nrealreaders <= 0)
			nrealreaders = 1;
	}
	rcu_torture_print_module_parms(cur_ops, "Start of test");
	rcutorture_get_gp_data(cur_ops->ttype, &flags, &gp_seq);
	srcutorture_get_gp_data(cur_ops->ttype, srcu_ctlp, &flags, &gp_seq);
	start_gp_seq = gp_seq;
	pr_alert("%s:  Start-test grace-period state: g%ld f%#x\n",
		 cur_ops->name, (long)gp_seq, flags);

	/* Set up the freelist. */

	INIT_LIST_HEAD(&rcu_torture_freelist);
	for (i = 0; i < ARRAY_SIZE(rcu_tortures); i++) {
		rcu_tortures[i].rtort_mbtest = 0;
		list_add_tail(&rcu_tortures[i].rtort_free,
			      &rcu_torture_freelist);
	}

	/* Initialize the statistics so that each run gets its own numbers. */

	rcu_torture_current = NULL;
	rcu_torture_current_version = 0;
	atomic_set(&n_rcu_torture_alloc, 0);
	atomic_set(&n_rcu_torture_alloc_fail, 0);
	atomic_set(&n_rcu_torture_free, 0);
	atomic_set(&n_rcu_torture_mberror, 0);
	atomic_set(&n_rcu_torture_mbchk_fail, 0);
	atomic_set(&n_rcu_torture_mbchk_tries, 0);
	atomic_set(&n_rcu_torture_error, 0);
	n_rcu_torture_barrier_error = 0;
	n_rcu_torture_boost_ktrerror = 0;
	n_rcu_torture_boost_rterror = 0;
	n_rcu_torture_boost_failure = 0;
	n_rcu_torture_boosts = 0;
	for (i = 0; i < RCU_TORTURE_PIPE_LEN + 1; i++)
		atomic_set(&rcu_torture_wcount[i], 0);
	for_each_possible_cpu(cpu) {
		for (i = 0; i < RCU_TORTURE_PIPE_LEN + 1; i++) {
			per_cpu(rcu_torture_count, cpu)[i] = 0;
			per_cpu(rcu_torture_batch, cpu)[i] = 0;
		}
	}
	err_segs_recorded = 0;
	rt_read_nsegs = 0;

	/* Start up the kthreads. */

	rcu_torture_write_types();
	firsterr = torture_create_kthread(rcu_torture_writer, NULL,
					  writer_task);
	if (torture_init_error(firsterr))
		goto unwind;
	if (nfakewriters > 0) {
		fakewriter_tasks = kcalloc(nfakewriters,
					   sizeof(fakewriter_tasks[0]),
					   GFP_KERNEL);
		if (fakewriter_tasks == NULL) {
			TOROUT_ERRSTRING("out of memory");
			firsterr = -ENOMEM;
			goto unwind;
		}
	}
	for (i = 0; i < nfakewriters; i++) {
		firsterr = torture_create_kthread(rcu_torture_fakewriter,
						  NULL, fakewriter_tasks[i]);
		if (torture_init_error(firsterr))
			goto unwind;
	}
	reader_tasks = kcalloc(nrealreaders, sizeof(reader_tasks[0]),
			       GFP_KERNEL);
	rcu_torture_reader_mbchk = kcalloc(nrealreaders, sizeof(*rcu_torture_reader_mbchk),
					   GFP_KERNEL);
	if (!reader_tasks || !rcu_torture_reader_mbchk) {
		TOROUT_ERRSTRING("out of memory");
		firsterr = -ENOMEM;
		goto unwind;
	}
	for (i = 0; i < nrealreaders; i++) {
		rcu_torture_reader_mbchk[i].rtc_chkrdr = -1;
		firsterr = torture_create_kthread(rcu_torture_reader, (void *)i,
						  reader_tasks[i]);
		if (torture_init_error(firsterr))
			goto unwind;
	}
	nrealnocbers = nocbs_nthreads;
	if (WARN_ON(nrealnocbers < 0))
		nrealnocbers = 1;
	if (WARN_ON(nocbs_toggle < 0))
		nocbs_toggle = HZ;
	if (nrealnocbers > 0) {
		nocb_tasks = kcalloc(nrealnocbers, sizeof(nocb_tasks[0]), GFP_KERNEL);
		if (nocb_tasks == NULL) {
			TOROUT_ERRSTRING("out of memory");
			firsterr = -ENOMEM;
			goto unwind;
		}
	} else {
		nocb_tasks = NULL;
	}
	for (i = 0; i < nrealnocbers; i++) {
		firsterr = torture_create_kthread(rcu_nocb_toggle, NULL, nocb_tasks[i]);
		if (torture_init_error(firsterr))
			goto unwind;
	}
	if (stat_interval > 0) {
		firsterr = torture_create_kthread(rcu_torture_stats, NULL,
						  stats_task);
		if (torture_init_error(firsterr))
			goto unwind;
	}
	if (test_no_idle_hz && shuffle_interval > 0) {
		firsterr = torture_shuffle_init(shuffle_interval * HZ);
		if (torture_init_error(firsterr))
			goto unwind;
	}
	if (stutter < 0)
		stutter = 0;
	if (stutter) {
		int t;

		t = cur_ops->stall_dur ? cur_ops->stall_dur() : stutter * HZ;
		firsterr = torture_stutter_init(stutter * HZ, t);
		if (torture_init_error(firsterr))
			goto unwind;
	}
	if (fqs_duration < 0)
		fqs_duration = 0;
	if (fqs_duration) {
		/* Create the fqs thread */
		firsterr = torture_create_kthread(rcu_torture_fqs, NULL,
						  fqs_task);
		if (torture_init_error(firsterr))
			goto unwind;
	}
	if (test_boost_interval < 1)
		test_boost_interval = 1;
	if (test_boost_duration < 2)
		test_boost_duration = 2;
	if (rcu_torture_can_boost()) {

		boost_starttime = jiffies + test_boost_interval * HZ;

		firsterr = cpuhp_setup_state(CPUHP_AP_ONLINE_DYN, "RCU_TORTURE",
					     rcutorture_booster_init,
					     rcutorture_booster_cleanup);
		rcutor_hp = firsterr;
		if (torture_init_error(firsterr))
			goto unwind;
<<<<<<< HEAD

		// Testing RCU priority boosting requires rcutorture do
		// some serious abuse.  Counter this by running ksoftirqd
		// at higher priority.
		if (IS_BUILTIN(CONFIG_RCU_TORTURE_TEST)) {
			for_each_online_cpu(cpu) {
				struct sched_param sp;
				struct task_struct *t;

				t = per_cpu(ksoftirqd, cpu);
				WARN_ON_ONCE(!t);
				sp.sched_priority = 2;
				sched_setscheduler_nocheck(t, SCHED_FIFO, &sp);
#ifdef CONFIG_PREEMPT_RT
				t = per_cpu(timersd, cpu);
				WARN_ON_ONCE(!t);
				sp.sched_priority = 2;
				sched_setscheduler_nocheck(t, SCHED_FIFO, &sp);
#endif
			}
		}
=======
>>>>>>> 2b525314
	}
	shutdown_jiffies = jiffies + shutdown_secs * HZ;
	firsterr = torture_shutdown_init(shutdown_secs, rcu_torture_cleanup);
	if (torture_init_error(firsterr))
		goto unwind;
	firsterr = torture_onoff_init(onoff_holdoff * HZ, onoff_interval,
				      rcutorture_sync);
	if (torture_init_error(firsterr))
		goto unwind;
	firsterr = rcu_torture_stall_init();
	if (torture_init_error(firsterr))
		goto unwind;
	firsterr = rcu_torture_fwd_prog_init();
	if (torture_init_error(firsterr))
		goto unwind;
	firsterr = rcu_torture_barrier_init();
	if (torture_init_error(firsterr))
		goto unwind;
	firsterr = rcu_torture_read_exit_init();
	if (torture_init_error(firsterr))
		goto unwind;
	if (object_debug)
		rcu_test_debug_objects();
	torture_init_end();
	rcu_gp_slow_register(&rcu_fwd_cb_nodelay);
	return 0;

unwind:
	torture_init_end();
	rcu_torture_cleanup();
	if (shutdown_secs) {
		WARN_ON(!IS_MODULE(CONFIG_RCU_TORTURE_TEST));
		kernel_power_off();
	}
	return firsterr;
}

module_init(rcu_torture_init);
module_exit(rcu_torture_cleanup);<|MERGE_RESOLUTION|>--- conflicted
+++ resolved
@@ -3342,30 +3342,6 @@
 		rcutor_hp = firsterr;
 		if (torture_init_error(firsterr))
 			goto unwind;
-<<<<<<< HEAD
-
-		// Testing RCU priority boosting requires rcutorture do
-		// some serious abuse.  Counter this by running ksoftirqd
-		// at higher priority.
-		if (IS_BUILTIN(CONFIG_RCU_TORTURE_TEST)) {
-			for_each_online_cpu(cpu) {
-				struct sched_param sp;
-				struct task_struct *t;
-
-				t = per_cpu(ksoftirqd, cpu);
-				WARN_ON_ONCE(!t);
-				sp.sched_priority = 2;
-				sched_setscheduler_nocheck(t, SCHED_FIFO, &sp);
-#ifdef CONFIG_PREEMPT_RT
-				t = per_cpu(timersd, cpu);
-				WARN_ON_ONCE(!t);
-				sp.sched_priority = 2;
-				sched_setscheduler_nocheck(t, SCHED_FIFO, &sp);
-#endif
-			}
-		}
-=======
->>>>>>> 2b525314
 	}
 	shutdown_jiffies = jiffies + shutdown_secs * HZ;
 	firsterr = torture_shutdown_init(shutdown_secs, rcu_torture_cleanup);
