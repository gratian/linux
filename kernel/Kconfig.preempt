# SPDX-License-Identifier: GPL-2.0-only

<<<<<<< HEAD
config HAVE_PREEMPT_LAZY
	bool

config PREEMPT_LAZY
	def_bool y if HAVE_PREEMPT_LAZY && PREEMPT_RT
=======
config PREEMPT_NONE_BUILD
	bool

config PREEMPT_VOLUNTARY_BUILD
	bool

config PREEMPT_BUILD
	bool
	select PREEMPTION
	select UNINLINE_SPIN_UNLOCK if !ARCH_INLINE_SPIN_UNLOCK
>>>>>>> 5fd3e07f

choice
	prompt "Preemption Model"
	default PREEMPT_NONE

config PREEMPT_NONE
	bool "No Forced Preemption (Server)"
	select PREEMPT_NONE_BUILD if !PREEMPT_DYNAMIC
	help
	  This is the traditional Linux preemption model, geared towards
	  throughput. It will still provide good latencies most of the
	  time, but there are no guarantees and occasional longer delays
	  are possible.

	  Select this option if you are building a kernel for a server or
	  scientific/computation system, or if you want to maximize the
	  raw processing power of the kernel, irrespective of scheduling
	  latencies.

config PREEMPT_VOLUNTARY
	bool "Voluntary Kernel Preemption (Desktop)"
	depends on !ARCH_NO_PREEMPT
	select PREEMPT_VOLUNTARY_BUILD if !PREEMPT_DYNAMIC
	help
	  This option reduces the latency of the kernel by adding more
	  "explicit preemption points" to the kernel code. These new
	  preemption points have been selected to reduce the maximum
	  latency of rescheduling, providing faster application reactions,
	  at the cost of slightly lower throughput.

	  This allows reaction to interactive events by allowing a
	  low priority process to voluntarily preempt itself even if it
	  is in kernel mode executing a system call. This allows
	  applications to run more 'smoothly' even when the system is
	  under load.

	  Select this if you are building a kernel for a desktop system.

config PREEMPT
	bool "Preemptible Kernel (Low-Latency Desktop)"
	depends on !ARCH_NO_PREEMPT
	select PREEMPT_BUILD
	help
	  This option reduces the latency of the kernel by making
	  all kernel code (that is not executing in a critical section)
	  preemptible.  This allows reaction to interactive events by
	  permitting a low priority process to be preempted involuntarily
	  even if it is in kernel mode executing a system call and would
	  otherwise not be about to reach a natural preemption point.
	  This allows applications to run more 'smoothly' even when the
	  system is under load, at the cost of slightly lower throughput
	  and a slight runtime overhead to kernel code.

	  Select this if you are building a kernel for a desktop or
	  embedded system with latency requirements in the milliseconds
	  range.

config PREEMPT_RT
	bool "Fully Preemptible Kernel (Real-Time)"
	depends on EXPERT && ARCH_SUPPORTS_RT
	select PREEMPTION
	help
	  This option turns the kernel into a real-time kernel by replacing
	  various locking primitives (spinlocks, rwlocks, etc.) with
	  preemptible priority-inheritance aware variants, enforcing
	  interrupt threading and introducing mechanisms to break up long
	  non-preemptible sections. This makes the kernel, except for very
	  low level and critical code paths (entry code, scheduler, low
	  level interrupt handling) fully preemptible and brings most
	  execution contexts under scheduler control.

	  Select this if you are building a kernel for systems which
	  require real-time guarantees.

endchoice

config PREEMPT_COUNT
       bool

config PREEMPTION
       bool
       select PREEMPT_COUNT

config PREEMPT_DYNAMIC
	bool "Preemption behaviour defined on boot"
	depends on HAVE_PREEMPT_DYNAMIC && !PREEMPT_RT
	select PREEMPT_BUILD
	default y
	help
	  This option allows to define the preemption model on the kernel
	  command line parameter and thus override the default preemption
	  model defined during compile time.

	  The feature is primarily interesting for Linux distributions which
	  provide a pre-built kernel binary to reduce the number of kernel
	  flavors they offer while still offering different usecases.

	  The runtime overhead is negligible with HAVE_STATIC_CALL_INLINE enabled
	  but if runtime patching is not available for the specific architecture
	  then the potential overhead should be considered.

	  Interesting if you want the same pre-built kernel should be used for
	  both Server and Desktop workloads.

config SCHED_CORE
	bool "Core Scheduling for SMT"
	depends on SCHED_SMT
	help
	  This option permits Core Scheduling, a means of coordinated task
	  selection across SMT siblings. When enabled -- see
	  prctl(PR_SCHED_CORE) -- task selection ensures that all SMT siblings
	  will execute a task from the same 'core group', forcing idle when no
	  matching task is found.

	  Use of this feature includes:
	   - mitigation of some (not all) SMT side channels;
	   - limiting SMT interference to improve determinism and/or performance.

	  SCHED_CORE is default disabled. When it is enabled and unused,
	  which is the likely usage by Linux distributions, there should
	  be no measurable impact on performance.

<|MERGE_RESOLUTION|>--- conflicted
+++ resolved
@@ -1,12 +1,11 @@
 # SPDX-License-Identifier: GPL-2.0-only
 
-<<<<<<< HEAD
 config HAVE_PREEMPT_LAZY
 	bool
 
 config PREEMPT_LAZY
 	def_bool y if HAVE_PREEMPT_LAZY && PREEMPT_RT
-=======
+
 config PREEMPT_NONE_BUILD
 	bool
 
@@ -17,7 +16,6 @@
 	bool
 	select PREEMPTION
 	select UNINLINE_SPIN_UNLOCK if !ARCH_INLINE_SPIN_UNLOCK
->>>>>>> 5fd3e07f
 
 choice
 	prompt "Preemption Model"
