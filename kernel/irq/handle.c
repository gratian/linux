// SPDX-License-Identifier: GPL-2.0
/*
 * Copyright (C) 1992, 1998-2006 Linus Torvalds, Ingo Molnar
 * Copyright (C) 2005-2006, Thomas Gleixner, Russell King
 *
 * This file contains the core interrupt handling code. Detailed
 * information is available in Documentation/core-api/genericirq.rst
 *
 */

#include <linux/irq.h>
#include <linux/random.h>
#include <linux/sched.h>
#include <linux/interrupt.h>
#include <linux/kernel_stat.h>

#include <trace/events/irq.h>

#include "internals.h"

#ifdef CONFIG_GENERIC_IRQ_MULTI_HANDLER
void (*handle_arch_irq)(struct pt_regs *) __ro_after_init;
#endif

/**
 * handle_bad_irq - handle spurious and unhandled irqs
 * @desc:      description of the interrupt
 *
 * Handles spurious and unhandled IRQ's. It also prints a debugmessage.
 */
void handle_bad_irq(struct irq_desc *desc)
{
	unsigned int irq = irq_desc_get_irq(desc);

	print_irq_desc(irq, desc);
	kstat_incr_irqs_this_cpu(desc);
	ack_bad_irq(irq);
}
EXPORT_SYMBOL_GPL(handle_bad_irq);

/*
 * Special, empty irq handler:
 */
irqreturn_t no_action(int cpl, void *dev_id)
{
	return IRQ_NONE;
}
EXPORT_SYMBOL_GPL(no_action);

static void warn_no_thread(unsigned int irq, struct irqaction *action)
{
	if (test_and_set_bit(IRQTF_WARNED, &action->thread_flags))
		return;

	printk(KERN_WARNING "IRQ %d device %s returned IRQ_WAKE_THREAD "
	       "but no thread function available.", irq, action->name);
}

void __irq_wake_thread(struct irq_desc *desc, struct irqaction *action)
{
	/*
	 * In case the thread crashed and was killed we just pretend that
	 * we handled the interrupt. The hardirq handler has disabled the
	 * device interrupt, so no irq storm is lurking.
	 */
	if (action->thread->flags & PF_EXITING)
		return;

	/*
	 * Wake up the handler thread for this action. If the
	 * RUNTHREAD bit is already set, nothing to do.
	 */
	if (test_and_set_bit(IRQTF_RUNTHREAD, &action->thread_flags))
		return;

	/*
	 * It's safe to OR the mask lockless here. We have only two
	 * places which write to threads_oneshot: This code and the
	 * irq thread.
	 *
	 * This code is the hard irq context and can never run on two
	 * cpus in parallel. If it ever does we have more serious
	 * problems than this bitmask.
	 *
	 * The irq threads of this irq which clear their "running" bit
	 * in threads_oneshot are serialized via desc->lock against
	 * each other and they are serialized against this code by
	 * IRQS_INPROGRESS.
	 *
	 * Hard irq handler:
	 *
	 *	spin_lock(desc->lock);
	 *	desc->state |= IRQS_INPROGRESS;
	 *	spin_unlock(desc->lock);
	 *	set_bit(IRQTF_RUNTHREAD, &action->thread_flags);
	 *	desc->threads_oneshot |= mask;
	 *	spin_lock(desc->lock);
	 *	desc->state &= ~IRQS_INPROGRESS;
	 *	spin_unlock(desc->lock);
	 *
	 * irq thread:
	 *
	 * again:
	 *	spin_lock(desc->lock);
	 *	if (desc->state & IRQS_INPROGRESS) {
	 *		spin_unlock(desc->lock);
	 *		while(desc->state & IRQS_INPROGRESS)
	 *			cpu_relax();
	 *		goto again;
	 *	}
	 *	if (!test_bit(IRQTF_RUNTHREAD, &action->thread_flags))
	 *		desc->threads_oneshot &= ~mask;
	 *	spin_unlock(desc->lock);
	 *
	 * So either the thread waits for us to clear IRQS_INPROGRESS
	 * or we are waiting in the flow handler for desc->lock to be
	 * released before we reach this point. The thread also checks
	 * IRQTF_RUNTHREAD under desc->lock. If set it leaves
	 * threads_oneshot untouched and runs the thread another time.
	 */
	desc->threads_oneshot |= action->thread_mask;

	/*
	 * We increment the threads_active counter in case we wake up
	 * the irq thread. The irq thread decrements the counter when
	 * it returns from the handler or in the exit path and wakes
	 * up waiters which are stuck in synchronize_irq() when the
	 * active count becomes zero. synchronize_irq() is serialized
	 * against this code (hard irq handler) via IRQS_INPROGRESS
	 * like the finalize_oneshot() code. See comment above.
	 */
	atomic_inc(&desc->threads_active);

	wake_up_process(action->thread);
}

irqreturn_t __handle_irq_event_percpu(struct irq_desc *desc, unsigned int *flags)
{
	irqreturn_t retval = IRQ_NONE;
	unsigned int irq = desc->irq_data.irq;
	struct irqaction *action;

	record_irq_time(desc);

	for_each_action_of_desc(desc, action) {
		irqreturn_t res;

		/*
		 * If this IRQ would be threaded under force_irqthreads, mark it so.
		 */
		if (irq_settings_can_thread(desc) &&
		    !(action->flags & (IRQF_NO_THREAD | IRQF_PERCPU | IRQF_ONESHOT)))
			lockdep_hardirq_threaded();

		trace_irq_handler_entry(irq, action);
		res = action->handler(irq, action->dev_id);
		trace_irq_handler_exit(irq, action, res);

		if (WARN_ONCE(!irqs_disabled(),"irq %u handler %pS enabled interrupts\n",
			      irq, action->handler))
			local_irq_disable();

		switch (res) {
		case IRQ_WAKE_THREAD:
			/*
			 * Catch drivers which return WAKE_THREAD but
			 * did not set up a thread function
			 */
			if (unlikely(!action->thread_fn)) {
				warn_no_thread(irq, action);
				break;
			}

			__irq_wake_thread(desc, action);

			fallthrough;	/* to add to randomness */
		case IRQ_HANDLED:
			*flags |= action->flags;
			break;

		default:
			break;
		}

		retval |= res;
	}

	return retval;
}

irqreturn_t handle_irq_event_percpu(struct irq_desc *desc)
{
	struct pt_regs *regs = get_irq_regs();
	u64 ip = regs ? instruction_pointer(regs) : 0;
	unsigned int flags = 0;
	irqreturn_t retval;

	retval = __handle_irq_event_percpu(desc, &flags);

<<<<<<< HEAD
#ifdef CONFIG_PREEMPT_RT
	desc->random_ip = ip;
#else
	add_interrupt_randomness(desc->irq_data.irq, flags, ip);
#endif
=======
	add_interrupt_randomness(desc->irq_data.irq);
>>>>>>> 4e67be40

	if (!irq_settings_no_debug(desc))
		note_interrupt(desc, retval);
	return retval;
}

irqreturn_t handle_irq_event(struct irq_desc *desc)
{
	irqreturn_t ret;

	desc->istate &= ~IRQS_PENDING;
	irqd_set(&desc->irq_data, IRQD_IRQ_INPROGRESS);
	raw_spin_unlock(&desc->lock);

	ret = handle_irq_event_percpu(desc);

	raw_spin_lock(&desc->lock);
	irqd_clear(&desc->irq_data, IRQD_IRQ_INPROGRESS);
	return ret;
}

#ifdef CONFIG_GENERIC_IRQ_MULTI_HANDLER
int __init set_handle_irq(void (*handle_irq)(struct pt_regs *))
{
	if (handle_arch_irq)
		return -EBUSY;

	handle_arch_irq = handle_irq;
	return 0;
}
#endif<|MERGE_RESOLUTION|>--- conflicted
+++ resolved
@@ -190,22 +190,12 @@
 
 irqreturn_t handle_irq_event_percpu(struct irq_desc *desc)
 {
-	struct pt_regs *regs = get_irq_regs();
-	u64 ip = regs ? instruction_pointer(regs) : 0;
+	irqreturn_t retval;
 	unsigned int flags = 0;
-	irqreturn_t retval;
 
 	retval = __handle_irq_event_percpu(desc, &flags);
 
-<<<<<<< HEAD
-#ifdef CONFIG_PREEMPT_RT
-	desc->random_ip = ip;
-#else
-	add_interrupt_randomness(desc->irq_data.irq, flags, ip);
-#endif
-=======
 	add_interrupt_randomness(desc->irq_data.irq);
->>>>>>> 4e67be40
 
 	if (!irq_settings_no_debug(desc))
 		note_interrupt(desc, retval);
