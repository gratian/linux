--- conflicted
+++ resolved
@@ -453,11 +453,7 @@
 
 	if (old_notify) {
 #ifdef CONFIG_PREEMPT_RT_BASE
-<<<<<<< HEAD
-		kthread_cancel_work_sync(&old_notify->work);
-=======
 		if (kthread_cancel_work_sync(&old_notify->work)) {
->>>>>>> 998ff9c8
 #else
 		if (cancel_work_sync(&old_notify->work)) {
 #endif
