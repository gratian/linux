--- conflicted
+++ resolved
@@ -226,20 +226,15 @@
 
 	if (desc->affinity_notify) {
 		kref_get(&desc->affinity_notify->kref);
-<<<<<<< HEAD
-
 #ifdef CONFIG_PREEMPT_RT_BASE
-		kthread_schedule_work(&desc->affinity_notify->work);
+		if (!kthread_schedule_work(&desc->affinity_notify->work)) {
 #else
-		schedule_work(&desc->affinity_notify->work);
+		if (!schedule_work(&desc->affinity_notify->work)) {
 #endif
-=======
-		if (!schedule_work(&desc->affinity_notify->work)) {
 			/* Work was already scheduled, drop our extra ref */
 			kref_put(&desc->affinity_notify->kref,
 				 desc->affinity_notify->release);
 		}
->>>>>>> 4520f06b
 	}
 	irqd_set(data, IRQD_AFFINITY_SET);
 
@@ -360,18 +355,14 @@
 	raw_spin_unlock_irqrestore(&desc->lock, flags);
 
 	if (old_notify) {
-<<<<<<< HEAD
 #ifdef CONFIG_PREEMPT_RT_BASE
-		kthread_cancel_work_sync(&old_notify->work);
+		if (kthread_cancel_work_sync(&old_notify->work)) {
 #else
-		cancel_work_sync(&old_notify->work);
+		if (cancel_work_sync(&old_notify->work)) {
 #endif
-=======
-		if (cancel_work_sync(&old_notify->work)) {
 			/* Pending work had a ref, put that one too */
 			kref_put(&old_notify->kref, old_notify->release);
 		}
->>>>>>> 4520f06b
 		kref_put(&old_notify->kref, old_notify->release);
 	}
 
