--- conflicted
+++ resolved
@@ -35,13 +35,8 @@
 	    -I$(srctree)/tools/arch/$(HOSTARCH)/include/uapi \
 	    -I$(srctree)/tools/objtool/arch/$(ARCH)/include
 WARNINGS := $(EXTRA_WARNINGS) -Wno-switch-default -Wno-switch-enum -Wno-packed
-<<<<<<< HEAD
-CFLAGS   := -Wall -Werror $(WARNINGS) -fomit-frame-pointer -O2 -g $(INCLUDES)
-LDFLAGS  += -lelf $(LIBSUBCMD)
-=======
 CFLAGS   := -Wall -Werror $(WARNINGS) -fomit-frame-pointer -O2 -g $(INCLUDES) $(LIBELF_FLAGS)
 LDFLAGS  += $(LIBELF_LIBS) $(LIBSUBCMD)
->>>>>>> 998ff9c8
 
 # Allow old libelf to be used:
 elfshdr := $(shell echo '$(pound)include <libelf.h>' | $(CC) $(CFLAGS) -x c -E - | grep elf_getshdr)
