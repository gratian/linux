// SPDX-License-Identifier: GPL-2.0
/*
 * Copyright (C) 1991, 1992 Linus Torvalds
 * Copyright (C) 1994,      Karl Keyte: Added support for disk statistics
 * Elevator latency, (C) 2000  Andrea Arcangeli <andrea@suse.de> SuSE
 * Queue request tables / lock, selectable elevator, Jens Axboe <axboe@suse.de>
 * kernel-doc documentation started by NeilBrown <neilb@cse.unsw.edu.au>
 *	-  July2000
 * bio rewrite, highmem i/o, etc, Jens Axboe <axboe@suse.de> - may 2001
 */

/*
 * This handles all read/write requests to block devices
 */
#include <linux/kernel.h>
#include <linux/module.h>
#include <linux/bio.h>
#include <linux/blkdev.h>
#include <linux/blk-pm.h>
#include <linux/blk-integrity.h>
#include <linux/highmem.h>
#include <linux/mm.h>
#include <linux/pagemap.h>
#include <linux/kernel_stat.h>
#include <linux/string.h>
#include <linux/init.h>
#include <linux/completion.h>
#include <linux/slab.h>
#include <linux/swap.h>
#include <linux/writeback.h>
#include <linux/task_io_accounting_ops.h>
#include <linux/fault-inject.h>
#include <linux/list_sort.h>
#include <linux/delay.h>
#include <linux/ratelimit.h>
#include <linux/pm_runtime.h>
#include <linux/blk-cgroup.h>
#include <linux/t10-pi.h>
#include <linux/debugfs.h>
#include <linux/bpf.h>
#include <linux/psi.h>
#include <linux/part_stat.h>
#include <linux/sched/sysctl.h>
#include <linux/blk-crypto.h>

#define CREATE_TRACE_POINTS
#include <trace/events/block.h>

#include "blk.h"
#include "blk-mq-sched.h"
#include "blk-pm.h"
#include "blk-throttle.h"

struct dentry *blk_debugfs_root;

EXPORT_TRACEPOINT_SYMBOL_GPL(block_bio_remap);
EXPORT_TRACEPOINT_SYMBOL_GPL(block_rq_remap);
EXPORT_TRACEPOINT_SYMBOL_GPL(block_bio_complete);
EXPORT_TRACEPOINT_SYMBOL_GPL(block_split);
EXPORT_TRACEPOINT_SYMBOL_GPL(block_unplug);
EXPORT_TRACEPOINT_SYMBOL_GPL(block_rq_insert);

DEFINE_IDA(blk_queue_ida);

/*
 * For queue allocation
 */
struct kmem_cache *blk_requestq_cachep;
struct kmem_cache *blk_requestq_srcu_cachep;

/*
 * Controlling structure to kblockd
 */
static struct workqueue_struct *kblockd_workqueue;

/**
 * blk_queue_flag_set - atomically set a queue flag
 * @flag: flag to be set
 * @q: request queue
 */
void blk_queue_flag_set(unsigned int flag, struct request_queue *q)
{
	set_bit(flag, &q->queue_flags);
}
EXPORT_SYMBOL(blk_queue_flag_set);

/**
 * blk_queue_flag_clear - atomically clear a queue flag
 * @flag: flag to be cleared
 * @q: request queue
 */
void blk_queue_flag_clear(unsigned int flag, struct request_queue *q)
{
	clear_bit(flag, &q->queue_flags);
}
EXPORT_SYMBOL(blk_queue_flag_clear);

/**
 * blk_queue_flag_test_and_set - atomically test and set a queue flag
 * @flag: flag to be set
 * @q: request queue
 *
 * Returns the previous value of @flag - 0 if the flag was not set and 1 if
 * the flag was already set.
 */
bool blk_queue_flag_test_and_set(unsigned int flag, struct request_queue *q)
{
	return test_and_set_bit(flag, &q->queue_flags);
}
EXPORT_SYMBOL_GPL(blk_queue_flag_test_and_set);

#define REQ_OP_NAME(name) [REQ_OP_##name] = #name
static const char *const blk_op_name[] = {
	REQ_OP_NAME(READ),
	REQ_OP_NAME(WRITE),
	REQ_OP_NAME(FLUSH),
	REQ_OP_NAME(DISCARD),
	REQ_OP_NAME(SECURE_ERASE),
	REQ_OP_NAME(ZONE_RESET),
	REQ_OP_NAME(ZONE_RESET_ALL),
	REQ_OP_NAME(ZONE_OPEN),
	REQ_OP_NAME(ZONE_CLOSE),
	REQ_OP_NAME(ZONE_FINISH),
	REQ_OP_NAME(ZONE_APPEND),
	REQ_OP_NAME(WRITE_SAME),
	REQ_OP_NAME(WRITE_ZEROES),
	REQ_OP_NAME(DRV_IN),
	REQ_OP_NAME(DRV_OUT),
};
#undef REQ_OP_NAME

/**
 * blk_op_str - Return string XXX in the REQ_OP_XXX.
 * @op: REQ_OP_XXX.
 *
 * Description: Centralize block layer function to convert REQ_OP_XXX into
 * string format. Useful in the debugging and tracing bio or request. For
 * invalid REQ_OP_XXX it returns string "UNKNOWN".
 */
inline const char *blk_op_str(unsigned int op)
{
	const char *op_str = "UNKNOWN";

	if (op < ARRAY_SIZE(blk_op_name) && blk_op_name[op])
		op_str = blk_op_name[op];

	return op_str;
}
EXPORT_SYMBOL_GPL(blk_op_str);

static const struct {
	int		errno;
	const char	*name;
} blk_errors[] = {
	[BLK_STS_OK]		= { 0,		"" },
	[BLK_STS_NOTSUPP]	= { -EOPNOTSUPP, "operation not supported" },
	[BLK_STS_TIMEOUT]	= { -ETIMEDOUT,	"timeout" },
	[BLK_STS_NOSPC]		= { -ENOSPC,	"critical space allocation" },
	[BLK_STS_TRANSPORT]	= { -ENOLINK,	"recoverable transport" },
	[BLK_STS_TARGET]	= { -EREMOTEIO,	"critical target" },
	[BLK_STS_NEXUS]		= { -EBADE,	"critical nexus" },
	[BLK_STS_MEDIUM]	= { -ENODATA,	"critical medium" },
	[BLK_STS_PROTECTION]	= { -EILSEQ,	"protection" },
	[BLK_STS_RESOURCE]	= { -ENOMEM,	"kernel resource" },
	[BLK_STS_DEV_RESOURCE]	= { -EBUSY,	"device resource" },
	[BLK_STS_AGAIN]		= { -EAGAIN,	"nonblocking retry" },

	/* device mapper special case, should not leak out: */
	[BLK_STS_DM_REQUEUE]	= { -EREMCHG, "dm internal retry" },

	/* zone device specific errors */
	[BLK_STS_ZONE_OPEN_RESOURCE]	= { -ETOOMANYREFS, "open zones exceeded" },
	[BLK_STS_ZONE_ACTIVE_RESOURCE]	= { -EOVERFLOW, "active zones exceeded" },

	/* everything else not covered above: */
	[BLK_STS_IOERR]		= { -EIO,	"I/O" },
};

blk_status_t errno_to_blk_status(int errno)
{
	int i;

	for (i = 0; i < ARRAY_SIZE(blk_errors); i++) {
		if (blk_errors[i].errno == errno)
			return (__force blk_status_t)i;
	}

	return BLK_STS_IOERR;
}
EXPORT_SYMBOL_GPL(errno_to_blk_status);

int blk_status_to_errno(blk_status_t status)
{
	int idx = (__force int)status;

	if (WARN_ON_ONCE(idx >= ARRAY_SIZE(blk_errors)))
		return -EIO;
	return blk_errors[idx].errno;
}
EXPORT_SYMBOL_GPL(blk_status_to_errno);

<<<<<<< HEAD
void blk_print_req_error(struct request *req, blk_status_t status)
=======
const char *blk_status_to_str(blk_status_t status)
>>>>>>> 754e0b0e
{
	int idx = (__force int)status;

	if (WARN_ON_ONCE(idx >= ARRAY_SIZE(blk_errors)))
<<<<<<< HEAD
		return;

	printk_ratelimited(KERN_ERR
		"%s error, dev %s, sector %llu op 0x%x:(%s) flags 0x%x "
		"phys_seg %u prio class %u\n",
		blk_errors[idx].name,
		req->rq_disk ? req->rq_disk->disk_name : "?",
		blk_rq_pos(req), req_op(req), blk_op_str(req_op(req)),
		req->cmd_flags & ~REQ_OP_MASK,
		req->nr_phys_segments,
		IOPRIO_PRIO_CLASS(req->ioprio));
}

void blk_dump_rq_flags(struct request *rq, char *msg)
{
	printk(KERN_INFO "%s: dev %s: flags=%llx\n", msg,
		rq->rq_disk ? rq->rq_disk->disk_name : "?",
		(unsigned long long) rq->cmd_flags);

	printk(KERN_INFO "  sector %llu, nr/cnr %u/%u\n",
	       (unsigned long long)blk_rq_pos(rq),
	       blk_rq_sectors(rq), blk_rq_cur_sectors(rq));
	printk(KERN_INFO "  bio %p, biotail %p, len %u\n",
	       rq->bio, rq->biotail, blk_rq_bytes(rq));
=======
		return "<null>";
	return blk_errors[idx].name;
>>>>>>> 754e0b0e
}

/**
 * blk_sync_queue - cancel any pending callbacks on a queue
 * @q: the queue
 *
 * Description:
 *     The block layer may perform asynchronous callback activity
 *     on a queue, such as calling the unplug function after a timeout.
 *     A block device may call blk_sync_queue to ensure that any
 *     such activity is cancelled, thus allowing it to release resources
 *     that the callbacks might use. The caller must already have made sure
 *     that its ->submit_bio will not re-add plugging prior to calling
 *     this function.
 *
 *     This function does not cancel any asynchronous activity arising
 *     out of elevator or throttling code. That would require elevator_exit()
 *     and blkcg_exit_queue() to be called with queue lock initialized.
 *
 */
void blk_sync_queue(struct request_queue *q)
{
	del_timer_sync(&q->timeout);
	cancel_work_sync(&q->timeout_work);
}
EXPORT_SYMBOL(blk_sync_queue);

/**
 * blk_set_pm_only - increment pm_only counter
 * @q: request queue pointer
 */
void blk_set_pm_only(struct request_queue *q)
{
	atomic_inc(&q->pm_only);
}
EXPORT_SYMBOL_GPL(blk_set_pm_only);

void blk_clear_pm_only(struct request_queue *q)
{
	int pm_only;

	pm_only = atomic_dec_return(&q->pm_only);
	WARN_ON_ONCE(pm_only < 0);
	if (pm_only == 0)
		wake_up_all(&q->mq_freeze_wq);
}
EXPORT_SYMBOL_GPL(blk_clear_pm_only);

/**
 * blk_put_queue - decrement the request_queue refcount
 * @q: the request_queue structure to decrement the refcount for
 *
 * Decrements the refcount of the request_queue kobject. When this reaches 0
 * we'll have blk_release_queue() called.
 *
 * Context: Any context, but the last reference must not be dropped from
 *          atomic context.
 */
void blk_put_queue(struct request_queue *q)
{
	kobject_put(&q->kobj);
}
EXPORT_SYMBOL(blk_put_queue);

void blk_queue_start_drain(struct request_queue *q)
{
	/*
	 * When queue DYING flag is set, we need to block new req
	 * entering queue, so we call blk_freeze_queue_start() to
	 * prevent I/O from crossing blk_queue_enter().
	 */
	blk_freeze_queue_start(q);
	if (queue_is_mq(q))
		blk_mq_wake_waiters(q);
	/* Make blk_queue_enter() reexamine the DYING flag. */
	wake_up_all(&q->mq_freeze_wq);
}

void blk_set_queue_dying(struct request_queue *q)
{
	blk_queue_flag_set(QUEUE_FLAG_DYING, q);
	blk_queue_start_drain(q);
}
EXPORT_SYMBOL_GPL(blk_set_queue_dying);

/**
 * blk_cleanup_queue - shutdown a request queue
 * @q: request queue to shutdown
 *
 * Mark @q DYING, drain all pending requests, mark @q DEAD, destroy and
 * put it.  All future requests will be failed immediately with -ENODEV.
 *
 * Context: can sleep
 */
void blk_cleanup_queue(struct request_queue *q)
{
	/* cannot be called from atomic context */
	might_sleep();

	WARN_ON_ONCE(blk_queue_registered(q));

	/* mark @q DYING, no new request or merges will be allowed afterwards */
	blk_set_queue_dying(q);

	blk_queue_flag_set(QUEUE_FLAG_NOMERGES, q);
	blk_queue_flag_set(QUEUE_FLAG_NOXMERGES, q);

	/*
	 * Drain all requests queued before DYING marking. Set DEAD flag to
	 * prevent that blk_mq_run_hw_queues() accesses the hardware queues
	 * after draining finished.
	 */
	blk_freeze_queue(q);

	blk_queue_flag_set(QUEUE_FLAG_DEAD, q);

	blk_sync_queue(q);
	if (queue_is_mq(q)) {
		blk_mq_cancel_work_sync(q);
		blk_mq_exit_queue(q);
	}

	/*
	 * In theory, request pool of sched_tags belongs to request queue.
	 * However, the current implementation requires tag_set for freeing
	 * requests, so free the pool now.
	 *
	 * Queue has become frozen, there can't be any in-queue requests, so
	 * it is safe to free requests now.
	 */
	mutex_lock(&q->sysfs_lock);
	if (q->elevator)
		blk_mq_sched_free_rqs(q);
	mutex_unlock(&q->sysfs_lock);

	percpu_ref_exit(&q->q_usage_counter);

	/* @q is and will stay empty, shutdown and put */
	blk_put_queue(q);
}
EXPORT_SYMBOL(blk_cleanup_queue);

/**
 * blk_queue_enter() - try to increase q->q_usage_counter
 * @q: request queue pointer
 * @flags: BLK_MQ_REQ_NOWAIT and/or BLK_MQ_REQ_PM
 */
int blk_queue_enter(struct request_queue *q, blk_mq_req_flags_t flags)
{
	const bool pm = flags & BLK_MQ_REQ_PM;

	while (!blk_try_enter_queue(q, pm)) {
		if (flags & BLK_MQ_REQ_NOWAIT)
			return -EBUSY;

		/*
		 * read pair of barrier in blk_freeze_queue_start(), we need to
		 * order reading __PERCPU_REF_DEAD flag of .q_usage_counter and
		 * reading .mq_freeze_depth or queue dying flag, otherwise the
		 * following wait may never return if the two reads are
		 * reordered.
		 */
		smp_rmb();
		wait_event(q->mq_freeze_wq,
			   (!q->mq_freeze_depth &&
			    blk_pm_resume_queue(pm, q)) ||
			   blk_queue_dying(q));
		if (blk_queue_dying(q))
			return -ENODEV;
	}

	return 0;
}

int __bio_queue_enter(struct request_queue *q, struct bio *bio)
{
	while (!blk_try_enter_queue(q, false)) {
		struct gendisk *disk = bio->bi_bdev->bd_disk;

		if (bio->bi_opf & REQ_NOWAIT) {
			if (test_bit(GD_DEAD, &disk->state))
				goto dead;
			bio_wouldblock_error(bio);
			return -EBUSY;
		}

		/*
		 * read pair of barrier in blk_freeze_queue_start(), we need to
		 * order reading __PERCPU_REF_DEAD flag of .q_usage_counter and
		 * reading .mq_freeze_depth or queue dying flag, otherwise the
		 * following wait may never return if the two reads are
		 * reordered.
		 */
		smp_rmb();
		wait_event(q->mq_freeze_wq,
			   (!q->mq_freeze_depth &&
			    blk_pm_resume_queue(false, q)) ||
			   test_bit(GD_DEAD, &disk->state));
		if (test_bit(GD_DEAD, &disk->state))
			goto dead;
	}

	return 0;
dead:
	bio_io_error(bio);
	return -ENODEV;
}

void blk_queue_exit(struct request_queue *q)
{
	percpu_ref_put(&q->q_usage_counter);
}

static void blk_queue_usage_counter_release(struct percpu_ref *ref)
{
	struct request_queue *q =
		container_of(ref, struct request_queue, q_usage_counter);

	wake_up_all(&q->mq_freeze_wq);
}

static void blk_rq_timed_out_timer(struct timer_list *t)
{
	struct request_queue *q = from_timer(q, t, timeout);

	kblockd_schedule_work(&q->timeout_work);
}

static void blk_timeout_work(struct work_struct *work)
{
}

struct request_queue *blk_alloc_queue(int node_id, bool alloc_srcu)
{
	struct request_queue *q;
	int ret;

	q = kmem_cache_alloc_node(blk_get_queue_kmem_cache(alloc_srcu),
			GFP_KERNEL | __GFP_ZERO, node_id);
	if (!q)
		return NULL;

	if (alloc_srcu) {
		blk_queue_flag_set(QUEUE_FLAG_HAS_SRCU, q);
		if (init_srcu_struct(q->srcu) != 0)
			goto fail_q;
	}

	q->last_merge = NULL;

	q->id = ida_simple_get(&blk_queue_ida, 0, 0, GFP_KERNEL);
	if (q->id < 0)
		goto fail_srcu;

	ret = bioset_init(&q->bio_split, BIO_POOL_SIZE, 0, 0);
	if (ret)
		goto fail_id;

	q->stats = blk_alloc_queue_stats();
	if (!q->stats)
		goto fail_split;

	q->node = node_id;

	atomic_set(&q->nr_active_requests_shared_tags, 0);

	timer_setup(&q->timeout, blk_rq_timed_out_timer, 0);
	INIT_WORK(&q->timeout_work, blk_timeout_work);
	INIT_LIST_HEAD(&q->icq_list);
#ifdef CONFIG_BLK_CGROUP
	INIT_LIST_HEAD(&q->blkg_list);
#endif

	kobject_init(&q->kobj, &blk_queue_ktype);

	mutex_init(&q->debugfs_mutex);
	mutex_init(&q->sysfs_lock);
	mutex_init(&q->sysfs_dir_lock);
	spin_lock_init(&q->queue_lock);

	init_waitqueue_head(&q->mq_freeze_wq);
	mutex_init(&q->mq_freeze_lock);

	/*
	 * Init percpu_ref in atomic mode so that it's faster to shutdown.
	 * See blk_register_queue() for details.
	 */
	if (percpu_ref_init(&q->q_usage_counter,
				blk_queue_usage_counter_release,
				PERCPU_REF_INIT_ATOMIC, GFP_KERNEL))
		goto fail_stats;

	if (blkcg_init_queue(q))
		goto fail_ref;

	blk_queue_dma_alignment(q, 511);
	blk_set_default_limits(&q->limits);
	q->nr_requests = BLKDEV_DEFAULT_RQ;

	return q;

fail_ref:
	percpu_ref_exit(&q->q_usage_counter);
fail_stats:
	blk_free_queue_stats(q->stats);
fail_split:
	bioset_exit(&q->bio_split);
fail_id:
	ida_simple_remove(&blk_queue_ida, q->id);
fail_srcu:
	if (alloc_srcu)
		cleanup_srcu_struct(q->srcu);
fail_q:
	kmem_cache_free(blk_get_queue_kmem_cache(alloc_srcu), q);
	return NULL;
}

/**
 * blk_get_queue - increment the request_queue refcount
 * @q: the request_queue structure to increment the refcount for
 *
 * Increment the refcount of the request_queue kobject.
 *
 * Context: Any context.
 */
bool blk_get_queue(struct request_queue *q)
{
	if (likely(!blk_queue_dying(q))) {
		__blk_get_queue(q);
		return true;
	}

	return false;
}
EXPORT_SYMBOL(blk_get_queue);

static void handle_bad_sector(struct bio *bio, sector_t maxsector)
{
	char b[BDEVNAME_SIZE];

	pr_info_ratelimited("%s: attempt to access beyond end of device\n"
			    "%s: rw=%d, want=%llu, limit=%llu\n",
			    current->comm,
			    bio_devname(bio, b), bio->bi_opf,
			    bio_end_sector(bio), maxsector);
}

#ifdef CONFIG_FAIL_MAKE_REQUEST

static DECLARE_FAULT_ATTR(fail_make_request);

static int __init setup_fail_make_request(char *str)
{
	return setup_fault_attr(&fail_make_request, str);
}
__setup("fail_make_request=", setup_fail_make_request);

bool should_fail_request(struct block_device *part, unsigned int bytes)
{
	return part->bd_make_it_fail && should_fail(&fail_make_request, bytes);
}

static int __init fail_make_request_debugfs(void)
{
	struct dentry *dir = fault_create_debugfs_attr("fail_make_request",
						NULL, &fail_make_request);

	return PTR_ERR_OR_ZERO(dir);
}

late_initcall(fail_make_request_debugfs);
#endif /* CONFIG_FAIL_MAKE_REQUEST */

static inline bool bio_check_ro(struct bio *bio)
{
	if (op_is_write(bio_op(bio)) && bdev_read_only(bio->bi_bdev)) {
		char b[BDEVNAME_SIZE];

		if (op_is_flush(bio->bi_opf) && !bio_sectors(bio))
			return false;

		WARN_ONCE(1,
		       "Trying to write to read-only block-device %s (partno %d)\n",
			bio_devname(bio, b), bio->bi_bdev->bd_partno);
		/* Older lvm-tools actually trigger this */
		return false;
	}

	return false;
}

static noinline int should_fail_bio(struct bio *bio)
{
	if (should_fail_request(bdev_whole(bio->bi_bdev), bio->bi_iter.bi_size))
		return -EIO;
	return 0;
}
ALLOW_ERROR_INJECTION(should_fail_bio, ERRNO);

/*
 * Check whether this bio extends beyond the end of the device or partition.
 * This may well happen - the kernel calls bread() without checking the size of
 * the device, e.g., when mounting a file system.
 */
static inline int bio_check_eod(struct bio *bio)
{
	sector_t maxsector = bdev_nr_sectors(bio->bi_bdev);
	unsigned int nr_sectors = bio_sectors(bio);

	if (nr_sectors && maxsector &&
	    (nr_sectors > maxsector ||
	     bio->bi_iter.bi_sector > maxsector - nr_sectors)) {
		handle_bad_sector(bio, maxsector);
		return -EIO;
	}
	return 0;
}

/*
 * Remap block n of partition p to block n+start(p) of the disk.
 */
static int blk_partition_remap(struct bio *bio)
{
	struct block_device *p = bio->bi_bdev;

	if (unlikely(should_fail_request(p, bio->bi_iter.bi_size)))
		return -EIO;
	if (bio_sectors(bio)) {
		bio->bi_iter.bi_sector += p->bd_start_sect;
		trace_block_bio_remap(bio, p->bd_dev,
				      bio->bi_iter.bi_sector -
				      p->bd_start_sect);
	}
	bio_set_flag(bio, BIO_REMAPPED);
	return 0;
}

/*
 * Check write append to a zoned block device.
 */
static inline blk_status_t blk_check_zone_append(struct request_queue *q,
						 struct bio *bio)
{
	sector_t pos = bio->bi_iter.bi_sector;
	int nr_sectors = bio_sectors(bio);

	/* Only applicable to zoned block devices */
	if (!blk_queue_is_zoned(q))
		return BLK_STS_NOTSUPP;

	/* The bio sector must point to the start of a sequential zone */
	if (pos & (blk_queue_zone_sectors(q) - 1) ||
	    !blk_queue_zone_is_seq(q, pos))
		return BLK_STS_IOERR;

	/*
	 * Not allowed to cross zone boundaries. Otherwise, the BIO will be
	 * split and could result in non-contiguous sectors being written in
	 * different zones.
	 */
	if (nr_sectors > q->limits.chunk_sectors)
		return BLK_STS_IOERR;

	/* Make sure the BIO is small enough and will not get split */
	if (nr_sectors > q->limits.max_zone_append_sectors)
		return BLK_STS_IOERR;

	bio->bi_opf |= REQ_NOMERGE;

	return BLK_STS_OK;
}

noinline_for_stack bool submit_bio_checks(struct bio *bio)
{
	struct block_device *bdev = bio->bi_bdev;
	struct request_queue *q = bdev_get_queue(bdev);
	blk_status_t status = BLK_STS_IOERR;
	struct blk_plug *plug;

	might_sleep();

	plug = blk_mq_plug(q, bio);
	if (plug && plug->nowait)
		bio->bi_opf |= REQ_NOWAIT;

	/*
	 * For a REQ_NOWAIT based request, return -EOPNOTSUPP
	 * if queue does not support NOWAIT.
	 */
	if ((bio->bi_opf & REQ_NOWAIT) && !blk_queue_nowait(q))
		goto not_supported;

	if (should_fail_bio(bio))
		goto end_io;
	if (unlikely(bio_check_ro(bio)))
		goto end_io;
	if (!bio_flagged(bio, BIO_REMAPPED)) {
		if (unlikely(bio_check_eod(bio)))
			goto end_io;
		if (bdev->bd_partno && unlikely(blk_partition_remap(bio)))
			goto end_io;
	}

	/*
	 * Filter flush bio's early so that bio based drivers without flush
	 * support don't have to worry about them.
	 */
	if (op_is_flush(bio->bi_opf) &&
	    !test_bit(QUEUE_FLAG_WC, &q->queue_flags)) {
		bio->bi_opf &= ~(REQ_PREFLUSH | REQ_FUA);
		if (!bio_sectors(bio)) {
			status = BLK_STS_OK;
			goto end_io;
		}
	}

	if (!test_bit(QUEUE_FLAG_POLL, &q->queue_flags))
		bio_clear_polled(bio);

	switch (bio_op(bio)) {
	case REQ_OP_DISCARD:
		if (!blk_queue_discard(q))
			goto not_supported;
		break;
	case REQ_OP_SECURE_ERASE:
		if (!blk_queue_secure_erase(q))
			goto not_supported;
		break;
	case REQ_OP_WRITE_SAME:
		if (!q->limits.max_write_same_sectors)
			goto not_supported;
		break;
	case REQ_OP_ZONE_APPEND:
		status = blk_check_zone_append(q, bio);
		if (status != BLK_STS_OK)
			goto end_io;
		break;
	case REQ_OP_ZONE_RESET:
	case REQ_OP_ZONE_OPEN:
	case REQ_OP_ZONE_CLOSE:
	case REQ_OP_ZONE_FINISH:
		if (!blk_queue_is_zoned(q))
			goto not_supported;
		break;
	case REQ_OP_ZONE_RESET_ALL:
		if (!blk_queue_is_zoned(q) || !blk_queue_zone_resetall(q))
			goto not_supported;
		break;
	case REQ_OP_WRITE_ZEROES:
		if (!q->limits.max_write_zeroes_sectors)
			goto not_supported;
		break;
	default:
		break;
	}

<<<<<<< HEAD
	/*
	 * Various block parts want %current->io_context, so allocate it up
	 * front rather than dealing with lots of pain to allocate it only
	 * where needed. This may fail and the block layer knows how to live
	 * with it.
	 */
	if (unlikely(!current->io_context))
		create_task_io_context(current, GFP_ATOMIC, q->node);

=======
>>>>>>> 754e0b0e
	if (blk_throtl_bio(bio))
		return false;

	blk_cgroup_bio_start(bio);
	blkcg_bio_issue_init(bio);

	if (!bio_flagged(bio, BIO_TRACE_COMPLETION)) {
		trace_block_bio_queue(bio);
		/* Now that enqueuing has been traced, we need to trace
		 * completion as well.
		 */
		bio_set_flag(bio, BIO_TRACE_COMPLETION);
	}
	return true;

not_supported:
	status = BLK_STS_NOTSUPP;
end_io:
	bio->bi_status = status;
	bio_endio(bio);
	return false;
}

static void __submit_bio_fops(struct gendisk *disk, struct bio *bio)
{
<<<<<<< HEAD
	if (unlikely(bio_queue_enter(bio) != 0))
		return;
	if (submit_bio_checks(bio) && blk_crypto_bio_prep(&bio))
		disk->fops->submit_bio(bio);
	blk_queue_exit(disk->queue);
}

static void __submit_bio(struct bio *bio)
{
	struct gendisk *disk = bio->bi_bdev->bd_disk;
=======
	if (blk_crypto_bio_prep(&bio)) {
		if (likely(bio_queue_enter(bio) == 0)) {
			disk->fops->submit_bio(bio);
			blk_queue_exit(disk->queue);
		}
	}
}

static void __submit_bio(struct bio *bio)
{
	struct gendisk *disk = bio->bi_bdev->bd_disk;

	if (unlikely(!submit_bio_checks(bio)))
		return;
>>>>>>> 754e0b0e

	if (!disk->fops->submit_bio)
		blk_mq_submit_bio(bio);
	else
		__submit_bio_fops(disk, bio);
}

/*
 * The loop in this function may be a bit non-obvious, and so deserves some
 * explanation:
 *
 *  - Before entering the loop, bio->bi_next is NULL (as all callers ensure
 *    that), so we have a list with a single bio.
 *  - We pretend that we have just taken it off a longer list, so we assign
 *    bio_list to a pointer to the bio_list_on_stack, thus initialising the
 *    bio_list of new bios to be added.  ->submit_bio() may indeed add some more
 *    bios through a recursive call to submit_bio_noacct.  If it did, we find a
 *    non-NULL value in bio_list and re-enter the loop from the top.
 *  - In this case we really did just take the bio of the top of the list (no
 *    pretending) and so remove it from bio_list, and call into ->submit_bio()
 *    again.
 *
 * bio_list_on_stack[0] contains bios submitted by the current ->submit_bio.
 * bio_list_on_stack[1] contains bios that were submitted before the current
 *	->submit_bio_bio, but that haven't been processed yet.
 */
static void __submit_bio_noacct(struct bio *bio)
{
	struct bio_list bio_list_on_stack[2];

	BUG_ON(bio->bi_next);

	bio_list_init(&bio_list_on_stack[0]);
	current->bio_list = bio_list_on_stack;

	do {
		struct request_queue *q = bdev_get_queue(bio->bi_bdev);
		struct bio_list lower, same;

		/*
		 * Create a fresh bio_list for all subordinate requests.
		 */
		bio_list_on_stack[1] = bio_list_on_stack[0];
		bio_list_init(&bio_list_on_stack[0]);

		__submit_bio(bio);

		/*
		 * Sort new bios into those for a lower level and those for the
		 * same level.
		 */
		bio_list_init(&lower);
		bio_list_init(&same);
		while ((bio = bio_list_pop(&bio_list_on_stack[0])) != NULL)
			if (q == bdev_get_queue(bio->bi_bdev))
				bio_list_add(&same, bio);
			else
				bio_list_add(&lower, bio);

		/*
		 * Now assemble so we handle the lowest level first.
		 */
		bio_list_merge(&bio_list_on_stack[0], &lower);
		bio_list_merge(&bio_list_on_stack[0], &same);
		bio_list_merge(&bio_list_on_stack[0], &bio_list_on_stack[1]);
	} while ((bio = bio_list_pop(&bio_list_on_stack[0])));

	current->bio_list = NULL;
}

static void __submit_bio_noacct_mq(struct bio *bio)
{
	struct bio_list bio_list[2] = { };

	current->bio_list = bio_list;

	do {
		__submit_bio(bio);
	} while ((bio = bio_list_pop(&bio_list[0])));

	current->bio_list = NULL;
}

/**
 * submit_bio_noacct - re-submit a bio to the block device layer for I/O
 * @bio:  The bio describing the location in memory and on the device.
 *
 * This is a version of submit_bio() that shall only be used for I/O that is
 * resubmitted to lower level drivers by stacking block drivers.  All file
 * systems and other upper level users of the block layer should use
 * submit_bio() instead.
 */
void submit_bio_noacct(struct bio *bio)
{
	/*
	 * We only want one ->submit_bio to be active at a time, else stack
	 * usage with stacked devices could be a problem.  Use current->bio_list
	 * to collect a list of requests submited by a ->submit_bio method while
	 * it is active, and then process them after it returned.
	 */
	if (current->bio_list)
		bio_list_add(&current->bio_list[0], bio);
	else if (!bio->bi_bdev->bd_disk->fops->submit_bio)
		__submit_bio_noacct_mq(bio);
	else
		__submit_bio_noacct(bio);
}
EXPORT_SYMBOL(submit_bio_noacct);

/**
 * submit_bio - submit a bio to the block device layer for I/O
 * @bio: The &struct bio which describes the I/O
 *
 * submit_bio() is used to submit I/O requests to block devices.  It is passed a
 * fully set up &struct bio that describes the I/O that needs to be done.  The
 * bio will be send to the device described by the bi_bdev field.
 *
 * The success/failure status of the request, along with notification of
 * completion, is delivered asynchronously through the ->bi_end_io() callback
 * in @bio.  The bio must NOT be touched by thecaller until ->bi_end_io() has
 * been called.
 */
void submit_bio(struct bio *bio)
{
	if (blkcg_punt_bio_submit(bio))
		return;

	/*
	 * If it's a regular read/write or a barrier with data attached,
	 * go through the normal accounting stuff before submission.
	 */
	if (bio_has_data(bio)) {
		unsigned int count;

		if (unlikely(bio_op(bio) == REQ_OP_WRITE_SAME))
			count = queue_logical_block_size(
					bdev_get_queue(bio->bi_bdev)) >> 9;
		else
			count = bio_sectors(bio);

		if (op_is_write(bio_op(bio))) {
			count_vm_events(PGPGOUT, count);
		} else {
			task_io_account_read(bio->bi_iter.bi_size);
			count_vm_events(PGPGIN, count);
		}
	}

	/*
	 * If we're reading data that is part of the userspace workingset, count
	 * submission time as memory stall.  When the device is congested, or
	 * the submitting cgroup IO-throttled, submission can be a significant
	 * part of overall IO time.
	 */
	if (unlikely(bio_op(bio) == REQ_OP_READ &&
	    bio_flagged(bio, BIO_WORKINGSET))) {
		unsigned long pflags;

		psi_memstall_enter(&pflags);
		submit_bio_noacct(bio);
		psi_memstall_leave(&pflags);
		return;
	}

	submit_bio_noacct(bio);
}
EXPORT_SYMBOL(submit_bio);

/**
 * bio_poll - poll for BIO completions
 * @bio: bio to poll for
 * @iob: batches of IO
 * @flags: BLK_POLL_* flags that control the behavior
<<<<<<< HEAD
 *
 * Poll for completions on queue associated with the bio. Returns number of
 * completed entries found.
 *
 * Note: the caller must either be the context that submitted @bio, or
 * be in a RCU critical section to prevent freeing of @bio.
 */
int bio_poll(struct bio *bio, struct io_comp_batch *iob, unsigned int flags)
{
	struct request_queue *q = bdev_get_queue(bio->bi_bdev);
	blk_qc_t cookie = READ_ONCE(bio->bi_cookie);
	int ret;

	if (cookie == BLK_QC_T_NONE ||
	    !test_bit(QUEUE_FLAG_POLL, &q->queue_flags))
		return 0;

	if (current->plug)
		blk_flush_plug(current->plug, false);

	if (blk_queue_enter(q, BLK_MQ_REQ_NOWAIT))
		return 0;
	if (WARN_ON_ONCE(!queue_is_mq(q)))
		ret = 0;	/* not yet implemented, should not happen */
	else
		ret = blk_mq_poll(q, cookie, iob, flags);
	blk_queue_exit(q);
	return ret;
}
EXPORT_SYMBOL_GPL(bio_poll);

/*
 * Helper to implement file_operations.iopoll.  Requires the bio to be stored
 * in iocb->private, and cleared before freeing the bio.
 */
int iocb_bio_iopoll(struct kiocb *kiocb, struct io_comp_batch *iob,
		    unsigned int flags)
{
	struct bio *bio;
	int ret = 0;

	/*
	 * Note: the bio cache only uses SLAB_TYPESAFE_BY_RCU, so bio can
	 * point to a freshly allocated bio at this point.  If that happens
	 * we have a few cases to consider:
	 *
	 *  1) the bio is beeing initialized and bi_bdev is NULL.  We can just
	 *     simply nothing in this case
	 *  2) the bio points to a not poll enabled device.  bio_poll will catch
	 *     this and return 0
	 *  3) the bio points to a poll capable device, including but not
	 *     limited to the one that the original bio pointed to.  In this
	 *     case we will call into the actual poll method and poll for I/O,
	 *     even if we don't need to, but it won't cause harm either.
	 *
	 * For cases 2) and 3) above the RCU grace period ensures that bi_bdev
	 * is still allocated. Because partitions hold a reference to the whole
	 * device bdev and thus disk, the disk is also still valid.  Grabbing
	 * a reference to the queue in bio_poll() ensures the hctxs and requests
	 * are still valid as well.
	 */
	rcu_read_lock();
	bio = READ_ONCE(kiocb->private);
	if (bio && bio->bi_bdev)
		ret = bio_poll(bio, iob, flags);
	rcu_read_unlock();

	return ret;
}
EXPORT_SYMBOL_GPL(iocb_bio_iopoll);

/**
 * blk_cloned_rq_check_limits - Helper function to check a cloned request
 *                              for the new queue limits
 * @q:  the queue
 * @rq: the request being checked
=======
>>>>>>> 754e0b0e
 *
 * Poll for completions on queue associated with the bio. Returns number of
 * completed entries found.
 *
 * Note: the caller must either be the context that submitted @bio, or
 * be in a RCU critical section to prevent freeing of @bio.
 */
int bio_poll(struct bio *bio, struct io_comp_batch *iob, unsigned int flags)
{
	struct request_queue *q = bdev_get_queue(bio->bi_bdev);
	blk_qc_t cookie = READ_ONCE(bio->bi_cookie);
	int ret;

	if (cookie == BLK_QC_T_NONE ||
	    !test_bit(QUEUE_FLAG_POLL, &q->queue_flags))
		return 0;

	if (current->plug)
		blk_flush_plug(current->plug, false);

<<<<<<< HEAD
	blk_account_io_start(rq);

	/*
	 * Since we have a scheduler attached on the top device,
	 * bypass a potential scheduler on the bottom device for
	 * insert.
	 */
	return blk_mq_request_issue_directly(rq, true);
=======
	if (blk_queue_enter(q, BLK_MQ_REQ_NOWAIT))
		return 0;
	if (WARN_ON_ONCE(!queue_is_mq(q)))
		ret = 0;	/* not yet implemented, should not happen */
	else
		ret = blk_mq_poll(q, cookie, iob, flags);
	blk_queue_exit(q);
	return ret;
>>>>>>> 754e0b0e
}
EXPORT_SYMBOL_GPL(bio_poll);

/*
 * Helper to implement file_operations.iopoll.  Requires the bio to be stored
 * in iocb->private, and cleared before freeing the bio.
 */
int iocb_bio_iopoll(struct kiocb *kiocb, struct io_comp_batch *iob,
		    unsigned int flags)
{
	struct bio *bio;
	int ret = 0;

	/*
	 * Note: the bio cache only uses SLAB_TYPESAFE_BY_RCU, so bio can
	 * point to a freshly allocated bio at this point.  If that happens
	 * we have a few cases to consider:
	 *
	 *  1) the bio is beeing initialized and bi_bdev is NULL.  We can just
	 *     simply nothing in this case
	 *  2) the bio points to a not poll enabled device.  bio_poll will catch
	 *     this and return 0
	 *  3) the bio points to a poll capable device, including but not
	 *     limited to the one that the original bio pointed to.  In this
	 *     case we will call into the actual poll method and poll for I/O,
	 *     even if we don't need to, but it won't cause harm either.
	 *
	 * For cases 2) and 3) above the RCU grace period ensures that bi_bdev
	 * is still allocated. Because partitions hold a reference to the whole
	 * device bdev and thus disk, the disk is also still valid.  Grabbing
	 * a reference to the queue in bio_poll() ensures the hctxs and requests
	 * are still valid as well.
	 */
	rcu_read_lock();
	bio = READ_ONCE(kiocb->private);
	if (bio && bio->bi_bdev)
		ret = bio_poll(bio, iob, flags);
	rcu_read_unlock();

	return ret;
}
EXPORT_SYMBOL_GPL(iocb_bio_iopoll);

void update_io_ticks(struct block_device *part, unsigned long now, bool end)
{
	unsigned long stamp;
again:
	stamp = READ_ONCE(part->bd_stamp);
	if (unlikely(time_after(now, stamp))) {
		if (likely(cmpxchg(&part->bd_stamp, stamp, now) == stamp))
			__part_stat_add(part, io_ticks, end ? now - stamp : 1);
	}
	if (part->bd_partno) {
		part = bdev_whole(part);
		goto again;
	}
}

<<<<<<< HEAD
void __blk_account_io_done(struct request *req, u64 now)
{
	const int sgrp = op_stat_group(req_op(req));

	part_stat_lock();
	update_io_ticks(req->part, jiffies, true);
	part_stat_inc(req->part, ios[sgrp]);
	part_stat_add(req->part, nsecs[sgrp], now - req->start_time_ns);
	part_stat_unlock();
}

void __blk_account_io_start(struct request *rq)
{
	/* passthrough requests can hold bios that do not have ->bi_bdev set */
	if (rq->bio && rq->bio->bi_bdev)
		rq->part = rq->bio->bi_bdev;
	else
		rq->part = rq->rq_disk->part0;

	part_stat_lock();
	update_io_ticks(rq->part, jiffies, false);
	part_stat_unlock();
}

=======
>>>>>>> 754e0b0e
static unsigned long __part_start_io_acct(struct block_device *part,
					  unsigned int sectors, unsigned int op,
					  unsigned long start_time)
{
	const int sgrp = op_stat_group(op);

	part_stat_lock();
	update_io_ticks(part, start_time, false);
	part_stat_inc(part, ios[sgrp]);
	part_stat_add(part, sectors[sgrp], sectors);
	part_stat_local_inc(part, in_flight[op_is_write(op)]);
	part_stat_unlock();

	return start_time;
}

/**
 * bio_start_io_acct_time - start I/O accounting for bio based drivers
 * @bio:	bio to start account for
 * @start_time:	start time that should be passed back to bio_end_io_acct().
 */
void bio_start_io_acct_time(struct bio *bio, unsigned long start_time)
{
	__part_start_io_acct(bio->bi_bdev, bio_sectors(bio),
			     bio_op(bio), start_time);
}
EXPORT_SYMBOL_GPL(bio_start_io_acct_time);

/**
 * bio_start_io_acct - start I/O accounting for bio based drivers
 * @bio:	bio to start account for
 *
 * Returns the start time that should be passed back to bio_end_io_acct().
 */
unsigned long bio_start_io_acct(struct bio *bio)
{
	return __part_start_io_acct(bio->bi_bdev, bio_sectors(bio),
				    bio_op(bio), jiffies);
}
EXPORT_SYMBOL_GPL(bio_start_io_acct);

unsigned long disk_start_io_acct(struct gendisk *disk, unsigned int sectors,
				 unsigned int op)
{
	return __part_start_io_acct(disk->part0, sectors, op, jiffies);
}
EXPORT_SYMBOL(disk_start_io_acct);

static void __part_end_io_acct(struct block_device *part, unsigned int op,
			       unsigned long start_time)
{
	const int sgrp = op_stat_group(op);
	unsigned long now = READ_ONCE(jiffies);
	unsigned long duration = now - start_time;

	part_stat_lock();
	update_io_ticks(part, now, true);
	part_stat_add(part, nsecs[sgrp], jiffies_to_nsecs(duration));
	part_stat_local_dec(part, in_flight[op_is_write(op)]);
	part_stat_unlock();
}

void bio_end_io_acct_remapped(struct bio *bio, unsigned long start_time,
		struct block_device *orig_bdev)
{
	__part_end_io_acct(orig_bdev, bio_op(bio), start_time);
}
EXPORT_SYMBOL_GPL(bio_end_io_acct_remapped);

void disk_end_io_acct(struct gendisk *disk, unsigned int op,
		      unsigned long start_time)
{
	__part_end_io_acct(disk->part0, op, start_time);
}
EXPORT_SYMBOL(disk_end_io_acct);

<<<<<<< HEAD
/*
 * Steal bios from a request and add them to a bio list.
 * The request must not have been partially completed before.
 */
void blk_steal_bios(struct bio_list *list, struct request *rq)
{
	if (rq->bio) {
		if (list->tail)
			list->tail->bi_next = rq->bio;
		else
			list->head = rq->bio;
		list->tail = rq->biotail;

		rq->bio = NULL;
		rq->biotail = NULL;
	}

	rq->__data_len = 0;
}
EXPORT_SYMBOL_GPL(blk_steal_bios);

#if ARCH_IMPLEMENTS_FLUSH_DCACHE_PAGE
/**
 * rq_flush_dcache_pages - Helper function to flush all pages in a request
 * @rq: the request to be flushed
 *
 * Description:
 *     Flush all pages in @rq.
 */
void rq_flush_dcache_pages(struct request *rq)
{
	struct req_iterator iter;
	struct bio_vec bvec;

	rq_for_each_segment(bvec, rq, iter)
		flush_dcache_page(bvec.bv_page);
}
EXPORT_SYMBOL_GPL(rq_flush_dcache_pages);
#endif

=======
>>>>>>> 754e0b0e
/**
 * blk_lld_busy - Check if underlying low-level drivers of a device are busy
 * @q : the queue of the device being checked
 *
 * Description:
 *    Check if underlying low-level drivers of a device are busy.
 *    If the drivers want to export their busy state, they must set own
 *    exporting function using blk_queue_lld_busy() first.
 *
 *    Basically, this function is used only by request stacking drivers
 *    to stop dispatching requests to underlying devices when underlying
 *    devices are busy.  This behavior helps more I/O merging on the queue
 *    of the request stacking driver and prevents I/O throughput regression
 *    on burst I/O load.
 *
 * Return:
 *    0 - Not busy (The request stacking driver should dispatch request)
 *    1 - Busy (The request stacking driver should stop dispatching request)
 */
int blk_lld_busy(struct request_queue *q)
{
	if (queue_is_mq(q) && q->mq_ops->busy)
		return q->mq_ops->busy(q);

	return 0;
}
EXPORT_SYMBOL_GPL(blk_lld_busy);

int kblockd_schedule_work(struct work_struct *work)
{
	return queue_work(kblockd_workqueue, work);
}
EXPORT_SYMBOL(kblockd_schedule_work);

int kblockd_mod_delayed_work_on(int cpu, struct delayed_work *dwork,
				unsigned long delay)
{
	return mod_delayed_work_on(cpu, kblockd_workqueue, dwork, delay);
}
EXPORT_SYMBOL(kblockd_mod_delayed_work_on);

void blk_start_plug_nr_ios(struct blk_plug *plug, unsigned short nr_ios)
{
	struct task_struct *tsk = current;

	/*
	 * If this is a nested plug, don't actually assign it.
	 */
	if (tsk->plug)
		return;

	plug->mq_list = NULL;
	plug->cached_rq = NULL;
	plug->nr_ios = min_t(unsigned short, nr_ios, BLK_MAX_REQUEST_COUNT);
	plug->rq_count = 0;
	plug->multiple_queues = false;
	plug->has_elevator = false;
	plug->nowait = false;
	INIT_LIST_HEAD(&plug->cb_list);

	/*
	 * Store ordering should not be needed here, since a potential
	 * preempt will imply a full memory barrier
	 */
	tsk->plug = plug;
}

/**
 * blk_start_plug - initialize blk_plug and track it inside the task_struct
 * @plug:	The &struct blk_plug that needs to be initialized
 *
 * Description:
 *   blk_start_plug() indicates to the block layer an intent by the caller
 *   to submit multiple I/O requests in a batch.  The block layer may use
 *   this hint to defer submitting I/Os from the caller until blk_finish_plug()
 *   is called.  However, the block layer may choose to submit requests
 *   before a call to blk_finish_plug() if the number of queued I/Os
 *   exceeds %BLK_MAX_REQUEST_COUNT, or if the size of the I/O is larger than
 *   %BLK_PLUG_FLUSH_SIZE.  The queued I/Os may also be submitted early if
 *   the task schedules (see below).
 *
 *   Tracking blk_plug inside the task_struct will help with auto-flushing the
 *   pending I/O should the task end up blocking between blk_start_plug() and
 *   blk_finish_plug(). This is important from a performance perspective, but
 *   also ensures that we don't deadlock. For instance, if the task is blocking
 *   for a memory allocation, memory reclaim could end up wanting to free a
 *   page belonging to that request that is currently residing in our private
 *   plug. By flushing the pending I/O when the process goes to sleep, we avoid
 *   this kind of deadlock.
 */
void blk_start_plug(struct blk_plug *plug)
{
	blk_start_plug_nr_ios(plug, 1);
}
EXPORT_SYMBOL(blk_start_plug);

static void flush_plug_callbacks(struct blk_plug *plug, bool from_schedule)
{
	LIST_HEAD(callbacks);

	while (!list_empty(&plug->cb_list)) {
		list_splice_init(&plug->cb_list, &callbacks);

		while (!list_empty(&callbacks)) {
			struct blk_plug_cb *cb = list_first_entry(&callbacks,
							  struct blk_plug_cb,
							  list);
			list_del(&cb->list);
			cb->callback(cb, from_schedule);
		}
	}
}

struct blk_plug_cb *blk_check_plugged(blk_plug_cb_fn unplug, void *data,
				      int size)
{
	struct blk_plug *plug = current->plug;
	struct blk_plug_cb *cb;

	if (!plug)
		return NULL;

	list_for_each_entry(cb, &plug->cb_list, list)
		if (cb->callback == unplug && cb->data == data)
			return cb;

	/* Not currently on the callback list */
	BUG_ON(size < sizeof(*cb));
	cb = kzalloc(size, GFP_ATOMIC);
	if (cb) {
		cb->data = data;
		cb->callback = unplug;
		list_add(&cb->list, &plug->cb_list);
	}
	return cb;
}
EXPORT_SYMBOL(blk_check_plugged);

void blk_flush_plug(struct blk_plug *plug, bool from_schedule)
{
	if (!list_empty(&plug->cb_list))
		flush_plug_callbacks(plug, from_schedule);
	if (!rq_list_empty(plug->mq_list))
		blk_mq_flush_plug_list(plug, from_schedule);
	/*
	 * Unconditionally flush out cached requests, even if the unplug
	 * event came from schedule. Since we know hold references to the
	 * queue for cached requests, we don't want a blocked task holding
	 * up a queue freeze/quiesce event.
	 */
	if (unlikely(!rq_list_empty(plug->cached_rq)))
		blk_mq_free_plug_rqs(plug);
}

/**
 * blk_finish_plug - mark the end of a batch of submitted I/O
 * @plug:	The &struct blk_plug passed to blk_start_plug()
 *
 * Description:
 * Indicate that a batch of I/O submissions is complete.  This function
 * must be paired with an initial call to blk_start_plug().  The intent
 * is to allow the block layer to optimize I/O submission.  See the
 * documentation for blk_start_plug() for more information.
 */
void blk_finish_plug(struct blk_plug *plug)
{
	if (plug == current->plug) {
		blk_flush_plug(plug, false);
		current->plug = NULL;
	}
}
EXPORT_SYMBOL(blk_finish_plug);

void blk_io_schedule(void)
{
	/* Prevent hang_check timer from firing at us during very long I/O */
	unsigned long timeout = sysctl_hung_task_timeout_secs * HZ / 2;

	if (timeout)
		io_schedule_timeout(timeout);
	else
		io_schedule();
}
EXPORT_SYMBOL_GPL(blk_io_schedule);

int __init blk_dev_init(void)
{
	BUILD_BUG_ON(REQ_OP_LAST >= (1 << REQ_OP_BITS));
	BUILD_BUG_ON(REQ_OP_BITS + REQ_FLAG_BITS > 8 *
			sizeof_field(struct request, cmd_flags));
	BUILD_BUG_ON(REQ_OP_BITS + REQ_FLAG_BITS > 8 *
			sizeof_field(struct bio, bi_opf));
	BUILD_BUG_ON(ALIGN(offsetof(struct request_queue, srcu),
			   __alignof__(struct request_queue)) !=
		     sizeof(struct request_queue));

	/* used for unplugging and affects IO latency/throughput - HIGHPRI */
	kblockd_workqueue = alloc_workqueue("kblockd",
					    WQ_MEM_RECLAIM | WQ_HIGHPRI, 0);
	if (!kblockd_workqueue)
		panic("Failed to create kblockd\n");

	blk_requestq_cachep = kmem_cache_create("request_queue",
			sizeof(struct request_queue), 0, SLAB_PANIC, NULL);

	blk_requestq_srcu_cachep = kmem_cache_create("request_queue_srcu",
			sizeof(struct request_queue) +
			sizeof(struct srcu_struct), 0, SLAB_PANIC, NULL);

	blk_debugfs_root = debugfs_create_dir("block", NULL);

	return 0;
}<|MERGE_RESOLUTION|>--- conflicted
+++ resolved
@@ -199,44 +199,13 @@
 }
 EXPORT_SYMBOL_GPL(blk_status_to_errno);
 
-<<<<<<< HEAD
-void blk_print_req_error(struct request *req, blk_status_t status)
-=======
 const char *blk_status_to_str(blk_status_t status)
->>>>>>> 754e0b0e
 {
 	int idx = (__force int)status;
 
 	if (WARN_ON_ONCE(idx >= ARRAY_SIZE(blk_errors)))
-<<<<<<< HEAD
-		return;
-
-	printk_ratelimited(KERN_ERR
-		"%s error, dev %s, sector %llu op 0x%x:(%s) flags 0x%x "
-		"phys_seg %u prio class %u\n",
-		blk_errors[idx].name,
-		req->rq_disk ? req->rq_disk->disk_name : "?",
-		blk_rq_pos(req), req_op(req), blk_op_str(req_op(req)),
-		req->cmd_flags & ~REQ_OP_MASK,
-		req->nr_phys_segments,
-		IOPRIO_PRIO_CLASS(req->ioprio));
-}
-
-void blk_dump_rq_flags(struct request *rq, char *msg)
-{
-	printk(KERN_INFO "%s: dev %s: flags=%llx\n", msg,
-		rq->rq_disk ? rq->rq_disk->disk_name : "?",
-		(unsigned long long) rq->cmd_flags);
-
-	printk(KERN_INFO "  sector %llu, nr/cnr %u/%u\n",
-	       (unsigned long long)blk_rq_pos(rq),
-	       blk_rq_sectors(rq), blk_rq_cur_sectors(rq));
-	printk(KERN_INFO "  bio %p, biotail %p, len %u\n",
-	       rq->bio, rq->biotail, blk_rq_bytes(rq));
-=======
 		return "<null>";
 	return blk_errors[idx].name;
->>>>>>> 754e0b0e
 }
 
 /**
@@ -793,18 +762,6 @@
 		break;
 	}
 
-<<<<<<< HEAD
-	/*
-	 * Various block parts want %current->io_context, so allocate it up
-	 * front rather than dealing with lots of pain to allocate it only
-	 * where needed. This may fail and the block layer knows how to live
-	 * with it.
-	 */
-	if (unlikely(!current->io_context))
-		create_task_io_context(current, GFP_ATOMIC, q->node);
-
-=======
->>>>>>> 754e0b0e
 	if (blk_throtl_bio(bio))
 		return false;
 
@@ -830,18 +787,6 @@
 
 static void __submit_bio_fops(struct gendisk *disk, struct bio *bio)
 {
-<<<<<<< HEAD
-	if (unlikely(bio_queue_enter(bio) != 0))
-		return;
-	if (submit_bio_checks(bio) && blk_crypto_bio_prep(&bio))
-		disk->fops->submit_bio(bio);
-	blk_queue_exit(disk->queue);
-}
-
-static void __submit_bio(struct bio *bio)
-{
-	struct gendisk *disk = bio->bi_bdev->bd_disk;
-=======
 	if (blk_crypto_bio_prep(&bio)) {
 		if (likely(bio_queue_enter(bio) == 0)) {
 			disk->fops->submit_bio(bio);
@@ -856,7 +801,6 @@
 
 	if (unlikely(!submit_bio_checks(bio)))
 		return;
->>>>>>> 754e0b0e
 
 	if (!disk->fops->submit_bio)
 		blk_mq_submit_bio(bio);
@@ -1030,7 +974,6 @@
  * @bio: bio to poll for
  * @iob: batches of IO
  * @flags: BLK_POLL_* flags that control the behavior
-<<<<<<< HEAD
  *
  * Poll for completions on queue associated with the bio. Returns number of
  * completed entries found.
@@ -1102,95 +1045,6 @@
 }
 EXPORT_SYMBOL_GPL(iocb_bio_iopoll);
 
-/**
- * blk_cloned_rq_check_limits - Helper function to check a cloned request
- *                              for the new queue limits
- * @q:  the queue
- * @rq: the request being checked
-=======
->>>>>>> 754e0b0e
- *
- * Poll for completions on queue associated with the bio. Returns number of
- * completed entries found.
- *
- * Note: the caller must either be the context that submitted @bio, or
- * be in a RCU critical section to prevent freeing of @bio.
- */
-int bio_poll(struct bio *bio, struct io_comp_batch *iob, unsigned int flags)
-{
-	struct request_queue *q = bdev_get_queue(bio->bi_bdev);
-	blk_qc_t cookie = READ_ONCE(bio->bi_cookie);
-	int ret;
-
-	if (cookie == BLK_QC_T_NONE ||
-	    !test_bit(QUEUE_FLAG_POLL, &q->queue_flags))
-		return 0;
-
-	if (current->plug)
-		blk_flush_plug(current->plug, false);
-
-<<<<<<< HEAD
-	blk_account_io_start(rq);
-
-	/*
-	 * Since we have a scheduler attached on the top device,
-	 * bypass a potential scheduler on the bottom device for
-	 * insert.
-	 */
-	return blk_mq_request_issue_directly(rq, true);
-=======
-	if (blk_queue_enter(q, BLK_MQ_REQ_NOWAIT))
-		return 0;
-	if (WARN_ON_ONCE(!queue_is_mq(q)))
-		ret = 0;	/* not yet implemented, should not happen */
-	else
-		ret = blk_mq_poll(q, cookie, iob, flags);
-	blk_queue_exit(q);
-	return ret;
->>>>>>> 754e0b0e
-}
-EXPORT_SYMBOL_GPL(bio_poll);
-
-/*
- * Helper to implement file_operations.iopoll.  Requires the bio to be stored
- * in iocb->private, and cleared before freeing the bio.
- */
-int iocb_bio_iopoll(struct kiocb *kiocb, struct io_comp_batch *iob,
-		    unsigned int flags)
-{
-	struct bio *bio;
-	int ret = 0;
-
-	/*
-	 * Note: the bio cache only uses SLAB_TYPESAFE_BY_RCU, so bio can
-	 * point to a freshly allocated bio at this point.  If that happens
-	 * we have a few cases to consider:
-	 *
-	 *  1) the bio is beeing initialized and bi_bdev is NULL.  We can just
-	 *     simply nothing in this case
-	 *  2) the bio points to a not poll enabled device.  bio_poll will catch
-	 *     this and return 0
-	 *  3) the bio points to a poll capable device, including but not
-	 *     limited to the one that the original bio pointed to.  In this
-	 *     case we will call into the actual poll method and poll for I/O,
-	 *     even if we don't need to, but it won't cause harm either.
-	 *
-	 * For cases 2) and 3) above the RCU grace period ensures that bi_bdev
-	 * is still allocated. Because partitions hold a reference to the whole
-	 * device bdev and thus disk, the disk is also still valid.  Grabbing
-	 * a reference to the queue in bio_poll() ensures the hctxs and requests
-	 * are still valid as well.
-	 */
-	rcu_read_lock();
-	bio = READ_ONCE(kiocb->private);
-	if (bio && bio->bi_bdev)
-		ret = bio_poll(bio, iob, flags);
-	rcu_read_unlock();
-
-	return ret;
-}
-EXPORT_SYMBOL_GPL(iocb_bio_iopoll);
-
 void update_io_ticks(struct block_device *part, unsigned long now, bool end)
 {
 	unsigned long stamp;
@@ -1206,33 +1060,6 @@
 	}
 }
 
-<<<<<<< HEAD
-void __blk_account_io_done(struct request *req, u64 now)
-{
-	const int sgrp = op_stat_group(req_op(req));
-
-	part_stat_lock();
-	update_io_ticks(req->part, jiffies, true);
-	part_stat_inc(req->part, ios[sgrp]);
-	part_stat_add(req->part, nsecs[sgrp], now - req->start_time_ns);
-	part_stat_unlock();
-}
-
-void __blk_account_io_start(struct request *rq)
-{
-	/* passthrough requests can hold bios that do not have ->bi_bdev set */
-	if (rq->bio && rq->bio->bi_bdev)
-		rq->part = rq->bio->bi_bdev;
-	else
-		rq->part = rq->rq_disk->part0;
-
-	part_stat_lock();
-	update_io_ticks(rq->part, jiffies, false);
-	part_stat_unlock();
-}
-
-=======
->>>>>>> 754e0b0e
 static unsigned long __part_start_io_acct(struct block_device *part,
 					  unsigned int sectors, unsigned int op,
 					  unsigned long start_time)
@@ -1309,49 +1136,6 @@
 }
 EXPORT_SYMBOL(disk_end_io_acct);
 
-<<<<<<< HEAD
-/*
- * Steal bios from a request and add them to a bio list.
- * The request must not have been partially completed before.
- */
-void blk_steal_bios(struct bio_list *list, struct request *rq)
-{
-	if (rq->bio) {
-		if (list->tail)
-			list->tail->bi_next = rq->bio;
-		else
-			list->head = rq->bio;
-		list->tail = rq->biotail;
-
-		rq->bio = NULL;
-		rq->biotail = NULL;
-	}
-
-	rq->__data_len = 0;
-}
-EXPORT_SYMBOL_GPL(blk_steal_bios);
-
-#if ARCH_IMPLEMENTS_FLUSH_DCACHE_PAGE
-/**
- * rq_flush_dcache_pages - Helper function to flush all pages in a request
- * @rq: the request to be flushed
- *
- * Description:
- *     Flush all pages in @rq.
- */
-void rq_flush_dcache_pages(struct request *rq)
-{
-	struct req_iterator iter;
-	struct bio_vec bvec;
-
-	rq_for_each_segment(bvec, rq, iter)
-		flush_dcache_page(bvec.bv_page);
-}
-EXPORT_SYMBOL_GPL(rq_flush_dcache_pages);
-#endif
-
-=======
->>>>>>> 754e0b0e
 /**
  * blk_lld_busy - Check if underlying low-level drivers of a device are busy
  * @q : the queue of the device being checked
